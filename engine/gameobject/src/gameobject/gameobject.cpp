#include <new>
#include <algorithm>
#include <stdio.h>
#include <dlib/dstrings.h>
#include <dlib/log.h>
#include <dlib/hashtable.h>
#include <dlib/message.h>
#include <dlib/hash.h>
#include <dlib/array.h>
#include <dlib/index_pool.h>
#include <dlib/profile.h>
#include <dlib/math.h>
#include <dlib/vmath.h>
#include <dlib/mutex.h>
#include <ddf/ddf.h>
#include "gameobject.h"
#include "gameobject_script.h"
#include "gameobject_private.h"
#include "gameobject_props_lua.h"
#include "gameobject_props_ddf.h"

#include "res_collection.h"
#include "res_prototype.h"
#include "res_script.h"
#include "res_lua.h"
#include "res_anim.h"

#include "../proto/gameobject/gameobject_ddf.h"

namespace dmGameObject
{
    const char* COLLECTION_MAX_INSTANCES_KEY = "collection.max_instances";
    const dmhash_t UNNAMED_IDENTIFIER = dmHashBuffer64("__unnamed__", strlen("__unnamed__"));
    const char* ID_SEPARATOR = "/";
    const uint32_t MAX_DISPATCH_ITERATION_COUNT = 10;

    static Prototype EMPTY_PROTOTYPE;

    static void Unlink(Collection* collection, Instance* instance);

#define PROP_FLOAT(var_name, prop_name)\
    const dmhash_t PROP_##var_name = dmHashString64(#prop_name);\

#define PROP_VECTOR3(var_name, prop_name)\
    const dmhash_t PROP_##var_name = dmHashString64(#prop_name);\
    const dmhash_t PROP_##var_name##_X = dmHashString64(#prop_name ".x");\
    const dmhash_t PROP_##var_name##_Y = dmHashString64(#prop_name ".y");\
    const dmhash_t PROP_##var_name##_Z = dmHashString64(#prop_name ".z");

#define PROP_QUAT(var_name, prop_name)\
    const dmhash_t PROP_##var_name = dmHashString64(#prop_name);\
    const dmhash_t PROP_##var_name##_X = dmHashString64(#prop_name ".x");\
    const dmhash_t PROP_##var_name##_Y = dmHashString64(#prop_name ".y");\
    const dmhash_t PROP_##var_name##_Z = dmHashString64(#prop_name ".z");\
    const dmhash_t PROP_##var_name##_W = dmHashString64(#prop_name ".w");

    PROP_VECTOR3(POSITION, position);
    PROP_QUAT(ROTATION, rotation);
    PROP_VECTOR3(EULER, euler);
    PROP_VECTOR3(SCALE, scale);

    InputAction::InputAction()
    {
        memset(this, 0, sizeof(InputAction));
    }

    PropertyVar::PropertyVar()
    {
        m_Type = PROPERTY_TYPE_NUMBER;
        memset(this, 0, sizeof(*this));
    }

    PropertyVar::PropertyVar(float v)
    {
        m_Type = PROPERTY_TYPE_NUMBER;
        m_Number = v;
    }

    PropertyVar::PropertyVar(double v)
    {
        m_Type = PROPERTY_TYPE_NUMBER;
        m_Number = v;
    }

    PropertyVar::PropertyVar(dmhash_t v)
    {
        m_Type = PROPERTY_TYPE_HASH;
        m_Hash = v;
    }

    PropertyVar::PropertyVar(const dmMessage::URL& v)
    {
        m_Type = PROPERTY_TYPE_URL;
        dmMessage::URL* u = (dmMessage::URL*) m_URL;
        *u = v;
    }

    PropertyVar::PropertyVar(Vectormath::Aos::Vector3 v)
    {
        m_Type = PROPERTY_TYPE_VECTOR3;
        m_V4[0] = v.getX();
        m_V4[1] = v.getY();
        m_V4[2] = v.getZ();
    }

    PropertyVar::PropertyVar(Vectormath::Aos::Vector4 v)
    {
        m_Type = PROPERTY_TYPE_VECTOR4;
        m_V4[0] = v.getX();
        m_V4[1] = v.getY();
        m_V4[2] = v.getZ();
        m_V4[3] = v.getW();
    }

    PropertyVar::PropertyVar(Vectormath::Aos::Quat v)
    {
        m_Type = PROPERTY_TYPE_QUAT;
        m_V4[0] = v.getX();
        m_V4[1] = v.getY();
        m_V4[2] = v.getZ();
        m_V4[3] = v.getW();
    }

    PropertyVar::PropertyVar(bool v)
    {
        m_Type = PROPERTY_TYPE_BOOLEAN;
        m_Bool = v;
    }

    Register::Register()
    {
        m_ComponentTypeCount = 0;
        m_DefaultCollectionCapacity = DEFAULT_MAX_COLLECTION_CAPACITY;
        m_Mutex = dmMutex::New();
        m_SocketToCollection.SetCapacity(32, 17);
    }

    Register::~Register()
    {
        dmMutex::Delete(m_Mutex);
    }

    ComponentType::ComponentType()
    {
        memset(this, 0, sizeof(*this));
    }

    void Initialize(HRegister regist, dmScript::HContext context)
    {
        InitializeScript(regist, context);
    }

    HRegister NewRegister()
    {
        return new Register();
    }

    Result SetCollectionDefaultCapacity(HRegister regist, uint32_t capacity)
    {
        assert(regist != 0x0);
        if(capacity >= INVALID_INSTANCE_INDEX-1)
            return RESULT_INVALID_OPERATION;
        regist->m_DefaultCollectionCapacity = capacity;
        return RESULT_OK;
    }

    uint32_t GetCollectionDefaultCapacity(HRegister regist)
    {
        assert(regist != 0x0);
        return regist->m_DefaultCollectionCapacity;
    }

    void DoDeleteCollection(HCollection collection);

    void DeleteRegister(HRegister regist)
    {
        uint32_t collection_count = regist->m_Collections.Size();
        for (uint32_t i = 0; i < collection_count; ++i)
        {
            // TODO Note indexing of m_Collections is always 0 because DoDeleteCollection modifies the array.
            // Should be fixed by DEF-54
            DoDeleteCollection(regist->m_Collections[0]);
        }
        delete regist;
    }

    void ResourceReloadedCallback(const dmResource::ResourceReloadedParams& params);

    HCollection NewCollection(const char* name, dmResource::HFactory factory, HRegister regist, uint32_t max_instances)
    {
        if (max_instances > INVALID_INSTANCE_INDEX)
        {
            dmLogError("max_instances must be less or equal to %d", INVALID_INSTANCE_INDEX);
            return 0;
        }
        Collection* collection = new Collection(factory, regist, max_instances);

        for (uint32_t i = 0; i < regist->m_ComponentTypeCount; ++i)
        {
            if (regist->m_ComponentTypes[i].m_NewWorldFunction)
            {
                ComponentNewWorldParams params;
                params.m_Context = regist->m_ComponentTypes[i].m_Context;
                params.m_ComponentIndex = i;
                params.m_MaxInstances = max_instances;
                params.m_World = &collection->m_ComponentWorlds[i];
                regist->m_ComponentTypes[i].m_NewWorldFunction(params);
            }
        }

        collection->m_NameHash = dmHashString64(name);

        dmMutex::Lock(regist->m_Mutex);
        if (regist->m_Collections.Full())
        {
            regist->m_Collections.OffsetCapacity(4);
        }
        regist->m_Collections.Push(collection);
        dmMutex::Unlock(regist->m_Mutex);

        collection->m_Mutex = dmMutex::New();

        dmResource::RegisterResourceReloadedCallback(factory, ResourceReloadedCallback, collection);

        char name_frame[128];
        dmStrlCpy(name_frame, name, sizeof(name_frame));
        dmStrlCat(name_frame, "_frame", sizeof(name_frame));
        const char* socket_names[] = {name, name_frame};
        dmMessage::HSocket* sockets[] = {&collection->m_ComponentSocket, &collection->m_FrameSocket};
        for (int i = 0; i < 2; ++i)
        {
            dmMessage::Result result = dmMessage::NewSocket(socket_names[i], sockets[i]);
            if (result != dmMessage::RESULT_OK)
            {
                if (result == dmMessage::RESULT_SOCKET_EXISTS)
                {
                    dmLogError("The collection '%s' could not be created since there is already a socket with the same name.", socket_names[i]);
                }
                else if (result == dmMessage::RESULT_INVALID_SOCKET_NAME)
                {
                    dmLogError("The collection '%s' could not be created since the name is invalid for sockets.", socket_names[i]);
                }
                DeleteCollection(collection);
                return NULL;
            }
        }

<<<<<<< HEAD
        if (regist->m_SocketToCollection.Full()) {
            uint32_t capacity = regist->m_SocketToCollection.Capacity()+16;
            regist->m_SocketToCollection.SetCapacity(capacity, (capacity*2)/3);
        }
        regist->m_SocketToCollection.Put(collection->m_NameHash, collection);

        dmRig::NewContextParams rig_params = {0};
        rig_params.m_Context = &collection->m_RigContext;
        rig_params.m_MaxRigInstanceCount = max_riginstances;
        dmRig::Result rr = dmRig::NewContext(rig_params);
        if (rr != dmRig::RESULT_OK)
        {
            dmLogFatal("Unable to create rig context: %d", rr);
            DeleteCollection(collection);
            return NULL;
        }

=======
>>>>>>> d3c809ce
        return collection;
    }

    void DoDeleteAll(HCollection collection);

    void DoDeleteCollection(HCollection collection)
    {
        Final(collection);
        DoDeleteAll(collection);
        HRegister regist = collection->m_Register;
        for (uint32_t i = 0; i < regist->m_ComponentTypeCount; ++i)
        {
            ComponentDeleteWorldParams params;
            params.m_Context = regist->m_ComponentTypes[i].m_Context;
            params.m_World = collection->m_ComponentWorlds[i];
            if (regist->m_ComponentTypes[i].m_DeleteWorldFunction)
                regist->m_ComponentTypes[i].m_DeleteWorldFunction(params);
        }

        dmMutex::Lock(regist->m_Mutex);
        bool found = false;
        for (uint32_t i = 0; i < regist->m_Collections.Size(); ++i)
        {
            // TODO This design is not really thought through, since it modifies the m_Collections
            // member in a hidden context. Reported in DEF-54
            if (regist->m_Collections[i] == collection)
            {
                // Resize m_Collections manually here instead of using EraseSwap.
                // This is to keep m_Collections in their spawn order, otherwise we run the risk
                // of deleting proxy collections before their parent/spawning which in turn is
                // problematic since the "parent" are going to delete the proxy collections they spawned.
                for (uint32_t j = i; j < regist->m_Collections.Size() - 1; ++j)
                {
                    regist->m_Collections[j] = regist->m_Collections[j+1];
                }
                regist->m_Collections.SetSize(regist->m_Collections.Size() - 1);
                found = true;
                break;
            }
        }
        assert(found);
        dmMutex::Unlock(regist->m_Mutex);

        dmMutex::Delete(collection->m_Mutex);

        dmResource::UnregisterResourceReloadedCallback(collection->m_Factory, ResourceReloadedCallback, collection);

        if (collection->m_ComponentSocket)
        {
            dmMessage::Consume(collection->m_ComponentSocket);
            dmMessage::DeleteSocket(collection->m_ComponentSocket);
            regist->m_SocketToCollection.Erase(collection->m_NameHash);
        }
        if (collection->m_FrameSocket)
        {
            dmMessage::Consume(collection->m_FrameSocket);
            dmMessage::DeleteSocket(collection->m_FrameSocket);
        }

        delete collection;
    }

    void DeleteCollection(HCollection collection)
    {
        collection->m_ToBeDeleted = 1;
    }

    void* GetWorld(HCollection collection, uint32_t component_index)
    {
        if (component_index < MAX_COMPONENT_TYPES)
        {
            return collection->m_ComponentWorlds[component_index];
        }
        else
        {
            return 0x0;
        }
    }

    ComponentType* FindComponentType(Register* regist, dmResource::ResourceType resource_type, uint32_t* index)
    {
        for (uint32_t i = 0; i < regist->m_ComponentTypeCount; ++i)
        {
            ComponentType* ct = &regist->m_ComponentTypes[i];
            if (ct->m_ResourceType == resource_type)
            {
                if (index != 0x0)
                    *index = i;
                return ct;
            }
        }
        return 0;
    }

    struct ComponentTypeSortPred
    {
        HRegister m_Register;
        ComponentTypeSortPred(HRegister regist) : m_Register(regist) {}

        bool operator ()(const uint16_t& a, const uint16_t& b) const
        {
            return m_Register->m_ComponentTypes[a].m_UpdateOrderPrio < m_Register->m_ComponentTypes[b].m_UpdateOrderPrio;
        }
    };

    Result RegisterComponentType(HRegister regist, const ComponentType& type)
    {
        if (regist->m_ComponentTypeCount == MAX_COMPONENT_TYPES)
            return RESULT_OUT_OF_RESOURCES;

        if (FindComponentType(regist, type.m_ResourceType, 0x0) != 0)
            return RESULT_ALREADY_REGISTERED;

        if (type.m_UpdateFunction != 0x0 && type.m_AddToUpdateFunction == 0x0) {
            dmLogWarning("Registering an Update function for '%s' requires the registration of an AddToUpdate function.", type.m_Name);
            return RESULT_INVALID_OPERATION;
        }

        regist->m_ComponentTypes[regist->m_ComponentTypeCount] = type;
        regist->m_ComponentTypesOrder[regist->m_ComponentTypeCount] = regist->m_ComponentTypeCount;
        regist->m_ComponentTypeCount++;
        return RESULT_OK;
    }

    Result SetUpdateOrderPrio(HRegister regist, dmResource::ResourceType resource_type, uint16_t prio)
    {
        bool found = false;
        for (uint32_t i = 0; i < regist->m_ComponentTypeCount; ++i)
        {
            if (regist->m_ComponentTypes[i].m_ResourceType == resource_type)
            {
                regist->m_ComponentTypes[i].m_UpdateOrderPrio = prio;
                found = true;
                break;
            }
        }
        if (!found)
        {
            return RESULT_RESOURCE_TYPE_NOT_FOUND;
        }

        return RESULT_OK;
    }

    void SortComponentTypes(HRegister regist)
    {
        std::sort(regist->m_ComponentTypesOrder, regist->m_ComponentTypesOrder + regist->m_ComponentTypeCount, ComponentTypeSortPred(regist));
    }

    dmResource::Result RegisterResourceTypes(dmResource::HFactory factory, HRegister regist, dmScript::HContext script_context, ModuleContext* module_context)
    {
        dmResource::Result ret = dmResource::RESULT_OK;
        ret = dmResource::RegisterType(factory, "goc", (void*)regist, &ResPrototypePreload, &ResPrototypeCreate, 0, &ResPrototypeDestroy, 0, 0);
        if (ret != dmResource::RESULT_OK)
            return ret;

        ret = dmResource::RegisterType(factory, "scriptc", script_context, &ResScriptPreload, &ResScriptCreate, 0, &ResScriptDestroy, &ResScriptRecreate, 0);
        if (ret != dmResource::RESULT_OK)
            return ret;

        ret = dmResource::RegisterType(factory, "luac", module_context, 0, &ResLuaCreate, 0, &ResLuaDestroy, &ResLuaRecreate, 0);
        if (ret != dmResource::RESULT_OK)
            return ret;

        ret = dmResource::RegisterType(factory, "collectionc", regist, &ResCollectionPreload, &ResCollectionCreate, 0, &ResCollectionDestroy, 0, 0);
        if (ret != dmResource::RESULT_OK)
            return ret;

        ret = dmResource::RegisterType(factory, "animc", 0, 0, &ResAnimCreate, 0, &ResAnimDestroy, 0x0, 0);
        if (ret != dmResource::RESULT_OK)
            return ret;

        return ret;
    }

    static void EraseSwapLevelIndex(HCollection collection, HInstance instance)
    {
        /*
         * Remove instance from m_LevelIndices using an erase-swap operation
         */

        dmArray<uint16_t>& level = collection->m_LevelIndices[instance->m_Depth];
        assert(level.Size() > 0);
        assert(instance->m_LevelIndex < level.Size());

        uint16_t level_index = instance->m_LevelIndex;
        uint16_t swap_in_index = level.EraseSwap(level_index);
        HInstance swap_in_instance = collection->m_Instances[swap_in_index];
        assert(swap_in_instance->m_Index == swap_in_index);
        swap_in_instance->m_LevelIndex = level_index;
    }

    /*
     * Heuristic for expanding the level indices arrays:
     * * Increase capacity by 50%, but:
     * ** 10 elements as min
     * ** Up to max_instances as max
     */
    static void ExpandLevel(dmArray<uint16_t>& level, uint32_t max_instances)
    {
        const uint32_t min_offset = 10;
        const uint32_t max_offset = max_instances - level.Capacity();
        int32_t offset = dmMath::Min(max_offset, dmMath::Max(min_offset, level.Size() / 2));
        level.OffsetCapacity(offset);
    }

    static void InsertInstanceInLevelIndex(HCollection collection, HInstance instance)
    {
        /*
         * Insert instance in m_LevelIndices at level set in instance->m_Depth
         */
        dmArray<uint16_t>& level = collection->m_LevelIndices[instance->m_Depth];
        if (level.Full())
            ExpandLevel(level, collection->m_MaxInstances);
        assert(!level.Full());

        uint16_t level_index = (uint16_t)level.Size();
        level.SetSize(level_index + 1);
        level[level_index] = instance->m_Index;
        instance->m_LevelIndex = level_index;
    }

    HInstance NewInstance(HCollection collection, Prototype* proto, const char* prototype_name) {
        if (collection->m_InstanceIndices.Remaining() == 0)
        {
            dmLogError("The game object instance could not be created since the buffer is full (%d).", collection->m_InstanceIndices.Capacity());
            return 0;
        }

        // Count number of component userdata fields required
        uint32_t component_instance_userdata_count = 0;
        for (uint32_t i = 0; i < proto->m_Components.Size(); ++i)
        {
            Prototype::Component* component = &proto->m_Components[i];
            ComponentType* component_type = component->m_Type;
            if (!component_type)
            {
                dmLogError("Internal error. Component type #%d for '%s' not found.", i, prototype_name);
                assert(false);
            }
            if (component_type->m_InstanceHasUserData)
                component_instance_userdata_count++;
        }

        uint32_t component_userdata_size = sizeof(((Instance*)0)->m_ComponentInstanceUserData[0]);
        // NOTE: Allocate actual Instance with *all* component instance user-data accounted
        void* instance_memory = ::operator new (sizeof(Instance) + component_instance_userdata_count * component_userdata_size);
        Instance* instance = new(instance_memory) Instance(proto);
        instance->m_ComponentInstanceUserDataCount = component_instance_userdata_count;
        instance->m_Collection = collection;
        instance->m_ScaleAlongZ = collection->m_ScaleAlongZ;
        uint16_t instance_index = collection->m_InstanceIndices.Pop();
        instance->m_Index = instance_index;
        assert(collection->m_Instances[instance_index] == 0);
        collection->m_Instances[instance_index] = instance;

        InsertInstanceInLevelIndex(collection, instance);

        return instance;
    }

    void UndoNewInstance(HCollection collection, HInstance instance) {
        if (instance->m_Prototype != &EMPTY_PROTOTYPE) {
            dmResource::Release(collection->m_Factory, instance->m_Prototype);
        }
        EraseSwapLevelIndex(collection, instance);

        if (instance->m_Parent != INVALID_INSTANCE_INDEX)
        {
            Unlink(collection, instance);
        }

        uint16_t instance_index = instance->m_Index;
        operator delete ((void*)instance);
        collection->m_Instances[instance_index] = 0x0;
        collection->m_InstanceIndices.Push(instance_index);
        assert(collection->m_IDToInstance.Size() <= collection->m_InstanceIndices.Size());
    }

    bool CreateComponents(HCollection collection, HInstance instance) {
        Prototype* proto = instance->m_Prototype;
        uint32_t components_created = 0;
        uint32_t next_component_instance_data = 0;
        bool ok = true;
        if (proto->m_Components.Size() > 0xFFFF ) {
            dmLogWarning("Too many components in game object: %u (max is 65536)", proto->m_Components.Size());
            return false;
        }
        for (uint32_t i = 0; i < proto->m_Components.Size(); ++i)
        {
            Prototype::Component* component = &proto->m_Components[i];
            ComponentType* component_type = component->m_Type;
            assert(component_type);

            uintptr_t* component_instance_data = 0;
            if (component_type->m_InstanceHasUserData)
            {
                component_instance_data = &instance->m_ComponentInstanceUserData[next_component_instance_data++];
                *component_instance_data = 0;
            }
            assert(next_component_instance_data <= instance->m_ComponentInstanceUserDataCount);

            ComponentCreateParams params;
            params.m_Collection = collection;
            params.m_Instance = instance;
            params.m_Position = component->m_Position;
            params.m_Rotation = component->m_Rotation;
            params.m_ComponentIndex = i;
            params.m_Resource = component->m_Resource;
            params.m_World = collection->m_ComponentWorlds[component->m_TypeIndex];
            params.m_Context = component_type->m_Context;
            params.m_UserData = component_instance_data;
            params.m_PropertySet = component->m_PropertySet;
            CreateResult create_result =  component_type->m_CreateFunction(params);
            if (create_result == CREATE_RESULT_OK)
            {
                collection->m_ComponentInstanceCount[component->m_TypeIndex]++;
                components_created++;
            }
            else
            {
                ok = false;
                break;
            }
        }

        if (!ok)
        {
            uint32_t next_component_instance_data = 0;
            for (uint32_t i = 0; i < components_created; ++i)
            {
                Prototype::Component* component = &proto->m_Components[i];
                ComponentType* component_type = component->m_Type;
                assert(component_type);
                uintptr_t* component_instance_data = 0;
                if (component_type->m_InstanceHasUserData)
                {
                    component_instance_data = &instance->m_ComponentInstanceUserData[next_component_instance_data++];
                }
                assert(next_component_instance_data <= instance->m_ComponentInstanceUserDataCount);

                collection->m_ComponentInstanceCount[component->m_TypeIndex]--;
                ComponentDestroyParams params;
                params.m_Collection = collection;
                params.m_Instance = instance;
                params.m_World = collection->m_ComponentWorlds[component->m_TypeIndex];
                params.m_Context = component_type->m_Context;
                params.m_UserData = component_instance_data;
                component_type->m_DestroyFunction(params);
            }
        }

        return ok;
    }

    HInstance New(HCollection collection, const char* prototype_name) {
        Prototype* proto;
        dmResource::HFactory factory = collection->m_Factory;
        if (prototype_name != 0x0)
        {
            dmResource::Result error = dmResource::Get(factory, prototype_name, (void**)&proto);
            if (error != dmResource::RESULT_OK)
            {
                return 0;
            }
        }
        else
        {
            proto = &EMPTY_PROTOTYPE;
        }
        HInstance instance = NewInstance(collection, proto, prototype_name);
        if (instance != 0) {
            bool result = CreateComponents(collection, instance);
            if (!result) {
                // We can not call Delete here. Delete call DestroyFunction for every component
                ReleaseIdentifier(collection, instance);
                UndoNewInstance(collection, instance);
                instance = 0;
            }
        } else if (proto != &EMPTY_PROTOTYPE) {
            dmResource::Release(factory, proto);
        }
        return instance;
    }

    bool Init(HCollection collection, HInstance instance);

    dmhash_t ConstructInstanceId(uint32_t index)
    {
        char buffer[16] = { 0 };
        DM_SNPRINTF(buffer, sizeof(buffer), "%sinstance%d", ID_SEPARATOR, index);
        return dmHashString64(buffer);
    }

    uint32_t AcquireInstanceIndex(HCollection collection)
    {
        dmMutex::Lock(collection->m_Mutex);
        uint32_t index = INVALID_INSTANCE_POOL_INDEX;
        if (collection->m_InstanceIdPool.Remaining() > 0)
        {
            index = collection->m_InstanceIdPool.Pop();
        }
        dmMutex::Unlock(collection->m_Mutex);

        return index;
    }

    void ReleaseInstanceIndex(uint32_t index, HCollection collection)
    {
        dmMutex::Lock(collection->m_Mutex);
        collection->m_InstanceIdPool.Push(index);
        dmMutex::Unlock(collection->m_Mutex);
    }

    void AssignInstanceIndex(uint32_t index, HInstance instance)
    {
        if (instance != 0x0)
        {
            instance->m_IdentifierIndex = index;
        }
    }

    void GenerateUniqueCollectionInstanceId(HCollection collection, char* buf, uint32_t bufsize)
    {
        // global path
        const char* id_format = "%scollection%d";
        uint32_t index = 0;
        dmMutex::Lock(collection->m_Mutex);
        index = collection->m_GenCollectionInstanceCounter++;
        dmMutex::Unlock(collection->m_Mutex);
        DM_SNPRINTF(buf, bufsize, id_format, ID_SEPARATOR, index);
    }

    Result SetIdentifier(HCollection collection, HInstance instance, dmhash_t id)
    {
        if (collection->m_IDToInstance.Get(id))
            return RESULT_IDENTIFIER_IN_USE;

        if (instance->m_Identifier != UNNAMED_IDENTIFIER)
            return RESULT_IDENTIFIER_ALREADY_SET;

        instance->m_Identifier = id;
        collection->m_IDToInstance.Put(id, instance);

        assert(collection->m_IDToInstance.Size() <= collection->m_InstanceIndices.Size());
        return RESULT_OK;
    }

    void ReleaseIdentifier(HCollection collection, HInstance instance)
    {
        if (instance->m_Identifier != UNNAMED_IDENTIFIER) {
            collection->m_IDToInstance.Erase(instance->m_Identifier);
            instance->m_Identifier = UNNAMED_IDENTIFIER;
        }
    }

    // Schedule instance to be added to update
    static void AddToUpdate(HCollection collection, HInstance instance) {
        // NOTE: Do not add to update twice.
        assert(instance->m_ToBeAdded == 0);
        if (instance->m_ToBeDeleted) {
            return;
        }
        instance->m_ToBeAdded = 1;
        uint16_t index = instance->m_Index;
        uint16_t tail = collection->m_InstancesToAddTail;
        if (tail != INVALID_INSTANCE_INDEX) {
            HInstance tail_instance = collection->m_Instances[tail];
            tail_instance->m_NextToAdd = index;
        } else {
            collection->m_InstancesToAddHead = index;
        }
        collection->m_InstancesToAddTail = index;
    }

    // Actually add instance to update
    static bool DoAddToUpdate(HCollection collection, HInstance instance) {
        if (instance)
        {
            instance->m_ToBeAdded = 0;
            if (instance->m_ToBeDeleted == 0) {
                assert(collection->m_Instances[instance->m_Index] == instance);

                uint32_t next_component_instance_data = 0;
                Prototype* prototype = instance->m_Prototype;
                for (uint32_t i = 0; i < prototype->m_Components.Size(); ++i)
                {
                    Prototype::Component* component = &prototype->m_Components[i];
                    ComponentType* component_type = component->m_Type;

                    uintptr_t* component_instance_data = 0;
                    if (component_type->m_InstanceHasUserData)
                    {
                        component_instance_data = &instance->m_ComponentInstanceUserData[next_component_instance_data++];
                    }
                    assert(next_component_instance_data <= instance->m_ComponentInstanceUserDataCount);

                    if (component_type->m_AddToUpdateFunction)
                    {
                        ComponentAddToUpdateParams params;
                        params.m_Collection = collection;
                        params.m_Instance = instance;
                        params.m_World = collection->m_ComponentWorlds[component->m_TypeIndex];
                        params.m_Context = component_type->m_Context;
                        params.m_UserData = component_instance_data;
                        CreateResult result = component_type->m_AddToUpdateFunction(params);
                        if (result != CREATE_RESULT_OK)
                        {
                            return false;
                        }
                    }
                }
            }
        }

        return true;
    }

    // Actually add all scheduled instances to the update
    static bool DoAddToUpdate(HCollection collection) {
        if (collection->m_InUpdate) {
            dmLogError("Instances can not be added to update during the update.");
            return false;
        }
        uint16_t index = collection->m_InstancesToAddHead;
        bool result = true;
        while (index != INVALID_INSTANCE_INDEX) {
            HInstance instance = collection->m_Instances[index];
            if (!DoAddToUpdate(collection, instance)) {
                result = false;
            }
            index = instance->m_NextToAdd;
            instance->m_NextToAdd = INVALID_INSTANCE_INDEX;
        }
        collection->m_InstancesToAddHead = INVALID_INSTANCE_INDEX;
        collection->m_InstancesToAddTail = INVALID_INSTANCE_INDEX;
        return result;
    }

    static bool SetScriptPropertiesFromBuffer(HInstance instance, const char *prototype_name, uint8_t* property_buffer, uint32_t property_buffer_size)
    {
        uint32_t next_component_instance_data = 0;
        dmArray<Prototype::Component>& components = instance->m_Prototype->m_Components;
        uint32_t count = components.Size();
        for (uint32_t i = 0; i < count; ++i) {
            Prototype::Component& component = components[i];
            ComponentType* component_type = component.m_Type;
            uintptr_t* component_instance_data = 0;
            if (component_type->m_InstanceHasUserData)
            {
                component_instance_data = &instance->m_ComponentInstanceUserData[next_component_instance_data++];
            }
            // TODO use the component type identification system once it has been implemented (related to set_tile for tile maps)
            // TODO this is a bit of a hack, the function should be added as a component callback instead so that the context can be properly handled
            if (strcmp(component.m_Type->m_Name, "scriptc") == 0 && component.m_Type->m_SetPropertiesFunction != 0x0)
            {
                ComponentSetPropertiesParams params;
                params.m_Instance = instance;
                params.m_UserData = component_instance_data;
                PropertyResult result = CreatePropertySetUserDataLua(component_type->m_Context, property_buffer, property_buffer_size, &params.m_PropertySet.m_UserData);
                if (result == PROPERTY_RESULT_OK)
                {
                    params.m_PropertySet.m_FreeUserDataCallback = DestroyPropertySetUserDataLua;
                    params.m_PropertySet.m_GetPropertyCallback = GetPropertyCallbackLua;
                    result = component.m_Type->m_SetPropertiesFunction(params);
                }
                if (result != PROPERTY_RESULT_OK)
                {
                    dmLogError("Could not load properties when spawning '%s'.", prototype_name);
                    return false;
                }
            }
        }
        return true;
    }

    // Supplied 'proto' will be released after this function is done.
    static HInstance SpawnInternal(HCollection collection, Prototype *proto, const char *prototype_name, dmhash_t id, uint8_t* property_buffer, uint32_t property_buffer_size, const Point3& position, const Quat& rotation, const Vector3& scale)
    {
        if (collection->m_ToBeDeleted) {
            dmLogWarning("Spawning is not allowed when the collection is being deleted.");
            return 0;
        }

        HInstance instance = dmGameObject::NewInstance(collection, proto, prototype_name);
        if (instance == 0) {
            return 0;
        }

        dmResource::IncRef(collection->m_Factory, proto);

        SetPosition(instance, position);
        SetRotation(instance, rotation);
        SetScale(instance, scale);
        collection->m_WorldTransforms[instance->m_Index] = dmTransform::ToMatrix4(instance->m_Transform);

        dmHashInit64(&instance->m_CollectionPathHashState, true);
        dmHashUpdateBuffer64(&instance->m_CollectionPathHashState, ID_SEPARATOR, strlen(ID_SEPARATOR));

        Result result = SetIdentifier(collection, instance, id);
        if (result == RESULT_IDENTIFIER_IN_USE)
        {
            dmLogError("The identifier '%s' is already in use.", dmHashReverseSafe64(id));
            UndoNewInstance(collection, instance);
            return 0;
        }

        bool success = CreateComponents(collection, instance);
        if (!success) {
            ReleaseIdentifier(collection, instance);
            UndoNewInstance(collection, instance);
            return 0;
        }

        success = SetScriptPropertiesFromBuffer(instance, prototype_name, property_buffer, property_buffer_size);

        if (success && !Init(collection, instance))
        {
            dmLogError("Could not initialize when spawning %s.", prototype_name);
            success = false;
        }

        if (success) {
            AddToUpdate(collection, instance);
        } else {
            Delete(collection, instance, false);
            return 0;
        }

        return instance;
    }

    // Returns if successful or not
    static bool CollectionSpawnFromDescInternal(HCollection collection, dmGameObjectDDF::CollectionDesc* collection_desc, InstancePropertyBuffers *property_buffers, InstanceIdMap *id_mapping, dmTransform::Transform const &transform)
    {
        // Path prefix for collection objects
        char root_path[32];
        HashState64 prefixHashState;
        dmHashInit64(&prefixHashState, true);
        GenerateUniqueCollectionInstanceId(collection, root_path, sizeof(root_path));
        dmHashUpdateBuffer64(&prefixHashState, root_path, strlen(root_path));

        // table for output ids
        id_mapping->SetCapacity(32, collection_desc->m_Instances.m_Count);

        dmArray<HInstance> new_instances;
        new_instances.SetCapacity(collection_desc->m_Instances.m_Count);

        bool success = true;

        for (uint32_t i = 0; i < collection_desc->m_Instances.m_Count; ++i)
        {
            const dmGameObjectDDF::InstanceDesc& instance_desc = collection_desc->m_Instances[i];
            Prototype* proto = 0x0;
            dmResource::HFactory factory = collection->m_Factory;
            dmGameObject::HInstance instance = 0x0;

            if (instance_desc.m_Prototype)
            {
                dmResource::Result error = dmResource::Get(factory, instance_desc.m_Prototype, (void**)&proto);
                if (error == dmResource::RESULT_OK) {
                    instance = dmGameObject::NewInstance(collection, proto, instance_desc.m_Prototype);
                    if (instance == 0) {
                        dmResource::Release(factory, proto);
                        success = false;
                        break;
                    }
                }
            }

            if (!instance)
                continue;

            instance->m_ScaleAlongZ = collection_desc->m_ScaleAlongZ;
            instance->m_Generated = 1;

            // support legacy pipeline which outputs 0 for Scale3 and scale in Scale
            Vector3 scale = instance_desc.m_Scale3;
            if (scale.getX() == 0 && scale.getY() == 0 && scale.getZ() == 0)
                    scale = Vector3(instance_desc.m_Scale, instance_desc.m_Scale, instance_desc.m_Scale);

            instance->m_Transform = dmTransform::Transform(Vector3(instance_desc.m_Position), instance_desc.m_Rotation, scale);
            dmHashClone64(&instance->m_CollectionPathHashState, &prefixHashState, true);

            const char* path_end = strrchr(instance_desc.m_Id, *ID_SEPARATOR);
            if (path_end == 0x0) {
                dmLogError("The id of %s has an incorrect format, missing path specifier.", instance_desc.m_Id);
                success = false;
            } else {
                dmHashUpdateBuffer64(&instance->m_CollectionPathHashState, instance_desc.m_Id, path_end - instance_desc.m_Id + 1);
            }

            // Construct the full new path id and store in the id mapping table (mapping from prefixless
            // to with the root_path added)
            HashState64 new_id_hs;
            dmHashClone64(&new_id_hs, &prefixHashState, true);
            dmHashUpdateBuffer64(&new_id_hs, instance_desc.m_Id, strlen(instance_desc.m_Id));
            dmhash_t new_id = dmHashFinal64(&new_id_hs);
            dmhash_t id = dmHashBuffer64(instance_desc.m_Id, strlen(instance_desc.m_Id));
            id_mapping->Put(id, new_id);
            new_instances.Push(instance);

            if (dmGameObject::SetIdentifier(collection, instance, new_id) != dmGameObject::RESULT_OK)
            {
                dmLogError("Unable to set identifier for %s%s. Name clash?", root_path, instance_desc.m_Id);
                success = false;
            }
        }
        dmHashRelease64(&prefixHashState);

        if (success)
        {
            // Setup hierarchy
            for (uint32_t i = 0; i < collection_desc->m_Instances.m_Count; ++i)
            {
                const dmGameObjectDDF::InstanceDesc& instance_desc = collection_desc->m_Instances[i];

                dmhash_t *parent_id = id_mapping->Get(dmHashString64(instance_desc.m_Id));
                assert(parent_id);

                dmGameObject::HInstance parent = dmGameObject::GetInstanceFromIdentifier(collection, *parent_id);
                assert(parent);

                for (uint32_t j = 0; j < instance_desc.m_Children.m_Count; ++j)
                {
                    dmhash_t child_id = dmGameObject::GetAbsoluteIdentifier(parent, instance_desc.m_Children[j], strlen(instance_desc.m_Children[j]));

                    // It is not always the case that 'parent' has had the path prefix prepended to its id, so it is necessary
                    // to see if a remapping exists.
                    dmhash_t *new_id = id_mapping->Get(child_id);
                    if (new_id)
                    {
                        child_id = *new_id;
                    }

                    dmGameObject::HInstance child = dmGameObject::GetInstanceFromIdentifier(collection, child_id);
                    if (child)
                    {
                        dmGameObject::Result r = dmGameObject::SetParent(child, parent);
                        if (r != dmGameObject::RESULT_OK)
                        {
                            dmLogError("Unable to set %s as parent to %s (%d)", instance_desc.m_Id, instance_desc.m_Children[j], r);
                            success = false;
                        }
                    }
                    else
                    {
                        dmLogError("Child not found: %s", instance_desc.m_Children[j]);
                        success = false;
                    }
                }
            }
        }

        if (success)
        {
            // Update the transform for all parent-less objects
            for (uint32_t i=0;i!=new_instances.Size();i++)
            {
                if (!GetParent(new_instances[i]))
                {
                    new_instances[i]->m_Transform = dmTransform::Mul(transform, new_instances[i]->m_Transform);
                }

                // world transforms need to be up to date in time for the script init calls
                collection->m_WorldTransforms[new_instances[i]->m_Index] = dmTransform::ToMatrix4(new_instances[i]->m_Transform);
            }
        }

        // Exit point 1: Before components are created.
        if (!success)
        {
            for (uint32_t i=0;i!=new_instances.Size();i++)
            {
                ReleaseIdentifier(collection, new_instances[i]);
                UndoNewInstance(collection, new_instances[i]);
            }
            id_mapping->Clear();
            return false;
        }

        // Create components and set properties
        //
        // First set properties from the collection definition
        // Then look if there are any properties in the supplied property_buffers for the instance

        // After this point, instances are either removed (through undo) on error, or added
        // to the 'created' array from which they can be deleted on error.
        dmArray<HInstance> created;
        created.SetCapacity(collection_desc->m_Instances.m_Count);

        for (uint32_t i = 0; i < collection_desc->m_Instances.m_Count; ++i)
        {
            const dmGameObjectDDF::InstanceDesc& instance_desc = collection_desc->m_Instances[i];

            dmhash_t *instance_id = id_mapping->Get(dmHashString64(instance_desc.m_Id));
            assert(instance_id);

            dmGameObject::HInstance instance = dmGameObject::GetInstanceFromIdentifier(collection, *instance_id);
            bool result = dmGameObject::CreateComponents(collection, instance);
            if (result) {
                created.Push(instance);
                // Set properties
                uint32_t component_instance_data_index = 0;
                dmArray<Prototype::Component>& components = instance->m_Prototype->m_Components;
                uint32_t comp_count = components.Size();
                for (uint32_t comp_i = 0; comp_i < comp_count; ++comp_i)
                {
                    Prototype::Component& component = components[comp_i];
                    ComponentType* type = component.m_Type;
                    if (type->m_SetPropertiesFunction != 0x0)
                    {
                        if (!type->m_InstanceHasUserData)
                        {
                            dmLogError("Unable to set properties for the component '%s' in game object '%s' since it has no ability to store them.", dmHashReverseSafe64(component.m_Id), instance_desc.m_Id);
                            success = false;
                            break;
                        }
                        ComponentSetPropertiesParams params;
                        params.m_Instance = instance;
                        uint32_t comp_prop_count = instance_desc.m_ComponentProperties.m_Count;
                        for (uint32_t prop_i = 0; prop_i < comp_prop_count; ++prop_i)
                        {
                            const dmGameObjectDDF::ComponentPropertyDesc& comp_prop = instance_desc.m_ComponentProperties[prop_i];
                            if (dmHashString64(comp_prop.m_Id) == component.m_Id)
                            {
                                bool r = CreatePropertySetUserData(&comp_prop.m_PropertyDecls, &params.m_PropertySet.m_UserData);
                                if (!r)
                                {
                                    dmLogError("Could not read properties of game object '%s' in collection.", instance_desc.m_Id);
                                    success = false;
                                }
                                else
                                {
                                    params.m_PropertySet.m_GetPropertyCallback = GetPropertyCallbackDDF;
                                    params.m_PropertySet.m_FreeUserDataCallback = DestroyPropertySetUserData;
                                }
                                break;
                            }
                        }
                        uintptr_t* component_instance_data = &instance->m_ComponentInstanceUserData[component_instance_data_index];
                        params.m_UserData = component_instance_data;
                        type->m_SetPropertiesFunction(params);
                    }
                    if (component.m_Type->m_InstanceHasUserData)
                        ++component_instance_data_index;
                }

                // If there is any user supplied properties for this instance, then they should be set now.
                InstancePropertyBuffer *instance_properties = property_buffers->Get(dmHashString64(instance_desc.m_Id));
                if (instance_properties)
                {
                    SetScriptPropertiesFromBuffer(instance, instance_desc.m_Id, instance_properties->property_buffer, instance_properties->property_buffer_size);
                }
            } else {
                ReleaseIdentifier(collection, instance);
                UndoNewInstance(collection, instance);
                success = false;
            }
        }

        if (success)
        {
            for (uint32_t i=0;i!=created.Size();i++)
            {
                if (!Init(collection, created[i]))
                {
                    success = false;
                    break;
                }
            }
        }

        if (!success)
        {
            // Fail cleanup
            for (uint32_t i=0;i!=created.Size();i++)
                dmGameObject::Delete(collection, created[i], false);
            id_mapping->Clear();
            return false;
        }

        for (uint32_t i=0;i!=created.Size();i++)
        {
            AddToUpdate(collection, created[i]);
        }

        return true;
    }

    bool SpawnFromCollection(HCollection collection, HCollectionDesc collection_desc, InstancePropertyBuffers *property_buffers,
                             const Point3& position, const Quat& rotation, const Vector3& scale,
                             InstanceIdMap *instances)
    {
        dmTransform::Transform transform;
        transform.SetTranslation(Vector3(position));
        transform.SetRotation(rotation);
        transform.SetScale(scale);

        bool success = CollectionSpawnFromDescInternal(collection, (dmGameObjectDDF::CollectionDesc*)collection_desc, property_buffers, instances, transform);

        return success;
    }

    HInstance Spawn(HCollection collection, HPrototype proto, const char* prototype_name, dmhash_t id, uint8_t* property_buffer, uint32_t property_buffer_size, const Point3& position, const Quat& rotation, const Vector3& scale)
    {
        if (proto == 0x0) {
            dmLogError("No prototype to spawn from.");
            return 0x0;
        }

        HInstance instance = SpawnInternal(collection, proto, prototype_name, id, property_buffer, property_buffer_size, position, rotation, scale);

        if (instance == 0) {
            dmLogError("Could not spawn an instance of prototype %s.", prototype_name);
        }

        return instance;
    }

    static void Unlink(Collection* collection, Instance* instance)
    {
        // Unlink "me" from parent
        if (instance->m_Parent != INVALID_INSTANCE_INDEX)
        {
            assert(instance->m_Depth > 0);
            Instance* parent = collection->m_Instances[instance->m_Parent];
            uint32_t index = parent->m_FirstChildIndex;
            Instance* prev_child = 0;
            while (index != INVALID_INSTANCE_INDEX)
            {
                Instance* child = collection->m_Instances[index];
                if (child == instance)
                {
                    if (prev_child)
                        prev_child->m_SiblingIndex = child->m_SiblingIndex;
                    else
                        parent->m_FirstChildIndex = child->m_SiblingIndex;

                    break;
                }

                prev_child = child;
                index = collection->m_Instances[index]->m_SiblingIndex;
            }
            instance->m_SiblingIndex = INVALID_INSTANCE_INDEX;
            instance->m_Parent = INVALID_INSTANCE_INDEX;
        }
    }

    static void MoveUp(Collection* collection, Instance* instance)
    {
        /*
         * Move instance up in hierarchy
         */

        assert(instance->m_Depth > 0);
        EraseSwapLevelIndex(collection, instance);
        instance->m_Depth--;
        InsertInstanceInLevelIndex(collection, instance);
    }

    static void MoveAllUp(Collection* collection, Instance* instance)
    {
        /*
         * Move all children up in hierarchy
         */

        uint32_t index = instance->m_FirstChildIndex;
        while (index != INVALID_INSTANCE_INDEX)
        {
            Instance* child = collection->m_Instances[index];
            // NOTE: This assertion is only valid if we processes the tree depth first
            // The order of MoveAllUp and MoveUp below is imperative
            // NOTE: This assert is not possible when moving more than a single step. TODO: ?
            //assert(child->m_Depth == instance->m_Depth + 1);
            MoveAllUp(collection, child);
            MoveUp(collection, child);
            index = collection->m_Instances[index]->m_SiblingIndex;
        }
    }

    static void MoveDown(Collection* collection, Instance* instance)
    {
        /*
         * Move instance down in hierarchy
         */

        assert(instance->m_Depth < MAX_HIERARCHICAL_DEPTH - 1);
        EraseSwapLevelIndex(collection, instance);
        instance->m_Depth++;
        InsertInstanceInLevelIndex(collection, instance);
    }

    static void MoveAllDown(Collection* collection, Instance* instance)
    {
        /*
         * Move all children down in hierarchy
         */

        uint32_t index = instance->m_FirstChildIndex;
        while (index != INVALID_INSTANCE_INDEX)
        {
            Instance* child = collection->m_Instances[index];
            // NOTE: This assertion is only valid if we processes the tree depth first
            // The order of MoveAllUp and MoveUp below is imperative
            // NOTE: This assert is not possible when moving more than a single step. TODO: ?
            //assert(child->m_Depth == instance->m_Depth + 1);
            MoveAllDown(collection, child);
            MoveDown(collection, child);
            index = collection->m_Instances[index]->m_SiblingIndex;
        }
    }

    bool Init(HCollection collection, HInstance instance)
    {
        if (instance)
        {
            if (instance->m_Initialized)
            {
                dmLogWarning("%s", "Instance is initialized twice, this may lead to undefined behaviour.");
            }
            else
            {
                instance->m_Initialized = 1;
            }

            assert(collection->m_Instances[instance->m_Index] == instance);

            // Update world transforms since some components might need them in their init-callback
            Matrix4* trans = &collection->m_WorldTransforms[instance->m_Index];
            if (instance->m_Parent == INVALID_INSTANCE_INDEX)
            {
                *trans = dmTransform::ToMatrix4(instance->m_Transform);
            }
            else
            {
                const Matrix4* parent_trans = &collection->m_WorldTransforms[instance->m_Parent];
                if (instance->m_ScaleAlongZ)
                {
                    *trans = (*parent_trans) * dmTransform::ToMatrix4(instance->m_Transform);
                }
                else
                {
                    *trans = dmTransform::MulNoScaleZ(*parent_trans, dmTransform::ToMatrix4(instance->m_Transform));
                }
            }

            uint32_t next_component_instance_data = 0;
            Prototype* prototype = instance->m_Prototype;
            for (uint32_t i = 0; i < prototype->m_Components.Size(); ++i)
            {
                Prototype::Component* component = &prototype->m_Components[i];
                ComponentType* component_type = component->m_Type;

                uintptr_t* component_instance_data = 0;
                if (component_type->m_InstanceHasUserData)
                {
                    component_instance_data = &instance->m_ComponentInstanceUserData[next_component_instance_data++];
                }
                assert(next_component_instance_data <= instance->m_ComponentInstanceUserDataCount);

                if (component_type->m_InitFunction)
                {
                    ComponentInitParams params;
                    params.m_Collection = collection;
                    params.m_Instance = instance;
                    params.m_World = collection->m_ComponentWorlds[component->m_TypeIndex];
                    params.m_Context = component_type->m_Context;
                    params.m_UserData = component_instance_data;
                    CreateResult result = component_type->m_InitFunction(params);
                    if (result != CREATE_RESULT_OK)
                    {
                        return false;
                    }
                }
            }
        }

        return true;
    }

    bool DispatchMessages(HCollection collection, dmMessage::HSocket* sockets, uint32_t socket_count);

    bool Init(HCollection collection)
    {
        DM_PROFILE(GameObject, "Init");

        assert(collection->m_InUpdate == 0 && "Initializing instances during Update(.) is not permitted");

        // Update trasform cache
        UpdateTransforms(collection);

        bool result = true;
        // Update scripts
        uint32_t count = collection->m_InstanceIndices.Size();
        for (uint32_t i = 0; i < count; ++i) {
            Instance* instance = collection->m_Instances[i];
            if (!Init(collection, instance)) {
                result = false;
            }
        }
        for (uint32_t i = 0; i < count; ++i) {
            Instance* instance = collection->m_Instances[i];
            if (!DoAddToUpdate(collection, instance)) {
                result = false;
            }
        }
        dmMessage::HSocket sockets[] = {collection->m_ComponentSocket, collection->m_FrameSocket};
        if (!DispatchMessages(collection, sockets, 2))
            result = false;

        return result;
    }

    bool Final(HCollection collection, HInstance instance)
    {
        if (instance)
        {
            if (instance->m_Initialized)
                instance->m_Initialized = 0;
            else
                dmLogWarning("%s", "Instance is finalized without being initialized, this may lead to undefined behaviour.");

            assert(collection->m_Instances[instance->m_Index] == instance);

            uint32_t next_component_instance_data = 0;
            Prototype* prototype = instance->m_Prototype;
            for (uint32_t i = 0; i < prototype->m_Components.Size(); ++i)
            {
                Prototype::Component* component = &prototype->m_Components[i];
                ComponentType* component_type = component->m_Type;
                assert(component_type);

                uintptr_t* component_instance_data = 0;
                if (component_type->m_InstanceHasUserData)
                {
                    component_instance_data = &instance->m_ComponentInstanceUserData[next_component_instance_data++];
                }
                assert(next_component_instance_data <= instance->m_ComponentInstanceUserDataCount);

                if (component_type->m_FinalFunction)
                {
                    ComponentFinalParams params;
                    params.m_Collection = collection;
                    params.m_Instance = instance;
                    params.m_World = collection->m_ComponentWorlds[component->m_TypeIndex];
                    params.m_Context = component_type->m_Context;
                    params.m_UserData = component_instance_data;
                    CreateResult result = component_type->m_FinalFunction(params);
                    if (result != CREATE_RESULT_OK)
                    {
                        return false;
                    }
                }
            }
        }

        return true;
    }

    bool Final(HCollection collection)
    {
        DM_PROFILE(GameObject, "Final");

        assert(collection->m_InUpdate == 0 && "Finalizing instances during Update(.) is not permitted");

        bool result = true;
        uint32_t n_objects = collection->m_Instances.Size();
        for (uint32_t i = 0; i < n_objects; ++i)
        {
            Instance* instance = collection->m_Instances[i];
            if (instance != 0x0 && instance->m_Initialized && ! Final(collection, instance))
            {
                result = false;
            }
        }

        return result;
    }

    void Delete(HCollection collection, HInstance instance, bool recursive)
    {
        assert(collection->m_Instances[instance->m_Index] == instance);
        assert(instance->m_Collection == collection);

        // NOTE: Do not add for delete twice.
        if (instance->m_ToBeDeleted)
            return;

        // NOTE: No point in deleting when the collection is being deleted
        // Actually dangerous, since we can be anywhere in the sequential game object destruction
        if (collection->m_ToBeDeleted)
            return;

        // If recursive, Delete child hierarchy recursively, child to parent order (leaf first).
        if(recursive)
        {
            uint32_t childIndex = instance->m_FirstChildIndex;
            while (childIndex != INVALID_INSTANCE_INDEX)
            {
                Instance* child = collection->m_Instances[childIndex];
                assert(child->m_Parent == instance->m_Index);
                childIndex = child->m_SiblingIndex;
                Delete(collection, child, true);
            }
        }

        // Delete instance
        instance->m_ToBeDeleted = 1;

        uint16_t index = instance->m_Index;
        uint16_t tail = collection->m_InstancesToDeleteTail;
        if (tail != INVALID_INSTANCE_INDEX) {
            HInstance tail_instance = collection->m_Instances[tail];
            tail_instance->m_NextToDelete = index;
        } else {
            collection->m_InstancesToDeleteHead = index;
        }
        collection->m_InstancesToDeleteTail = index;
    }

    static void RemoveFromAddToUpdate(HCollection collection, HInstance instance) {
        uint16_t index = instance->m_Index;
        assert(collection->m_InstancesToAddTail == index || instance->m_NextToAdd != INVALID_INSTANCE_INDEX);
        uint16_t* prev_index_ptr = &collection->m_InstancesToAddHead;
        uint16_t prev_index = *prev_index_ptr;
        while (prev_index != index) {
            prev_index_ptr = &collection->m_Instances[prev_index]->m_NextToAdd;
            if (collection->m_InstancesToAddTail == *prev_index_ptr) {
                collection->m_InstancesToAddTail = prev_index;
            }
            prev_index = *prev_index_ptr;
        }
        *prev_index_ptr = instance->m_NextToAdd;
        instance->m_NextToAdd = INVALID_INSTANCE_INDEX;
        instance->m_ToBeAdded = false;
    }

    void DoDelete(HCollection collection, HInstance instance)
    {
        CancelAnimations(collection, instance);
        if (instance->m_ToBeAdded) {
            RemoveFromAddToUpdate(collection, instance);
        }
        dmResource::HFactory factory = collection->m_Factory;
        uint32_t next_component_instance_data = 0;
        Prototype* prototype = instance->m_Prototype;
        for (uint32_t i = 0; i < prototype->m_Components.Size(); ++i)
        {
            Prototype::Component* component = &prototype->m_Components[i];
            ComponentType* component_type = component->m_Type;

            uintptr_t* component_instance_data = 0;
            if (component_type->m_InstanceHasUserData)
            {
                component_instance_data = &instance->m_ComponentInstanceUserData[next_component_instance_data++];
            }
            assert(next_component_instance_data <= instance->m_ComponentInstanceUserDataCount);

            collection->m_ComponentInstanceCount[component->m_TypeIndex]--;
            ComponentDestroyParams params;
            params.m_Collection = collection;
            params.m_Instance = instance;
            params.m_World = collection->m_ComponentWorlds[component->m_TypeIndex];
            params.m_Context = component_type->m_Context;
            params.m_UserData = component_instance_data;
            component_type->m_DestroyFunction(params);
        }

        dmHashRelease64(&instance->m_CollectionPathHashState);
        if(instance->m_Generated)
        {
            dmHashReverseErase64(instance->m_Identifier);
        }

        if (instance->m_IdentifierIndex < collection->m_MaxInstances)
        {
            // The identifier (hash) for this gameobject comes from the pool!
            ReleaseInstanceIndex(instance->m_IdentifierIndex, collection);
        }
        ReleaseIdentifier(collection, instance);

        assert(collection->m_LevelIndices[instance->m_Depth].Size() > 0);
        assert(instance->m_LevelIndex < collection->m_LevelIndices[instance->m_Depth].Size());

        // Reparent child nodes
        uint32_t index = instance->m_FirstChildIndex;
        while (index != INVALID_INSTANCE_INDEX)
        {
            Instance* child = collection->m_Instances[index];
            assert(child->m_Parent == instance->m_Index);
            child->m_Parent = instance->m_Parent;
            index = collection->m_Instances[index]->m_SiblingIndex;
        }

        // Add child nodes to parent
        if (instance->m_Parent != INVALID_INSTANCE_INDEX)
        {
            Instance* parent = collection->m_Instances[instance->m_Parent];
            uint32_t index = parent->m_FirstChildIndex;
            Instance* child = 0;
            while (index != INVALID_INSTANCE_INDEX)
            {
                child = collection->m_Instances[index];
                index = collection->m_Instances[index]->m_SiblingIndex;
            }

            // Child is last child if present
            if (child)
            {
                assert(child->m_SiblingIndex == INVALID_INSTANCE_INDEX);
                child->m_SiblingIndex = instance->m_FirstChildIndex;
            }
            else
            {
                assert(parent->m_FirstChildIndex == INVALID_INSTANCE_INDEX);
                parent->m_FirstChildIndex = instance->m_FirstChildIndex;
            }
        }

        // Unlink "me" from parent
        Unlink(collection, instance);
        EraseSwapLevelIndex(collection, instance);
        MoveAllUp(collection, instance);

        if (instance->m_Prototype != &EMPTY_PROTOTYPE)
            dmResource::Release(factory, instance->m_Prototype);
        collection->m_InstanceIndices.Push(instance->m_Index);
        collection->m_Instances[instance->m_Index] = 0;

        // Erase from input stack
        bool found_instance = false;
        for (uint32_t i = 0; i < collection->m_InputFocusStack.Size(); ++i)
        {
            if (collection->m_InputFocusStack[i] == instance)
            {
                found_instance = true;
            }
            if (found_instance)
            {
                if (i < collection->m_InputFocusStack.Size() - 1)
                {
                    collection->m_InputFocusStack[i] = collection->m_InputFocusStack[i+1];
                }
            }
        }
        if (found_instance)
        {
            collection->m_InputFocusStack.Pop();
        }

        instance->~Instance();
        void* instance_memory = (void*) instance;

        // This is required for failing test
        // TODO: #ifdef on something...?
        // Clear all memory excluding ComponentInstanceUserData
        memset(instance_memory, 0xcc, sizeof(Instance));
        operator delete (instance_memory);

        assert(collection->m_IDToInstance.Size() <= collection->m_InstanceIndices.Size());
    }

    void DeleteAll(HCollection collection)
    {
        for (uint32_t i = 0; i < collection->m_Instances.Size(); ++i)
        {
            Instance* instance = collection->m_Instances[i];
            if (instance)
            {
                Delete(collection, instance, false);
            }
        }
    }

    void DoDeleteAll(HCollection collection)
    {
        // This will perform tons of unnecessary work to resolve and reorder
        // the hierarchies and other things but will serve as a nice test case
        for (uint32_t i = 0; i < collection->m_Instances.Size(); ++i)
        {
            Instance* instance = collection->m_Instances[i];
            if (instance)
            {
                DoDelete(collection, instance);
            }
        }
    }

    Result SetIdentifier(HCollection collection, HInstance instance, const char* identifier)
    {
        dmhash_t id = dmHashBuffer64(identifier, strlen(identifier));
        return SetIdentifier(collection, instance, id);
    }

    dmhash_t GetIdentifier(HInstance instance)
    {
        return instance->m_Identifier;
    }

    dmhash_t GetAbsoluteIdentifier(HInstance instance, const char* id, uint32_t id_size)
    {
        // check for global id (/foo/bar)
        if (*id == *ID_SEPARATOR)
        {
            return dmHashBuffer64(id, id_size);
        }
        else
        {
            // Make a copy of the state.
            HashState64 tmp_state;
            dmHashClone64(&tmp_state, &instance->m_CollectionPathHashState, false);
            dmHashUpdateBuffer64(&tmp_state, id, id_size);
            return dmHashFinal64(&tmp_state);
        }
    }

    HInstance GetInstanceFromIdentifier(HCollection collection, dmhash_t identifier)
    {
        Instance** instance = collection->m_IDToInstance.Get(identifier);
        if (instance)
            return *instance;
        else
            return 0;
    }

    Result GetComponentIndex(HInstance instance, dmhash_t component_id, uint16_t* component_index)
    {
        assert(instance != 0x0);
        for (uint32_t i = 0; i < instance->m_Prototype->m_Components.Size(); ++i)
        {
            Prototype::Component* component = &instance->m_Prototype->m_Components[i];
            if (component->m_Id == component_id)
            {
                *component_index = (uint16_t)i;
                return RESULT_OK;
            }
        }
        return RESULT_COMPONENT_NOT_FOUND;
    }

    Result GetComponentId(HInstance instance, uint16_t component_index, dmhash_t* component_id)
    {
        assert(instance != 0x0);
        if (component_index < instance->m_Prototype->m_Components.Size())
        {
            *component_id = instance->m_Prototype->m_Components[component_index].m_Id;
            return RESULT_OK;
        }
        return RESULT_COMPONENT_NOT_FOUND;
    }

    bool ScaleAlongZ(HInstance instance)
    {
        return instance->m_ScaleAlongZ != 0;
    }

    bool ScaleAlongZ(HCollection collection)
    {
        return collection->m_ScaleAlongZ != 0;
    }

    void SetBone(HInstance instance, bool bone)
    {
        instance->m_Bone = bone;
    }

    bool IsBone(HInstance instance)
    {
        return instance->m_Bone;
    }

    static uint32_t DoSetBoneTransforms(HCollection collection, uint16_t first_index, dmTransform::Transform* transforms, uint32_t transform_count)
    {
        if (transform_count == 0)
            return 0;
        uint16_t current_index = first_index;
        uint32_t count = 0;
        while (current_index != INVALID_INSTANCE_INDEX)
        {
            HInstance instance = collection->m_Instances[current_index];
            if (instance->m_Bone)
            {
                instance->m_Transform = transforms[count++];
                if (count < transform_count)
                {
                    count += DoSetBoneTransforms(collection, instance->m_FirstChildIndex, &transforms[count], transform_count - count);
                }
                if (transform_count == count)
                {
                    return count;
                }
            }
            current_index = instance->m_SiblingIndex;
        }
        return count;
    }

    uint32_t SetBoneTransforms(HInstance instance, dmTransform::Transform* transforms, uint32_t transform_count)
    {
        HCollection collection = instance->m_Collection;
        return DoSetBoneTransforms(collection, instance->m_Index, transforms, transform_count);
    }

    static void DoDeleteBones(HCollection collection, uint16_t first_index) {
        uint16_t current_index = first_index;
        while (current_index != INVALID_INSTANCE_INDEX) {
            HInstance instance = collection->m_Instances[current_index];
            if (instance->m_Bone && instance->m_ToBeDeleted == 0) {
                DoDeleteBones(collection, instance->m_FirstChildIndex);
                // Delete children first, to avoid any unnecessary re-parenting
                Delete(collection, instance, false);
            }
            current_index = instance->m_SiblingIndex;
        }
    }

    void DeleteBones(HInstance parent) {
        HCollection collection = parent->m_Collection;
        return DoDeleteBones(collection, parent->m_FirstChildIndex);
    }

    struct DispatchMessagesContext
    {
        HCollection m_Collection;
        bool m_Success;
    };

    void DispatchMessagesFunction(dmMessage::Message *message, void* user_ptr)
    {
        DispatchMessagesContext* context = (DispatchMessagesContext*) user_ptr;

        Instance* instance = 0x0;
        // Start by looking for the instance in the user-data,
        // which is the case when an instance sends to itself.
        if (message->m_UserData != 0
                && message->m_Sender.m_Socket == message->m_Receiver.m_Socket
                && message->m_Sender.m_Path == message->m_Receiver.m_Path)
        {
            Instance* user_data_instance = (Instance*)message->m_UserData;
            if (message->m_Receiver.m_Path == user_data_instance->m_Identifier)
            {
                instance = user_data_instance;
            }
        }
        if (instance == 0x0)
        {
            instance = GetInstanceFromIdentifier(context->m_Collection, message->m_Receiver.m_Path);
        }
        if (instance == 0x0)
        {
            const dmMessage::URL* sender = &message->m_Sender;
            const char* socket_name = dmMessage::GetSocketName(sender->m_Socket);
            const char* path_name = dmHashReverseSafe64(sender->m_Path);
            const char* fragment_name = dmHashReverseSafe64(sender->m_Fragment);

            dmLogError("Instance '%s' could not be found when dispatching message '%s' sent from %s:%s#%s",
                        dmHashReverseSafe64(message->m_Receiver.m_Path),
                        dmHashReverseSafe64(message->m_Id),
                        socket_name, path_name, fragment_name);

            context->m_Success = false;
            return;
        }
        if (message->m_Descriptor != 0)
        {
            dmDDF::Descriptor* descriptor = (dmDDF::Descriptor*)message->m_Descriptor;
            if (descriptor == dmGameObjectDDF::AcquireInputFocus::m_DDFDescriptor)
            {
                dmGameObject::AcquireInputFocus(context->m_Collection, instance);
                return;
            }
            else if (descriptor == dmGameObjectDDF::ReleaseInputFocus::m_DDFDescriptor)
            {
                dmGameObject::ReleaseInputFocus(context->m_Collection, instance);
                return;
            }
            else if (descriptor == dmGameObjectDDF::RequestTransform::m_DDFDescriptor)
            {
                dmGameObjectDDF::TransformResponse response;
                response.m_Position = dmGameObject::GetPosition(instance);
                response.m_Rotation = dmGameObject::GetRotation(instance);
                response.m_Scale = dmGameObject::GetUniformScale(instance);
                response.m_Scale3 = dmGameObject::GetScale(instance);
                response.m_WorldPosition = dmGameObject::GetWorldPosition(instance);
                response.m_WorldRotation = dmGameObject::GetWorldRotation(instance);
                response.m_WorldScale = dmGameObject::GetWorldUniformScale(instance);
                response.m_WorldScale3 = dmGameObject::GetWorldScale(instance);
                dmhash_t message_id = dmGameObjectDDF::TransformResponse::m_DDFDescriptor->m_NameHash;
                uintptr_t gotr_descriptor = (uintptr_t)dmGameObjectDDF::TransformResponse::m_DDFDescriptor;
                uint32_t data_size = sizeof(dmGameObjectDDF::TransformResponse);
                if (dmMessage::IsSocketValid(message->m_Sender.m_Socket))
                {
                    dmMessage::Result message_result = dmMessage::Post(&message->m_Receiver, &message->m_Sender, message_id, message->m_UserData, gotr_descriptor, &response, data_size, 0);
                    if (message_result != dmMessage::RESULT_OK)
                    {
                        dmLogError("Could not send message '%s' to sender: %d.", dmGameObjectDDF::TransformResponse::m_DDFDescriptor->m_Name, message_result);
                    }
                }
                return;
            }
            else if (descriptor == dmGameObjectDDF::SetParent::m_DDFDescriptor)
            {
                dmGameObjectDDF::SetParent* sp = (dmGameObjectDDF::SetParent*)message->m_Data;
                dmGameObject::HInstance parent = 0;
                if (sp->m_ParentId != 0)
                {
                    parent = dmGameObject::GetInstanceFromIdentifier(context->m_Collection, sp->m_ParentId);
                    if (parent == 0)
                        dmLogWarning("Could not find parent instance with id '%s'.", dmHashReverseSafe64(sp->m_ParentId));

                }
                Matrix4 parent_t = Matrix4::identity();

                if (parent)
                {
                    parent_t = context->m_Collection->m_WorldTransforms[parent->m_Index];
                }

                if (sp->m_KeepWorldTransform == 0)
                {
                    Matrix4& world = context->m_Collection->m_WorldTransforms[instance->m_Index];
                    if (instance->m_ScaleAlongZ)
                    {
                        world = parent_t * dmTransform::ToMatrix4(instance->m_Transform);
                    }
                    else
                    {
                        world = dmTransform::MulNoScaleZ(parent_t, dmTransform::ToMatrix4(instance->m_Transform));
                    }
                }
                else
                {
                    if (instance->m_ScaleAlongZ)
                    {
                        instance->m_Transform = dmTransform::ToTransform(inverse(parent_t) * context->m_Collection->m_WorldTransforms[instance->m_Index]);
                    }
                    else
                    {
                        Matrix4 tmp = dmTransform::MulNoScaleZ(inverse(parent_t), context->m_Collection->m_WorldTransforms[instance->m_Index]);
                        instance->m_Transform = dmTransform::ToTransform(tmp);
                    }
                }

                dmGameObject::Result result = dmGameObject::SetParent(instance, parent);

                if (result != dmGameObject::RESULT_OK)
                    dmLogWarning("Error when setting parent of '%s' to '%s', error: %i.",
                                 dmHashReverseSafe64(instance->m_Identifier),
                                 dmHashReverseSafe64(sp->m_ParentId),
                                 result);
                return;
            }
        }
        Prototype* prototype = instance->m_Prototype;

        if (message->m_Receiver.m_Fragment != 0)
        {
            uint16_t component_index;
            Result result = GetComponentIndex(instance, message->m_Receiver.m_Fragment, &component_index);
            if (result != RESULT_OK)
            {
                const dmMessage::URL* sender = &message->m_Sender;
                const char* socket_name = dmMessage::GetSocketName(sender->m_Socket);
                const char* path_name = dmHashReverseSafe64(sender->m_Path);
                const char* fragment_name = dmHashReverseSafe64(sender->m_Fragment);

                dmLogError("Component '%s#%s' could not be found when dispatching message '%s' sent from %s:%s#%s",
                            dmHashReverseSafe64(message->m_Receiver.m_Path),
                            dmHashReverseSafe64(message->m_Receiver.m_Fragment),
                            dmHashReverseSafe64(message->m_Id),
                            socket_name, path_name, fragment_name);
                context->m_Success = false;
                return;
            }
            Prototype::Component* component = &prototype->m_Components[component_index];
            ComponentType* component_type = component->m_Type;
            assert(component_type);
            uint32_t component_type_index = component->m_TypeIndex;

            if (component_type->m_OnMessageFunction)
            {
                // TODO: Not optimal way to find index of component instance data
                uint32_t next_component_instance_data = 0;
                for (uint32_t i = 0; i < component_index; ++i)
                {
                    ComponentType* ct = prototype->m_Components[i].m_Type;
                    assert(component_type);
                    if (ct->m_InstanceHasUserData)
                    {
                        next_component_instance_data++;
                    }
                }

                uintptr_t* component_instance_data = 0;
                if (component_type->m_InstanceHasUserData)
                {
                    component_instance_data = &instance->m_ComponentInstanceUserData[next_component_instance_data];
                }
                {
                    DM_PROFILE(GameObject, "OnMessageFunction");
                    ComponentOnMessageParams params;
                    params.m_Instance = instance;
                    params.m_World = context->m_Collection->m_ComponentWorlds[component_type_index];
                    params.m_Context = component_type->m_Context;
                    params.m_UserData = component_instance_data;
                    params.m_Message = message;
                    UpdateResult res = component_type->m_OnMessageFunction(params);
                    if (res != UPDATE_RESULT_OK)
                        context->m_Success = false;
                }
            }
            else
            {
                // TODO User-friendly error message here...
                dmLogWarning("Component type is missing OnMessage function");
            }
        }
        else // broadcast
        {
            uint32_t next_component_instance_data = 0;
            for (uint32_t i = 0; i < prototype->m_Components.Size(); ++i)
            {
                Prototype::Component* component = &prototype->m_Components[i];
                ComponentType* component_type = component->m_Type;
                assert(component_type);
                uint32_t component_type_index = component->m_TypeIndex;

                if (component_type->m_OnMessageFunction)
                {
                    uintptr_t* component_instance_data = 0;
                    if (component_type->m_InstanceHasUserData)
                    {
                        component_instance_data = &instance->m_ComponentInstanceUserData[next_component_instance_data++];
                    }
                    {
                        DM_PROFILE(GameObject, "OnMessageFunction");
                        ComponentOnMessageParams params;
                        params.m_Instance = instance;
                        params.m_World = context->m_Collection->m_ComponentWorlds[component_type_index];
                        params.m_Context = component_type->m_Context;
                        params.m_UserData = component_instance_data;
                        params.m_Message = message;
                        UpdateResult res = component_type->m_OnMessageFunction(params);
                        if (res != UPDATE_RESULT_OK)
                            context->m_Success = false;
                    }
                }
                else
                {
                    if (component_type->m_InstanceHasUserData)
                    {
                        ++next_component_instance_data;
                    }
                }
            }
        }
    }

    bool DispatchMessages(HCollection collection, dmMessage::HSocket* sockets, uint32_t socket_count)
    {
        DM_PROFILE(GameObject, "DispatchMessages");

        DispatchMessagesContext ctx;
        ctx.m_Collection = collection;
        ctx.m_Success = true;
        bool iterate = true;
        uint32_t iteration_count = 0;
        while (iterate && iteration_count < MAX_DISPATCH_ITERATION_COUNT)
        {
            iterate = false;
            for (uint32_t i = 0; i < socket_count; ++i)
            {
                if (!dmMessage::HasMessages(sockets[i]))
                {
                    continue; // no need to try to update or send anything
                }
                // Make sure the transforms are updated if we are about to dispatch messages
                if (collection->m_DirtyTransforms)
                {
                    UpdateTransforms(collection);
                }
                uint32_t message_count = dmMessage::Dispatch(sockets[i], &DispatchMessagesFunction, (void*) &ctx);
                if (message_count)
                {
                    collection->m_DirtyTransforms = true;
                    iterate = true;
                }
            }
            ++iteration_count;
        }

        return ctx.m_Success;
    }

    static void UpdateEulerToRotation(HInstance instance);

    static inline bool Vec3Equals(const uint32_t* a, const uint32_t* b)
    {
        return a[0] == b[0] && a[1] == b[1] && a[2] == b[2];
    }

    static void CheckEuler(Instance* instance)
    {
        Vector3& euler = instance->m_EulerRotation;
        Vector3& prev_euler = instance->m_PrevEulerRotation;
        if (!Vec3Equals((uint32_t*)(&euler), (uint32_t*)(&prev_euler)))
        {
            UpdateEulerToRotation(instance);
            prev_euler = euler;
        }
    }

    void UpdateTransforms(HCollection collection)
    {
        DM_PROFILE(GameObject, "UpdateTransforms");

        // Calculate world transforms
        // First root-level instances
        dmArray<uint16_t>& root_level = collection->m_LevelIndices[0];
        uint32_t root_count = root_level.Size();
        for (uint32_t i = 0; i < root_count; ++i)
        {
            uint16_t index = root_level[i];
            Instance* instance = collection->m_Instances[index];
            CheckEuler(instance);
            collection->m_WorldTransforms[index] = dmTransform::ToMatrix4(instance->m_Transform);
            uint16_t parent_index = instance->m_Parent;
            assert(parent_index == INVALID_INSTANCE_INDEX);
        }


        if (collection->m_ScaleAlongZ) {
            for (uint32_t level_i = 1; level_i < MAX_HIERARCHICAL_DEPTH; ++level_i)
            {
                dmArray<uint16_t>& level = collection->m_LevelIndices[level_i];
                uint32_t instance_count = level.Size();
                for (uint32_t i = 0; i < instance_count; ++i)
                {
                    uint16_t index = level[i];
                    Instance* instance = collection->m_Instances[index];
                    CheckEuler(instance);
                    Matrix4* trans = &collection->m_WorldTransforms[index];

                    uint16_t parent_index = instance->m_Parent;
                    assert(parent_index != INVALID_INSTANCE_INDEX);

                    Matrix4* parent_trans = &collection->m_WorldTransforms[parent_index];
                    Matrix4 own = dmTransform::ToMatrix4(instance->m_Transform);
                    *trans = *parent_trans * own;
                }
            }
        } else {
            for (uint32_t level_i = 1; level_i < MAX_HIERARCHICAL_DEPTH; ++level_i)
            {
                dmArray<uint16_t>& level = collection->m_LevelIndices[level_i];
                uint32_t instance_count = level.Size();
                for (uint32_t i = 0; i < instance_count; ++i)
                {
                    uint16_t index = level[i];
                    Instance* instance = collection->m_Instances[index];
                    CheckEuler(instance);
                    Matrix4* trans = &collection->m_WorldTransforms[index];

                    uint16_t parent_index = instance->m_Parent;
                    assert(parent_index != INVALID_INSTANCE_INDEX);

                    Matrix4* parent_trans = &collection->m_WorldTransforms[parent_index];
                    Matrix4 own = dmTransform::ToMatrix4(instance->m_Transform);
                    *trans = dmTransform::MulNoScaleZ(*parent_trans, own);
                }
            }
        }

        collection->m_DirtyTransforms = false;
    }

    bool Update(HCollection collection, const UpdateContext* update_context)
    {
        DM_PROFILE(GameObject, "Update");
        DM_COUNTER("Instances", collection->m_InstanceIndices.Size());

        assert(collection != 0x0);

        // Add to update
        DoAddToUpdate(collection);

        collection->m_InUpdate = 1;


        bool ret = true;

        uint32_t component_types = collection->m_Register->m_ComponentTypeCount;
        for (uint32_t i = 0; i < component_types; ++i)
        {
            uint16_t update_index = collection->m_Register->m_ComponentTypesOrder[i];
            ComponentType* component_type = &collection->m_Register->m_ComponentTypes[update_index];

            DM_COUNTER(component_type->m_Name, collection->m_ComponentInstanceCount[update_index]);

            // Avoid to call UpdateTransforms for each/all component types.
            if (component_type->m_ReadsTransforms && collection->m_DirtyTransforms) {
                UpdateTransforms(collection);
            }

            if (component_type->m_UpdateFunction)
            {
                DM_PROFILE(GameObject, component_type->m_Name);
                ComponentsUpdateParams params;
                params.m_Collection = collection;
                params.m_UpdateContext = update_context;
                params.m_World = collection->m_ComponentWorlds[update_index];
                params.m_Context = component_type->m_Context;

                ComponentsUpdateResult update_result;
                update_result.m_TransformsUpdated = false;
                UpdateResult res = component_type->m_UpdateFunction(params, update_result);
                if (res != UPDATE_RESULT_OK)
                    ret = false;

                // Mark the collections transforms as dirty if this component has updated
                // them in its update function.
                collection->m_DirtyTransforms |= update_result.m_TransformsUpdated;
            }

            if (!DispatchMessages(collection, &collection->m_ComponentSocket, 1))
                ret = false;
        }

        collection->m_InUpdate = 0;
        if (collection->m_DirtyTransforms) {
            UpdateTransforms(collection);
        }

        return ret;
    }

    bool Render(HCollection collection)
    {
        DM_PROFILE(GameObject, "Render");
        assert(collection != 0x0);

        bool ret = true;
        uint32_t component_types = collection->m_Register->m_ComponentTypeCount;
        for (uint32_t i = 0; i < component_types; ++i)
        {
            uint16_t update_index = collection->m_Register->m_ComponentTypesOrder[i];
            ComponentType* component_type = &collection->m_Register->m_ComponentTypes[update_index];
            if (component_type->m_RenderFunction)
            {
                DM_PROFILE(GameObject, component_type->m_Name);
                ComponentsRenderParams params;
                params.m_Collection = collection;
                params.m_World = collection->m_ComponentWorlds[update_index];
                params.m_Context = component_type->m_Context;
                UpdateResult res = component_type->m_RenderFunction(params);
                if (res != UPDATE_RESULT_OK)
                    ret = false;
            }
        }
        return ret;
    }

    static bool DispatchAllSockets(HCollection collection) {
        bool result = true;
        dmMessage::HSocket sockets[] =
        {
                // Some components might have sent messages in their final()
                collection->m_ComponentSocket,
                // Frame dispatch, handle e.g. spawning
                collection->m_FrameSocket
        };
        if (!DispatchMessages(collection, sockets, 2))
            result = false;
        return result;
    }

    bool PostUpdate(HCollection collection)
    {
        DM_PROFILE(GameObject, "PostUpdate");

        assert(collection != 0x0);
        HRegister reg = collection->m_Register;
        assert(reg);

        bool result = true;

        uint32_t component_types = reg->m_ComponentTypeCount;
        for (uint32_t i = 0; i < component_types; ++i)
        {
            uint16_t update_index = reg->m_ComponentTypesOrder[i];
            ComponentType* component_type = &reg->m_ComponentTypes[update_index];

            if (component_type->m_PostUpdateFunction)
            {
                DM_PROFILE(GameObject, component_type->m_Name);
                ComponentsPostUpdateParams params;
                params.m_Collection = collection;
                params.m_World = collection->m_ComponentWorlds[update_index];
                params.m_Context = component_type->m_Context;
                UpdateResult res = component_type->m_PostUpdateFunction(params);
                if (res != UPDATE_RESULT_OK && result)
                    result = false;
            }
        }

        uint32_t instances_deleted = 0;

        if (collection->m_InstancesToDeleteHead != INVALID_INSTANCE_INDEX) {
            // Arbitrary max pass count to only guard for unexpected cycles and infinite hangs, see clause after while
            uint32_t max_pass_count = 10;
            uint32_t pass_count = 0;
            while (collection->m_InstancesToDeleteHead != INVALID_INSTANCE_INDEX && pass_count < max_pass_count) {
                ++pass_count;
                // Save the list and clear the head and tail
                uint16_t head = collection->m_InstancesToDeleteHead;
                collection->m_InstancesToDeleteHead = INVALID_INSTANCE_INDEX;
                collection->m_InstancesToDeleteTail = INVALID_INSTANCE_INDEX;

                uint16_t index = head;
                while (index != INVALID_INSTANCE_INDEX) {
                    Instance* instance = collection->m_Instances[index];

                    assert(collection->m_Instances[instance->m_Index] == instance);
                    assert(instance->m_ToBeDeleted);
                    if (instance->m_Initialized) {
                        if (!Final(collection, instance) && result) {
                            result = false;
                        }
                    }
                    index = instance->m_NextToDelete;
                }

                if (!DispatchAllSockets(collection)) {
                    result = false;
                }

                // Reset to iterate for actual deletion
                index = head;
                while (index != INVALID_INSTANCE_INDEX) {
                    Instance* instance = collection->m_Instances[index];

                    assert(collection->m_Instances[instance->m_Index] == instance);
                    assert(instance->m_ToBeDeleted);
                    index = instance->m_NextToDelete;
                    DoDelete(collection, instance);
                    ++instances_deleted;
                }
            }
            if (pass_count == max_pass_count) {
                dmLogWarning("Creation/deletion cycles encountered, postponing to next frame to avoid infinite hang.");
            }
        } else {
            // Dispatch messages even if there are no deletion happening
            if (!DispatchAllSockets(collection)) {
                result = false;
            }
        }
        DM_COUNTER("InstancesDeleted", instances_deleted);

        return result;
    }

    bool PostUpdate(HRegister reg)
    {
        DM_PROFILE(GameObject, "PostUpdateRegister");

        assert(reg != 0x0);

        bool result = true;

        uint32_t collection_count = reg->m_Collections.Size();
        uint32_t i = 0;
        while (i < collection_count)
        {
            HCollection collection = reg->m_Collections[i];
            if (collection->m_ToBeDeleted)
            {
                DoDeleteCollection(collection);
                --collection_count;
            }
            else
            {
                ++i;
            }
        }

        return result;
    }

    UpdateResult DispatchInput(HCollection collection, InputAction* input_actions, uint32_t input_action_count)
    {
        DM_PROFILE(GameObject, "DispatchInput");
        // iterate stacks from top to bottom
        for (uint32_t i = 0; i < input_action_count; ++i)
        {
            InputAction& input_action = input_actions[i];
            if (input_action.m_ActionId != 0 || input_action.m_PositionSet || input_action.m_AccelerationSet)
            {
                uint32_t stack_size = collection->m_InputFocusStack.Size();
                for (uint32_t k = 0; k < stack_size; ++k)
                {
                    HInstance instance = collection->m_InputFocusStack[stack_size - 1 - k];
                    Prototype* prototype = instance->m_Prototype;
                    uint32_t components_size = prototype->m_Components.Size();

                    InputResult res = INPUT_RESULT_IGNORED;
                    uint32_t next_component_instance_data = 0;
                    for (uint32_t l = 0; l < components_size; ++l)
                    {
                        ComponentType* component_type = prototype->m_Components[l].m_Type;
                        assert(component_type);
                        if (component_type->m_OnInputFunction)
                        {
                            uintptr_t* component_instance_data = 0;
                            if (component_type->m_InstanceHasUserData)
                            {
                                component_instance_data = &instance->m_ComponentInstanceUserData[next_component_instance_data];
                            }
                            ComponentOnInputParams params;
                            params.m_Instance = instance;
                            params.m_InputAction = &input_action;
                            params.m_Context = component_type->m_Context;
                            params.m_UserData = component_instance_data;
                            InputResult comp_res = component_type->m_OnInputFunction(params);
                            if (comp_res == INPUT_RESULT_CONSUMED)
                                res = comp_res;
                            else if (comp_res == INPUT_RESULT_UNKNOWN_ERROR)
                                return UPDATE_RESULT_UNKNOWN_ERROR;
                        }
                        if (component_type->m_InstanceHasUserData)
                        {
                            next_component_instance_data++;
                        }
                    }
                    if (res == INPUT_RESULT_CONSUMED)
                    {
                        memset(&input_action, 0, sizeof(InputAction));
                        break;
                    }
                }
            }
        }
        return UPDATE_RESULT_OK;
    }

    void AcquireInputFocus(HCollection collection, HInstance instance)
    {
        bool found = false;
        for (uint32_t i = 0; i < collection->m_InputFocusStack.Size(); ++i)
        {
            if (collection->m_InputFocusStack[i] == instance)
            {
                found = true;
                dmLogWarning("Input focus already acquired for instance with id: '%s'.", dmHashReverseSafe64(instance->m_Identifier));
            }
            if (found && i < collection->m_InputFocusStack.Size() - 1)
            {
                collection->m_InputFocusStack[i] = collection->m_InputFocusStack[i + 1];
            }
        }
        if (found)
        {
            collection->m_InputFocusStack.Pop();
        }
        if (!collection->m_InputFocusStack.Full())
        {
            collection->m_InputFocusStack.Push(instance);
        }
        else
        {
            dmLogWarning("Input focus could not be acquired since the buffer is full (%d).", collection->m_InputFocusStack.Size());
        }
    }

    void ReleaseInputFocus(HCollection collection, HInstance instance)
    {
        bool found = false;
        for (uint32_t i = 0; i < collection->m_InputFocusStack.Size(); ++i)
        {
            if (collection->m_InputFocusStack[i] == instance)
            {
                found = true;
            }
            if (found && i < collection->m_InputFocusStack.Size() - 1)
            {
                collection->m_InputFocusStack[i] = collection->m_InputFocusStack[i + 1];
            }
        }
        if (found)
        {
            collection->m_InputFocusStack.Pop();
        }
    }

    HCollection GetCollection(HInstance instance)
    {
        return instance->m_Collection;
    }

    dmResource::HFactory GetFactory(HCollection collection)
    {
        if (collection != 0x0)
            return collection->m_Factory;
        else
            return 0x0;
    }

    HRegister GetRegister(HCollection collection)
    {
        if (collection != 0x0)
            return collection->m_Register;
        else
            return 0x0;
    }

    dmMessage::HSocket GetMessageSocket(HCollection collection)
    {
        if (collection)
            return collection->m_ComponentSocket;
        else
            return 0;
    }

    dmMessage::HSocket GetFrameMessageSocket(HCollection collection)
    {
        if (collection)
            return collection->m_FrameSocket;
        else
            return 0;
    }

    void SetPosition(HInstance instance, Point3 position)
    {
        instance->m_Transform.SetTranslation(Vector3(position));
    }

    Point3 GetPosition(HInstance instance)
    {
        return Point3(instance->m_Transform.GetTranslation());
    }

    void SetRotation(HInstance instance, Quat rotation)
    {
        instance->m_Transform.SetRotation(rotation);
    }

    Quat GetRotation(HInstance instance)
    {
        return instance->m_Transform.GetRotation();
    }

    void SetScale(HInstance instance, float scale)
    {
        instance->m_Transform.SetUniformScale(scale);
    }

    void SetScale(HInstance instance, Vector3 scale)
    {
        instance->m_Transform.SetScale(scale);
    }

    float GetUniformScale(HInstance instance)
    {
        return instance->m_Transform.GetUniformScale();
    }

    Vector3 GetScale(HInstance instance)
    {
        return instance->m_Transform.GetScale();
    }

    Point3 GetWorldPosition(HInstance instance)
    {
        HCollection collection = instance->m_Collection;
        Vector4 translation = collection->m_WorldTransforms[instance->m_Index].getCol(3);
        return Point3(translation.getX(), translation.getY(), translation.getZ());
    }

    Quat GetWorldRotation(HInstance instance)
    {
        HCollection collection = instance->m_Collection;
        return Quat(collection->m_WorldTransforms[instance->m_Index].getUpper3x3());
    }

    float GetWorldUniformScale(HInstance instance)
    {
        Vector3 scale = GetWorldScale(instance);
        return dmMath::Max<float>(scale.getX(), dmMath::Max<float>(scale.getY(), scale.getZ()));
    }

    Vector3 GetWorldScale(HInstance instance)
    {
        HCollection collection = instance->m_Collection;
        return dmTransform::ExtractScale(collection->m_WorldTransforms[instance->m_Index]);
    }

    /*
        dmTransform::ToMatrix a dmTransform::Transform from the world transform.
        When this is not possible, nonsense will be returned.
    */
    const dmTransform::Transform GetWorldTransform(HInstance instance)
    {
        HCollection collection = instance->m_Collection;
        Matrix4 mtx = collection->m_WorldTransforms[instance->m_Index];
        return dmTransform::ToTransform(mtx);
    }

    const Matrix4 & GetWorldMatrix(HInstance instance)
    {
        HCollection collection = instance->m_Collection;
        return collection->m_WorldTransforms[instance->m_Index];
    }

    Result SetParent(HInstance child, HInstance parent)
    {
        if (parent == 0 && child->m_Parent == INVALID_INSTANCE_INDEX)
            return RESULT_OK;

        if (parent != 0 && parent->m_Depth >= MAX_HIERARCHICAL_DEPTH-1)
        {
            dmLogError("Unable to set parent to child. Parent at maximum depth %d", MAX_HIERARCHICAL_DEPTH-1);
            return RESULT_MAXIMUM_HIEARCHICAL_DEPTH;
        }

        HCollection collection = child->m_Collection;

        if (parent != 0)
        {
            uint32_t index = parent->m_Index;
            while (index != INVALID_INSTANCE_INDEX)
            {
                Instance* i = collection->m_Instances[index];

                if (i == child)
                {
                    dmLogError("Unable to set parent to child. Child is present in tree above parent. Unsupported");
                    return RESULT_INVALID_OPERATION;

                }
                index = i->m_Parent;
            }
            assert(child->m_Collection == parent->m_Collection);
            assert(collection->m_LevelIndices[child->m_Depth+1].Size() < collection->m_MaxInstances);
        }
        else
        {
            assert(collection->m_LevelIndices[0].Size() < collection->m_MaxInstances);
        }

        if (child->m_Parent != INVALID_INSTANCE_INDEX)
        {
            Unlink(collection, child);
        }

        EraseSwapLevelIndex(collection, child);

        // Add child to parent
        if (parent != 0)
        {
            if (parent->m_FirstChildIndex == INVALID_INSTANCE_INDEX)
            {
                parent->m_FirstChildIndex = child->m_Index;
            }
            else
            {
                Instance* first_child = collection->m_Instances[parent->m_FirstChildIndex];
                assert(parent->m_Depth == first_child->m_Depth - 1);

                child->m_SiblingIndex = first_child->m_Index;
                parent->m_FirstChildIndex = child->m_Index;
            }
        }

        int original_child_depth = child->m_Depth;
        if (parent != 0)
        {
            child->m_Parent = parent->m_Index;
            child->m_Depth = parent->m_Depth + 1;
        }
        else
        {
            child->m_Parent = INVALID_INSTANCE_INDEX;
            child->m_Depth = 0;
        }
        InsertInstanceInLevelIndex(collection, child);

        int32_t n_steps =  (int32_t) original_child_depth - (int32_t) child->m_Depth;
        if (n_steps < 0)
        {
            for (int i = 0; i < -n_steps; ++i)
            {
                MoveAllDown(collection, child);
            }
        }
        else
        {
            for (int i = 0; i < n_steps; ++i)
            {
                MoveAllUp(collection, child);
            }
        }

        return RESULT_OK;
    }

    HInstance GetParent(HInstance instance)
    {
        if (instance->m_Parent == INVALID_INSTANCE_INDEX)
        {
            return 0;
        }
        else
        {
            return instance->m_Collection->m_Instances[instance->m_Parent];
        }
    }

    uint32_t GetDepth(HInstance instance)
    {
        return instance->m_Depth;
    }

    uint32_t GetChildCount(HInstance instance)
    {
        Collection* c = instance->m_Collection;
        uint32_t count = 0;
        uint32_t index = instance->m_FirstChildIndex;
        while (index != INVALID_INSTANCE_INDEX)
        {
            ++count;
            index = c->m_Instances[index]->m_SiblingIndex;
        }

        return count;
    }

    bool IsChildOf(HInstance child, HInstance parent)
    {
        Collection* c = parent->m_Collection;
        uint32_t index = parent->m_FirstChildIndex;
        while (index != INVALID_INSTANCE_INDEX)
        {
            Instance*i = c->m_Instances[index];
            if (i == child)
                return true;
            index = c->m_Instances[index]->m_SiblingIndex;
        }

        return false;
    }

    static void UpdateRotationToEuler(HInstance instance)
    {
        Quat q = instance->m_Transform.GetRotation();
        instance->m_EulerRotation = dmVMath::QuatToEuler(q.getX(), q.getY(), q.getZ(), q.getW());
        instance->m_PrevEulerRotation = instance->m_EulerRotation;
    }

    static void UpdateEulerToRotation(HInstance instance)
    {
        instance->m_PrevEulerRotation = instance->m_EulerRotation;
        instance->m_Transform.SetRotation(dmVMath::EulerToQuat(instance->m_EulerRotation));
    }

    PropertyResult GetProperty(HInstance instance, dmhash_t component_id, dmhash_t property_id, PropertyDesc& out_value)
    {
        if (instance == 0)
            return PROPERTY_RESULT_INVALID_INSTANCE;
        if (component_id == 0)
        {
            out_value.m_ValuePtr = 0x0;

            // Scale used to be a uniform scalar, but is now a non-uniform 3-component scale
            if (property_id == PROP_SCALE)
            {
                float* scale = instance->m_Transform.GetScalePtr();
                out_value.m_ValuePtr = scale;
                out_value.m_ElementIds[0] = PROP_SCALE_X;
                out_value.m_ElementIds[1] = PROP_SCALE_Y;
                out_value.m_ElementIds[2] = PROP_SCALE_Z;
                out_value.m_Variant = PropertyVar(instance->m_Transform.GetScale());
            }
            else if (property_id == PROP_SCALE_X)
            {
                float* scale = instance->m_Transform.GetScalePtr();
                out_value.m_ValuePtr = scale;
                out_value.m_Variant = PropertyVar(*out_value.m_ValuePtr);
            }
            else if (property_id == PROP_SCALE_Y)
            {
                float* scale = instance->m_Transform.GetScalePtr();
                out_value.m_ValuePtr = scale + 1;
                out_value.m_Variant = PropertyVar(*out_value.m_ValuePtr);
            }
            else if (property_id == PROP_SCALE_Z)
            {
                float* scale = instance->m_Transform.GetScalePtr();
                out_value.m_ValuePtr = scale + 2;
                out_value.m_Variant = PropertyVar(*out_value.m_ValuePtr);
            }
            else if (property_id == PROP_POSITION)
            {
                float* position = instance->m_Transform.GetPositionPtr();
                out_value.m_ValuePtr = position;
                out_value.m_ElementIds[0] = PROP_POSITION_X;
                out_value.m_ElementIds[1] = PROP_POSITION_Y;
                out_value.m_ElementIds[2] = PROP_POSITION_Z;
                out_value.m_Variant = PropertyVar(instance->m_Transform.GetTranslation());
            }
            else if (property_id == PROP_POSITION_X)
            {
                float* position = instance->m_Transform.GetPositionPtr();
                out_value.m_ValuePtr = position;
                out_value.m_Variant = PropertyVar(*out_value.m_ValuePtr);
            }
            else if (property_id == PROP_POSITION_Y)
            {
                float* position = instance->m_Transform.GetPositionPtr();
                out_value.m_ValuePtr = position + 1;
                out_value.m_Variant = PropertyVar(*out_value.m_ValuePtr);
            }
            else if (property_id == PROP_POSITION_Z)
            {
                float* position = instance->m_Transform.GetPositionPtr();
                out_value.m_ValuePtr = position + 2;
                out_value.m_Variant = PropertyVar(*out_value.m_ValuePtr);
            }
            else if (property_id == PROP_ROTATION)
            {
                float* rotation = instance->m_Transform.GetRotationPtr();
                out_value.m_ValuePtr = rotation;
                out_value.m_ElementIds[0] = PROP_ROTATION_X;
                out_value.m_ElementIds[1] = PROP_ROTATION_Y;
                out_value.m_ElementIds[2] = PROP_ROTATION_Z;
                out_value.m_ElementIds[3] = PROP_ROTATION_W;
                out_value.m_Variant = PropertyVar(instance->m_Transform.GetRotation());
            }
            else if (property_id == PROP_ROTATION_X)
            {
                float* rotation = instance->m_Transform.GetRotationPtr();
                out_value.m_ValuePtr = rotation;
                out_value.m_Variant = PropertyVar(*out_value.m_ValuePtr);
            }
            else if (property_id == PROP_ROTATION_Y)
            {
                float* rotation = instance->m_Transform.GetRotationPtr();
                out_value.m_ValuePtr = rotation + 1;
                out_value.m_Variant = PropertyVar(*out_value.m_ValuePtr);
            }
            else if (property_id == PROP_ROTATION_Z)
            {
                float* rotation = instance->m_Transform.GetRotationPtr();
                out_value.m_ValuePtr = rotation + 2;
                out_value.m_Variant = PropertyVar(*out_value.m_ValuePtr);
            }
            else if (property_id == PROP_ROTATION_W)
            {
                float* rotation = instance->m_Transform.GetRotationPtr();
                out_value.m_ValuePtr = rotation + 3;
                out_value.m_Variant = PropertyVar(*out_value.m_ValuePtr);
            }
            else if (property_id == PROP_EULER)
            {
                UpdateRotationToEuler(instance);
                out_value.m_ValuePtr = (float*)&instance->m_EulerRotation;
                out_value.m_ElementIds[0] = PROP_EULER_X;
                out_value.m_ElementIds[1] = PROP_EULER_Y;
                out_value.m_ElementIds[2] = PROP_EULER_Z;
                out_value.m_Variant = PropertyVar(instance->m_EulerRotation);
            }
            else if (property_id == PROP_EULER_X)
            {
                UpdateRotationToEuler(instance);
                out_value.m_ValuePtr = ((float*)&instance->m_EulerRotation);
                out_value.m_Variant = PropertyVar(*out_value.m_ValuePtr);
            }
            else if (property_id == PROP_EULER_Y)
            {
                UpdateRotationToEuler(instance);
                out_value.m_ValuePtr = ((float*)&instance->m_EulerRotation) + 1;
                out_value.m_Variant = PropertyVar(*out_value.m_ValuePtr);
            }
            else if (property_id == PROP_EULER_Z)
            {
                UpdateRotationToEuler(instance);
                out_value.m_ValuePtr = ((float*)&instance->m_EulerRotation) + 2;
                out_value.m_Variant = PropertyVar(*out_value.m_ValuePtr);
            }
            if (out_value.m_ValuePtr != 0x0)
            {
                return PROPERTY_RESULT_OK;
            }
            else
            {
                return PROPERTY_RESULT_NOT_FOUND;
            }
        }
        else
        {
            uint16_t component_index;
            if (RESULT_OK == GetComponentIndex(instance, component_id, &component_index))
            {
                dmArray<Prototype::Component>& components = instance->m_Prototype->m_Components;
                Prototype::Component& component = components[component_index];
                ComponentType* type = component.m_Type;
                if (type->m_GetPropertyFunction)
                {
                    uintptr_t* user_data = 0;
                    if (type->m_InstanceHasUserData)
                    {
                        uint32_t next_component_instance_data = 0;
                        for (uint32_t i = 0; i < component_index; ++i)
                        {
                            if (components[i].m_Type->m_InstanceHasUserData)
                                ++next_component_instance_data;
                        }
                        user_data = &instance->m_ComponentInstanceUserData[next_component_instance_data];
                    }
                    ComponentGetPropertyParams p;
                    p.m_Context = type->m_Context;
                    p.m_World = instance->m_Collection->m_ComponentWorlds[component.m_TypeIndex];
                    p.m_Instance = instance;
                    p.m_PropertyId = property_id;
                    p.m_UserData = user_data;
                    PropertyDesc prop_desc;
                    PropertyResult result = type->m_GetPropertyFunction(p, prop_desc);
                    if (result == PROPERTY_RESULT_OK)
                    {
                        out_value = prop_desc;
                    }
                    return result;
                }
                else
                {
                    return PROPERTY_RESULT_NOT_FOUND;
                }
            }
            else
            {
                return PROPERTY_RESULT_COMP_NOT_FOUND;
            }
        }
    }

    PropertyResult SetProperty(HInstance instance, dmhash_t component_id, dmhash_t property_id, const PropertyVar& value)
    {
        if (instance == 0)
            return PROPERTY_RESULT_INVALID_INSTANCE;
        if (component_id == 0)
        {
            float* position = instance->m_Transform.GetPositionPtr();
            float* rotation = instance->m_Transform.GetRotationPtr();
            float* scale = instance->m_Transform.GetScalePtr();
            if (property_id == PROP_POSITION)
            {
                if (value.m_Type != PROPERTY_TYPE_VECTOR3)
                    return PROPERTY_RESULT_TYPE_MISMATCH;
                position[0] = value.m_V4[0];
                position[1] = value.m_V4[1];
                position[2] = value.m_V4[2];
                return PROPERTY_RESULT_OK;
            }
            else if (property_id == PROP_POSITION_X)
            {
                if (value.m_Type != PROPERTY_TYPE_NUMBER)
                    return PROPERTY_RESULT_TYPE_MISMATCH;
                position[0] = (float)value.m_Number;
                return PROPERTY_RESULT_OK;
            }
            else if (property_id == PROP_POSITION_Y)
            {
                if (value.m_Type != PROPERTY_TYPE_NUMBER)
                    return PROPERTY_RESULT_TYPE_MISMATCH;
                position[1] = (float)value.m_Number;
                return PROPERTY_RESULT_OK;
            }
            else if (property_id == PROP_POSITION_Z)
            {
                if (value.m_Type != PROPERTY_TYPE_NUMBER)
                    return PROPERTY_RESULT_TYPE_MISMATCH;
                position[2] = (float)value.m_Number;
                return PROPERTY_RESULT_OK;
            }
            else if (property_id == PROP_SCALE)
            {
                if (value.m_Type == PROPERTY_TYPE_NUMBER)
                {
                    scale[0] = (float)value.m_Number;
                    scale[1] = scale[0];
                    scale[2] = scale[0];
                    return PROPERTY_RESULT_OK;
                }
                else if (value.m_Type == PROPERTY_TYPE_VECTOR3)
                {
                    scale[0] = value.m_V4[0];
                    scale[1] = value.m_V4[1];
                    scale[2] = value.m_V4[2];
                    return PROPERTY_RESULT_OK;
                }
                return PROPERTY_RESULT_TYPE_MISMATCH;
            }
            else if (property_id == PROP_SCALE_X)
            {
                if (value.m_Type != PROPERTY_TYPE_NUMBER)
                    return PROPERTY_RESULT_TYPE_MISMATCH;
                scale[0] = (float)value.m_Number;
                return PROPERTY_RESULT_OK;
            }
            else if (property_id == PROP_SCALE_Y)
            {
                if (value.m_Type != PROPERTY_TYPE_NUMBER)
                    return PROPERTY_RESULT_TYPE_MISMATCH;
                scale[1] = (float)value.m_Number;
                return PROPERTY_RESULT_OK;
            }
            else if (property_id == PROP_SCALE_Z)
            {
                if (value.m_Type != PROPERTY_TYPE_NUMBER)
                    return PROPERTY_RESULT_TYPE_MISMATCH;
                scale[2] = (float)value.m_Number;
                return PROPERTY_RESULT_OK;
            }
            else if (property_id == PROP_ROTATION)
            {
                if (value.m_Type != PROPERTY_TYPE_QUAT)
                    return PROPERTY_RESULT_TYPE_MISMATCH;
                rotation[0] = value.m_V4[0];
                rotation[1] = value.m_V4[1];
                rotation[2] = value.m_V4[2];
                rotation[3] = value.m_V4[3];
                return PROPERTY_RESULT_OK;
            }
            else if (property_id == PROP_ROTATION_X)
            {
                if (value.m_Type != PROPERTY_TYPE_NUMBER)
                    return PROPERTY_RESULT_TYPE_MISMATCH;
                rotation[0] = (float)value.m_Number;
                return PROPERTY_RESULT_OK;
            }
            else if (property_id == PROP_ROTATION_Y)
            {
                if (value.m_Type != PROPERTY_TYPE_NUMBER)
                    return PROPERTY_RESULT_TYPE_MISMATCH;
                rotation[1] = (float)value.m_Number;
                return PROPERTY_RESULT_OK;
            }
            else if (property_id == PROP_ROTATION_Z)
            {
                if (value.m_Type != PROPERTY_TYPE_NUMBER)
                    return PROPERTY_RESULT_TYPE_MISMATCH;
                rotation[2] = (float)value.m_Number;
                return PROPERTY_RESULT_OK;
            }
            else if (property_id == PROP_ROTATION_W)
            {
                if (value.m_Type != PROPERTY_TYPE_NUMBER)
                    return PROPERTY_RESULT_TYPE_MISMATCH;
                rotation[3] = (float)value.m_Number;
                return PROPERTY_RESULT_OK;
            }
            else if (property_id == PROP_EULER)
            {
                if (value.m_Type != PROPERTY_TYPE_VECTOR3)
                    return PROPERTY_RESULT_TYPE_MISMATCH;
                instance->m_EulerRotation = Vector3(value.m_V4[0], value.m_V4[1], value.m_V4[2]);
                UpdateEulerToRotation(instance);
                return PROPERTY_RESULT_OK;
            }
            else if (property_id == PROP_EULER_X)
            {
                if (value.m_Type != PROPERTY_TYPE_NUMBER)
                    return PROPERTY_RESULT_TYPE_MISMATCH;
                instance->m_EulerRotation.setX((float)value.m_Number);
                UpdateEulerToRotation(instance);
                return PROPERTY_RESULT_OK;
            }
            else if (property_id == PROP_EULER_Y)
            {
                if (value.m_Type != PROPERTY_TYPE_NUMBER)
                    return PROPERTY_RESULT_TYPE_MISMATCH;
                instance->m_EulerRotation.setY((float)value.m_Number);
                UpdateEulerToRotation(instance);
                return PROPERTY_RESULT_OK;
            }
            else if (property_id == PROP_EULER_Z)
            {
                if (value.m_Type != PROPERTY_TYPE_NUMBER)
                    return PROPERTY_RESULT_TYPE_MISMATCH;
                instance->m_EulerRotation.setZ((float)value.m_Number);
                UpdateEulerToRotation(instance);
                return PROPERTY_RESULT_OK;
            }
            else
            {
                return PROPERTY_RESULT_NOT_FOUND;
            }
        }
        else
        {
            uint16_t component_index;
            if (RESULT_OK == GetComponentIndex(instance, component_id, &component_index))
            {
                dmArray<Prototype::Component>& components = instance->m_Prototype->m_Components;
                Prototype::Component& component = components[component_index];
                ComponentType* type = component.m_Type;
                if (type->m_SetPropertyFunction)
                {
                    uintptr_t* user_data = 0;
                    if (type->m_InstanceHasUserData)
                    {
                        uint32_t next_component_instance_data = 0;
                        for (uint32_t i = 0; i < component_index; ++i)
                        {
                            if (components[i].m_Type->m_InstanceHasUserData)
                                ++next_component_instance_data;
                        }
                        user_data = &instance->m_ComponentInstanceUserData[next_component_instance_data];
                    }
                    ComponentSetPropertyParams p;
                    p.m_Context = type->m_Context;
                    p.m_World = instance->m_Collection->m_ComponentWorlds[component.m_TypeIndex];
                    p.m_Instance = instance;
                    p.m_PropertyId = property_id;
                    p.m_UserData = user_data;
                    p.m_Value = value;
                    return type->m_SetPropertyFunction(p);
                }
                else
                {
                    return PROPERTY_RESULT_NOT_FOUND;
                }
            }
            else
            {
                return PROPERTY_RESULT_COMP_NOT_FOUND;
            }
        }
        return PROPERTY_RESULT_OK;
    }

    void ResourceReloadedCallback(const dmResource::ResourceReloadedParams& params)
    {
        Collection* collection = (Collection*) params.m_UserData;
        for (uint32_t level_i = 0; level_i < MAX_HIERARCHICAL_DEPTH; ++level_i)
        {
            dmArray<uint16_t>& level = collection->m_LevelIndices[level_i];
            uint32_t instance_count = level.Size();
            for (uint32_t i = 0; i < instance_count; ++i)
            {
                uint16_t index = level[i];
                Instance* instance = collection->m_Instances[index];
                uint32_t next_component_instance_data = 0;
                for (uint32_t j = 0; j < instance->m_Prototype->m_Components.Size(); ++j)
                {
                    Prototype::Component& component = instance->m_Prototype->m_Components[j];
                    ComponentType* type = component.m_Type;
                    if (component.m_ResourceId == params.m_Resource->m_NameHash)
                    {
                        if (type->m_OnReloadFunction)
                        {
                            uintptr_t* user_data = 0;
                            if (type->m_InstanceHasUserData)
                            {
                                user_data = &instance->m_ComponentInstanceUserData[next_component_instance_data];
                            }
                            ComponentOnReloadParams on_reload_params;
                            on_reload_params.m_Instance = instance;
                            on_reload_params.m_Resource = params.m_Resource->m_Resource;
                            on_reload_params.m_World = collection->m_ComponentWorlds[component.m_TypeIndex];
                            on_reload_params.m_Context = type->m_Context;
                            on_reload_params.m_UserData = user_data;
                            type->m_OnReloadFunction(on_reload_params);
                        }
                    }
                    if (type->m_InstanceHasUserData)
                    {
                        next_component_instance_data++;
                    }
                }
            }
        }
    }

}<|MERGE_RESOLUTION|>--- conflicted
+++ resolved
@@ -245,26 +245,12 @@
             }
         }
 
-<<<<<<< HEAD
         if (regist->m_SocketToCollection.Full()) {
             uint32_t capacity = regist->m_SocketToCollection.Capacity()+16;
             regist->m_SocketToCollection.SetCapacity(capacity, (capacity*2)/3);
         }
         regist->m_SocketToCollection.Put(collection->m_NameHash, collection);
 
-        dmRig::NewContextParams rig_params = {0};
-        rig_params.m_Context = &collection->m_RigContext;
-        rig_params.m_MaxRigInstanceCount = max_riginstances;
-        dmRig::Result rr = dmRig::NewContext(rig_params);
-        if (rr != dmRig::RESULT_OK)
-        {
-            dmLogFatal("Unable to create rig context: %d", rr);
-            DeleteCollection(collection);
-            return NULL;
-        }
-
-=======
->>>>>>> d3c809ce
         return collection;
     }
 
