--- conflicted
+++ resolved
@@ -1560,14 +1560,9 @@
                         PropertyResult result = type->m_SetPropertiesFunction(params);
                         if (result != PROPERTY_RESULT_OK)
                         {
-<<<<<<< HEAD
-                            dmLogError("Could not load properties for component '%s' when spawning '%s' in collection '%s'.", dmHashReverseSafe64(component.m_Id), instance_desc.m_Id, collection_desc->m_Name);
-                            PropertyContainerDestroy(properties);
-=======
                             DM_HASH_REVERSE_MEM(hash_ctx, 256);
                             dmLogError("Could not load properties for component '%s' when spawning '%s' in collection '%s'.", dmHashReverseSafe64Alloc(&hash_ctx, component.m_Id), instance_desc.m_Id, collection_desc->m_Name);
-                            DestroyPropertyContainer(properties);
->>>>>>> f670354c
+                            PropertyContainerDestroy(properties);
                             success = false;
                             break;
                         }
