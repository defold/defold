
#include "comp_anim.h"

#include <dlib/profile.h>

#include <script/script.h>

#include "gameobject_script.h"
#include "gameobject_private.h"
#include "gameobject_props_lua.h"

extern "C"
{
#include <lua/lauxlib.h>
#include <lua/lualib.h>
}

namespace dmGameObject
{
#define INVALID_INDEX 0xffff
#define MAX_CAPACITY 65000u
#define MIN_CAPACITY_GROWTH 2048u

    struct Animation
    {
        HInstance           m_Instance;
        dmhash_t            m_ComponentId;
        dmhash_t            m_PropertyId;
        Playback            m_Playback;
        dmEasing::Curve     m_Easing;
        float*              m_Value;
        float               m_From;
        float               m_To;
        float               m_Delay;
        float               m_Cursor;
        float               m_Duration;
        float               m_InvDuration;
        AnimationStopped    m_AnimationStopped;
        void*               m_Userdata1;
        void*               m_Userdata2;
        uint16_t            m_PreviousListener;
        uint16_t            m_NextListener;
        uint16_t            m_Index;                // Index into the m_AnimMap
        uint16_t            m_Next;
        uint16_t            m_Playing : 1;
        uint16_t            m_Finished : 1;
        uint16_t            m_Composite : 1;
        uint16_t            m_Backwards : 1;
        uint16_t            m_FirstUpdate : 1;
        uint16_t            m_Stopped : 1;
    };

    struct AnimWorld
    {
        dmArray<Animation>                  m_Animations;
        dmArray<uint16_t>                   m_AnimMap;
        dmArray<uint16_t>                   m_StoppedAnimations;
        dmIndexPool<uint16_t>               m_AnimMapIndexPool;
        dmHashTable<uintptr_t, uint16_t>    m_InstanceToIndex;
        dmHashTable<uintptr_t, uint16_t>    m_ListenerInstanceToIndex;
        uint32_t                            m_InUpdate : 1;
    };

    CreateResult CompAnimNewWorld(const ComponentNewWorldParams& params)
    {
        if (params.m_World != 0x0)
        {
            AnimWorld* world = new AnimWorld();
            *params.m_World = world;
            const uint32_t anim_count = 512;
            world->m_Animations.SetCapacity(anim_count);
            world->m_StoppedAnimations.SetCapacity(anim_count/2);
            world->m_AnimMap.SetCapacity(MAX_CAPACITY);
            world->m_AnimMap.SetSize(MAX_CAPACITY);
            world->m_AnimMapIndexPool.SetCapacity(MAX_CAPACITY);
            // This is fetched from res_collection.cpp (ResCollectionCreate)
            const int32_t instance_count = params.m_MaxInstances;
            const uint32_t table_count = dmMath::Max(1, instance_count/3);
            world->m_InstanceToIndex.SetCapacity(table_count, instance_count);
            world->m_ListenerInstanceToIndex.SetCapacity(table_count, instance_count);
            world->m_InUpdate = 0;
            return CREATE_RESULT_OK;
        }
        else
        {
            return CREATE_RESULT_UNKNOWN_ERROR;
        }
    }

    CreateResult CompAnimDeleteWorld(const ComponentDeleteWorldParams& params)
    {
        if (params.m_World != 0x0)
        {
            delete (AnimWorld*)params.m_World;
            return CREATE_RESULT_OK;
        }
        else
        {
            return CREATE_RESULT_UNKNOWN_ERROR;
        }
    }

    static void StopAnimation(AnimWorld* world, Animation* anim, bool finished)
    {
        anim->m_Finished = finished;
        anim->m_Playing = 0;

        if (!anim->m_Stopped)
        {
            // put it on the stopped list
            if (world->m_StoppedAnimations.Full())
            {
                uint32_t capacity = world->m_StoppedAnimations.Capacity();
                capacity = dmMath::Min(capacity + 256, MAX_CAPACITY);
                world->m_StoppedAnimations.SetCapacity(capacity);
            }
            world->m_StoppedAnimations.Push(anim->m_Index);
            anim->m_Stopped = 1;
        }
    }

    static void StopAnimations(AnimWorld* world, uint16_t* head_ptr, dmhash_t component_id, dmhash_t property_id)
    {
        if (head_ptr != 0x0)
        {
            uint16_t index = *head_ptr;
            while (index != INVALID_INDEX)
            {
                Animation* anim = &world->m_Animations[world->m_AnimMap[index]];
                index = anim->m_Next;
                if (anim->m_ComponentId == component_id && anim->m_PropertyId == property_id)
                {
                    StopAnimation(world, anim, false);
                }
            }
        }
    }

    static void StopAllAnimations(AnimWorld* world, uint16_t* head_ptr)
    {
        if (head_ptr != 0x0)
        {
            uint16_t index = *head_ptr;
            while (index != INVALID_INDEX)
            {
                Animation* anim = &world->m_Animations[world->m_AnimMap[index]];
                index = anim->m_Next;
                StopAnimation(world, anim, false);
            }
        }
    }

    static void RemoveAnimationCallback(AnimWorld* world, Animation* anim);

    CreateResult CompAnimAddToUpdate(const ComponentAddToUpdateParams& params) {
        // Intentional pass-through
        return CREATE_RESULT_OK;
    }

    UpdateResult CompAnimUpdate(const ComponentsUpdateParams& params, ComponentsUpdateResult& update_result)
    {
        DM_PROFILE(Animation, "Update");
<<<<<<< HEAD
        
=======

>>>>>>> 6e9dd4be
        /*
         * The update is divided into three passes.
         *
         * The first pass updates the delay and starts animations. Newly started
         * animations should automatically cancel others of the same property,
         * which is why this is done in a separate pass. Otherwise an ongoing
         * animation could have already animated the property and it would then
         * have an incorrect value when read by the newly started animation to
         * retrieve the from-value.
         *
         * The second pass advances and evaluates the animations.
         *
         * The third pass prunes stopped animations and call callbacks.
         *
         * The reason for this is to give consistent animation evaluation, independent of ordering.
         */
        UpdateResult result = UPDATE_RESULT_OK;
        AnimWorld* world = (AnimWorld*)params.m_World;

        world->m_InUpdate = 1;
        uint32_t size = world->m_Animations.Size();
        uint32_t orig_size = size;
        DM_COUNTER("animc", size);
        for (uint32_t i = 0; i < size; ++i)
        {
            Animation& anim = world->m_Animations[i];
            if (!anim.m_Playing)
                continue;
            float dt = params.m_UpdateContext->m_DT;
            // Check delay
            if (anim.m_Delay > dt)
            {
                continue;
            }
            if (anim.m_FirstUpdate)
            {
                anim.m_FirstUpdate = 0;

                // Update from-value
                if (!anim.m_Composite)
                {
                    if (anim.m_Value != 0x0)
                        anim.m_From = *anim.m_Value;
                    else
                    {
                        PropertyDesc desc;
                        GetProperty(anim.m_Instance, anim.m_ComponentId, anim.m_PropertyId, desc);
                        anim.m_From = (float)desc.m_Variant.m_Number;
                    }
                }
                // Cancel other currently playing animations
                uint16_t* head_ptr = world->m_InstanceToIndex.Get((uintptr_t)anim.m_Instance);
                if (head_ptr != 0x0)
                {
                    uint16_t index = *head_ptr;
                    while (index != INVALID_INDEX)
                    {
                        uint16_t anim_index = world->m_AnimMap[index];
                        Animation* a2 = &world->m_Animations[anim_index];
                        if (anim_index != i && !a2->m_FirstUpdate && a2->m_ComponentId == anim.m_ComponentId
                                && a2->m_PropertyId == anim.m_PropertyId && a2->m_Delay <= 0.0f)
                        {
                            StopAnimation(world, a2, false);
                        }
                        index = a2->m_Next;
                    }
                }
            }
        }

        for (uint32_t i = 0; i < size; ++i)
        {
            Animation& anim = world->m_Animations[i];
            // Ignore canceled or delayed animations
            if (!anim.m_Playing)
                continue;

            float dt = params.m_UpdateContext->m_DT;
            if (anim.m_Delay > dt)
            {
                anim.m_Delay -= dt;
                continue;
            }
            // Take care of possible underflow
            dt -= anim.m_Delay;
            // Reset delay
            anim.m_Delay = 0.0f;

            // Advance cursor
            if (anim.m_Playback != PLAYBACK_NONE)
            {
                anim.m_Cursor += dt;
            }
            // Adjust cursor
            bool completed = false;

            switch (anim.m_Playback)
            {
            case PLAYBACK_ONCE_FORWARD:
            case PLAYBACK_ONCE_BACKWARD:
            case PLAYBACK_ONCE_PINGPONG:
                if (anim.m_Cursor >= anim.m_Duration)
                {
                    anim.m_Cursor = anim.m_Duration;
                    completed = true;
                }
                break;
            case PLAYBACK_LOOP_FORWARD:
            case PLAYBACK_LOOP_BACKWARD:
                if (anim.m_Duration > 0)
                {
                    while (anim.m_Cursor >= anim.m_Duration)
                    {
                        anim.m_Cursor -= anim.m_Duration;
                    }
                }
                break;
            case PLAYBACK_LOOP_PINGPONG:
                if (anim.m_Duration > 0)
                {
                    while (anim.m_Cursor >= anim.m_Duration)
                    {
                        anim.m_Cursor -= anim.m_Duration;
                        anim.m_Backwards = ~anim.m_Backwards;
                    }
                }
                break;
            default:
                break;
            }

            // Evaluate animation
            if (!anim.m_Composite)
            {
                float t = 1.0f; // Handles the case where the duration==0
                if (anim.m_Cursor < anim.m_Duration)
                    t = dmMath::Clamp(anim.m_Cursor * anim.m_InvDuration, 0.0f, 1.0f);

                // Original: t = anim.m_Backwards ? (1.0f - t) : t;
                // 1 :
                //   t = anim.m_Backwards - 2 * t * anim.m_Backwards + t = 1 - 2 * t * 1 + t = 1 - 2t + t = 1 - t;
                // 0 :
                //   t = anim.m_Backwards - 2 * t * anim.m_Backwards + t = 0 - 0 + t = t
                t = anim.m_Backwards - 2 * t * anim.m_Backwards + t;

                if (anim.m_Playback == PLAYBACK_ONCE_PINGPONG || anim.m_Playback == PLAYBACK_LOOP_PINGPONG) {
                    t *= 2.0f;
                    if (t > 1.0f) {
                        t = 2.0f - t;
                    }
                }
                t = dmEasing::GetValue(anim.m_Easing, t);
                float v = anim.m_From + (anim.m_To - anim.m_From) * t;
                if (anim.m_Value != 0x0)
                {
                    *anim.m_Value = v;
                }
                else
                {
                    SetProperty(anim.m_Instance, anim.m_ComponentId, anim.m_PropertyId, PropertyVar(v));
                }
            }
            if (completed)
            {
                StopAnimation(world, &anim, true);
            }
        }

        // Prune canceled animations and call callbacks
        for(uint32_t i = 0; i < world->m_StoppedAnimations.Size(); ++i)
        {
            uint16_t index = world->m_StoppedAnimations[i];
            Animation* anim = &world->m_Animations[world->m_AnimMap[index]];
            uint16_t anim_index = (uint16_t)(anim - world->m_Animations.Begin());

            if (anim->m_AnimationStopped != 0x0)
            {
                uint32_t orig_size = size;
                anim->m_AnimationStopped(anim->m_Instance, anim->m_ComponentId, anim->m_PropertyId, anim->m_Finished,
                        anim->m_Userdata1, anim->m_Userdata2);
                // Check if the callback added animations, in which case we need to update the pointer (possible relocation)
                size = world->m_Animations.Size();
                if (size != orig_size)
                    anim = &world->m_Animations[anim_index];
                RemoveAnimationCallback(world, anim);

                if (anim->m_Easing.release_callback != 0x0)
                {
                    anim->m_Easing.release_callback(&anim->m_Easing);
                }
            }
            // Remove the animation from the instance's list of animations
            uint16_t* head_ptr = world->m_InstanceToIndex.Get((uintptr_t)anim->m_Instance);
            uint16_t* index_ptr = head_ptr;
            while (*index_ptr != INVALID_INDEX)
            {
                if (*index_ptr == anim->m_Index)
                {
                    *index_ptr = anim->m_Next;
                    world->m_AnimMapIndexPool.Push(anim->m_Index);
                    break;
                }
                else
                {
                    index_ptr = &world->m_Animations[world->m_AnimMap[*index_ptr]].m_Next;
                }
            }
            // Remove instance when the list is empty
            if (*head_ptr == INVALID_INDEX)
            {
                world->m_InstanceToIndex.Erase((uintptr_t)anim->m_Instance);
            }

            // delete the instance from the list
            anim = &world->m_Animations.EraseSwap(anim_index);
            --size;
            if (size > anim_index)
            {
                // We swapped, anim points to the swapped animation, update its map
                world->m_AnimMap[anim->m_Index] = anim_index;
            }
        }
        world->m_InUpdate = 0;
<<<<<<< HEAD
=======
        world->m_StoppedAnimations.SetSize(0);
>>>>>>> 6e9dd4be
        update_result.m_TransformsUpdated = orig_size != 0;
        return result;
    }

    static AnimWorld* GetWorld(HCollection collection)
    {
        dmResource::ResourceType resource_type;
        dmResource::Result result = dmResource::GetTypeFromExtension(collection->m_Factory, "animc", &resource_type);
        assert(result == dmResource::RESULT_OK);
        uint32_t component_index;
        ComponentType* type = FindComponentType(collection->m_Register, resource_type, &component_index);
        assert(type != 0x0);
        return (AnimWorld*)collection->m_ComponentWorlds[component_index];
    }

    static bool PlayAnimation(AnimWorld* world, HInstance instance, dmhash_t component_id,
                     dmhash_t property_id,
                     Playback playback,
                     float* value,
                     float from,
                     float to,
                     dmEasing::Curve easing,
                     float duration,
                     float delay,
                     AnimationStopped animation_stopped,
                     void* userdata1, void* userdata2,
                     bool composite)
    {
        uint32_t top = world->m_Animations.Size();
        if (top == MAX_CAPACITY)
        {
            dmLogError("Animation could not be stored since the buffer is full (%d).", MAX_CAPACITY);
            return false;
        }
        uint16_t index = world->m_AnimMapIndexPool.Pop();
        uint16_t* index_ptr = world->m_InstanceToIndex.Get((uintptr_t)instance);
        if (index_ptr == 0x0)
        {
            if (world->m_InstanceToIndex.Full())
            {
                dmLogError("Animation could not be stored since the instance buffer is full (%d).", world->m_InstanceToIndex.Size());
                world->m_AnimMapIndexPool.Push(index);
                return false;
            }
            world->m_InstanceToIndex.Put((uintptr_t)instance, index);
        }
        else
        {
            Animation* last_anim = &world->m_Animations[world->m_AnimMap[*index_ptr]];
            while (last_anim->m_Next != INVALID_INDEX)
            {
                last_anim = &world->m_Animations[world->m_AnimMap[last_anim->m_Next]];
            }
            last_anim->m_Next = index;
        }

        if (world->m_Animations.Full())
        {
            // Growth heuristic is to grow with the mean of MIN_CAPACITY_GROWTH and half current capacity, and at least MIN_CAPACITY_GROWTH
            uint32_t capacity = world->m_Animations.Capacity();
            uint32_t growth = dmMath::Min(MIN_CAPACITY_GROWTH, (MIN_CAPACITY_GROWTH + capacity / 2) / 2);
            capacity = dmMath::Min(capacity + growth, MAX_CAPACITY);
            world->m_Animations.SetCapacity(capacity);
        }
        uint32_t anim_count = top + 1;
        world->m_Animations.SetSize(anim_count);

        Animation& animation = world->m_Animations[top];
        memset(&animation, 0, sizeof(Animation));

        world->m_AnimMap[index] = top;
        animation.m_Index = index;

        animation.m_Instance = instance;
        animation.m_ComponentId = component_id;
        animation.m_PropertyId = property_id;
        animation.m_Playback = playback;
        animation.m_Easing = easing;
        animation.m_Value = value;
        animation.m_From = from;
        animation.m_To = to;
        animation.m_Delay = dmMath::Max(delay, 0.0f);
        animation.m_Duration = dmMath::Max(duration, 0.0f);
        animation.m_InvDuration = 0.0f;
        if (animation.m_Duration > 0.0f)
            animation.m_InvDuration = 1.0f / animation.m_Duration;
        animation.m_AnimationStopped = animation_stopped;
        animation.m_Userdata1 = userdata1;
        animation.m_Userdata2 = userdata2;
        animation.m_PreviousListener = INVALID_INDEX;
        animation.m_NextListener = INVALID_INDEX;
        animation.m_Next = INVALID_INDEX;
        animation.m_Playing = 1;
        animation.m_Stopped = 0;
        animation.m_Composite = composite ? 1 : 0;
        if (animation.m_Playback == PLAYBACK_ONCE_BACKWARD || animation.m_Playback == PLAYBACK_LOOP_BACKWARD)
            animation.m_Backwards = 1;
        animation.m_FirstUpdate = 1;


        if (0x0 != animation_stopped)
        {
            index_ptr = world->m_ListenerInstanceToIndex.Get((uintptr_t)userdata1);
            if (0x0 == index_ptr)
            {
                if (world->m_ListenerInstanceToIndex.Full())
                {
                    dmLogError("Animation listener could not be stored since the buffer is full (%d).", world->m_ListenerInstanceToIndex.Size());
                    return false;
                }
            }
            else
            {
                Animation* last_anim = &world->m_Animations[world->m_AnimMap[*index_ptr]];
                animation.m_NextListener = last_anim->m_Index;
                last_anim->m_PreviousListener = index;
            }
            world->m_ListenerInstanceToIndex.Put((uintptr_t)userdata1, index);
        }

        return true;
    }

    static bool PlayCompositeAnimation(AnimWorld* world, HInstance instance, dmhash_t component_id,
            dmhash_t property_id, Playback playback, float duration, float delay, dmEasing::Curve easing, AnimationStopped animation_stopped,
            void* userdata1, void* userdata2)
    {
        return PlayAnimation(world, instance, component_id, property_id, playback, 0x0, 0, 0, easing,
                duration, delay, animation_stopped, userdata1, userdata2, true);
    }

    static uint32_t GetElementCount(PropertyType type)
    {
        switch (type)
        {
        case PROPERTY_TYPE_NUMBER:
            return 1;
        case PROPERTY_TYPE_VECTOR3:
            return 3;
        case PROPERTY_TYPE_VECTOR4:
        case PROPERTY_TYPE_QUAT:
            return 4;
        default:
            return 0;
        }
    }

    PropertyResult Animate(HCollection collection, HInstance instance, dmhash_t component_id,
                     dmhash_t property_id,
                     Playback playback,
                     PropertyVar& to,
                     dmEasing::Curve easing,
                     float duration,
                     float delay,
                     AnimationStopped animation_stopped,
                     void* userdata1, void* userdata2)
    {
        if (instance == 0)
            return PROPERTY_RESULT_INVALID_INSTANCE;
        PropertyDesc prop_desc;
        PropertyResult prop_result = GetProperty(instance, component_id, property_id, prop_desc);
        if (prop_result != PROPERTY_RESULT_OK)
        {
            return prop_result;
        }
        if (prop_desc.m_ReadOnly)
        {
            return PROPERTY_RESULT_UNSUPPORTED_OPERATION;
        }
        if (to.m_Type != prop_desc.m_Variant.m_Type)
        {
            // If user wants to animate a vector property with scalar "to" value, create "to" vector from scalar value
            if (to.m_Type == PROPERTY_TYPE_NUMBER && ((prop_desc.m_Variant.m_Type == PROPERTY_TYPE_VECTOR3) || prop_desc.m_Variant.m_Type == PROPERTY_TYPE_VECTOR4))
            {
                float val = to.m_Number;
                PropertyVar prop_var = (prop_desc.m_Variant.m_Type == PROPERTY_TYPE_VECTOR3) ? PropertyVar(Vector3(val)) : PropertyVar(Vector4(val));
                to = PropertyVar(prop_var);
            }
            else
            {
                return PROPERTY_RESULT_TYPE_MISMATCH;
            }
        }
        uint32_t element_count = GetElementCount(prop_desc.m_Variant.m_Type);
        if (element_count == 0)
        {
            return PROPERTY_RESULT_UNSUPPORTED_TYPE;
        }
        AnimWorld* world = GetWorld(collection);

        if (element_count > 1)
        {
            if (!PlayCompositeAnimation(world, instance, component_id, property_id, playback,
                    duration, delay, easing, animation_stopped, userdata1, userdata2))
                return PROPERTY_RESULT_BUFFER_OVERFLOW;
            float* v = prop_desc.m_Variant.m_V4;
            for (uint32_t i = 0; i < element_count; ++i)
            {
                float* val_ptr = 0x0;
                if (prop_desc.m_ValuePtr != 0x0)
                    val_ptr = prop_desc.m_ValuePtr + i;
                if (!PlayAnimation(world, instance, component_id, prop_desc.m_ElementIds[i], playback, val_ptr,
                        *(v + i), to.m_V4[i], easing, duration, delay, 0x0, 0x0, 0x0, false))
                    return PROPERTY_RESULT_BUFFER_OVERFLOW;
            }
        }
        else
        {
            if (!PlayAnimation(world, instance, component_id, property_id, playback, prop_desc.m_ValuePtr,
                    (float)prop_desc.m_Variant.m_Number, (float)to.m_Number, easing, duration, delay, animation_stopped,
                    userdata1, userdata2, false))
                return PROPERTY_RESULT_BUFFER_OVERFLOW;
        }
        return PROPERTY_RESULT_OK;
    }

    PropertyResult CancelAnimations(HCollection collection, HInstance instance, dmhash_t component_id, dmhash_t property_id)
    {
        if (instance == 0)
            return PROPERTY_RESULT_INVALID_INSTANCE;
        PropertyDesc prop_desc;
        PropertyResult prop_result = GetProperty(instance, component_id, property_id, prop_desc);
        if (prop_result != PROPERTY_RESULT_OK)
        {
            return prop_result;
        }
        uint32_t element_count = GetElementCount(prop_desc.m_Variant.m_Type);
        if (element_count == 0)
        {
            return PROPERTY_RESULT_UNSUPPORTED_TYPE;
        }
        AnimWorld* world = GetWorld(collection);
        uint16_t* head_ptr = world->m_InstanceToIndex.Get((uintptr_t)instance);
        StopAnimations(world, head_ptr, component_id, property_id);
        if (element_count > 1)
        {
            for (uint32_t i = 0; i < element_count; ++i)
            {
                StopAnimations(world, head_ptr, component_id, prop_desc.m_ElementIds[i]);
            }
        }
        return PROPERTY_RESULT_OK;
    }

    void CancelAnimations(HCollection collection, HInstance instance)
    {
        AnimWorld* world = GetWorld(collection);
        // Deferred cancel while in update
        if (world->m_InUpdate)
        {
            StopAllAnimations(world, world->m_InstanceToIndex.Get((uintptr_t)instance));
        }
        else
        {
            uint16_t* head_ptr = world->m_InstanceToIndex.Get((uintptr_t)instance);
            if (head_ptr != 0x0)
            {
                uint32_t anim_count = world->m_Animations.Size();
                uint16_t index = *head_ptr;
                while (index != INVALID_INDEX)
                {
                    uint16_t anim_index = world->m_AnimMap[index];
                    Animation* anim = &world->m_Animations[anim_index];
                    StopAnimation(world, anim, false);
                    // unlink it from the stopped list
                    world->m_StoppedAnimations.SetSize(world->m_StoppedAnimations.Size()-1);

                    if (anim->m_AnimationStopped != 0x0)
                    {
                        anim->m_AnimationStopped(anim->m_Instance, anim->m_ComponentId, anim->m_PropertyId, anim->m_Finished, anim->m_Userdata1, anim->m_Userdata2);
                        RemoveAnimationCallback(world, anim);
                    }
                    world->m_AnimMapIndexPool.Push(index);
                    index = anim->m_Next;

                    // delete the instance from the list
                    anim = &world->m_Animations.EraseSwap(anim_index);
                    --anim_count;
                    if (anim_count > anim_index)
                    {
                        // We swapped, anim points to the swapped animation, update its map
                        world->m_AnimMap[anim->m_Index] = anim_index;
                    }
                }
                world->m_InstanceToIndex.Erase((uintptr_t)instance);
            }
        }
    }

    static void RemoveAnimationCallback(AnimWorld* world, Animation* anim)
    {
        uint16_t previous = anim->m_PreviousListener;
        uint16_t next = anim->m_NextListener;

        if (INVALID_INDEX != previous)
        {
            uint16_t anim_index_prev = world->m_AnimMap[previous];
            world->m_Animations[anim_index_prev].m_NextListener = next;
        }
        if (INVALID_INDEX != next)
        {
            uint16_t anim_index_next = world->m_AnimMap[next];
            world->m_Animations[anim_index_next].m_PreviousListener = previous;
        }
        if (INVALID_INDEX == previous)
        {
            if (INVALID_INDEX == next)
            {
                world->m_ListenerInstanceToIndex.Erase((uintptr_t)anim->m_Userdata1);
            }
            else
            {
                world->m_ListenerInstanceToIndex.Put((uintptr_t)anim->m_Userdata1, next);
            }
        }

        anim->m_PreviousListener = INVALID_INDEX;
        anim->m_NextListener = INVALID_INDEX;
        anim->m_AnimationStopped = 0x0;
        anim->m_Userdata1 = 0x0;
        anim->m_Userdata2 = 0x0;

    }

    void CancelAnimationCallbacks(HCollection collection, void* userdata1)
    {
        AnimWorld* const world = GetWorld(collection);
        uint16_t* head_ptr = world->m_ListenerInstanceToIndex.Get((uintptr_t)userdata1);
        if (0x0 != head_ptr)
        {
            uint16_t index = *head_ptr;
            while (INVALID_INDEX != index)
            {
                uint16_t anim_index = world->m_AnimMap[index];
                Animation* const anim = &world->m_Animations[anim_index];

                index = anim->m_NextListener;

                anim->m_PreviousListener = INVALID_INDEX;
                anim->m_NextListener = INVALID_INDEX;
                anim->m_AnimationStopped = 0x0;
                anim->m_Userdata1 = 0x0;
                anim->m_Userdata2 = 0x0;
            }
            world->m_ListenerInstanceToIndex.Erase((uintptr_t)userdata1);
        }
    }
}<|MERGE_RESOLUTION|>--- conflicted
+++ resolved
@@ -160,11 +160,7 @@
     UpdateResult CompAnimUpdate(const ComponentsUpdateParams& params, ComponentsUpdateResult& update_result)
     {
         DM_PROFILE(Animation, "Update");
-<<<<<<< HEAD
-        
-=======
-
->>>>>>> 6e9dd4be
+
         /*
          * The update is divided into three passes.
          *
@@ -388,10 +384,7 @@
             }
         }
         world->m_InUpdate = 0;
-<<<<<<< HEAD
-=======
         world->m_StoppedAnimations.SetSize(0);
->>>>>>> 6e9dd4be
         update_result.m_TransformsUpdated = orig_size != 0;
         return result;
     }
