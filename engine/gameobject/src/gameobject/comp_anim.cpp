--- conflicted
+++ resolved
@@ -378,11 +378,8 @@
             }
         }
         world->m_InUpdate = 0;
-<<<<<<< HEAD
         world->m_StoppedAnimations.SetSize(0);
-=======
         update_result.m_TransformsUpdated = orig_size != 0;
->>>>>>> ccc3a2d3
         return result;
     }
 
