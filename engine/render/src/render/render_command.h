// Copyright 2020-2024 The Defold Foundation
// Copyright 2014-2020 King
// Copyright 2009-2014 Ragnar Svensson, Christian Murray
// Licensed under the Defold License version 1.0 (the "License"); you may not use
// this file except in compliance with the License.
//
// You may obtain a copy of the License, together with FAQs at
// https://www.defold.com/license
//
// Unless required by applicable law or agreed to in writing, software distributed
// under the License is distributed on an "AS IS" BASIS, WITHOUT WARRANTIES OR
// CONDITIONS OF ANY KIND, either express or implied. See the License for the
// specific language governing permissions and limitations under the License.

#ifndef RENDER_COMMANDS_H_
#define RENDER_COMMANDS_H_

#include <stdint.h>

#include <render/render.h>

namespace dmRender
{
    enum CommandType
    {
        COMMAND_TYPE_ENABLE_STATE,
        COMMAND_TYPE_DISABLE_STATE,
        COMMAND_TYPE_ENABLE_TEXTURE,
        COMMAND_TYPE_DISABLE_TEXTURE,
        COMMAND_TYPE_SET_RENDER_TARGET,
        COMMAND_TYPE_CLEAR,
        COMMAND_TYPE_SET_VIEWPORT,
        COMMAND_TYPE_SET_VIEW,
        COMMAND_TYPE_SET_PROJECTION,
        COMMAND_TYPE_SET_BLEND_FUNC,
        COMMAND_TYPE_SET_COLOR_MASK,
        COMMAND_TYPE_SET_DEPTH_MASK,
        COMMAND_TYPE_SET_DEPTH_FUNC,
        COMMAND_TYPE_SET_STENCIL_MASK,
        COMMAND_TYPE_SET_STENCIL_FUNC,
        COMMAND_TYPE_SET_STENCIL_OP,
        COMMAND_TYPE_SET_CULL_FACE,
        COMMAND_TYPE_SET_POLYGON_OFFSET,
        COMMAND_TYPE_DRAW,
        COMMAND_TYPE_DRAW_DEBUG3D,
        COMMAND_TYPE_DRAW_DEBUG2D,
        COMMAND_TYPE_ENABLE_MATERIAL,
        COMMAND_TYPE_DISABLE_MATERIAL,
<<<<<<< HEAD
        COMMAND_TYPE_SET_STORAGE_BUFFER,
=======
        COMMAND_TYPE_SET_RENDER_CAMERA,
        COMMAND_TYPE_SET_COMPUTE,
        COMMAND_TYPE_DISPATCH_COMPUTE,
>>>>>>> 0bd2acac
        COMMAND_TYPE_MAX
    };

    struct Command
    {
        Command(CommandType type);
        Command(CommandType type, uint64_t op0);
        Command(CommandType type, uint64_t op0, uint64_t op1);
        Command(CommandType type, uint64_t op0, uint64_t op1, uint64_t op2);
        Command(CommandType type, uint64_t op0, uint64_t op1, uint64_t op2, uint64_t op3);

        CommandType m_Type;
        uint64_t    m_Operands[4];
    };

    void ParseCommands(dmRender::HRenderContext render_context, Command* commands, uint32_t command_count);
}

#endif /* RENDER_COMMANDS_H_ */<|MERGE_RESOLUTION|>--- conflicted
+++ resolved
@@ -46,13 +46,10 @@
         COMMAND_TYPE_DRAW_DEBUG2D,
         COMMAND_TYPE_ENABLE_MATERIAL,
         COMMAND_TYPE_DISABLE_MATERIAL,
-<<<<<<< HEAD
         COMMAND_TYPE_SET_STORAGE_BUFFER,
-=======
         COMMAND_TYPE_SET_RENDER_CAMERA,
         COMMAND_TYPE_SET_COMPUTE,
         COMMAND_TYPE_DISPATCH_COMPUTE,
->>>>>>> 0bd2acac
         COMMAND_TYPE_MAX
     };
 
