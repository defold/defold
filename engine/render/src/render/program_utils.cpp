// Copyright 2020-2024 The Defold Foundation
// Copyright 2014-2020 King
// Copyright 2009-2014 Ragnar Svensson, Christian Murray
// Licensed under the Defold License version 1.0 (the "License"); you may not use
// this file except in compliance with the License.
//
// You may obtain a copy of the License, together with FAQs at
// https://www.defold.com/license
//
// Unless required by applicable law or agreed to in writing, software distributed
// under the License is distributed on an "AS IS" BASIS, WITHOUT WARRANTIES OR
// CONDITIONS OF ANY KIND, either express or implied. See the License for the
// specific language governing permissions and limitations under the License.

#include <dlib/log.h>
#include <dlib/dstrings.h>

#include "render.h"
#include "render_private.h"

namespace dmRender
{
    static inline dmGraphics::TextureType TypeToTextureType(dmGraphics::Type type)
    {
        switch(type)
        {
            case dmGraphics::TYPE_SAMPLER_2D:       return dmGraphics::TEXTURE_TYPE_2D;
            case dmGraphics::TYPE_SAMPLER_2D_ARRAY: return dmGraphics::TEXTURE_TYPE_2D_ARRAY;
            case dmGraphics::TYPE_SAMPLER_CUBE:     return dmGraphics::TEXTURE_TYPE_CUBE_MAP;
            case dmGraphics::TYPE_IMAGE_2D:         return dmGraphics::TEXTURE_TYPE_IMAGE_2D;
            case dmGraphics::TYPE_TEXTURE_2D:       return dmGraphics::TEXTURE_TYPE_TEXTURE_2D;
            case dmGraphics::TYPE_TEXTURE_2D_ARRAY: return dmGraphics::TEXTURE_TYPE_TEXTURE_2D_ARRAY;
            case dmGraphics::TYPE_TEXTURE_CUBE:     return dmGraphics::TEXTURE_TYPE_TEXTURE_CUBE;
            case dmGraphics::TYPE_SAMPLER:          return dmGraphics::TEXTURE_TYPE_SAMPLER;
            default:break;
        }
        assert(0);
        return (dmGraphics::TextureType) -1;
    }

    static inline bool IsUniformTypeSupported(dmGraphics::Type type)
    {
        return type == dmGraphics::TYPE_FLOAT_VEC4 || type == dmGraphics::TYPE_FLOAT_MAT4 || dmGraphics::IsTypeTextureType(type) || type == dmGraphics::TYPE_SAMPLER;
    }

    void FillElementIds(const char* name, char* buffer, uint32_t buffer_size, dmhash_t element_ids[4])
    {
        dmSnPrintf(buffer, buffer_size, "%s.x", name);
        element_ids[0] = dmHashString64(buffer);
        dmSnPrintf(buffer, buffer_size, "%s.y", name);
        element_ids[1] = dmHashString64(buffer);
        dmSnPrintf(buffer, buffer_size, "%s.z", name);
        element_ids[2] = dmHashString64(buffer);
        dmSnPrintf(buffer, buffer_size, "%s.w", name);
        element_ids[3] = dmHashString64(buffer);
    }

    int32_t GetProgramSamplerIndex(const dmArray<Sampler>& samplers, dmhash_t name_hash)
    {
        uint32_t num_samplers = samplers.Size();
        for (int i = 0; i < num_samplers; ++i)
        {
            if (samplers[i].m_NameHash == name_hash)
            {
                return i;
            }
        }
        return -1;
    }

    static inline const RenderConstant* GetRenderConstant(const dmArray<RenderConstant>& constants, dmhash_t name_hash)
    {
        uint32_t n = constants.Size();
        for (uint32_t i = 0; i < n; ++i)
        {
            if (GetConstantName(constants[i].m_Constant) == name_hash)
            {
                return &constants[i];
            }
        }
        return 0;
    }

    void SetProgramRenderConstant(const dmArray<RenderConstant>& constants, dmhash_t name_hash, const dmVMath::Vector4* values, uint32_t count)
    {
        const RenderConstant* rc = GetRenderConstant(constants, name_hash);
        if (!rc)
            return;

        uint32_t num_default_values;
        dmVMath::Vector4* constant_values = dmRender::GetConstantValues(rc->m_Constant, &num_default_values);

        // we cannot set more values than are already registered with the program
        if (num_default_values < count)
        {
            count = num_default_values;
        }

        // we musn't set less values than are already registered with the program
        // so we write to the previous buffer
        memcpy(constant_values, values, count * sizeof(dmVMath::Vector4));
    }

    void SetProgramConstantType(const dmArray<RenderConstant>& constants, dmhash_t name_hash, dmRenderDDF::MaterialDesc::ConstantType type)
    {
        const RenderConstant* rc = GetRenderConstant(constants, name_hash);
        if (rc)
        {
            SetConstantType(rc->m_Constant, type);
        }
    }

    bool GetProgramConstant(const dmArray<RenderConstant>& constants, dmhash_t name_hash, HConstant& out_value)
    {
        const RenderConstant* rc = GetRenderConstant(constants, name_hash);
        if (!rc)
        {
            return false;
        }
        out_value = rc->m_Constant;
        return true;
    }

    bool SetProgramSampler(dmArray<Sampler>& samplers, dmHashTable64<dmGraphics::HUniformLocation>& name_hash_to_location, dmhash_t name_hash, uint32_t unit, dmGraphics::TextureWrap u_wrap, dmGraphics::TextureWrap v_wrap, dmGraphics::TextureFilter min_filter, dmGraphics::TextureFilter mag_filter, float max_anisotropy)
    {
        if (unit < samplers.Size() && name_hash != 0)
        {
            dmGraphics::HUniformLocation* location = name_hash_to_location.Get(name_hash);
            if (location)
            {
                Sampler& s        = samplers[unit];
                s.m_NameHash      = name_hash;
                s.m_Location      = *location;
                s.m_UWrap         = u_wrap;
                s.m_VWrap         = v_wrap;
                s.m_MinFilter     = min_filter;
                s.m_MagFilter     = mag_filter;
                s.m_MaxAnisotropy = max_anisotropy;
                return true;
            }
        }
        return false;
    }

    uint32_t GetProgramSamplerUnit(const dmArray<Sampler>& samplers, dmhash_t name_hash)
    {
        uint32_t num_samplers = samplers.Size();
        for (uint32_t i = 0; i < num_samplers; ++i)
        {
            if (samplers[i].m_NameHash == name_hash)
            {
                return i;
            }
        }
        return INVALID_SAMPLER_UNIT;
    }

    HSampler GetProgramSampler(const dmArray<Sampler>& samplers, uint32_t unit)
    {
        if (unit < samplers.Size())
        {
            return (HSampler) &samplers[unit];
        }
        return 0x0;
    }

    void ApplyProgramSampler(dmRender::HRenderContext render_context, HSampler sampler, uint8_t unit, dmGraphics::HTexture texture)
    {
        if (!sampler)
        {
            return;
        }

        Sampler* s = (Sampler*) sampler;
        dmGraphics::HContext graphics_context = dmRender::GetGraphicsContext(render_context);

        if (s->m_Location != -1)
        {
            dmGraphics::SetSampler(graphics_context, s->m_Location, unit);
            dmGraphics::SetTextureParams(texture, s->m_MinFilter, s->m_MagFilter, s->m_UWrap, s->m_VWrap, s->m_MaxAnisotropy);
        }
    }

    void GetProgramUniformCount(dmGraphics::HProgram program, uint32_t total_constants_count, uint32_t* constant_count_out, uint32_t* samplers_count_out)
    {
        uint32_t constants_count = 0;
        uint32_t samplers_count  = 0;

        for (uint32_t i = 0; i < total_constants_count; ++i)
        {
            dmGraphics::Uniform uniform_desc = {};
            dmGraphics::GetUniform(program, i, &uniform_desc);

            if (!IsUniformTypeSupported(uniform_desc.m_Type))
            {
                dmLogWarning("Type for uniform %s is not supported (%d)", uniform_desc.m_Name, uniform_desc.m_Type);
                continue;
            }

            if (uniform_desc.m_Type == dmGraphics::TYPE_FLOAT_VEC4 || uniform_desc.m_Type == dmGraphics::TYPE_FLOAT_MAT4)
            {
                constants_count++;
            }
            else if (dmGraphics::IsTypeTextureType(uniform_desc.m_Type))
            {
                samplers_count++;
            }
            else if (uniform_desc.m_Type == dmGraphics::TYPE_SAMPLER)
            {
                // ignore samplers for now
            }
        }

        *constant_count_out = constants_count;
        *samplers_count_out = samplers_count;
    }

    void SetProgramConstantValues(dmGraphics::HContext graphics_context, dmGraphics::HProgram program, uint32_t total_constants_count, dmHashTable64<dmGraphics::HUniformLocation>& name_hash_to_location, dmArray<RenderConstant>& constants, dmArray<Sampler>& samplers)
    {
        const uint32_t buffer_size = 128;
        char buffer[buffer_size];

        uint32_t default_values_capacity = 0;
        dmVMath::Vector4* default_values = 0;
        uint32_t sampler_index = 0;

        for (uint32_t i = 0; i < total_constants_count; ++i)
        {
            dmGraphics::Uniform uniform_desc;
            dmGraphics::GetUniform(program, i, &uniform_desc);

<<<<<<< HEAD
        #if 1
            dmLogInfo("Uniform[%d]: name=%s, type=%s, num_values=%d, location=%lld", i, buffer, dmGraphics::GetGraphicsTypeLiteral(type), num_values, location);
=======
        #if 0
            dmLogInfo("Uniform[%d]: name=%s, canonical_name=%s, type=%s, num_values=%d, location=%lld",
                i, uniform_desc.m_Name, uniform_desc.m_CanonicalName, dmGraphics::GetGraphicsTypeLiteral(uniform_desc.m_Type),
                uniform_desc.m_Count, uniform_desc.m_Location);
>>>>>>> bffea42c
        #endif

            // DEF-2971-hotfix
            // Previously this check was an assert. In Emscripten 1.38.3 they made changes
            // to how uniforms are collected and reported back from WebGL. Simply speaking
            // in previous Emscripten versions you would get "valid" locations for uniforms
            // that wasn't used, but after the upgrade these unused uniforms will return -1
            // as location instead. The fix here is to avoid asserting on such values, but
            // not saving them in the m_Constants and m_NameHashToLocation structs.
            if (uniform_desc.m_Location == dmGraphics::INVALID_UNIFORM_LOCATION || !IsUniformTypeSupported(uniform_desc.m_Type))
            {
                continue;
            }

            name_hash_to_location.Put(uniform_desc.m_NameHash, uniform_desc.m_Location);

            uint32_t num_values = uniform_desc.m_Count;

            if (uniform_desc.m_Type == dmGraphics::TYPE_FLOAT_VEC4 || uniform_desc.m_Type == dmGraphics::TYPE_FLOAT_MAT4)
            {
                HConstant render_constant = dmRender::NewConstant(uniform_desc.m_NameHash);
                dmRender::SetConstantLocation(render_constant, uniform_desc.m_Location);

                if (uniform_desc.m_Type == dmGraphics::TYPE_FLOAT_MAT4)
                {
                    num_values *= 4;
                    dmRender::SetConstantType(render_constant, dmRenderDDF::MaterialDesc::CONSTANT_TYPE_USER_MATRIX4);
                }

                // Set correct size of the constant (Until the shader builder provides all the default values)
                if (num_values > default_values_capacity)
                {
                    default_values_capacity = num_values;
                    delete[] default_values;
                    default_values = new dmVMath::Vector4[default_values_capacity];
                    memset(default_values, 0, default_values_capacity * sizeof(dmVMath::Vector4));
                }
                dmRender::SetConstantValues(render_constant, default_values, num_values);

                RenderConstant constant;
                constant.m_Constant = render_constant;

                if (uniform_desc.m_Type == dmGraphics::TYPE_FLOAT_VEC4)
                {
                    FillElementIds(uniform_desc.m_Name, buffer, buffer_size, constant.m_ElementIdsName);
                }
                else
                {
                    // Clear element ids, otherwise we will compare against
                    // uninitialized values in GetMaterialProgramConstantInfo.
                    memset(constant.m_ElementIdsName, 0, sizeof(constant.m_ElementIdsName));
                }
                constants.Push(constant);
            }
            else if (dmGraphics::IsTypeTextureType(uniform_desc.m_Type))
            {
                Sampler& s         = samplers[sampler_index];
                s.m_UnitValueCount = num_values;
                s.m_Type           = TypeToTextureType(uniform_desc.m_Type);
                sampler_index++;
            }
        }

        delete[] default_values;
    }

    void SetProgramConstant(dmRender::HRenderContext render_context, dmGraphics::HContext graphics_context, const dmVMath::Matrix4& world_matrix, const dmVMath::Matrix4& texture_matrix, dmGraphics::ShaderDesc::Language program_language, dmRenderDDF::MaterialDesc::ConstantType type, dmGraphics::HProgram program, dmGraphics::HUniformLocation location, HConstant constant)
    {
        switch (type)
        {
            case dmRenderDDF::MaterialDesc::CONSTANT_TYPE_USER:
            {
                uint32_t num_values;
                dmVMath::Vector4* values = GetConstantValues(constant, &num_values);
                dmGraphics::SetConstantV4(graphics_context, values, num_values, location);
                break;
            }
            case dmRenderDDF::MaterialDesc::CONSTANT_TYPE_USER_MATRIX4:
            {
                uint32_t num_values;
                dmVMath::Vector4* values = GetConstantValues(constant, &num_values);
                dmGraphics::SetConstantM4(graphics_context, values, num_values / 4, location);
                break;
            }
            case dmRenderDDF::MaterialDesc::CONSTANT_TYPE_VIEWPROJ:
            {
                if (program_language == dmGraphics::ShaderDesc::LANGUAGE_SPIRV || program_language == dmGraphics::ShaderDesc::LANGUAGE_WGSL)
                {
                    Matrix4 ndc_matrix = Matrix4::identity();
                    ndc_matrix.setElem(2, 2, 0.5f );
                    ndc_matrix.setElem(3, 2, 0.5f );
                    const Matrix4 view_projection = ndc_matrix * render_context->m_ViewProj;
                    dmGraphics::SetConstantM4(graphics_context, (Vector4*)&view_projection, 1, location);
                }
                else
                {
                    dmGraphics::SetConstantM4(graphics_context, (Vector4*)&render_context->m_ViewProj, 1, location);
                }
                break;
            }
            case dmRenderDDF::MaterialDesc::CONSTANT_TYPE_WORLD:
            {
                dmGraphics::SetConstantM4(graphics_context, (Vector4*)&world_matrix, 1, location);
                break;
            }
            case dmRenderDDF::MaterialDesc::CONSTANT_TYPE_TEXTURE:
            {
                dmGraphics::SetConstantM4(graphics_context, (Vector4*)&texture_matrix, 1, location);
                break;
            }
            case dmRenderDDF::MaterialDesc::CONSTANT_TYPE_VIEW:
            {
                dmGraphics::SetConstantM4(graphics_context, (Vector4*)&render_context->m_View, 1, location);
                break;
            }
            case dmRenderDDF::MaterialDesc::CONSTANT_TYPE_PROJECTION:
            {
                // Vulkan NDC is [0..1] for z, so we must transform
                // the projection before setting the constant.
                if (program_language == dmGraphics::ShaderDesc::LANGUAGE_SPIRV || program_language == dmGraphics::ShaderDesc::LANGUAGE_WGSL)
                {
                    Matrix4 ndc_matrix = Matrix4::identity();
                    ndc_matrix.setElem(2, 2, 0.5f );
                    ndc_matrix.setElem(3, 2, 0.5f );
                    const Matrix4 proj = ndc_matrix * render_context->m_Projection;
                    dmGraphics::SetConstantM4(graphics_context, (Vector4*)&proj, 1, location);
                }
                else
                {
                    dmGraphics::SetConstantM4(graphics_context, (Vector4*)&render_context->m_Projection, 1, location);
                }
                break;
            }
            case dmRenderDDF::MaterialDesc::CONSTANT_TYPE_NORMAL:
            {
                {
                    // normalT = transp(inv(view * world))
                    Matrix4 normalT = render_context->m_View * world_matrix;
                    // The world transform might include non-uniform scaling, which breaks the orthogonality of the combined model-view transform
                    // It is always affine however
                    normalT = affineInverse(normalT);
                    normalT = transpose(normalT);
                    dmGraphics::SetConstantM4(graphics_context, (Vector4*)&normalT, 1, location);
                }
                break;
            }
            case dmRenderDDF::MaterialDesc::CONSTANT_TYPE_WORLDVIEW:
            {
                {
                    Matrix4 world_view = render_context->m_View * world_matrix;
                    dmGraphics::SetConstantM4(graphics_context, (Vector4*)&world_view, 1, location);
                }
                break;
            }
            case dmRenderDDF::MaterialDesc::CONSTANT_TYPE_WORLDVIEWPROJ:
            {
                if (program_language == dmGraphics::ShaderDesc::LANGUAGE_SPIRV || program_language == dmGraphics::ShaderDesc::LANGUAGE_WGSL)
                {
                    Matrix4 ndc_matrix = Matrix4::identity();
                    ndc_matrix.setElem(2, 2, 0.5f );
                    ndc_matrix.setElem(3, 2, 0.5f );
                    const Matrix4 world_view_projection = ndc_matrix * render_context->m_ViewProj * world_matrix;
                    dmGraphics::SetConstantM4(graphics_context, (Vector4*)&world_view_projection, 1, location);
                }
                else
                {
                    const Matrix4 world_view_projection = render_context->m_ViewProj * world_matrix;
                    dmGraphics::SetConstantM4(graphics_context, (Vector4*)&world_view_projection, 1, location);
                }
                break;
            }
        }
    }

}<|MERGE_RESOLUTION|>--- conflicted
+++ resolved
@@ -229,15 +229,10 @@
             dmGraphics::Uniform uniform_desc;
             dmGraphics::GetUniform(program, i, &uniform_desc);
 
-<<<<<<< HEAD
-        #if 1
-            dmLogInfo("Uniform[%d]: name=%s, type=%s, num_values=%d, location=%lld", i, buffer, dmGraphics::GetGraphicsTypeLiteral(type), num_values, location);
-=======
         #if 0
             dmLogInfo("Uniform[%d]: name=%s, canonical_name=%s, type=%s, num_values=%d, location=%lld",
                 i, uniform_desc.m_Name, uniform_desc.m_CanonicalName, dmGraphics::GetGraphicsTypeLiteral(uniform_desc.m_Type),
                 uniform_desc.m_Count, uniform_desc.m_Location);
->>>>>>> bffea42c
         #endif
 
             // DEF-2971-hotfix
