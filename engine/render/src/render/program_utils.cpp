--- conflicted
+++ resolved
@@ -20,9 +20,6 @@
 
 namespace dmRender
 {
-<<<<<<< HEAD
-    void GetProgramUniformCount(dmGraphics::HProgram program, uint32_t total_constants_count, uint32_t* constant_count_out, uint32_t* samplers_count_out)
-=======
     static inline dmGraphics::TextureType TypeToTextureType(dmGraphics::Type type)
     {
         switch(type)
@@ -47,7 +44,6 @@
     }
 
     void FillElementIds(const char* name, char* buffer, uint32_t buffer_size, dmhash_t element_ids[4])
->>>>>>> bffea42c
     {
         dmSnPrintf(buffer, buffer_size, "%s.x", name);
         element_ids[0] = dmHashString64(buffer);
