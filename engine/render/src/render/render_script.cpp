// Copyright 2020-2022 The Defold Foundation
// Copyright 2014-2020 King
// Copyright 2009-2014 Ragnar Svensson, Christian Murray
// Licensed under the Defold License version 1.0 (the "License"); you may not use
// this file except in compliance with the License.
//
// You may obtain a copy of the License, together with FAQs at
// https://www.defold.com/license
//
// Unless required by applicable law or agreed to in writing, software distributed
// under the License is distributed on an "AS IS" BASIS, WITHOUT WARRANTIES OR
// CONDITIONS OF ANY KIND, either express or implied. See the License for the
// specific language governing permissions and limitations under the License.

#include "render_script.h"

#include <string.h>
#include <new>

#include <dlib/dstrings.h>
#include <dlib/log.h>
#include <dlib/hash.h>
#include <dlib/message.h>
#include <dlib/profile.h>

#include <script/script.h>
#include <script/lua_source_ddf.h>

#include "font_renderer.h"
#include "render/render_ddf.h"

namespace dmRender
{
    /*# Rendering API documentation
     *
     * Rendering functions, messages and constants. The "render" namespace is
     * accessible only from render scripts.
     *
     * The rendering API was originally built on top of OpenGL ES 2.0, and it uses a subset of the
     * OpenGL computer graphics rendering API for rendering 2D and 3D computer
     * graphics. Our current target is OpenGLES 3.0 with fallbacks to 2.0 on some platforms.
     *
     * [icon:attention] It is possible to create materials and write shaders that
     * require features not in OpenGL ES 2.0, but those will not work cross platform.
     *
     * @document
     * @name Render
     * @namespace render
     */

    #define RENDER_SCRIPT_INSTANCE "RenderScriptInstance"
    #define RENDER_SCRIPT "RenderScript"

    #define RENDER_SCRIPT_CONSTANTBUFFER "RenderScriptConstantBuffer"
    #define RENDER_SCRIPT_CONSTANTBUFFER_ARRAY "RenderScriptConstantBufferArray"

    #define RENDER_SCRIPT_PREDICATE "RenderScriptPredicate"

    #define RENDER_SCRIPT_LIB_NAME "render"
    #define RENDER_SCRIPT_FORMAT_NAME "format"
    #define RENDER_SCRIPT_WIDTH_NAME "width"
    #define RENDER_SCRIPT_HEIGHT_NAME "height"
    #define RENDER_SCRIPT_MIN_FILTER_NAME "min_filter"
    #define RENDER_SCRIPT_MAG_FILTER_NAME "mag_filter"
    #define RENDER_SCRIPT_U_WRAP_NAME "u_wrap"
    #define RENDER_SCRIPT_V_WRAP_NAME "v_wrap"

    static uint32_t RENDER_SCRIPT_TYPE_HASH = 0;
    static uint32_t RENDER_SCRIPT_INSTANCE_TYPE_HASH = 0;
    static uint32_t RENDER_SCRIPT_CONSTANTBUFFER_TYPE_HASH = 0;
    static uint32_t RENDER_SCRIPT_PREDICATE_TYPE_HASH = 0;
    static uint32_t RENDER_SCRIPT_CONSTANTBUFFER_ARRAY_TYPE_HASH = 0;

    const char* RENDER_SCRIPT_FUNCTION_NAMES[MAX_RENDER_SCRIPT_FUNCTION_COUNT] =
    {
        "init",
        "update",
        "on_message",
        "on_reload"
    };

    static HNamedConstantBuffer* RenderScriptConstantBuffer_Check(lua_State *L, int index)
    {
        return (HNamedConstantBuffer*)dmScript::CheckUserType(L, index, RENDER_SCRIPT_CONSTANTBUFFER_TYPE_HASH, "Expected a constant buffer (acquired from a render.* function)");
    }

    struct ConstantBufferTableEntry
    {
        HNamedConstantBuffer m_ConstantBuffer;
        dmhash_t             m_ConstantName;
        int32_t              m_LuaRef;
    };

    struct NamedConstantBufferTable
    {
        HNamedConstantBuffer                    m_ConstantBuffer;
        dmHashTable64<ConstantBufferTableEntry> m_ConstantArrayEntries;
    };

    static int RenderScriptConstantBuffer_gc (lua_State *L)
    {
        NamedConstantBufferTable* cb = (NamedConstantBufferTable*) lua_touserdata(L, 1);
        DeleteNamedConstantBuffer(cb->m_ConstantBuffer);
        cb->m_ConstantArrayEntries.~dmHashTable64<dmRender::ConstantBufferTableEntry>();
        cb->m_ConstantBuffer = 0;
        return 0;
    }

    static int RenderScriptConstantBuffer_tostring (lua_State *L)
    {
        lua_pushfstring(L, "ConstantBuffer: %p", lua_touserdata(L, 1));
        return 1;
    }

    static int RenderScriptConstantBuffer_index(lua_State *L)
    {
        NamedConstantBufferTable* cb_table = (NamedConstantBufferTable*)lua_touserdata(L, 1);
        HNamedConstantBuffer cb = cb_table->m_ConstantBuffer;
        assert(cb);

        const char* name = luaL_checkstring(L, 2);
        dmhash_t name_hash = dmHashString64(name);
        dmVMath::Vector4* values;
        uint32_t num_values = 0;

<<<<<<< HEAD
        dmRenderDDF::MaterialDesc::ConstantType constant_type;
        if (GetNamedConstant(*cb, name_hash, &values, &num_values, &constant_type))
=======
        ConstantBufferTableEntry* table_entry = cb_table->m_ConstantArrayEntries.Get(name_hash);
        if (table_entry != 0)
        {
            lua_rawgeti(L, LUA_REGISTRYINDEX, table_entry->m_LuaRef);
            return 1;
        }
        else if (GetNamedConstant(cb, name_hash, &values, &num_values))
>>>>>>> 2ce2e899
        {
            if (constant_type == dmRenderDDF::MaterialDesc::CONSTANT_TYPE_USER_MATRIX4)
            {
                dmScript::PushMatrix4(L, ((dmVMath::Matrix4*) values)[0]);
            }
            else
            {
                dmScript::PushVector4(L, values[0]);
            }
            return 1;
        }
        else
        {
            return luaL_error(L, "Constant %s not set.", dmHashReverseSafe64(name_hash));
        }
        return 0;
    }

    static int RenderScriptConstantBuffer_newindex(lua_State *L)
    {
        int top = lua_gettop(L);
        NamedConstantBufferTable* cb_table = (NamedConstantBufferTable*) lua_touserdata(L, 1);
        HNamedConstantBuffer cb = cb_table->m_ConstantBuffer;
        assert(cb);

        const char* name = luaL_checkstring(L, 2);
        dmhash_t name_hash = dmHashString64(name);

<<<<<<< HEAD
        uint32_t num_values = 1;
        dmVMath::Vector4* value_ptr = 0;

        dmRenderDDF::MaterialDesc::ConstantType constant_type = dmRenderDDF::MaterialDesc::CONSTANT_TYPE_USER;

        if (dmScript::IsMatrix4(L,3))
        {
            value_ptr     = (dmVMath::Vector4*) dmScript::CheckMatrix4(L, 3);
            num_values   *= 4;
            constant_type = dmRenderDDF::MaterialDesc::CONSTANT_TYPE_USER_MATRIX4;
        }
        else
        {
            value_ptr = dmScript::CheckVector4(L, 3);
        }
        SetNamedConstant(*cb, name_hash, value_ptr, num_values, constant_type);
=======
        if (lua_istable(L, 3))
        {
            ConstantBufferTableEntry* p_table_entry = (ConstantBufferTableEntry*) lua_newuserdata(L, sizeof(ConstantBufferTableEntry));
            luaL_getmetatable(L, RENDER_SCRIPT_CONSTANTBUFFER_ARRAY);
            lua_setmetatable(L, -2);

            lua_pushvalue(L, -1);
            int p_ref = luaL_ref(L, LUA_REGISTRYINDEX);
            lua_pop(L, 1);

            p_table_entry->m_ConstantBuffer = cb;
            p_table_entry->m_ConstantName   = name_hash;
            p_table_entry->m_LuaRef         = p_ref;

            if (cb_table->m_ConstantArrayEntries.Full())
            {
                cb_table->m_ConstantArrayEntries.SetCapacity(4, cb_table->m_ConstantArrayEntries.Size() + 1);
            }

            cb_table->m_ConstantArrayEntries.Put(name_hash, *p_table_entry);

            // If the table contains vectors, we add them directly
            lua_pushvalue(L, 3);
            lua_pushnil(L);
            while (lua_next(L, -2) != 0)
            {
                dmVMath::Vector4* value = dmScript::CheckVector4(L, -1);
                int32_t ix              = luaL_checknumber(L, -2) - 1;
                assert(ix >= 0);

                SetNamedConstantAtIndex(cb, name_hash, *value, ix);

                lua_pop(L, 1);
            }
            lua_pop(L, 1);
        }
        else
        {
            dmVMath::Vector4* value = dmScript::CheckVector4(L, 3);
            SetNamedConstant(cb, name_hash, value, 1);
        }
        assert(top == lua_gettop(L));
        return 0;
    }

    static int RenderScriptConstantBufferArray_index(lua_State *L)
    {
        ConstantBufferTableEntry* table_entry = (ConstantBufferTableEntry*) lua_touserdata(L, 1);
        HNamedConstantBuffer  cb              = table_entry->m_ConstantBuffer;
        dmhash_t name_hash                    = table_entry->m_ConstantName;
        uint32_t table_index_lua              = (uint32_t) luaL_checknumber(L, 2);
        uint32_t table_index                  = table_index_lua - 1;
        dmVMath::Vector4* values;
        uint32_t num_values = 0;

        if (GetNamedConstant(cb, name_hash, &values, &num_values))
        {
            if (table_index >= num_values)
            {
                return luaL_error(L, "Constant %s[%d] not set.", dmHashReverseSafe64(name_hash), table_index_lua);
            }
            dmScript::PushVector4(L, values[table_index]);
            return 1;
        }
        else
        {
            return luaL_error(L, "Constant %s not set.", dmHashReverseSafe64(name_hash));
        }
        return 0;
    }

    static int RenderScriptConstantBufferArray_newindex(lua_State *L)
    {
        int top                               = lua_gettop(L);
        ConstantBufferTableEntry* table_entry = (ConstantBufferTableEntry*) lua_touserdata(L, 1);
        HNamedConstantBuffer cb               = table_entry->m_ConstantBuffer;
        dmhash_t name_hash                    = table_entry->m_ConstantName;
        int32_t table_index_lua               = luaL_checknumber(L, 2);

        if (table_index_lua < 1)
        {
            return luaL_error(L, "Constant %s[%d] not set. Indices must start from 1", dmHashReverseSafe64(name_hash), table_index_lua);
        }

        uint32_t table_index                  = (uint32_t) table_index_lua - 1;
        dmVMath::Vector4* value               = dmScript::CheckVector4(L, 3);

        SetNamedConstantAtIndex(cb, name_hash, *value, table_index);

>>>>>>> 2ce2e899
        assert(top == lua_gettop(L));

        return 0;
    }

    static const luaL_reg RenderScriptConstantBuffer_methods[] =
    {
        {0,0}
    };

    static const luaL_reg RenderScriptConstantBuffer_meta[] =
    {
        {"__gc",        RenderScriptConstantBuffer_gc},
        {"__tostring",  RenderScriptConstantBuffer_tostring},
        {"__index",     RenderScriptConstantBuffer_index},
        {"__newindex",  RenderScriptConstantBuffer_newindex},
        {0, 0}
    };

    static const luaL_reg RenderScriptConstantBufferArray_meta[] =
    {
        {"__index",     RenderScriptConstantBufferArray_index},
        {"__newindex",  RenderScriptConstantBufferArray_newindex},
        {0, 0}
    };

    static HPredicate* RenderScriptPredicate_Check(lua_State *L, int index)
    {
        return (HPredicate*)dmScript::CheckUserType(L, index, RENDER_SCRIPT_PREDICATE_TYPE_HASH, "Expected a render predicate (acquired from the render.predicate function)");
    }

    static int RenderScriptPredicate_gc (lua_State *L)
    {
        HPredicate* p = (HPredicate*)lua_touserdata(L, 1);
        DeletePredicate(*p);
        *p = 0;
        return 0;
    }

    static int RenderScriptPredicate_tostring (lua_State *L)
    {
        lua_pushfstring(L, "Predicate: %p", lua_touserdata(L, 1));
        return 1;
    }

    static const luaL_reg RenderScriptPredicate_methods[] =
    {
        {0,0}
    };

    static const luaL_reg RenderScriptPredicate_meta[] =
    {
        {"__gc",        RenderScriptPredicate_gc},
        {"__tostring",  RenderScriptPredicate_tostring},
        {0, 0}
    };

    /*# create a new constant buffer.
     *
     * Constant buffers are used to set shader program variables and are optionally passed to the `render.draw()` function.
     * The buffer's constant elements can be indexed like an ordinary Lua table, but you can't iterate over them with pairs() or ipairs().
     *
     * @name render.constant_buffer
     * @return buffer [type:constant_buffer] new constant buffer
     * @examples
     *
     * Set a "tint" constant in a constant buffer in the render script:
     *
     * ```lua
     * local constants = render.constant_buffer()
     * constants.tint = vmath.vector4(1, 1, 1, 1)
     * ```
     *
     * Then use the constant buffer when drawing a predicate:
     *
     * ```lua
     * render.draw(self.my_pred, constants)
     * ```
     *
     * The constant buffer also supports array values by specifying constants in a table:
     *
     * ```lua
     * local constants = render.constant_buffer()
     * constants.light_colors    = {}
     * constants.light_colors[1] = vmath.vector4(1, 0, 0, 1)
     * constants.light_colors[2] = vmath.vector4(0, 1, 0, 1)
     * constants.light_colors[3] = vmath.vector4(0, 0, 1, 1)
     * ```
     *
     * You can also create the table by passing the vectors directly when creating the table:
     *
     * ```lua
     * local constants = render.constant_buffer()
     * constants.light_colors    = {
     *      vmath.vector4(1, 0, 0, 1)
     *      vmath.vector4(0, 1, 0, 1)
     *      vmath.vector4(0, 0, 1, 1)
     * }
     * 
     * -- Add more constant to the array
     * constants.light_colors[4] = vmath.vector4(1, 1, 1, 1)
     * ```
     */
    int RenderScript_ConstantBuffer(lua_State* L)
    {
        int top = lua_gettop(L);
        (void) top;

        HNamedConstantBuffer cb            = NewNamedConstantBuffer();
        NamedConstantBufferTable* p_buffer = (NamedConstantBufferTable*) lua_newuserdata(L, sizeof(NamedConstantBufferTable));
        memset(p_buffer, 0, sizeof(NamedConstantBufferTable));

        p_buffer->m_ConstantBuffer         = cb;
        p_buffer->m_ConstantArrayEntries.Clear();

        luaL_getmetatable(L, RENDER_SCRIPT_CONSTANTBUFFER);
        lua_setmetatable(L, -2);

        assert(top + 1 == lua_gettop(L));
        return 1;
    }

    static int RenderScriptGetURL(lua_State* L)
    {
        RenderScript* script = (RenderScript*)lua_touserdata(L, 1);
        dmMessage::URL url;
        dmMessage::ResetURL(&url);
        url.m_Socket = script->m_RenderContext->m_Socket;
        dmScript::PushURL(L, url);
        return 1;
    }

    static int RenderScriptResolvePath(lua_State* L)
    {
        dmScript::PushHash(L, dmHashString64(luaL_checkstring(L, 2)));
        return 1;
    }

    static int RenderScriptIsValid(lua_State* L)
    {
        RenderScript* script = (RenderScript*)lua_touserdata(L, 1);
        lua_pushboolean(L, script != 0x0);
        return 1;
    }

    static const luaL_reg RenderScript_methods[] =
    {
        {0,0}
    };

    static const luaL_reg RenderScript_meta[] =
    {
        {dmScript::META_TABLE_GET_URL, RenderScriptGetURL},
        {dmScript::META_TABLE_RESOLVE_PATH, RenderScriptResolvePath},
        {dmScript::META_TABLE_IS_VALID, RenderScriptIsValid},
        {0, 0}
    };

    static RenderScriptInstance* RenderScriptInstance_Check(lua_State *L, int index)
    {
        return (RenderScriptInstance*)dmScript::CheckUserType(L, index, RENDER_SCRIPT_INSTANCE_TYPE_HASH, "You can only access render.* functions and values from a render script instance (.render_script file)");
    }

    static RenderScriptInstance* RenderScriptInstance_Check(lua_State *L)
    {
        int top = lua_gettop(L);
        (void) top;

        dmScript::GetInstance(L);
        RenderScriptInstance* i = RenderScriptInstance_Check(L, -1);
        lua_pop(L, 1);

        assert(top == lua_gettop(L));
        return i;
    }

    static int RenderScriptInstance_tostring (lua_State *L)
    {
        lua_pushfstring(L, "RenderScript: %p", lua_touserdata(L, 1));
        return 1;
    }

    static int RenderScriptInstance_index(lua_State *L)
    {
        int top = lua_gettop(L);
        (void) top;

        RenderScriptInstance* i = RenderScriptInstance_Check(L, 1);
        assert(i);

        // Try to find value in instance data
        lua_rawgeti(L, LUA_REGISTRYINDEX, i->m_RenderScriptDataReference);
        lua_pushvalue(L, 2);
        lua_gettable(L, -2);
        lua_remove(L, 3);

        assert(top + 1 == lua_gettop(L));
        return 1;
    }

    static int RenderScriptInstance_newindex(lua_State *L)
    {
        int top = lua_gettop(L);
        (void) top;

        RenderScriptInstance* i = RenderScriptInstance_Check(L, 1);
        assert(i);

        lua_rawgeti(L, LUA_REGISTRYINDEX, i->m_RenderScriptDataReference);
        lua_pushvalue(L, 2);
        lua_pushvalue(L, 3);
        lua_settable(L, -3);
        lua_pop(L, 1);

        assert(top == lua_gettop(L));

        return 0;
    }

    static int RenderScriptInstanceGetURL(lua_State* L)
    {
        RenderScriptInstance* i = (RenderScriptInstance*)lua_touserdata(L, 1);
        dmMessage::URL url;
        dmMessage::ResetURL(&url);
        url.m_Socket = i->m_RenderContext->m_Socket;
        dmScript::PushURL(L, url);
        return 1;
    }

    static int RenderScriptInstanceResolvePath(lua_State* L)
    {
        dmScript::PushHash(L, dmHashString64(luaL_checkstring(L, 2)));
        return 1;
    }

    static int RenderScriptInstanceIsValid(lua_State* L)
    {
        RenderScriptInstance* i = (RenderScriptInstance*)lua_touserdata(L, 1);
        lua_pushboolean(L, i != 0x0 && i->m_RenderContext != 0x0);
        return 1;
    }

    static int RenderScriptGetInstanceContextTableRef(lua_State* L)
    {
        DM_LUA_STACK_CHECK(L, 1);

        const int self_index = 1;

        RenderScriptInstance* i = (RenderScriptInstance*)lua_touserdata(L, self_index);
        lua_pushnumber(L, i ? i->m_ContextTableReference : LUA_NOREF);

        return 1;
    }

    static const luaL_reg RenderScriptInstance_methods[] =
    {
        {0,0}
    };

    static const luaL_reg RenderScriptInstance_meta[] =
    {
        {"__tostring",                                  RenderScriptInstance_tostring},
        {"__index",                                     RenderScriptInstance_index},
        {"__newindex",                                  RenderScriptInstance_newindex},
        {dmScript::META_TABLE_GET_URL,                  RenderScriptInstanceGetURL},
        {dmScript::META_TABLE_RESOLVE_PATH,             RenderScriptInstanceResolvePath},
        {dmScript::META_TABLE_IS_VALID,                 RenderScriptInstanceIsValid},
        {dmScript::META_GET_INSTANCE_CONTEXT_TABLE_REF, RenderScriptGetInstanceContextTableRef},
        {0, 0}
    };

    bool InsertCommand(RenderScriptInstance* i, const Command& command)
    {
        if (i->m_CommandBuffer.Full())
            return false;
        else
            i->m_CommandBuffer.Push(command);
        return true;
    }

    /*#
     * @name render.STATE_DEPTH_TEST
     * @variable
     */

    /*#
     * @name render.STATE_STENCIL_TEST
     * @variable
     */

    /*#
     * @name render.STATE_BLEND
     * @variable
     */

    /*#
     * @name render.STATE_CULL_FACE
     * @variable
     */

    /*#
     * @name render.STATE_POLYGON_OFFSET_FILL
     * @variable
     */

    /*# enables a render state
     *
     * Enables a particular render state. The state will be enabled until disabled.
     *
     * @name render.enable_state
     * @param state [type:constant] state to enable
     *
     * - `render.STATE_DEPTH_TEST`
     * - `render.STATE_STENCIL_TEST`
     * - `render.STATE_BLEND`
     * - `render.STATE_ALPHA_TEST` ([icon:iOS][icon:android] not available on iOS and Android)
     * - `render.STATE_CULL_FACE`
     * - `render.STATE_POLYGON_OFFSET_FILL`
     *
     * @examples
     *
     * Enable stencil test when drawing the gui predicate, then disable it:
     *
     * ```lua
     * render.enable_state(render.STATE_STENCIL_TEST)
     * render.draw(self.gui_pred)
     * render.disable_state(render.STATE_STENCIL_TEST)
     * ```
     */
    int RenderScript_EnableState(lua_State* L)
    {
        int top = lua_gettop(L);
        (void) top;

        RenderScriptInstance* i = RenderScriptInstance_Check(L);
        uint32_t state = luaL_checknumber(L, 1);

        if (state != dmGraphics::STATE_DEPTH_TEST &&
            state != dmGraphics::STATE_STENCIL_TEST &&
            state != dmGraphics::STATE_ALPHA_TEST &&
            state != dmGraphics::STATE_BLEND &&
            state != dmGraphics::STATE_CULL_FACE &&
            state != dmGraphics::STATE_POLYGON_OFFSET_FILL)
        {
            return luaL_error(L, "Invalid state: %s.enable_state(%d).", RENDER_SCRIPT_LIB_NAME, state);
        }
        if (InsertCommand(i, Command(COMMAND_TYPE_ENABLE_STATE, state))) {
            assert(top == lua_gettop(L));
            return 0;
        } else {
            return luaL_error(L, "Command buffer is full (%d).", i->m_CommandBuffer.Capacity());
        }
    }

    /*# disables a render state
     *
     * Disables a render state.
     *
     * @name render.disable_state
     * @param state [type:constant] state to disable
     *
     * - `render.STATE_DEPTH_TEST`
     * - `render.STATE_STENCIL_TEST`
     * - `render.STATE_BLEND`
     * - `render.STATE_ALPHA_TEST` ([icon:iOS][icon:android] not available on iOS and Android)
     * - `render.STATE_CULL_FACE`
     * - `render.STATE_POLYGON_OFFSET_FILL`
     *
     * @examples
     * Disable face culling when drawing the tile predicate:
     *
     * ```lua
     * render.disable_state(render.STATE_CULL_FACE)
     * render.draw(self.tile_pred)
     * ```
     */
    int RenderScript_DisableState(lua_State* L)
    {
        int top = lua_gettop(L);
        (void) top;

        RenderScriptInstance* i = RenderScriptInstance_Check(L);
        uint32_t state = luaL_checknumber(L, 1);
        if (state != dmGraphics::STATE_DEPTH_TEST &&
            state != dmGraphics::STATE_STENCIL_TEST &&
            state != dmGraphics::STATE_ALPHA_TEST &&
            state != dmGraphics::STATE_BLEND &&
            state != dmGraphics::STATE_CULL_FACE &&
            state != dmGraphics::STATE_POLYGON_OFFSET_FILL)
        {
            return luaL_error(L, "Invalid state: %s.disable_state(%d).", RENDER_SCRIPT_LIB_NAME, state);
        }
        if (InsertCommand(i, Command(COMMAND_TYPE_DISABLE_STATE, state))) {
            assert(top == lua_gettop(L));
            return 0;
        } else {
            return luaL_error(L, "Command buffer is full (%d).", i->m_CommandBuffer.Capacity());
        }
    }

    /*# sets the render viewport
     *
     * Set the render viewport to the specified rectangle.
     *
     * @name render.set_viewport
     * @param x [type:number] left corner
     * @param y [type:number] bottom corner
     * @param width [type:number] viewport width
     * @param height [type:number] viewport height
     * @examples
     *
     * ```lua
     * -- Set the viewport to the window dimensions.
     * render.set_viewport(0, 0, render.get_window_width(), render.get_window_height())
     * ```
     */
    int RenderScript_SetViewport(lua_State* L)
    {
        RenderScriptInstance* i = RenderScriptInstance_Check(L);
        int32_t x = luaL_checknumber(L, 1);
        int32_t y = luaL_checknumber(L, 2);
        int32_t width = luaL_checknumber(L, 3);
        int32_t height = luaL_checknumber(L, 4);
        if (InsertCommand(i, Command(COMMAND_TYPE_SET_VIEWPORT, x, y, width, height)))
            return 0;
        else
            return luaL_error(L, "Command buffer is full (%d).", i->m_CommandBuffer.Capacity());
    }

    /*#
     * @name render.FORMAT_LUMINANCE
     * @variable
     */

    /*#
     * @name render.FORMAT_RGB
     * @variable
     */

    /*#
     * @name render.FORMAT_RGBA
     * @variable
     */

    /*#
     * May be nil if the format isn't supported
     * @name render.FORMAT_RGB16F
     * @variable
     */

    /*#
     * May be nil if the format isn't supported
     * @name render.FORMAT_RGB32F
     * @variable
     */

    /*#
     * May be nil if the format isn't supported
     * @name render.FORMAT_RGBA16F
     * @variable
     */

    /*#
     * May be nil if the format isn't supported
     * @name render.FORMAT_RGBA32F
     * @variable
     */

    /*#
     * May be nil if the format isn't supported
     * @name render.FORMAT_R16F
     * @variable
     */

    /*#
     * May be nil if the format isn't supported
     * @name render.FORMAT_RG16F
     * @variable
     */

    /*#
     * May be nil if the format isn't supported
     * @name render.FORMAT_R32F
     * @variable
     */

    /*#
     * May be nil if the format isn't supported
     * @name render.FORMAT_RG32F
     * @variable
     */

    /*#
     * @name render.FORMAT_DEPTH
     * @variable
     */

    /*#
     * @name render.FORMAT_STENCIL
     * @variable
     */

    /*#
     * @name render.FILTER_LINEAR
     * @variable
     */

    /*#
     * @name render.FILTER_NEAREST
     * @variable
     */

    /*#
     * @name render.WRAP_CLAMP_TO_BORDER
     * @variable
     */

    /*#
     * @name render.WRAP_CLAMP_TO_EDGE
     * @variable
     */

    /*#
     * @name render.WRAP_MIRRORED_REPEAT
     * @variable
     */

    /*#
     * @name render.WRAP_REPEAT
     * @variable
     */

    /*# creates a new render target
     * Creates a new render target according to the supplied
     * specification table.
     *
     * The table should contain keys specifying which buffers should be created
     * with what parameters. Each buffer key should have a table value consisting
     * of parameters. The following parameter keys are available:
     *
     * Key          | Values
     * ------------ | ----------------------------
     * `format`     |  `render.FORMAT_LUMINANCE`<br/>`render.FORMAT_RGB`<br/>`render.FORMAT_RGBA`<br/>`render.FORMAT_DEPTH`<br/>`render.FORMAT_STENCIL`<br/>`render.FORMAT_RGBA32F`<br/>`render.FORMAT_RGBA16F`<br/>
     * `width`      | number
     * `height`     | number
     * `min_filter` | `render.FILTER_LINEAR`<br/>`render.FILTER_NEAREST`
     * `mag_filter` | `render.FILTER_LINEAR`<br/>`render.FILTER_NEAREST`
     * `u_wrap`     | `render.WRAP_CLAMP_TO_BORDER`<br/>`render.WRAP_CLAMP_TO_EDGE`<br/>`render.WRAP_MIRRORED_REPEAT`<br/>`render.WRAP_REPEAT`<br/>
     * `v_wrap`     | `render.WRAP_CLAMP_TO_BORDER`<br/>`render.WRAP_CLAMP_TO_EDGE`<br/>`render.WRAP_MIRRORED_REPEAT`<br/>`render.WRAP_REPEAT`
     *
     * The render target can be created to support multiple color attachments. Each attachment can have different format settings and texture filters,
     * but attachments must be added in sequence, meaning you cannot create a render target at slot 0 and 3.
     * Instead it has to be created with all four buffer types ranging from [0..3] (as denoted by render.BUFFER_COLORX_BIT where 'X' is the attachment you want to create).
     *
     * @name render.render_target
     * @param name [type:string] render target name
     * @param parameters [type:table] table of buffer parameters, see the description for available keys and values
     * @return render_target [type:render_target] new render target
     * @examples
     *
     * How to create a new render target and draw to it:
     *
     * ```lua
     * function init(self)
     *     -- render target buffer parameters
     *     local color_params = { format = render.FORMAT_RGBA,
     *                            width = render.get_window_width(),
     *                            height = render.get_window_height(),
     *                            min_filter = render.FILTER_LINEAR,
     *                            mag_filter = render.FILTER_LINEAR,
     *                            u_wrap = render.WRAP_CLAMP_TO_EDGE,
     *                            v_wrap = render.WRAP_CLAMP_TO_EDGE }
     *     local depth_params = { format = render.FORMAT_DEPTH,
     *                            width = render.get_window_width(),
     *                            height = render.get_window_height(),
     *                            u_wrap = render.WRAP_CLAMP_TO_EDGE,
     *                            v_wrap = render.WRAP_CLAMP_TO_EDGE }
     *     self.my_render_target = render.render_target({[render.BUFFER_COLOR_BIT] = color_params, [render.BUFFER_DEPTH_BIT] = depth_params })
     * end
     *
     * function update(self, dt)
     *     -- enable target so all drawing is done to it
     *     render.set_render_target(self.my_render_target)
     *
     *     -- draw a predicate to the render target
     *     render.draw(self.my_pred)
     * end
     * ```
     *
     * How to create a render target with multiple outputs:
     *
     * ```lua
     * function init(self)
     *     -- render target buffer parameters
     *     local color_params_rgba = { format = render.FORMAT_RGBA,
     *                                 width = render.get_window_width(),
     *                                 height = render.get_window_height(),
     *                                 min_filter = render.FILTER_LINEAR,
     *                                 mag_filter = render.FILTER_LINEAR,
     *                                 u_wrap = render.WRAP_CLAMP_TO_EDGE,
     *                                 v_wrap = render.WRAP_CLAMP_TO_EDGE }
     *     local color_params_float = { format = render.FORMAT_RG32F,
     *                            width = render.get_window_width(),
     *                            height = render.get_window_height(),
     *                            min_filter = render.FILTER_LINEAR,
     *                            mag_filter = render.FILTER_LINEAR,
     *                            u_wrap = render.WRAP_CLAMP_TO_EDGE,
     *                            v_wrap = render.WRAP_CLAMP_TO_EDGE }
     *
     *
     *     -- Create a render target with three color attachments
     *     -- Note: No depth buffer is attached here
     *     self.my_render_target = render.render_target({
     *            [render.BUFFER_COLOR0_BIT] = color_params_rgba,
     *            [render.BUFFER_COLOR1_BIT] = color_params_rgba,
     *            [render.BUFFER_COLOR2_BIT] = color_params_float, })
     * end
     *
     * function update(self, dt)
     *     -- enable target so all drawing is done to it
     *     render.enable_render_target(self.my_render_target)
     *
     *     -- draw a predicate to the render target
     *     render.draw(self.my_pred)
     * end
     * ```
     *
     */
    int RenderScript_RenderTarget(lua_State* L)
    {
        int top = lua_gettop(L);
        (void)top;

        RenderScriptInstance* i = RenderScriptInstance_Check(L);

        // Legacy support
        int table_index = 2;
        if (lua_istable(L, 1))
        {
            table_index = 1;
        }

        const char* required_keys[] = { "format", "width", "height" };
        uint32_t buffer_type_flags = 0;
        uint32_t max_tex_size = dmGraphics::GetMaxTextureSize(i->m_RenderContext->m_GraphicsContext);
        luaL_checktype(L, table_index, LUA_TTABLE);
        dmGraphics::TextureCreationParams creation_params[dmGraphics::MAX_BUFFER_TYPE_COUNT];
        dmGraphics::TextureParams params[dmGraphics::MAX_BUFFER_TYPE_COUNT];
        lua_pushnil(L);
        while (lua_next(L, table_index))
        {
            bool required_found[]  = { false, false, false };
            uint32_t buffer_type   = (uint32_t)luaL_checknumber(L, -2);
            buffer_type_flags     |= buffer_type;

            uint32_t index                        = dmGraphics::GetBufferTypeIndex((dmGraphics::BufferType)buffer_type);
            dmGraphics::TextureParams* p          = &params[index];
            dmGraphics::TextureCreationParams* cp = &creation_params[index];
            luaL_checktype(L, -1, LUA_TTABLE);
            lua_pushnil(L);

            // Verify that required keys are supplied
            while (lua_next(L, -2))
            {
                const char* key = luaL_checkstring(L, -2);
                for (uint32_t i = 0; i < sizeof(required_found) / sizeof(required_found[0]); ++i)
                {
                    if (strncmp(key, required_keys[i], strlen(required_keys[i])) == 0)
                    {
                        required_found[i] = true;
                    }
                }
                lua_pop(L, 1);
            }
            for (uint32_t i = 0; i < sizeof(required_found) / sizeof(required_found[0]); ++i)
            {
                if (!required_found[i])
                {
                    return luaL_error(L, "Required parameter key not found: '%s'", required_keys[i]);
                }
            }
            lua_pushnil(L);

            while (lua_next(L, -2))
            {
                const char* key = luaL_checkstring(L, -2);
                if (lua_isnil(L, -1) != 0)
                {
                    return luaL_error(L, "nil value supplied to %s.render_target: %s.", RENDER_SCRIPT_LIB_NAME, key);
                }

                if (strncmp(key, RENDER_SCRIPT_FORMAT_NAME, strlen(RENDER_SCRIPT_FORMAT_NAME)) == 0)
                {
                    p->m_Format = (dmGraphics::TextureFormat)(int)luaL_checknumber(L, -1);
                    if(buffer_type == dmGraphics::BUFFER_TYPE_DEPTH_BIT)
                    {
                        if(p->m_Format != dmGraphics::TEXTURE_FORMAT_DEPTH)
                        {
                            return luaL_error(L, "The only valid format for depth buffers is FORMAT_DEPTH.");
                        }
                    }
                    if(buffer_type == dmGraphics::BUFFER_TYPE_STENCIL_BIT)
                    {
                        if(p->m_Format != dmGraphics::TEXTURE_FORMAT_STENCIL)
                        {
                            return luaL_error(L, "The only valid format for stencil buffers is FORMAT_STENCIL.");
                        }
                    }
                }
                else if (strncmp(key, RENDER_SCRIPT_WIDTH_NAME, strlen(RENDER_SCRIPT_WIDTH_NAME)) == 0)
                {
                    p->m_Width = luaL_checknumber(L, -1);
                    cp->m_Width = p->m_Width;
                }
                else if (strncmp(key, RENDER_SCRIPT_HEIGHT_NAME, strlen(RENDER_SCRIPT_HEIGHT_NAME)) == 0)
                {
                    p->m_Height = luaL_checknumber(L, -1);
                    cp->m_Height = p->m_Height;
                }
                else if (strncmp(key, RENDER_SCRIPT_MIN_FILTER_NAME, strlen(RENDER_SCRIPT_MIN_FILTER_NAME)) == 0)
                {
                    p->m_MinFilter = (dmGraphics::TextureFilter)(int)luaL_checknumber(L, -1);
                }
                else if (strncmp(key, RENDER_SCRIPT_MAG_FILTER_NAME, strlen(RENDER_SCRIPT_MAG_FILTER_NAME)) == 0)
                {
                    p->m_MagFilter = (dmGraphics::TextureFilter)(int)luaL_checknumber(L, -1);
                }
                else if (strncmp(key, RENDER_SCRIPT_U_WRAP_NAME, strlen(RENDER_SCRIPT_U_WRAP_NAME)) == 0)
                {
                    p->m_UWrap = (dmGraphics::TextureWrap)(int)luaL_checknumber(L, -1);
                }
                else if (strncmp(key, RENDER_SCRIPT_V_WRAP_NAME, strlen(RENDER_SCRIPT_V_WRAP_NAME)) == 0)
                {
                    p->m_VWrap = (dmGraphics::TextureWrap)(int)luaL_checknumber(L, -1);
                }
                else
                {
                    lua_pop(L, 2);
                    assert(top == lua_gettop(L));
                    return luaL_error(L, "Unknown key supplied to %s.rendertarget: %s. Available keys are: %s, %s, %s, %s, %s, %s, %s.",
                        RENDER_SCRIPT_LIB_NAME, key,
                        RENDER_SCRIPT_FORMAT_NAME,
                        RENDER_SCRIPT_WIDTH_NAME,
                        RENDER_SCRIPT_HEIGHT_NAME,
                        RENDER_SCRIPT_MIN_FILTER_NAME,
                        RENDER_SCRIPT_MAG_FILTER_NAME,
                        RENDER_SCRIPT_U_WRAP_NAME,
                        RENDER_SCRIPT_V_WRAP_NAME);
                }
                lua_pop(L, 1);
            }
            lua_pop(L, 1);

            if (creation_params[index].m_Width > max_tex_size || creation_params[index].m_Height > max_tex_size)
            {
                lua_pop(L, 1);
                assert(top == lua_gettop(L));
                return luaL_error(L, "Render target (type %s) of width %d and height %d is greater than max supported texture size %d for this platform.",
                    dmGraphics::GetBufferTypeLiteral((dmGraphics::BufferType)buffer_type), creation_params[index].m_Width, creation_params[index].m_Height, max_tex_size);
            }
        }

        dmGraphics::HRenderTarget render_target = dmGraphics::NewRenderTarget(i->m_RenderContext->m_GraphicsContext, buffer_type_flags, creation_params, params);

        lua_pushlightuserdata(L, (void*)render_target);

        assert(top + 1 == lua_gettop(L));
        return 1;
    }

    /*# deletes a render target
     *
     * Deletes a previously created render target.
     *
     * @name render.delete_render_target
     * @param render_target [type:render_target] render target to delete
     * @examples
     *
     * How to delete a render target:
     *
     * ```lua
     *  render.delete_render_target(self.my_render_target)
     * ```
     */
    int RenderScript_DeleteRenderTarget(lua_State* L)
    {
        RenderScriptInstance* i = RenderScriptInstance_Check(L);
        (void)i;
        dmGraphics::HRenderTarget render_target = 0x0;

        if (lua_islightuserdata(L, 1))
        {
            render_target = (dmGraphics::HRenderTarget)lua_touserdata(L, 1);
        }
        if (render_target == 0x0)
            return luaL_error(L, "Invalid render target (nil) supplied to %s.enable_render_target.", RENDER_SCRIPT_LIB_NAME);

        dmGraphics::DeleteRenderTarget(render_target);
        return 0;
    }

    /*#
     * @name render.RENDER_TARGET_DEFAULT
     * @variable
     */

    /*# sets a render target
     *
     * Sets a render target. Subsequent draw operations will be to the
     * render target until it is replaced by a subsequent call to set_render_target.
     *
     * @name render.set_render_target
     * @param render_target [type:render_target] render target to set. render.RENDER_TARGET_DEFAULT to set the default render target
     * @param [options] [type:table] optional table with behaviour parameters
     *
     * `transient`
     * : [type:table] Transient frame buffer types are only valid while the render target is active, i.e becomes undefined when a new target is set by a subsequent call to set_render_target.
     *  Default is all non-transient. Be aware that some hardware uses a combined depth stencil buffer and when this is the case both are considered non-transient if exclusively selected!
     *  A buffer type defined that doesn't exist in the render target is silently ignored.
     *
     * - `render.BUFFER_COLOR_BIT`
     * - `render.BUFFER_DEPTH_BIT`
     * - `render.BUFFER_STENCIL_BIT`
     *
     * @examples
     *
     * How to set a render target and draw to it and then switch back to the default render target
     * The render target defines the depth/stencil buffers as transient, when set_render_target is called the next time the buffers may be invalidated and allow for optimisations depending on driver support
     *
     * ```lua
     * function update(self, dt)
     *     -- set render target so all drawing is done to it
     *     render.set_render_target(self.my_render_target, { transient = { render.BUFFER_DEPTH_BIT, render.BUFFER_STENCIL_BIT } } )
     *
     *     -- draw a predicate to the render target
     *     render.draw(self.my_pred)
     *
     *     -- set default render target. This also invalidates the depth and stencil buffers of the current target (self.my_render_target)
     *     --  which can be an optimisation on some hardware
     *     render.set_render_target(render.RENDER_TARGET_DEFAULT)
     *
     * end
     * ```
    */
    int RenderScript_SetRenderTarget(lua_State* L)
    {
        RenderScriptInstance* i = RenderScriptInstance_Check(L);
        dmGraphics::HRenderTarget render_target = 0x0;
        DM_LUA_STACK_CHECK(L, 0);

        if (lua_gettop(L) > 0)
        {
            if(lua_islightuserdata(L, 1))
            {
                render_target = (dmGraphics::HRenderTarget)lua_touserdata(L, 1);
            }
            else
            {
                if(!lua_isnil(L, 1) && luaL_checkint(L, 1) != 0)
                {
                    return luaL_error(L, "Invalid render target supplied to %s.set_render_target.", RENDER_SCRIPT_LIB_NAME);
                }
            }
        }

        uint32_t transient_buffer_types = 0;
        if (lua_gettop(L) > 1)
        {
            luaL_checktype(L, 2, LUA_TTABLE);
            lua_pushvalue(L, 2);
            lua_getfield(L, -1, "transient");
            if(!lua_isnil(L, -1))
            {
                lua_pushnil(L);
                while (lua_next(L, -2))
                {
                    transient_buffer_types |= luaL_checkint(L, -1);
                    lua_pop(L, 1);
                }
            }
            lua_pop(L, 2);
        }

        if (InsertCommand(i, Command(COMMAND_TYPE_SET_RENDER_TARGET, (uintptr_t)render_target, transient_buffer_types)))
            return 0;
        else
            return luaL_error(L, "Command buffer is full (%d).", i->m_CommandBuffer.Capacity());
    }

    /* DEPRECATED. NO API DOC GENERATED.
     * enables a render target
     *
     * Enables a render target. Subsequent draw operations will be to the enabled render target until
     * a subsequent call to render.enable_render_target, render.disable_render_target or render.set_render_target.
     *
     * @name render.enable_render_target
     * @param render_target [type:render_target] render target to enable
     *
     * @deprecated Use render.set_render_target() instead
     *
     * @examples
     *
     * How to enable a render target and draw to it:
     *
     * ```lua
     * function update(self, dt)
     *     -- enable target so all drawing is done to it
     *     render.enable_render_target(self.my_render_target)
     *
     *     -- draw a predicate to the render target
     *     render.draw(self.my_pred)
     * end
     * ```
    */
    int RenderScript_EnableRenderTarget(lua_State* L)
    {
        RenderScriptInstance* i = RenderScriptInstance_Check(L);
        dmGraphics::HRenderTarget render_target = 0x0;
        DM_LUA_STACK_CHECK(L, 0);

        if (lua_islightuserdata(L, 1))
        {
            render_target = (dmGraphics::HRenderTarget)lua_touserdata(L, 1);
        }
        if (render_target == 0x0)
            return luaL_error(L, "Invalid render target (nil) supplied to %s.enable_render_target.", RENDER_SCRIPT_LIB_NAME);

        if (InsertCommand(i, Command(COMMAND_TYPE_SET_RENDER_TARGET, (uintptr_t)render_target, 0)))
            return 0;
        else
            return luaL_error(L, "Command buffer is full (%d).", i->m_CommandBuffer.Capacity());
    }

    /* DEPRECATED. NO API DOC GENERATED.
     * disables a render target
     *
     * Disables a previously enabled render target. Subsequent draw operations
     * will be drawn to the default frame buffer unless another render target is
     * enabled.
     *
     * @name render.disable_render_target
     * @param render_target [type:render_target] render target to disable
     *
     * @deprecated Use render.set_render_target() instead
     *
     * @examples
     *
     * How to disable a render target so we can draw to the screen:
     *
     * ```lua
     * function update(self, dt)
     *     -- enable target so all drawing is done to it
     *     render.enable_render_target(self.my_render_target)
     *
     *     -- draw a predicate to the render target
     *     render.draw(self.my_pred)
     *
     *     -- disable target
     *     render.disable_render_target(self.my_render_target)
     *
     *     -- draw a predicate to the screen
     *     render.draw(self.my_other_pred)
     * end
     * ```
     */
    int RenderScript_DisableRenderTarget(lua_State* L)
    {
        RenderScriptInstance* i = RenderScriptInstance_Check(L);
        DM_LUA_STACK_CHECK(L, 0);

        if (InsertCommand(i, Command(COMMAND_TYPE_SET_RENDER_TARGET, (uintptr_t)0x0, 0)))
            return 0;
        else
            return luaL_error(L, "Command buffer is full (%d).", i->m_CommandBuffer.Capacity());
    }

    /*# sets the render target size
     *
     * @name render.set_render_target_size
     * @param render_target [type:render_target] render target to set size for
     * @param width [type:number] new render target width
     * @param height [type:number] new render target height
     * @examples
     *
     * Set the render target size to the window size:
     *
     * ```lua
     * render.set_render_target_size(self.my_render_target, render.get_window_width(), render.get_window_height())
     * ```
     */
    int RenderScript_SetRenderTargetSize(lua_State* L)
    {
        RenderScriptInstance* i = RenderScriptInstance_Check(L);
        (void)i;
        dmGraphics::HRenderTarget render_target = 0x0;

        if (lua_islightuserdata(L, 1))
        {
            render_target = (dmGraphics::HRenderTarget)lua_touserdata(L, 1);
            uint32_t width = luaL_checknumber(L, 2);
            uint32_t height = luaL_checknumber(L, 3);
            dmGraphics::SetRenderTargetSize(render_target, width, height);
            return 0;
        }
        else
        {
            return luaL_error(L, "Expected render target as the second argument to %s.set_render_target_size.", RENDER_SCRIPT_LIB_NAME);
        }
    }

    /*# enables a texture for a render target
     *
     * Sets the specified render target's specified buffer to be
     * used as texture with the specified unit.
     * A material shader can then use the texture to sample from.
     *
     * @name render.enable_texture
     * @param unit [type:number] texture unit to enable texture for
     * @param render_target [type:render_target] render target from which to enable the specified texture unit
     * @param buffer_type [type:constant] buffer type from which to enable the texture
     *
     * - `render.BUFFER_COLOR_BIT`
     * - `render.BUFFER_DEPTH_BIT`
     * - `render.BUFFER_STENCIL_BIT`
     *
     * If the render target has been created with multiple color attachments, these buffer types can be used
     * to enable those textures as well. Currently only 4 color attachments are supported.
     *
     * - `render.BUFFER_COLOR0_BIT`
     * - `render.BUFFER_COLOR1_BIT`
     * - `render.BUFFER_COLOR2_BIT`
     * - `render.BUFFER_COLOR3_BIT`
     *
     * @examples
     *
     * ```lua
     * function update(self, dt)
     *     -- enable target so all drawing is done to it
     *     render.set_render_target(self.my_render_target)
     *
     *     -- draw a predicate to the render target
     *     render.draw(self.my_pred)
     *
     *     -- disable target
     *     render.set_render_target(render.RENDER_TARGET_DEFAULT)
     *
     *     render.enable_texture(0, self.my_render_target, render.BUFFER_COLOR_BIT)
     *     -- draw a predicate with the render target available as texture 0 in the predicate
     *     -- material shader.
     *     render.draw(self.my_pred)
     * end
     * ```
     */
    int RenderScript_EnableTexture(lua_State* L)
    {
        RenderScriptInstance* i = RenderScriptInstance_Check(L);
        dmGraphics::HRenderTarget render_target = 0x0;

        uint32_t unit = luaL_checknumber(L, 1);
        if (lua_islightuserdata(L, 2))
        {
            render_target = (dmGraphics::HRenderTarget)lua_touserdata(L, 2);
            int buffer_type_value = (int)luaL_checknumber(L, 3);
            dmGraphics::BufferType buffer_type = (dmGraphics::BufferType) buffer_type_value;

            dmGraphics::HTexture texture = dmGraphics::GetRenderTargetTexture(render_target, buffer_type);

            if(texture != 0)
            {
                if (InsertCommand(i, Command(COMMAND_TYPE_ENABLE_TEXTURE, unit, (uintptr_t)texture)))
                    return 0;
                else
                    return luaL_error(L, "Command buffer is full (%d).", i->m_CommandBuffer.Capacity());
            }
            return luaL_error(L, "Render target does not have a texture for the specified buffer type.");
        }
        else
        {
            return luaL_error(L, "%s.enable_texture(unit, render_target, buffer_type) called with illegal parameters.", RENDER_SCRIPT_LIB_NAME);
        }
    }

    /*# disables a texture for a render target
     *
     * Disables a texture unit for a render target that has previourly been enabled.
     *
     * @name render.disable_texture
     * @param unit [type:number] texture unit to disable
     * @examples
     *
     * ```lua
     * function update(self, dt)
     *     render.enable_texture(0, self.my_render_target, render.BUFFER_COLOR_BIT)
     *     -- draw a predicate with the render target available as texture 0 in the predicate
     *     -- material shader.
     *     render.draw(self.my_pred)
     *     -- done, disable the texture
     *     render.disable_texture(0)
     * end
     * ```
     */
    int RenderScript_DisableTexture(lua_State* L)
    {
        RenderScriptInstance* i = RenderScriptInstance_Check(L);
        uint32_t unit = luaL_checknumber(L, 1);
        if (InsertCommand(i, Command(COMMAND_TYPE_DISABLE_TEXTURE, unit)))
            return 0;
        else
            return luaL_error(L, "Command buffer is full (%d).", i->m_CommandBuffer.Capacity());
    }

    /*# retrieve the buffer width from a render target
     *
     * Returns the specified buffer width from a render target.
     *
     * @name render.get_render_target_width
     * @param render_target [type:render_target] render target from which to retrieve the buffer width
     * @param buffer_type [type:constant] which type of buffer to retrieve the width from
     *
     * - `render.BUFFER_COLOR_BIT`
     * - `render.BUFFER_DEPTH_BIT`
     * - `render.BUFFER_STENCIL_BIT`
     *
     * @return width [type:number] the width of the render target buffer texture
     * @examples
     *
     * ```lua
     * -- get the width of the render target color buffer
     * local w = render.get_render_target_width(self.target_right, render.BUFFER_COLOR_BIT)
     * ```
     */
    int RenderScript_GetRenderTargetWidth(lua_State* L)
    {
        int top = lua_gettop(L);
        (void) top;

        RenderScriptInstance* i = RenderScriptInstance_Check(L);
        (void)i;
        dmGraphics::HRenderTarget render_target = 0x0;

        if (lua_islightuserdata(L, 1))
        {
            render_target = (dmGraphics::HRenderTarget)lua_touserdata(L, 1);
        }
        else
        {
            return luaL_error(L, "Expected render target as the first argument to %s.get_render_target_width.", RENDER_SCRIPT_LIB_NAME);
        }
        uint32_t buffer_type = (uint32_t)luaL_checknumber(L, 2);
        if (buffer_type != dmGraphics::BUFFER_TYPE_COLOR0_BIT &&
            buffer_type != dmGraphics::BUFFER_TYPE_DEPTH_BIT &&
            buffer_type != dmGraphics::BUFFER_TYPE_STENCIL_BIT)
        {
            return luaL_error(L, "Unknown buffer type supplied to %s.get_render_target_width.", RENDER_SCRIPT_LIB_NAME);
        }
        uint32_t width, height;
        dmGraphics::GetRenderTargetSize(render_target, (dmGraphics::BufferType)buffer_type, width, height);
        lua_pushnumber(L, width);
        assert(top + 1 == lua_gettop(L));
        return 1;
    }

    /*# retrieve a buffer height from a render target
     *
     * Returns the specified buffer height from a render target.
     *
     * @name render.get_render_target_height
     * @param render_target [type:render_target] render target from which to retrieve the buffer height
     * @param buffer_type [type:constant] which type of buffer to retrieve the height from
     *
     * - `render.BUFFER_COLOR_BIT`
     * - `render.BUFFER_DEPTH_BIT`
     * - `render.BUFFER_STENCIL_BIT`
     *
     * @return height [type:number] the height of the render target buffer texture
     * @examples
     *
     * ```lua
     * -- get the height of the render target color buffer
     * local h = render.get_render_target_height(self.target_right, render.BUFFER_COLOR_BIT)
     * ```
     */
    int RenderScript_GetRenderTargetHeight(lua_State* L)
    {
        int top = lua_gettop(L);
        (void) top;

        RenderScriptInstance* i = RenderScriptInstance_Check(L);
        (void)i;
        dmGraphics::HRenderTarget render_target = 0x0;

        if (lua_islightuserdata(L, 1))
        {
            render_target = (dmGraphics::HRenderTarget)lua_touserdata(L, 1);
        }
        else
        {
            return luaL_error(L, "Expected render target as the first argument to %s.get_render_target_height.", RENDER_SCRIPT_LIB_NAME);
        }
        uint32_t buffer_type = (uint32_t)luaL_checknumber(L, 2);
        if (buffer_type != dmGraphics::BUFFER_TYPE_COLOR0_BIT &&
            buffer_type != dmGraphics::BUFFER_TYPE_DEPTH_BIT &&
            buffer_type != dmGraphics::BUFFER_TYPE_STENCIL_BIT)
        {
            return luaL_error(L, "Unknown buffer type supplied to %s.get_render_target_height.", RENDER_SCRIPT_LIB_NAME);
        }
        uint32_t width, height;
        dmGraphics::GetRenderTargetSize(render_target, (dmGraphics::BufferType)buffer_type, width, height);
        lua_pushnumber(L, height);
        assert(top + 1 == lua_gettop(L));
        return 1;
    }

    /*#
     * @name render.BUFFER_COLOR_BIT
     * @variable
     */

    /*#
     * @name render.BUFFER_COLOR0_BIT
     * @variable
     */

    /*#
     * @name render.BUFFER_COLOR1_BIT
     * @variable
     */

    /*#
     * @name render.BUFFER_COLOR2_BIT
     * @variable
     */

    /*#
     * @name render.BUFFER_COLOR3_BIT
     * @variable
     */

    /*#
     * @name render.BUFFER_DEPTH_BIT
     * @variable
     */

    /*#
     * @name render.BUFFER_STENCIL_BIT
     * @variable
     */

    /*# clears the active render target
     * Clear buffers in the currently enabled render target with specified value. If the render target has been created with multiple
     * color attachments, all buffers will be cleared with the same value.
     *
     * @name render.clear
     * @param buffers [type:table] table with keys specifying which buffers to clear and values set to clear values. Available keys are:
     *
     * - `render.BUFFER_COLOR_BIT`
     * - `render.BUFFER_DEPTH_BIT`
     * - `render.BUFFER_STENCIL_BIT`
     *
     * @examples
     *
     * Clear the color buffer and the depth buffer.
     *
     * ```lua
     * render.clear({[render.BUFFER_COLOR_BIT] = vmath.vector4(0, 0, 0, 0), [render.BUFFER_DEPTH_BIT] = 1})
     * ```
     */
    int RenderScript_Clear(lua_State* L)
    {
        RenderScriptInstance* i = RenderScriptInstance_Check(L);
        luaL_checktype(L, 1, LUA_TTABLE);

        int top = lua_gettop(L);
        (void)top;

        uint32_t flags = 0;

        dmVMath::Vector4 color(0.0f, 0.0f, 0.0f, 0.0f);
        float depth = 0.0f;
        uint32_t stencil = 0;

        lua_pushnil(L);
        while (lua_next(L, 1))
        {
            uint32_t buffer_type = luaL_checknumber(L, -2);
            flags |= buffer_type;

            if (buffer_type == dmGraphics::BUFFER_TYPE_COLOR0_BIT)
            {
                color = *dmScript::CheckVector4(L, -1);
            }
            else if (buffer_type == dmGraphics::BUFFER_TYPE_DEPTH_BIT)
            {
                depth = (float)luaL_checknumber(L, -1);
            }
            else if (buffer_type == dmGraphics::BUFFER_TYPE_STENCIL_BIT)
            {
                stencil = (uint32_t)luaL_checknumber(L, -1);
            }
            else
            {
                lua_pop(L, 2);
                assert(top == lua_gettop(L));
                return luaL_error(L, "Unknown buffer type supplied to %s.clear.", RENDER_SCRIPT_LIB_NAME);
            }
            lua_pop(L, 1);
        }
        assert(top == lua_gettop(L));

        uint32_t clear_color = 0;
        clear_color |= ((uint8_t)(color.getX() * 255.0f)) << 0;
        clear_color |= ((uint8_t)(color.getY() * 255.0f)) << 8;
        clear_color |= ((uint8_t)(color.getZ() * 255.0f)) << 16;
        clear_color |= ((uint8_t)(color.getW() * 255.0f)) << 24;

        union float_to_uint32_t {float f; uint32_t i;};
        float_to_uint32_t ftoi;
        ftoi.f = depth;
        if (InsertCommand(i, Command(COMMAND_TYPE_CLEAR, flags, clear_color, ftoi.i, stencil)))
            return 0;
        else
            return luaL_error(L, "Command buffer is full (%d).", i->m_CommandBuffer.Capacity());
    }

    /*# draws all objects matching a predicate
     * Draws all objects that match a specified predicate. An optional constant buffer can be
     * provided to override the default constants. If no constants buffer is provided, a default
     * system constants buffer is used containing constants as defined in materials and set through
     * [ref:go.set] (or [ref:particlefx.set_constant]) on visual components.
     *
     * @name render.draw
     * @param predicate [type:predicate] predicate to draw for
     * @param [options] [type:table] optional table with properties:
     *
     * `frustum`
     * : [type:vmath.matrix4] A frustum matrix used to cull renderable items. (E.g. `local frustum = proj * view`). May be nil.
     *
     * `constants`
     * : [type:constant_buffer] optional constants to use while rendering
     *
     * @examples
     *
     * ```lua
     * function init(self)
     *     -- define a predicate matching anything with material tag "my_tag"
     *     self.my_pred = render.predicate({hash("my_tag")})
     * end
     *
     * function update(self, dt)
     *     -- draw everything in the my_pred predicate
     *     render.draw(self.my_pred)
     * end
     * ```
     *
     * Draw predicate with constants:
     *
     * ```lua
     * local constants = render.constant_buffer()
     * constants.tint = vmath.vector4(1, 1, 1, 1)
     * render.draw(self.my_pred, {constants = constants})
     * ```

     * Draw with predicate and frustum culling:
     *
     * ```lua
     * local frustum = self.proj * self.view
     * render.draw(self.my_pred, {frustum = frustum, constants = constants})
     * ```

     */
    int RenderScript_Draw(lua_State* L)
    {
        RenderScriptInstance* i = RenderScriptInstance_Check(L);
        HPredicate predicate = 0x0;
        if (lua_isuserdata(L, 1))
        {
            HPredicate* tmp = RenderScriptPredicate_Check(L, 1);
            predicate = *tmp;
        }
        else
        {
            return luaL_error(L, "No render predicate specified.");
        }

        dmVMath::Matrix4* frustum_matrix = 0;
        HNamedConstantBuffer constant_buffer = 0;

        if (lua_istable(L, 2))
        {
            luaL_checktype(L, 2, LUA_TTABLE);
            lua_pushvalue(L, 2);

            lua_getfield(L, -1, "frustum");
            frustum_matrix = lua_isnil(L, -1) ? 0 : dmScript::CheckMatrix4(L, -1);
            lua_pop(L, 1);

            lua_getfield(L, -1, "constants");
            constant_buffer = lua_isnil(L, -1) ? 0 : *RenderScriptConstantBuffer_Check(L, -1);
            lua_pop(L, 1);

            lua_pop(L, 1);
        }
        else if (lua_isuserdata(L, 2)) // Deprecated
        {
            dmLogOnceWarning("This interface for render.draw() is deprecated. Please see documentation at https://defold.com/ref/stable/render/#render.draw:predicate-[constants]")
            HNamedConstantBuffer* tmp = RenderScriptConstantBuffer_Check(L, 2);
            constant_buffer = *tmp;
        }

        if (frustum_matrix)
        {
            // we need to pass ownership to the command queue
            dmVMath::Matrix4* copy = new dmVMath::Matrix4;
            *copy = *frustum_matrix;
            frustum_matrix = copy;
        }

        if (InsertCommand(i, Command(COMMAND_TYPE_DRAW, (uintptr_t)predicate, (uintptr_t) constant_buffer, (uintptr_t) frustum_matrix)))
            return 0;
        else
            return luaL_error(L, "Command buffer is full (%d).", i->m_CommandBuffer.Capacity());
    }

    /*# draws all 3d debug graphics
     * Draws all 3d debug graphics such as lines drawn with "draw_line" messages and physics visualization.
     * @name render.draw_debug3d
     * @param [options] [type:table] optional table with properties:
     *
     * `frustum`
     * : [type:vmath.matrix4] A frustum matrix used to cull renderable items. (E.g. `local frustum = proj * view`). May be nil.
     *
     * @replaces render.draw_debug2d
     * @examples
     *
     * ```lua
     * function update(self, dt)
     *     -- draw debug visualization
     *     render.draw_debug3d()
     * end
     * ```
     */
    int RenderScript_DrawDebug3d(lua_State* L)
    {
        RenderScriptInstance* i = RenderScriptInstance_Check(L);
        dmVMath::Matrix4* frustum_matrix = 0;

        if (lua_istable(L, 1))
        {
            luaL_checktype(L, 1, LUA_TTABLE);
            lua_pushvalue(L, 1);

            lua_getfield(L, -1, "frustum");
            frustum_matrix = lua_isnil(L, -1) ? 0 : dmScript::CheckMatrix4(L, -1);
            lua_pop(L, 1);

            lua_pop(L, 1);
        }

        if (frustum_matrix)
        {
            // we need to pass ownership to the command queue
            dmVMath::Matrix4* copy = new dmVMath::Matrix4;
            *copy = *frustum_matrix;
            frustum_matrix = copy;
        }

        if (InsertCommand(i, Command(COMMAND_TYPE_DRAW_DEBUG3D, (uintptr_t)frustum_matrix)))
            return 0;
        else
            return luaL_error(L, "Command buffer is full (%d).", i->m_CommandBuffer.Capacity());
    }

    /* DEPRECATED. NO API DOC GENERATED.
     * draws all 2d debug graphics (Deprecated)
     *
     * @name render.draw_debug2d
     * @deprecated Use render.draw_debug3d() to draw visual debug info.
     */
    int RenderScript_DrawDebug2d(lua_State* L)
    {
        RenderScriptInstance_Check(L);
        dmLogOnceWarning("render.draw_debug2d is deprecated and will be removed in future versions, please use render.draw_debug3d instead.");
        return 0;
    }

    /*# sets the view matrix
     *
     * Sets the view matrix to use when rendering.
     *
     * @name render.set_view
     * @param matrix [type:matrix4] view matrix to set
     * @examples
     *
     * How to set the view and projection matrices according to
     * the values supplied by a camera.
     *
     * ```lua
     * function init(self)
     *   self.view = vmath.matrix4()
     *   self.projection = vmath.matrix4()
     * end
     *
     * function update(self, dt)
     *   -- set the view to the stored view value
     *   render.set_view(self.view)
     *   -- now we can draw with this view
     * end
     *
     * function on_message(self, message_id, message)
     *   if message_id == hash("set_view_projection") then
     *      -- camera view and projection arrives here.
     *      self.view = message.view
     *      self.projection = message.projection
     *   end
     * end
     * ```
     */
    int RenderScript_SetView(lua_State* L)
    {
        RenderScriptInstance* i = RenderScriptInstance_Check(L);
        dmVMath::Matrix4 view = *dmScript::CheckMatrix4(L, 1);

        dmVMath::Matrix4* matrix = new dmVMath::Matrix4;
        *matrix = view;
        if (InsertCommand(i, Command(COMMAND_TYPE_SET_VIEW, (uintptr_t)matrix)))
            return 0;
        else
            return luaL_error(L, "Command buffer is full (%d).", i->m_CommandBuffer.Capacity());
    }

    /*# sets the projection matrix
     * Sets the projection matrix to use when rendering.
     *
     * @name render.set_projection
     * @param matrix [type:matrix4] projection matrix
     * @examples
     *
     * How to set the projection to orthographic with world origo at lower left,
     * width and height as set in project settings and depth (z) between -1 and 1:
     *
     * ```lua
     * render.set_projection(vmath.matrix4_orthographic(0, render.get_width(), 0, render.get_height(), -1, 1))
     * ```
     */
    int RenderScript_SetProjection(lua_State* L)
    {
        RenderScriptInstance* i = RenderScriptInstance_Check(L);
        dmVMath::Matrix4 projection = *dmScript::CheckMatrix4(L, 1);
        dmVMath::Matrix4* matrix = new dmVMath::Matrix4;
        *matrix = projection;
        if (InsertCommand(i, Command(COMMAND_TYPE_SET_PROJECTION, (uintptr_t)matrix)))
            return 0;
        else
            return luaL_error(L, "Command buffer is full (%d).", i->m_CommandBuffer.Capacity());
    }

    /*#
     * @name render.BLEND_ZERO
     * @variable
     */

    /*#
     * @name render.BLEND_ONE
     * @variable
     */

    /*#
     * @name render.BLEND_SRC_COLOR
     * @variable
     */

    /*#
     * @name render.BLEND_ONE_MINUS_SRC_COLOR
     * @variable
     */

    /*#
     * @name render.BLEND_DST_COLOR
     * @variable
     */

    /*#
     * @name render.BLEND_ONE_MINUS_DST_COLOR
     * @variable
     */

    /*#
     * @name render.BLEND_SRC_ALPHA
     * @variable
     */

    /*#
     * @name render.BLEND_ONE_MINUS_SRC_ALPHA
     * @variable
     */

    /*#
     * @name render.BLEND_DST_ALPHA
     * @variable
     */

    /*#
     * @name render.BLEND_ONE_MINUS_DST_ALPHA
     * @variable
     */

    /*#
     * @name render.BLEND_SRC_ALPHA_SATURATE
     * @variable
     */

    /*#
     * @name render.BLEND_CONSTANT_COLOR
     * @variable
     */

    /*#
     * @name render.BLEND_ONE_MINUS_CONSTANT_COLOR
     * @variable
     */

     /*#
      * @name render.BLEND_CONSTANT_ALPHA
      * @variable
      */

     /*#
      * @name render.BLEND_ONE_MINUS_CONSTANT_ALPHA
      * @variable
      */

     /*# sets the blending function
     *
     * Specifies the arithmetic used when computing pixel values that are written to the frame
     * buffer. In RGBA mode, pixels can be drawn using a function that blends the source RGBA
     * pixel values with the destination pixel values already in the frame buffer.
     * Blending is initially disabled.
     *
     * `source_factor` specifies which method is used to scale the source color components.
     * `destination_factor` specifies which method is used to scale the destination color
     * components.
     *
     * Source color components are referred to as (R<sub>s</sub>,G<sub>s</sub>,B<sub>s</sub>,A<sub>s</sub>).
     * Destination color components are referred to as (R<sub>d</sub>,G<sub>d</sub>,B<sub>d</sub>,A<sub>d</sub>).
     * The color specified by setting the blendcolor is referred to as (R<sub>c</sub>,G<sub>c</sub>,B<sub>c</sub>,A<sub>c</sub>).
     *
     * The source scale factor is referred to as (s<sub>R</sub>,s<sub>G</sub>,s<sub>B</sub>,s<sub>A</sub>).
     * The destination scale factor is referred to as (d<sub>R</sub>,d<sub>G</sub>,d<sub>B</sub>,d<sub>A</sub>).
     *
     * The color values have integer values between 0 and (k<sub>R</sub>,k<sub>G</sub>,k<sub>B</sub>,k<sub>A</sub>), where k<sub>c</sub> = 2<sup>m<sub>c</sub></sup> - 1 and m<sub>c</sub> is the number of bitplanes for that color. I.e for 8 bit color depth, color values are between `0` and `255`.

     * Available factor constants and corresponding scale factors:
     *
     * Factor constant                         | Scale factor (f<sub>R</sub>,f<sub>G</sub>,f<sub>B</sub>,f<sub>A</sub>)
     * --------------------------------------- | -----------------------
     * `render.BLEND_ZERO`                     | (0,0,0,0)
     * `render.BLEND_ONE`                      | (1,1,1,1)
     * `render.BLEND_SRC_COLOR`                | (R<sub>s</sub>/k<sub>R</sub>,G<sub>s</sub>/k<sub>G</sub>,B<sub>s</sub>/k<sub>B</sub>,A<sub>s</sub>/k<sub>A</sub>)
     * `render.BLEND_ONE_MINUS_SRC_COLOR`      | (1,1,1,1) - (R<sub>s</sub>/k<sub>R</sub>,G<sub>s</sub>/k<sub>G</sub>,B<sub>s</sub>/k<sub>B</sub>,A<sub>s</sub>/k<sub>A</sub>)
     * `render.BLEND_DST_COLOR`                | (R<sub>d</sub>/k<sub>R</sub>,G<sub>d</sub>/k<sub>G</sub>,B<sub>d</sub>/k<sub>B</sub>,A<sub>d</sub>/k<sub>A</sub>)
     * `render.BLEND_ONE_MINUS_DST_COLOR`      | (1,1,1,1) - (R<sub>d</sub>/k<sub>R</sub>,G<sub>d</sub>/k<sub>G</sub>,B<sub>d</sub>/k<sub>B</sub>,A<sub>d</sub>/k<sub>A</sub>)
     * `render.BLEND_SRC_ALPHA`                | (A<sub>s</sub>/k<sub>A</sub>,A<sub>s</sub>/k<sub>A</sub>,A<sub>s</sub>/k<sub>A</sub>,A<sub>s</sub>/k<sub>A</sub>)
     * `render.BLEND_ONE_MINUS_SRC_ALPHA`      | (1,1,1,1) - (A<sub>s</sub>/k<sub>A</sub>,A<sub>s</sub>/k<sub>A</sub>,A<sub>s</sub>/k<sub>A</sub>,A<sub>s</sub>/k<sub>A</sub>)
     * `render.BLEND_DST_ALPHA`                | (A<sub>d</sub>/k<sub>A</sub>,A<sub>d</sub>/k<sub>A</sub>,A<sub>d</sub>/k<sub>A</sub>,A<sub>d</sub>/k<sub>A</sub>)
     * `render.BLEND_ONE_MINUS_DST_ALPHA`      | (1,1,1,1) - (A<sub>d</sub>/k<sub>A</sub>,A<sub>d</sub>/k<sub>A</sub>,A<sub>d</sub>/k<sub>A</sub>,A<sub>d</sub>/k<sub>A</sub>)
     * `render.BLEND_CONSTANT_COLOR`           | (R<sub>c</sub>,G<sub>c</sub>,B<sub>c</sub>,A<sub>c</sub>)
     * `render.BLEND_ONE_MINUS_CONSTANT_COLOR` | (1,1,1,1) - (R<sub>c</sub>,G<sub>c</sub>,B<sub>c</sub>,A<sub>c</sub>)
     * `render.BLEND_CONSTANT_ALPHA`           | (A<sub>c</sub>,A<sub>c</sub>,A<sub>c</sub>,A<sub>c</sub>)
     * `render.BLEND_ONE_MINUS_CONSTANT_ALPHA` | (1,1,1,1) - (A<sub>c</sub>,A<sub>c</sub>,A<sub>c</sub>,A<sub>c</sub>)
     * `render.BLEND_SRC_ALPHA_SATURATE`       | (i,i,i,1) where i = min(A<sub>s</sub>, k<sub>A</sub> - A<sub>d</sub>) /k<sub>A</sub>
     *
     * The blended RGBA values of a pixel comes from the following equations:
     *
     * - R<sub>d</sub> = min(k<sub>R</sub>, R<sub>s</sub> * s<sub>R</sub> + R<sub>d</sub> * d<sub>R</sub>)
     * - G<sub>d</sub> = min(k<sub>G</sub>, G<sub>s</sub> * s<sub>G</sub> + G<sub>d</sub> * d<sub>G</sub>)
     * - B<sub>d</sub> = min(k<sub>B</sub>, B<sub>s</sub> * s<sub>B</sub> + B<sub>d</sub> * d<sub>B</sub>)
     * - A<sub>d</sub> = min(k<sub>A</sub>, A<sub>s</sub> * s<sub>A</sub> + A<sub>d</sub> * d<sub>A</sub>)
     *
     * Blend function `(render.BLEND_SRC_ALPHA, render.BLEND_ONE_MINUS_SRC_ALPHA)` is useful for
     * drawing with transparency when the drawn objects are sorted from farthest to nearest.
     * It is also useful for drawing antialiased points and lines in arbitrary order.
     *
     * @name render.set_blend_func
     * @param source_factor [type:constant] source factor
     * @param destination_factor [type:constant] destination factor
     * @examples
     *
     * Set the blend func to the most common one:
     *
     * ```lua
     * render.set_blend_func(render.BLEND_SRC_ALPHA, render.BLEND_ONE_MINUS_SRC_ALPHA)
     * ```
     */
    int RenderScript_SetBlendFunc(lua_State* L)
    {
        RenderScriptInstance* i = RenderScriptInstance_Check(L);
        uint32_t factors[2];
        for (uint32_t i = 0; i < 2; ++i)
        {
            factors[i] = luaL_checknumber(L, 1+i);
        }
        for (uint32_t i = 0; i < 2; ++i)
        {
            if (factors[i] != dmGraphics::BLEND_FACTOR_ZERO &&
                factors[i] != dmGraphics::BLEND_FACTOR_ONE &&
                factors[i] != dmGraphics::BLEND_FACTOR_SRC_COLOR &&
                factors[i] != dmGraphics::BLEND_FACTOR_ONE_MINUS_SRC_COLOR &&
                factors[i] != dmGraphics::BLEND_FACTOR_DST_COLOR &&
                factors[i] != dmGraphics::BLEND_FACTOR_ONE_MINUS_DST_COLOR &&
                factors[i] != dmGraphics::BLEND_FACTOR_SRC_ALPHA &&
                factors[i] != dmGraphics::BLEND_FACTOR_ONE_MINUS_SRC_ALPHA &&
                factors[i] != dmGraphics::BLEND_FACTOR_DST_ALPHA &&
                factors[i] != dmGraphics::BLEND_FACTOR_ONE_MINUS_DST_ALPHA &&
                factors[i] != dmGraphics::BLEND_FACTOR_SRC_ALPHA_SATURATE &&
                factors[i] != dmGraphics::BLEND_FACTOR_CONSTANT_COLOR &&
                factors[i] != dmGraphics::BLEND_FACTOR_ONE_MINUS_CONSTANT_COLOR &&
                factors[i] != dmGraphics::BLEND_FACTOR_CONSTANT_ALPHA &&
                factors[i] != dmGraphics::BLEND_FACTOR_ONE_MINUS_CONSTANT_ALPHA)
            {
                return luaL_error(L, "Invalid blend types: %s.set_blend_func(self, %d, %d)", RENDER_SCRIPT_LIB_NAME, factors[0], factors[1]);
            }
        }
        if (InsertCommand(i, Command(COMMAND_TYPE_SET_BLEND_FUNC, factors[0], factors[1])))
            return 0;
        else
            return luaL_error(L, "Command buffer is full (%d).", i->m_CommandBuffer.Capacity());
    }

    /*# sets the color mask
     *
     * Specifies whether the individual color components in the frame buffer is enabled for writing (`true`) or disabled (`false`). For example, if `blue` is `false`, nothing is written to the blue component of any pixel in any of the color buffers, regardless of the drawing operation attempted. Note that writing are either enabled or disabled for entire color components, not the individual bits of a component.
     *
     * The component masks are all initially `true`.
     *
     * @name render.set_color_mask
     * @param red [type:boolean] red mask
     * @param green [type:boolean] green mask
     * @param blue [type:boolean] blue mask
     * @param alpha [type:boolean] alpha mask
     * @examples
     *
     * ```lua
     * -- alpha cannot be written to frame buffer
     * render.set_color_mask(true, true, true, false)
     * ```
     */
    int RenderScript_SetColorMask(lua_State* L)
    {
        RenderScriptInstance* i = RenderScriptInstance_Check(L);

        if (lua_isboolean(L, 1) && lua_isboolean(L, 2) && lua_isboolean(L, 3) && lua_isboolean(L, 4))
        {
            bool red = lua_toboolean(L, 1) != 0;
            bool green = lua_toboolean(L, 2) != 0;
            bool blue = lua_toboolean(L, 3) != 0;
            bool alpha = lua_toboolean(L, 4) != 0;
            if (!InsertCommand(i, Command(COMMAND_TYPE_SET_COLOR_MASK, (uintptr_t)red, (uintptr_t)green, (uintptr_t)blue, (uintptr_t)alpha)))
                return luaL_error(L, "Command buffer is full (%d).", i->m_CommandBuffer.Capacity());
        }
        else
        {
            return luaL_error(L, "Expected booleans but got %s, %s, %s, %s.", lua_typename(L, lua_type(L, 2)), lua_typename(L, lua_type(L, 3)), lua_typename(L, lua_type(L, 4)), lua_typename(L, lua_type(L, 5)));
        }
        return 0;
    }

    /*# sets the depth mask
     *
     * Specifies whether the depth buffer is enabled for writing. The supplied mask governs
     * if depth buffer writing is enabled (`true`) or disabled (`false`).
     *
     * The mask is initially `true`.
     *
     * @name render.set_depth_mask
     * @param depth [type:boolean] depth mask
     * @examples
     *
     * How to turn off writing to the depth buffer:
     *
     * ```lua
     * render.set_depth_mask(false)
     * ```
     */
    int RenderScript_SetDepthMask(lua_State* L)
    {
        RenderScriptInstance* i = RenderScriptInstance_Check(L);

        if (lua_isboolean(L, 1))
        {
            bool mask = lua_toboolean(L, 1) != 0;
            if (!InsertCommand(i, Command(COMMAND_TYPE_SET_DEPTH_MASK, (uintptr_t)mask)))
                return luaL_error(L, "Command buffer is full (%d).", i->m_CommandBuffer.Capacity());
        }
        else
        {
            return luaL_error(L, "Expected boolean but got %s.", lua_typename(L, lua_type(L, 2)));
        }
        return 0;
    }

    /*# sets the stencil mask
     *
     * The stencil mask controls the writing of individual bits in the stencil buffer.
     * The least significant `n` bits of the parameter `mask`, where `n` is the number of
     * bits in the stencil buffer, specify the mask.
     *
     * Where a `1` bit appears in the mask, the corresponding
     * bit in the stencil buffer can be written. Where a `0` bit appears in the mask,
     * the corresponding bit in the stencil buffer is never written.
     *
     * The mask is initially all `1`'s.
     *
     * @name render.set_stencil_mask
     * @param mask [type:number] stencil mask
     *
     * @examples
     *
     * ```lua
     * -- set the stencil mask to all 1:s
     * render.set_stencil_mask(0xff)
     * ```
     */
    int RenderScript_SetStencilMask(lua_State* L)
    {
        RenderScriptInstance* i = RenderScriptInstance_Check(L);

        uint32_t mask = (uint32_t)luaL_checknumber(L, 1);
        if (InsertCommand(i, Command(COMMAND_TYPE_SET_STENCIL_MASK, mask)))
            return 0;
        else
            return luaL_error(L, "Command buffer is full (%d).", i->m_CommandBuffer.Capacity());
    }

    /*#
     * @name render.COMPARE_FUNC_NEVER
     * @variable
     */

    /*#
     * @name render.COMPARE_FUNC_LESS
     * @variable
     */

    /*#
     * @name render.COMPARE_FUNC_LEQUAL
     * @variable
     */

    /*#
     * @name render.COMPARE_FUNC_GREATER
     * @variable
     */

    /*#
     * @name render.COMPARE_FUNC_GEQUAL
     * @variable
     */

    /*#
     * @name render.COMPARE_FUNC_EQUAL
     * @variable
     */

    /*#
     * @name render.COMPARE_FUNC_NOTEQUAL
     * @variable
     */

    /*#
     * @name render.COMPARE_FUNC_ALWAYS
     * @variable
     */

    /*# sets the depth test function
    *
    * Specifies the function that should be used to compare each incoming pixel
    * depth value with the value present in the depth buffer.
    * The comparison is performed only if depth testing is enabled and specifies
    * the conditions under which a pixel will be drawn.
    *
    * Function constants:
    *
    * - `render.COMPARE_FUNC_NEVER` (never passes)
    * - `render.COMPARE_FUNC_LESS` (passes if the incoming depth value is less than the stored value)
    * - `render.COMPARE_FUNC_LEQUAL` (passes if the incoming depth value is less than or equal to the stored value)
    * - `render.COMPARE_FUNC_GREATER` (passes if the incoming depth value is greater than the stored value)
    * - `render.COMPARE_FUNC_GEQUAL` (passes if the incoming depth value is greater than or equal to the stored value)
    * - `render.COMPARE_FUNC_EQUAL` (passes if the incoming depth value is equal to the stored value)
    * - `render.COMPARE_FUNC_NOTEQUAL` (passes if the incoming depth value is not equal to the stored value)
    * - `render.COMPARE_FUNC_ALWAYS` (always passes)
    *
    * The depth function is initially set to `render.COMPARE_FUNC_LESS`.
    *
    * @name render.set_depth_func
    * @param func [type:constant] depth test function, see the description for available values
    * @examples
    *
    * Enable depth test and set the depth test function to "not equal".
    *
    * ```lua
    * render.enable_state(render.STATE_DEPTH_TEST)
    * render.set_depth_func(render.COMPARE_FUNC_NOTEQUAL)
    * ```
    */
    int RenderScript_SetDepthFunc(lua_State* L)
    {
        RenderScriptInstance* i = RenderScriptInstance_Check(L);
        uint32_t func = luaL_checknumber(L, 1);
        if (func != dmGraphics::COMPARE_FUNC_NEVER &&
            func != dmGraphics::COMPARE_FUNC_LESS &&
            func != dmGraphics::COMPARE_FUNC_LEQUAL &&
            func != dmGraphics::COMPARE_FUNC_GREATER &&
            func != dmGraphics::COMPARE_FUNC_GEQUAL &&
            func != dmGraphics::COMPARE_FUNC_EQUAL &&
            func != dmGraphics::COMPARE_FUNC_NOTEQUAL &&
            func != dmGraphics::COMPARE_FUNC_ALWAYS)
        {
            return luaL_error(L, "Invalid depth func: %s.set_depth_func(self, %d)", RENDER_SCRIPT_LIB_NAME, func);
        }

        if (InsertCommand(i, Command(COMMAND_TYPE_SET_DEPTH_FUNC, func)))
            return 0;
        else
            return luaL_error(L, "Command buffer is full (%d).", i->m_CommandBuffer.Capacity());
    }


    /*# sets the stencil test function
    *
    * Stenciling is similar to depth-buffering as it enables and disables drawing on a
    * per-pixel basis. First, GL drawing primitives are drawn into the stencil planes.
    * Second, geometry and images are rendered but using the stencil planes to mask out
    * where to draw.
    *
    * The stencil test discards a pixel based on the outcome of a comparison between the
    * reference value `ref` and the corresponding value in the stencil buffer.
    *
    * `func` specifies the comparison function. See the table below for values.
    * The initial value is `render.COMPARE_FUNC_ALWAYS`.
    *
    * `ref` specifies the reference value for the stencil test. The value is clamped to
    * the range [0, 2<sup>n</sup>-1], where n is the number of bitplanes in the stencil buffer.
    * The initial value is `0`.
    *
    * `mask` is ANDed with both the reference value and the stored stencil value when the test
    * is done. The initial value is all `1`'s.
    *
    * Function constant:
    *
    * - `render.COMPARE_FUNC_NEVER` (never passes)
    * - `render.COMPARE_FUNC_LESS` (passes if (ref & mask) < (stencil & mask))
    * - `render.COMPARE_FUNC_LEQUAL` (passes if (ref & mask) <= (stencil & mask))
    * - `render.COMPARE_FUNC_GREATER` (passes if (ref & mask) > (stencil & mask))
    * - `render.COMPARE_FUNC_GEQUAL` (passes if (ref & mask) >= (stencil & mask))
    * - `render.COMPARE_FUNC_EQUAL` (passes if (ref & mask) = (stencil & mask))
    * - `render.COMPARE_FUNC_NOTEQUAL` (passes if (ref & mask) != (stencil & mask))
    * - `render.COMPARE_FUNC_ALWAYS` (always passes)
    *
    * @name render.set_stencil_func
    * @param func [type:constant] stencil test function, see the description for available values
    * @param ref [type:number] reference value for the stencil test
    * @param mask [type:number] mask that is ANDed with both the reference value and the stored stencil value when the test is done
    * @examples
    *
    * ```lua
    * -- let only 0's pass the stencil test
    * render.set_stencil_func(render.COMPARE_FUNC_EQUAL, 0, 1)
    * ```
    *
    */
    int RenderScript_SetStencilFunc(lua_State* L)
    {
        RenderScriptInstance* i = RenderScriptInstance_Check(L);
        uint32_t func = luaL_checknumber(L, 1);
        if (func != dmGraphics::COMPARE_FUNC_NEVER &&
            func != dmGraphics::COMPARE_FUNC_LESS &&
            func != dmGraphics::COMPARE_FUNC_LEQUAL &&
            func != dmGraphics::COMPARE_FUNC_GREATER &&
            func != dmGraphics::COMPARE_FUNC_GEQUAL &&
            func != dmGraphics::COMPARE_FUNC_EQUAL &&
            func != dmGraphics::COMPARE_FUNC_NOTEQUAL &&
            func != dmGraphics::COMPARE_FUNC_ALWAYS)
        {
            return luaL_error(L, "Invalid stencil func: %s.set_stencil_func(self, %d)", RENDER_SCRIPT_LIB_NAME, func);
        }
        uint32_t ref = luaL_checknumber(L, 2);
        uint32_t mask = luaL_checknumber(L, 3);

        if (InsertCommand(i, Command(COMMAND_TYPE_SET_STENCIL_FUNC, func, ref, mask)))
            return 0;
        else
            return luaL_error(L, "Command buffer is full (%d).", i->m_CommandBuffer.Capacity());
    }

    /*#
     * @name render.STENCIL_OP_KEEP
     * @variable
     */

    /*#
     * @name render.STENCIL_OP_ZERO
     * @variable
     */

    /*#
     * @name render.STENCIL_OP_REPLACE
     * @variable
     */

    /*#
     * @name render.STENCIL_OP_INCR
     * @variable
     */

    /*#
     * @name render.STENCIL_OP_INCR_WRAP
     * @variable
     */

    /*#
     * @name render.STENCIL_OP_DECR
     * @variable
     */

    /*#
     * @name render.STENCIL_OP_DECR_WRAP
     * @variable
     */

    /*#
     * @name render.STENCIL_OP_INVERT
     * @variable
     */

    /*# sets the stencil operator
    *
    * The stencil test discards a pixel based on the outcome of a comparison between the
    * reference value `ref` and the corresponding value in the stencil buffer.
    * To control the test, call [ref:render.set_stencil_func].
    *
    * This function takes three arguments that control what happens to the stored stencil
    * value while stenciling is enabled. If the stencil test fails, no change is made to the
    * pixel's color or depth buffers, and `sfail` specifies what happens to the stencil buffer
    * contents.
    *
    * Operator constants:
    *
    * - `render.STENCIL_OP_KEEP` (keeps the current value)
    * - `render.STENCIL_OP_ZERO` (sets the stencil buffer value to 0)
    * - `render.STENCIL_OP_REPLACE` (sets the stencil buffer value to `ref`, as specified by [ref:render.set_stencil_func])
    * - `render.STENCIL_OP_INCR` (increments the stencil buffer value and clamp to the maximum representable unsigned value)
    * - `render.STENCIL_OP_INCR_WRAP` (increments the stencil buffer value and wrap to zero when incrementing the maximum representable unsigned value)
    * - `render.STENCIL_OP_DECR` (decrements the current stencil buffer value and clamp to 0)
    * - `render.STENCIL_OP_DECR_WRAP` (decrements the current stencil buffer value and wrap to the maximum representable unsigned value when decrementing zero)
    * - `render.STENCIL_OP_INVERT` (bitwise inverts the current stencil buffer value)
    *
    * `dppass` and `dpfail` specify the stencil buffer actions depending on whether subsequent
    * depth buffer tests succeed (dppass) or fail (dpfail).
    *
    * The initial value for all operators is `render.STENCIL_OP_KEEP`.
    *
    * @name render.set_stencil_op
    * @param sfail [type:constant] action to take when the stencil test fails
    * @param dpfail [type:constant] the stencil action when the stencil test passes
    * @param dppass  [type:constant] the stencil action when both the stencil test and the depth test pass, or when the stencil test passes and either there is no depth buffer or depth testing is not enabled
    * @examples
    *
    * Set the stencil function to never pass and operator to always draw 1's
    * on test fail.
    *
    * ```lua
    * render.set_stencil_func(render.COMPARE_FUNC_NEVER, 1, 0xFF)
    * -- always draw 1's on test fail
    * render.set_stencil_op(render.STENCIL_OP_REPLACE, render.STENCIL_OP_KEEP, render.STENCIL_OP_KEEP)
    * ```
    */
    int RenderScript_SetStencilOp(lua_State* L)
    {
        RenderScriptInstance* i = RenderScriptInstance_Check(L);
        uint32_t ops[3];
        for (uint32_t i = 0; i < 3; ++i)
        {
            ops[i] = luaL_checknumber(L, 1+i);
        }
        for (uint32_t i = 0; i < 3; ++i)
        {
            if (ops[i] != dmGraphics::STENCIL_OP_KEEP &&
                ops[i] != dmGraphics::STENCIL_OP_ZERO &&
                ops[i] != dmGraphics::STENCIL_OP_REPLACE &&
                ops[i] != dmGraphics::STENCIL_OP_INCR &&
                ops[i] != dmGraphics::STENCIL_OP_INCR_WRAP &&
                ops[i] != dmGraphics::STENCIL_OP_DECR &&
                ops[i] != dmGraphics::STENCIL_OP_DECR_WRAP &&
                ops[i] != dmGraphics::STENCIL_OP_INVERT)
            {
                return luaL_error(L, "Invalid stencil ops: %s.set_stencil_op(self, %d, %d, %d)", RENDER_SCRIPT_LIB_NAME, ops[0], ops[1], ops[2]);
            }
        }

        if (InsertCommand(i, Command(COMMAND_TYPE_SET_STENCIL_OP, ops[0], ops[1], ops[2])))
            return 0;
        else
            return luaL_error(L, "Command buffer is full (%d).", i->m_CommandBuffer.Capacity());
    }

    /*#
     * @name render.FACE_FRONT
     * @variable
     */

    /*#
     * @name render.FACE_BACK
     * @variable
     */

    /*#
     * @name render.FACE_FRONT_AND_BACK
     * @variable
     */

    /*# sets the cull face
     *
     * Specifies whether front- or back-facing polygons can be culled
     * when polygon culling is enabled. Polygon culling is initially disabled.
     *
     * If mode is `render.FACE_FRONT_AND_BACK`, no polygons are drawn, but other
     * primitives such as points and lines are drawn. The initial value for
     * `face_type` is `render.FACE_BACK`.
     *
     * @name render.set_cull_face
     * @param face_type [type:constant] face type
     *
     * - `render.FACE_FRONT`
     * - `render.FACE_BACK`
     * - `render.FACE_FRONT_AND_BACK`
     *
     * @examples
     *
     * How to enable polygon culling and set front face culling:
     *
     * ```lua
     * render.enable_state(render.STATE_CULL_FACE)
     * render.set_cull_face(render.FACE_FRONT)
     * ```
     */
    int RenderScript_SetCullFace(lua_State* L)
    {
        RenderScriptInstance* i = RenderScriptInstance_Check(L);
        uint32_t face_type = luaL_checknumber(L, 1);
        if (face_type != dmGraphics::FACE_TYPE_FRONT &&
            face_type != dmGraphics::FACE_TYPE_BACK &&
            face_type != dmGraphics::FACE_TYPE_FRONT_AND_BACK)
        {
            return luaL_error(L, "Invalid face types: %s.set_cull_face(self, %d)", RENDER_SCRIPT_LIB_NAME, face_type);
        }
        if (InsertCommand(i, Command(COMMAND_TYPE_SET_CULL_FACE, (uintptr_t)face_type)))
            return 0;
        else
            return luaL_error(L, "Command buffer is full (%d).", i->m_CommandBuffer.Capacity());
    }

    /*# sets the polygon offset
     *
     * Sets the scale and units used to calculate depth values.
     * If `render.STATE_POLYGON_OFFSET_FILL` is enabled, each fragment's depth value
     * is offset from its interpolated value (depending on the depth value of the
     * appropriate vertices). Polygon offset can be used when drawing decals, rendering
     * hidden-line images etc.
     *
     * `factor` specifies a scale factor that is used to create a variable depth
     * offset for each polygon. The initial value is `0`.
     *
     * `units` is multiplied by an implementation-specific value to create a
     * constant depth offset. The initial value is `0`.
     *
     * The value of the offset is computed as `factor` &times; `DZ` + `r` &times; `units`
     *
     * `DZ` is a measurement of the depth slope of the polygon which is the change in z (depth)
     * values divided by the change in either x or y coordinates, as you traverse a polygon.
     * The depth values are in window coordinates, clamped to the range [0, 1].
     *
     * `r` is the smallest value that is guaranteed to produce a resolvable difference.
     * It's value is an implementation-specific constant.
     *
     * The offset is added before the depth test is performed and before the
     * value is written into the depth buffer.
     *
     * @name render.set_polygon_offset
     * @param factor [type:number] polygon offset factor
     * @param units [type:number] polygon offset units
     * @examples
     *
     * ```lua
     * render.enable_state(render.STATE_POLYGON_OFFSET_FILL)
     * render.set_polygon_offset(1.0, 1.0)
     * ```
     */
    int RenderScript_SetPolygonOffset(lua_State* L)
    {
        RenderScriptInstance* i = RenderScriptInstance_Check(L);
        float factor = luaL_checknumber(L, 1);
        float units = luaL_checknumber(L, 2);
        if (InsertCommand(i, Command(COMMAND_TYPE_SET_POLYGON_OFFSET, (uintptr_t)factor, (uintptr_t)units)))
            return 0;
        else
            return luaL_error(L, "Command buffer is full (%d).", i->m_CommandBuffer.Capacity());
    }

    /*# gets the window width, as specified for the project
     *
     * Returns the logical window width that is set in the "game.project" settings.
     * Note that the actual window pixel size can change, either by device constraints
     * or user input.
     *
     * @name render.get_width
     * @return width [type:number] specified window width (number)
     * @examples
     *
     * Get the width of the window.
     *
     * ```lua
     * local w = render.get_width()
     * ```
     */
    int RenderScript_GetWidth(lua_State* L)
    {
        RenderScriptInstance* i = RenderScriptInstance_Check(L);
        (void)i;
        lua_pushnumber(L, dmGraphics::GetWidth(i->m_RenderContext->m_GraphicsContext));
        return 1;
    }

    /*# gets the window height, as specified for the project
     *
     * Returns the logical window height that is set in the "game.project" settings.
     * Note that the actual window pixel size can change, either by device constraints
     * or user input.
     *
     * @name render.get_height
     * @return height [type:number] specified window height
     * @examples
     *
     * Get the height of the window
     *
     * ```lua
     * local h = render.get_height()
     * ```
     */
    int RenderScript_GetHeight(lua_State* L)
    {
        RenderScriptInstance* i = RenderScriptInstance_Check(L);
        (void)i;
        lua_pushnumber(L, dmGraphics::GetHeight(i->m_RenderContext->m_GraphicsContext));
        return 1;
    }

    /*# gets the actual window width
     *
     * Returns the actual physical window width.
     * Note that this value might differ from the logical width that is set in the
     * "game.project" settings.
     *
     * @name render.get_window_width
     * @return width [type:number] actual window width
     * @examples
     *
     * Get the actual width of the window
     *
     * ```lua
     * local w = render.get_window_width()
     * ```
     */
    int RenderScript_GetWindowWidth(lua_State* L)
    {
        RenderScriptInstance* i = RenderScriptInstance_Check(L);
        (void)i;
        lua_pushnumber(L, dmGraphics::GetWindowWidth(i->m_RenderContext->m_GraphicsContext));
        return 1;
    }

    /*# gets the actual window height
     *
     * Returns the actual physical window height.
     * Note that this value might differ from the logical height that is set in the
     * "game.project" settings.
     *
     * @name render.get_window_height
     * @return height [type:number] actual window height
     * @examples
     *
     * Get the actual height of the window
     *
     * ```lua
     * local h = render.get_window_height()
     * ```
     */
    int RenderScript_GetWindowHeight(lua_State* L)
    {
        RenderScriptInstance* i = RenderScriptInstance_Check(L);
        (void)i;
        lua_pushnumber(L, dmGraphics::GetWindowHeight(i->m_RenderContext->m_GraphicsContext));
        return 1;
    }

    /*# creates a new render predicate
     *
     * This function returns a new render predicate for objects with materials matching
     * the provided material tags. The provided tags are combined into a bit mask
     * for the predicate. If multiple tags are provided, the predicate matches materials
     * with all tags ANDed together.
     *
     * The current limit to the number of tags that can be defined is `64`.
     *
     * @name render.predicate
     * @param tags [type:table] table of tags that the predicate should match. The tags can be of either hash or string type
     * @return predicate [type:predicate] new predicate
     * @examples
     *
     * Create a new render predicate containing all visual objects that
     * have a material with material tags "opaque" AND "smoke".
     *
     * ```
     * local p = render.predicate({hash("opaque"), hash("smoke")})
     * ```
     */
    int RenderScript_Predicate(lua_State* L)
    {
        int top = lua_gettop(L);
        (void) top;

        RenderScriptInstance* i = RenderScriptInstance_Check(L);
        (void)i;
        luaL_checktype(L, 1, LUA_TTABLE);

        HPredicate* p_predicate = (HPredicate*) lua_newuserdata(L, sizeof(HPredicate*));
        *p_predicate = NewPredicate();

        luaL_getmetatable(L, RENDER_SCRIPT_PREDICATE);
        lua_setmetatable(L, -2);

        lua_pushnil(L);  /* first key */
        while (lua_next(L, 1) != 0)
        {
            dmhash_t tag = dmScript::CheckHashOrString(L, -1);
            if (RESULT_OK != AddPredicateTag(*p_predicate, tag))
            {
                dmLogWarning("Unable to add predicate tag. Max number of tags (%i) reached?", dmRender::Predicate::MAX_TAG_COUNT);
            }
            lua_pop(L, 1);
        }
        assert(top + 1 == lua_gettop(L));
        return 1;
    }

    /*# enables a material
     * If another material was already enabled, it will be automatically disabled
     * and the specified material is used instead.
     *
     * The name of the material must be specified in the ".render" resource set
     * in the "game.project" setting.
     *
     * @name render.enable_material
     * @param material_id [type:string|hash] material id to enable
     * @examples
     *
     * Enable material named "glow", then draw my_pred with it.
     *
     * ```lua
     * render.enable_material("glow")
     * render.draw(self.my_pred)
     * render.disable_material()
     * ```
     */
    int RenderScript_EnableMaterial(lua_State* L)
    {
        int top = lua_gettop(L);
        (void)top;

        RenderScriptInstance* i = RenderScriptInstance_Check(L);
        if (!lua_isnil(L, 1))
        {
            dmhash_t material_id = dmScript::CheckHashOrString(L, 1);
            dmRender::HMaterial* mat = i->m_Materials.Get(material_id);
            if (mat == 0x0)
            {
                assert(top == lua_gettop(L));
                char str[128];
                char buffer[256];
                dmSnPrintf(buffer, sizeof(buffer), "Could not find material '%s' %llu", dmScript::GetStringFromHashOrString(L, 1, str, sizeof(str)), (unsigned long long)material_id); // since lua doesn't support proper format arguments
                return luaL_error(L, "%s", buffer);
            }
            else
            {
                HMaterial material = *mat;
                if (InsertCommand(i, Command(COMMAND_TYPE_ENABLE_MATERIAL, (uintptr_t)material)))
                {
                    assert(top == lua_gettop(L));
                    return 0;
                }
                else
                {
                    assert(top == lua_gettop(L));
                    return luaL_error(L, "Command buffer is full (%d).", i->m_CommandBuffer.Capacity());
                }
            }
        }
        else
        {
            assert(top == lua_gettop(L));
            return luaL_error(L, "%s.enable_material was supplied nil as material.", RENDER_SCRIPT_LIB_NAME);
        }
    }

    /*# disables the currently enabled material
     * If a material is currently enabled, disable it.
     *
     * The name of the material must be specified in the ".render" resource set
     * in the "game.project" setting.
     *
     * @name render.disable_material
     * @examples
     *
     * Enable material named "glow", then draw my_pred with it.
     *
     * ```lua
     * render.enable_material("glow")
     * render.draw(self.my_pred)
     * render.disable_material()
     * ```
     */
    int RenderScript_DisableMaterial(lua_State* L)
    {
        RenderScriptInstance* i = RenderScriptInstance_Check(L);
        if (InsertCommand(i, Command(COMMAND_TYPE_DISABLE_MATERIAL)))
            return 0;
        else
            return luaL_error(L, "Command buffer is full (%d).", i->m_CommandBuffer.Capacity());
    }

    static const luaL_reg Render_methods[] =
    {
        {"enable_state",                    RenderScript_EnableState},
        {"disable_state",                   RenderScript_DisableState},
        {"render_target",                   RenderScript_RenderTarget},
        {"delete_render_target",            RenderScript_DeleteRenderTarget},
        {"set_render_target",               RenderScript_SetRenderTarget},
        {"enable_render_target",            RenderScript_EnableRenderTarget},
        {"disable_render_target",           RenderScript_DisableRenderTarget},
        {"set_render_target_size",          RenderScript_SetRenderTargetSize},
        {"enable_texture",                  RenderScript_EnableTexture},
        {"disable_texture",                 RenderScript_DisableTexture},
        {"get_render_target_width",         RenderScript_GetRenderTargetWidth},
        {"get_render_target_height",        RenderScript_GetRenderTargetHeight},
        {"clear",                           RenderScript_Clear},
        {"set_viewport",                    RenderScript_SetViewport},
        {"set_view",                        RenderScript_SetView},
        {"set_projection",                  RenderScript_SetProjection},
        {"set_blend_func",                  RenderScript_SetBlendFunc},
        {"set_color_mask",                  RenderScript_SetColorMask},
        {"set_depth_mask",                  RenderScript_SetDepthMask},
        {"set_depth_func",                  RenderScript_SetDepthFunc},
        {"set_stencil_mask",                RenderScript_SetStencilMask},
        {"set_stencil_func",                RenderScript_SetStencilFunc},
        {"set_stencil_op",                  RenderScript_SetStencilOp},
        {"set_cull_face",                   RenderScript_SetCullFace},
        {"set_polygon_offset",              RenderScript_SetPolygonOffset},
        {"draw",                            RenderScript_Draw},
        {"draw_debug3d",                    RenderScript_DrawDebug3d},
        {"draw_debug2d",                    RenderScript_DrawDebug2d},
        {"get_width",                       RenderScript_GetWidth},
        {"get_height",                      RenderScript_GetHeight},
        {"get_window_width",                RenderScript_GetWindowWidth},
        {"get_window_height",               RenderScript_GetWindowHeight},
        {"predicate",                       RenderScript_Predicate},
        {"constant_buffer",                 RenderScript_ConstantBuffer},
        {"enable_material",                 RenderScript_EnableMaterial},
        {"disable_material",                RenderScript_DisableMaterial},
        {0, 0}
    };

    void InitializeRenderScriptContext(RenderScriptContext& context, dmGraphics::HContext graphics_context, dmScript::HContext script_context, uint32_t command_buffer_size)
    {
        context.m_CommandBufferSize = command_buffer_size;

        lua_State *L = dmScript::GetLuaState(script_context);
        context.m_LuaState = L;

        int top = lua_gettop(L);
        (void)top;

        RENDER_SCRIPT_TYPE_HASH = dmScript::RegisterUserType(L, RENDER_SCRIPT, RenderScript_methods, RenderScript_meta);

        RENDER_SCRIPT_INSTANCE_TYPE_HASH = dmScript::RegisterUserType(L, RENDER_SCRIPT_INSTANCE, RenderScriptInstance_methods, RenderScriptInstance_meta);

        RENDER_SCRIPT_CONSTANTBUFFER_TYPE_HASH = dmScript::RegisterUserType(L, RENDER_SCRIPT_CONSTANTBUFFER, RenderScriptConstantBuffer_methods, RenderScriptConstantBuffer_meta);

        RENDER_SCRIPT_PREDICATE_TYPE_HASH = dmScript::RegisterUserType(L, RENDER_SCRIPT_PREDICATE, RenderScriptPredicate_methods, RenderScriptPredicate_meta);

        RENDER_SCRIPT_CONSTANTBUFFER_ARRAY_TYPE_HASH = dmScript::RegisterUserType(L, RENDER_SCRIPT_CONSTANTBUFFER_ARRAY, RenderScriptConstantBuffer_methods, RenderScriptConstantBufferArray_meta);

        luaL_register(L, RENDER_SCRIPT_LIB_NAME, Render_methods);

#define REGISTER_STATE_CONSTANT(name)\
        lua_pushnumber(L, (lua_Number) dmGraphics::name); \
        lua_setfield(L, -2, #name);

        REGISTER_STATE_CONSTANT(STATE_DEPTH_TEST);
        REGISTER_STATE_CONSTANT(STATE_STENCIL_TEST);
        REGISTER_STATE_CONSTANT(STATE_ALPHA_TEST);
        REGISTER_STATE_CONSTANT(STATE_BLEND);
        REGISTER_STATE_CONSTANT(STATE_CULL_FACE);
        REGISTER_STATE_CONSTANT(STATE_POLYGON_OFFSET_FILL);

#undef REGISTER_STATE_CONSTANT

#define REGISTER_FORMAT_CONSTANT(name)\
        lua_pushnumber(L, (lua_Number) dmGraphics::TEXTURE_FORMAT_##name); \
        lua_setfield(L, -2, "FORMAT_"#name);

        REGISTER_FORMAT_CONSTANT(LUMINANCE);
        REGISTER_FORMAT_CONSTANT(RGBA);
        REGISTER_FORMAT_CONSTANT(DEPTH);
        REGISTER_FORMAT_CONSTANT(STENCIL);

#undef REGISTER_FORMAT_CONSTANT

#define REGISTER_FORMAT_CONSTANT(name)\
        if (dmGraphics::IsTextureFormatSupported(graphics_context, dmGraphics::TEXTURE_FORMAT_##name)) { \
            lua_pushnumber(L, (lua_Number) dmGraphics::TEXTURE_FORMAT_##name); \
            lua_setfield(L, -2, "FORMAT_"#name); \
        }

        // These depend on driver support
        REGISTER_FORMAT_CONSTANT(RGB);
        REGISTER_FORMAT_CONSTANT(RGB16F);
        REGISTER_FORMAT_CONSTANT(RGB32F);
        REGISTER_FORMAT_CONSTANT(RGBA16F);
        REGISTER_FORMAT_CONSTANT(RGBA32F);
        REGISTER_FORMAT_CONSTANT(R16F);
        REGISTER_FORMAT_CONSTANT(RG16F);
        REGISTER_FORMAT_CONSTANT(R32F);
        REGISTER_FORMAT_CONSTANT(RG32F);

#undef REGISTER_FORMAT_CONSTANT

#define REGISTER_FILTER_CONSTANT(name)\
        lua_pushnumber(L, (lua_Number) dmGraphics::TEXTURE_FILTER_##name); \
        lua_setfield(L, -2, "FILTER_"#name);

        REGISTER_FILTER_CONSTANT(LINEAR);
        REGISTER_FILTER_CONSTANT(NEAREST);

#undef REGISTER_FILTER_CONSTANT

#define REGISTER_WRAP_CONSTANT(name)\
        lua_pushnumber(L, (lua_Number) dmGraphics::TEXTURE_WRAP_##name); \
        lua_setfield(L, -2, "WRAP_"#name);

        REGISTER_WRAP_CONSTANT(CLAMP_TO_BORDER);
        REGISTER_WRAP_CONSTANT(CLAMP_TO_EDGE);
        REGISTER_WRAP_CONSTANT(MIRRORED_REPEAT);
        REGISTER_WRAP_CONSTANT(REPEAT);

#undef REGISTER_WRAP_CONSTANT

#define REGISTER_BLEND_CONSTANT(name)\
        lua_pushnumber(L, (lua_Number) dmGraphics::BLEND_FACTOR_##name); \
        lua_setfield(L, -2, "BLEND_"#name);

        REGISTER_BLEND_CONSTANT(ZERO);
        REGISTER_BLEND_CONSTANT(ONE);
        REGISTER_BLEND_CONSTANT(SRC_COLOR);
        REGISTER_BLEND_CONSTANT(ONE_MINUS_SRC_COLOR);
        REGISTER_BLEND_CONSTANT(DST_COLOR);
        REGISTER_BLEND_CONSTANT(ONE_MINUS_DST_COLOR);
        REGISTER_BLEND_CONSTANT(SRC_ALPHA);
        REGISTER_BLEND_CONSTANT(ONE_MINUS_SRC_ALPHA);
        REGISTER_BLEND_CONSTANT(DST_ALPHA);
        REGISTER_BLEND_CONSTANT(ONE_MINUS_DST_ALPHA);
        REGISTER_BLEND_CONSTANT(SRC_ALPHA_SATURATE);
        REGISTER_BLEND_CONSTANT(CONSTANT_COLOR);
        REGISTER_BLEND_CONSTANT(ONE_MINUS_CONSTANT_COLOR);
        REGISTER_BLEND_CONSTANT(CONSTANT_ALPHA);
        REGISTER_BLEND_CONSTANT(ONE_MINUS_CONSTANT_ALPHA);

#undef REGISTER_BLEND_CONSTANT

#define REGISTER_COMPARE_FUNC_CONSTANT(name)\
        lua_pushnumber(L, (lua_Number) dmGraphics::COMPARE_FUNC_##name); \
        lua_setfield(L, -2, "COMPARE_FUNC_"#name);

        REGISTER_COMPARE_FUNC_CONSTANT(NEVER);
        REGISTER_COMPARE_FUNC_CONSTANT(LESS);
        REGISTER_COMPARE_FUNC_CONSTANT(LEQUAL);
        REGISTER_COMPARE_FUNC_CONSTANT(GREATER);
        REGISTER_COMPARE_FUNC_CONSTANT(GEQUAL);
        REGISTER_COMPARE_FUNC_CONSTANT(EQUAL);
        REGISTER_COMPARE_FUNC_CONSTANT(NOTEQUAL);
        REGISTER_COMPARE_FUNC_CONSTANT(ALWAYS);

#undef REGISTER_COMPARE_FUNC_CONSTANT

#define REGISTER_STENCIL_OP_CONSTANT(name)\
        lua_pushnumber(L, (lua_Number) dmGraphics::STENCIL_OP_##name); \
        lua_setfield(L, -2, "STENCIL_OP_"#name);

        REGISTER_STENCIL_OP_CONSTANT(KEEP);
        REGISTER_STENCIL_OP_CONSTANT(ZERO);
        REGISTER_STENCIL_OP_CONSTANT(REPLACE);
        REGISTER_STENCIL_OP_CONSTANT(INCR);
        REGISTER_STENCIL_OP_CONSTANT(INCR_WRAP);
        REGISTER_STENCIL_OP_CONSTANT(DECR);
        REGISTER_STENCIL_OP_CONSTANT(DECR_WRAP);
        REGISTER_STENCIL_OP_CONSTANT(INVERT);

#undef REGISTER_STENCIL_OP_CONSTANT

#define REGISTER_FACE_CONSTANT(name)\
        lua_pushnumber(L, (lua_Number) dmGraphics::FACE_TYPE_##name); \
        lua_setfield(L, -2, "FACE_"#name);

        REGISTER_FACE_CONSTANT(FRONT);
        REGISTER_FACE_CONSTANT(BACK);
        REGISTER_FACE_CONSTANT(FRONT_AND_BACK);

#undef REGISTER_FACE_CONSTANT

#define REGISTER_BUFFER_CONSTANT(enum_type, name)\
        lua_pushnumber(L, (lua_Number) dmGraphics::BUFFER_TYPE_##enum_type); \
        lua_setfield(L, -2, "BUFFER_"#name);

        REGISTER_BUFFER_CONSTANT(COLOR0_BIT,  COLOR_BIT); // For backwards compatability
        REGISTER_BUFFER_CONSTANT(COLOR0_BIT,  COLOR0_BIT);
        REGISTER_BUFFER_CONSTANT(COLOR1_BIT,  COLOR1_BIT);
        REGISTER_BUFFER_CONSTANT(COLOR2_BIT,  COLOR2_BIT);
        REGISTER_BUFFER_CONSTANT(COLOR3_BIT,  COLOR3_BIT);
        REGISTER_BUFFER_CONSTANT(DEPTH_BIT,   DEPTH_BIT);
        REGISTER_BUFFER_CONSTANT(STENCIL_BIT, STENCIL_BIT);

#undef REGISTER_BUFFER_CONSTANT

        lua_pop(L, 1);

        assert(top == lua_gettop(L));
    }

    void FinalizeRenderScriptContext(RenderScriptContext& context, dmScript::HContext script_context)
    {
        context.m_LuaState = 0;
    }

    static bool LoadRenderScript(lua_State* L, dmLuaDDF::LuaSource *source, RenderScript* script)
    {
        for (uint32_t i = 0; i < MAX_RENDER_SCRIPT_FUNCTION_COUNT; ++i)
            script->m_FunctionReferences[i] = LUA_NOREF;

        bool result = false;
        int top = lua_gettop(L);
        (void) top;

        int ret = dmScript::LuaLoad(L, source);
        if (ret == 0)
        {
            lua_rawgeti(L, LUA_REGISTRYINDEX, script->m_InstanceReference);
            dmScript::SetInstance(L);

            ret = dmScript::PCall(L, 0, 0);
            if (ret == 0)
            {
                for (uint32_t i = 0; i < MAX_RENDER_SCRIPT_FUNCTION_COUNT; ++i)
                {
                    lua_getglobal(L, RENDER_SCRIPT_FUNCTION_NAMES[i]);
                    if (lua_isnil(L, -1) == 0)
                    {
                        if (lua_type(L, -1) == LUA_TFUNCTION)
                        {
                            script->m_FunctionReferences[i] = dmScript::Ref(L, LUA_REGISTRYINDEX);
                        }
                        else
                        {
                            dmLogError("The global name '%s' in '%s' must be a function.", RENDER_SCRIPT_FUNCTION_NAMES[i], source->m_Filename);
                            lua_pop(L, 1);
                            goto bail;
                        }
                    }
                    else
                    {
                        script->m_FunctionReferences[i] = LUA_NOREF;
                        lua_pop(L, 1);
                    }
                }
                result = true;
                script->m_SourceFileName = strdup(source->m_Filename);
            }
            lua_pushnil(L);
            dmScript::SetInstance(L);
        }
        else
        {
            dmLogError("Error running script: %s", lua_tostring(L,-1));
            lua_pop(L, 1);
        }
bail:
        for (uint32_t i = 0; i < MAX_RENDER_SCRIPT_FUNCTION_COUNT; ++i)
        {
            lua_pushnil(L);
            lua_setglobal(L, RENDER_SCRIPT_FUNCTION_NAMES[i]);
        }
        assert(top == lua_gettop(L));
        return result;
    }

    static void ResetRenderScript(HRenderScript render_script) {
        memset(render_script, 0, sizeof(RenderScript));
        render_script->m_InstanceReference = LUA_NOREF;
        for (uint32_t i = 0; i < MAX_RENDER_SCRIPT_FUNCTION_COUNT; ++i) {
            render_script->m_FunctionReferences[i] = LUA_NOREF;
        }
    }

    HRenderScript NewRenderScript(HRenderContext render_context, dmLuaDDF::LuaSource *source)
    {
        lua_State* L = render_context->m_RenderScriptContext.m_LuaState;
        int top = lua_gettop(L);
        (void)top;

        HRenderScript render_script = (HRenderScript)lua_newuserdata(L, sizeof(RenderScript));
        ResetRenderScript(render_script);

        render_script->m_RenderContext = render_context;
        luaL_getmetatable(L, RENDER_SCRIPT);
        lua_setmetatable(L, -2);
        render_script->m_InstanceReference = dmScript::Ref(L, LUA_REGISTRYINDEX);
        render_script->m_SourceFileName = 0;
        if (LoadRenderScript(L, source, render_script))
        {
            assert(top == lua_gettop(L));
            return render_script;
        }
        else
        {
            DeleteRenderScript(render_context, render_script);
            assert(top == lua_gettop(L));
            return 0;
        }
    }

    bool ReloadRenderScript(HRenderContext render_context, HRenderScript render_script, dmLuaDDF::LuaSource *source)
    {
        return LoadRenderScript(render_context->m_RenderScriptContext.m_LuaState, source, render_script);
    }

    void DeleteRenderScript(HRenderContext render_context, HRenderScript render_script)
    {
        lua_State* L = render_script->m_RenderContext->m_RenderScriptContext.m_LuaState;
        for (uint32_t i = 0; i < MAX_RENDER_SCRIPT_FUNCTION_COUNT; ++i)
        {
            if (render_script->m_FunctionReferences[i])
                dmScript::Unref(L, LUA_REGISTRYINDEX, render_script->m_FunctionReferences[i]);
        }
        dmScript::Unref(L, LUA_REGISTRYINDEX, render_script->m_InstanceReference);
        free((void*)render_script->m_SourceFileName);
        render_script->~RenderScript();
        ResetRenderScript(render_script);
    }

    static void ResetRenderScriptInstance(HRenderScriptInstance render_script_instance) {
        memset(render_script_instance, 0, sizeof(RenderScriptInstance));
        render_script_instance->m_InstanceReference = LUA_NOREF;
        render_script_instance->m_RenderScriptDataReference = LUA_NOREF;
        render_script_instance->m_ContextTableReference = LUA_NOREF;
    }

    HRenderScriptInstance NewRenderScriptInstance(dmRender::HRenderContext render_context, HRenderScript render_script)
    {
        lua_State* L = render_context->m_RenderScriptContext.m_LuaState;

        int top = lua_gettop(L);
        (void) top;

        RenderScriptInstance* i = (RenderScriptInstance*)lua_newuserdata(L, sizeof(RenderScriptInstance));
        ResetRenderScriptInstance(i);
        i->m_PredicateCount = 0;
        i->m_RenderScript = render_script;
        i->m_ScriptWorld = render_context->m_ScriptWorld;
        i->m_RenderContext = render_context;
        i->m_CommandBuffer.SetCapacity(render_context->m_RenderScriptContext.m_CommandBufferSize);
        i->m_Materials.SetCapacity(16, 8);

        lua_pushvalue(L, -1);
        i->m_InstanceReference = dmScript::Ref( L, LUA_REGISTRYINDEX );

        lua_newtable(L);
        i->m_RenderScriptDataReference = dmScript::Ref( L, LUA_REGISTRYINDEX );

        lua_newtable(L);
        i->m_ContextTableReference = dmScript::Ref( L, LUA_REGISTRYINDEX );

        luaL_getmetatable(L, RENDER_SCRIPT_INSTANCE);
        lua_setmetatable(L, -2);

        dmScript::SetInstance(L);
        dmScript::InitializeInstance(i->m_ScriptWorld);
        lua_pushnil(L);
        dmScript::SetInstance(L);

        assert(top == lua_gettop(L));

        return i;
    }

    void DeleteRenderScriptInstance(HRenderScriptInstance render_script_instance)
    {
        lua_State* L = render_script_instance->m_RenderContext->m_RenderScriptContext.m_LuaState;

        int top = lua_gettop(L);
        (void) top;

        lua_rawgeti(L, LUA_REGISTRYINDEX, render_script_instance->m_InstanceReference);
        dmScript::SetInstance(L);
        dmScript::FinalizeInstance(render_script_instance->m_ScriptWorld);
        lua_pushnil(L);
        dmScript::SetInstance(L);

        dmScript::Unref(L, LUA_REGISTRYINDEX, render_script_instance->m_InstanceReference);
        dmScript::Unref(L, LUA_REGISTRYINDEX, render_script_instance->m_RenderScriptDataReference);
        dmScript::Unref(L, LUA_REGISTRYINDEX, render_script_instance->m_ContextTableReference);

        assert(top == lua_gettop(L));

        for (uint32_t i = 0; i < render_script_instance->m_PredicateCount; ++i) {
            delete render_script_instance->m_Predicates[i];
        }
        render_script_instance->~RenderScriptInstance();
        ResetRenderScriptInstance(render_script_instance);
    }

    void SetRenderScriptInstanceRenderScript(HRenderScriptInstance render_script_instance, HRenderScript render_script)
    {
        render_script_instance->m_RenderScript = render_script;
    }

    void AddRenderScriptInstanceMaterial(HRenderScriptInstance render_script_instance, const char* material_name, dmRender::HMaterial material)
    {
        if (render_script_instance->m_Materials.Full())
        {
            uint32_t new_capacity = 2 * render_script_instance->m_Materials.Capacity();
            render_script_instance->m_Materials.SetCapacity(2 * new_capacity, new_capacity);
        }
        render_script_instance->m_Materials.Put(dmHashString64(material_name), material);
    }

    void ClearRenderScriptInstanceMaterials(HRenderScriptInstance render_script_instance)
    {
        render_script_instance->m_Materials.Clear();
    }

    RenderScriptResult RunScript(HRenderScriptInstance script_instance, RenderScriptFunction script_function, void* args)
    {
        DM_PROFILE("RenderScript");

        RenderScriptResult result = RENDER_SCRIPT_RESULT_OK;
        HRenderScript script = script_instance->m_RenderScript;
        if (script->m_FunctionReferences[script_function] != LUA_NOREF)
        {
            lua_State* L = script_instance->m_RenderContext->m_RenderScriptContext.m_LuaState;
            int top = lua_gettop(L);
            (void) top;

            lua_rawgeti(L, LUA_REGISTRYINDEX, script_instance->m_InstanceReference);
            dmScript::SetInstance(L);

            lua_rawgeti(L, LUA_REGISTRYINDEX, script->m_FunctionReferences[script_function]);
            lua_rawgeti(L, LUA_REGISTRYINDEX, script_instance->m_InstanceReference);

            int arg_count = 1;

            const char* message_name = 0;
            if (script_function == RENDER_SCRIPT_FUNCTION_ONMESSAGE)
            {
                arg_count = 4;

                dmMessage::Message* message = (dmMessage::Message*)args;
                dmScript::PushHash(L, message->m_Id);
                if (message->m_Descriptor != 0)
                {
                    dmDDF::Descriptor* descriptor = (dmDDF::Descriptor*)message->m_Descriptor;
                    // TODO: setjmp/longjmp here... how to handle?!!! We are not running "from lua" here
                    // lua_cpcall?
                    message_name = descriptor->m_Name;
                    dmScript::PushDDF(L, descriptor, (const char*)message->m_Data, true);
                }
                else
                {
                    if (dmProfile::IsInitialized())
                    {
                        // Try to find the message name via id and reverse hash
                        message_name = (const char*)dmHashReverse64(message->m_Id, 0);
                    }
                    if (message->m_DataSize > 0)
                    {
                        dmScript::PushTable(L, (const char*)message->m_Data, message->m_DataSize);
                    }
                    else
                    {
                        lua_newtable(L);
                    }
                }
                dmScript::PushURL(L, message->m_Sender);
            }
            else if (script_function == RENDER_SCRIPT_FUNCTION_UPDATE)
            {
                float* dt = (float*)args;
                lua_pushnumber(L, (lua_Number) *dt);
                arg_count += 1;
            }

            {
                char buffer[128];
                const char* profiler_string = dmScript::GetProfilerString(L, 0, script->m_SourceFileName, RENDER_SCRIPT_FUNCTION_NAMES[script_function], message_name, buffer, sizeof(buffer));
                DM_PROFILE_DYN(profiler_string, 0);

                if (dmScript::PCall(L, arg_count, 0) != 0)
                {
                    assert(top == lua_gettop(L));
                    result = RENDER_SCRIPT_RESULT_FAILED;
                }
            }

            lua_pushnil(L);
            dmScript::SetInstance(L);

            assert(top == lua_gettop(L));
        }

        return result;
    }

    RenderScriptResult InitRenderScriptInstance(HRenderScriptInstance instance)
    {
        return RunScript(instance, RENDER_SCRIPT_FUNCTION_INIT, 0x0);
    }

    struct DispatchContext
    {
        HRenderScriptInstance m_Instance;
        RenderScriptResult m_Result;
    };

    void DispatchCallback(dmMessage::Message *message, void* user_ptr)
    {
        DispatchContext* context = (DispatchContext*)user_ptr;
        HRenderScriptInstance instance = context->m_Instance;
        if (message->m_Descriptor != 0)
        {
            dmDDF::Descriptor* descriptor = (dmDDF::Descriptor*)message->m_Descriptor;
            if (descriptor == dmRenderDDF::DrawText::m_DDFDescriptor || descriptor == dmRenderDDF::DrawDebugText::m_DDFDescriptor)
            {
                if (instance->m_RenderContext->m_SystemFontMap == 0)
                {
                    dmLogWarning("The text can not be rendered since the system font is not set.");
                    context->m_Result = RENDER_SCRIPT_RESULT_FAILED;
                    return;
                }

                DrawTextParams params;
                if (descriptor == dmRenderDDF::DrawText::m_DDFDescriptor)
                {
                    dmRenderDDF::DrawText* dt = (dmRenderDDF::DrawText*)message->m_Data;
                    const char* text = (const char*) ((uintptr_t) dt + (uintptr_t) dt->m_Text);
                    params.m_Text = text;
                    params.m_WorldTransform.setTranslation(dmVMath::Vector3(dt->m_Position));
                    params.m_FaceColor = dmVMath::Vector4(0.0f, 0.0f, 1.0f, 1.0f);
                }
                else
                {
                    dmRenderDDF::DrawDebugText* dt = (dmRenderDDF::DrawDebugText*)message->m_Data;
                    const char* text = (const char*) ((uintptr_t) dt + (uintptr_t) dt->m_Text);
                    params.m_Text = text;
                    params.m_WorldTransform.setTranslation(dmVMath::Vector3(dt->m_Position));
                    params.m_FaceColor = dt->m_Color;
                }
                DrawText(instance->m_RenderContext, instance->m_RenderContext->m_SystemFontMap, 0, 0, params);
                return;
            }
            else if (descriptor == dmRenderDDF::DrawLine::m_DDFDescriptor)
            {
                dmRenderDDF::DrawLine* dl = (dmRenderDDF::DrawLine*)message->m_Data;
                Line3D(instance->m_RenderContext, dl->m_StartPoint, dl->m_EndPoint, dl->m_Color, dl->m_Color);
                return;
            }
            else if (descriptor == dmRenderDDF::Resize::m_DDFDescriptor)
            {
                dmRenderDDF::Resize* resize_msg = (dmRenderDDF::Resize*)message->m_Data;
                dmGraphics::ResizeWindow(instance->m_RenderContext->m_GraphicsContext, resize_msg->m_Width, resize_msg->m_Height);
                return;
            }
        }
        context->m_Result = RunScript(instance, RENDER_SCRIPT_FUNCTION_ONMESSAGE, message);
    }

    RenderScriptResult DispatchRenderScriptInstance(HRenderScriptInstance instance)
    {
        DM_PROFILE("DispatchRSI");
        DispatchContext context;
        context.m_Instance = instance;
        context.m_Result = RENDER_SCRIPT_RESULT_OK;
        dmMessage::Dispatch(instance->m_RenderContext->m_Socket, DispatchCallback, (void*)&context);
        return context.m_Result;
    }

    RenderScriptResult UpdateRenderScriptInstance(HRenderScriptInstance instance, float dt)
    {
        DM_PROFILE("UpdateRSI");
        instance->m_CommandBuffer.SetSize(0);

        dmScript::UpdateScriptWorld(instance->m_ScriptWorld, dt);

        RenderScriptResult result = RunScript(instance, RENDER_SCRIPT_FUNCTION_UPDATE, (void*)&dt);

        if (instance->m_CommandBuffer.Size() > 0)
            ParseCommands(instance->m_RenderContext, &instance->m_CommandBuffer.Front(), instance->m_CommandBuffer.Size());
        return result;
    }

    void OnReloadRenderScriptInstance(HRenderScriptInstance render_script_instance)
    {
        RunScript(render_script_instance, RENDER_SCRIPT_FUNCTION_ONRELOAD, 0x0);
    }
}<|MERGE_RESOLUTION|>--- conflicted
+++ resolved
@@ -123,18 +123,14 @@
         dmVMath::Vector4* values;
         uint32_t num_values = 0;
 
-<<<<<<< HEAD
         dmRenderDDF::MaterialDesc::ConstantType constant_type;
-        if (GetNamedConstant(*cb, name_hash, &values, &num_values, &constant_type))
-=======
         ConstantBufferTableEntry* table_entry = cb_table->m_ConstantArrayEntries.Get(name_hash);
         if (table_entry != 0)
         {
             lua_rawgeti(L, LUA_REGISTRYINDEX, table_entry->m_LuaRef);
             return 1;
         }
-        else if (GetNamedConstant(cb, name_hash, &values, &num_values))
->>>>>>> 2ce2e899
+        else if (GetNamedConstant(cb, name_hash, &values, &num_values, &constant_type))
         {
             if (constant_type == dmRenderDDF::MaterialDesc::CONSTANT_TYPE_USER_MATRIX4)
             {
@@ -163,24 +159,6 @@
         const char* name = luaL_checkstring(L, 2);
         dmhash_t name_hash = dmHashString64(name);
 
-<<<<<<< HEAD
-        uint32_t num_values = 1;
-        dmVMath::Vector4* value_ptr = 0;
-
-        dmRenderDDF::MaterialDesc::ConstantType constant_type = dmRenderDDF::MaterialDesc::CONSTANT_TYPE_USER;
-
-        if (dmScript::IsMatrix4(L,3))
-        {
-            value_ptr     = (dmVMath::Vector4*) dmScript::CheckMatrix4(L, 3);
-            num_values   *= 4;
-            constant_type = dmRenderDDF::MaterialDesc::CONSTANT_TYPE_USER_MATRIX4;
-        }
-        else
-        {
-            value_ptr = dmScript::CheckVector4(L, 3);
-        }
-        SetNamedConstant(*cb, name_hash, value_ptr, num_values, constant_type);
-=======
         if (lua_istable(L, 3))
         {
             ConstantBufferTableEntry* p_table_entry = (ConstantBufferTableEntry*) lua_newuserdata(L, sizeof(ConstantBufferTableEntry));
@@ -219,8 +197,22 @@
         }
         else
         {
-            dmVMath::Vector4* value = dmScript::CheckVector4(L, 3);
-            SetNamedConstant(cb, name_hash, value, 1);
+            uint32_t num_values = 1;
+            dmVMath::Vector4* value_ptr = 0;
+
+            dmRenderDDF::MaterialDesc::ConstantType constant_type = dmRenderDDF::MaterialDesc::CONSTANT_TYPE_USER;
+
+            if (dmScript::IsMatrix4(L,3))
+            {
+                value_ptr     = (dmVMath::Vector4*) dmScript::CheckMatrix4(L, 3);
+                num_values   *= 4;
+                constant_type = dmRenderDDF::MaterialDesc::CONSTANT_TYPE_USER_MATRIX4;
+            }
+            else
+            {
+                value_ptr = dmScript::CheckVector4(L, 3);
+            }
+            SetNamedConstant(cb, name_hash, value_ptr, num_values, constant_type);
         }
         assert(top == lua_gettop(L));
         return 0;
@@ -269,8 +261,6 @@
         dmVMath::Vector4* value               = dmScript::CheckVector4(L, 3);
 
         SetNamedConstantAtIndex(cb, name_hash, *value, table_index);
-
->>>>>>> 2ce2e899
         assert(top == lua_gettop(L));
 
         return 0;
