// Copyright 2020-2024 The Defold Foundation
// Copyright 2014-2020 King
// Copyright 2009-2014 Ragnar Svensson, Christian Murray
// Licensed under the Defold License version 1.0 (the "License"); you may not use
// this file except in compliance with the License.
//
// You may obtain a copy of the License, together with FAQs at
// https://www.defold.com/license
//
// Unless required by applicable law or agreed to in writing, software distributed
// under the License is distributed on an "AS IS" BASIS, WITHOUT WARRANTIES OR
// CONDITIONS OF ANY KIND, either express or implied. See the License for the
// specific language governing permissions and limitations under the License.

#include <dlib/log.h>
#include <dlib/dstrings.h>

#include "render.h"
#include "render_private.h"

namespace dmRender
{
    HComputeProgram NewComputeProgram(HRenderContext render_context, dmGraphics::HComputeProgram shader)
    {
        if (!dmGraphics::IsContextFeatureSupported(render_context->m_GraphicsContext, dmGraphics::CONTEXT_FEATURE_COMPUTE_SHADER))
        {
            dmLogError("Compute programs are not supported on this context.");
            return 0;
        }

        ComputeProgram* program        = new ComputeProgram();
        program->m_RenderContext       = render_context;
        program->m_Shader              = shader;
        program->m_Program             = dmGraphics::NewProgram(render_context->m_GraphicsContext, shader);
        uint32_t total_constants_count = dmGraphics::GetUniformCount(program->m_Program);

        uint32_t constants_count = 0;
<<<<<<< HEAD
        uint32_t sampler_count   = 0;
        uint32_t ssbo_count      = 0;
        GetProgramUniformCount(program->m_Program, total_constants_count, &constants_count, &sampler_count, &ssbo_count);
=======
        uint32_t samplers_count  = 0;
        GetProgramUniformCount(program->m_Program, total_constants_count, &constants_count, &samplers_count);
        uint32_t total_uniforms_count = constants_count + samplers_count;
>>>>>>> 0bd2acac

        if (total_uniforms_count > 0)
        {
            program->m_NameHashToLocation.SetCapacity(total_uniforms_count, total_uniforms_count * 2);
            program->m_Constants.SetCapacity(total_uniforms_count);
        }

<<<<<<< HEAD
        dmArray<Sampler> samplers;
        SetMaterialConstantValues(render_context->m_GraphicsContext, program->m_Program, total_constants_count, program->m_NameHashToLocation, program->m_Constants, samplers, program->m_MaterialStorageBuffers);
=======
        if (samplers_count > 0)
        {
            program->m_Samplers.SetCapacity(samplers_count);
            for (uint32_t i = 0; i < samplers_count; ++i)
            {
                program->m_Samplers.Push(Sampler());
            }
        }

        SetProgramConstantValues(render_context->m_GraphicsContext, program->m_Program, total_constants_count, program->m_NameHashToLocation, program->m_Constants, program->m_Samplers);
>>>>>>> 0bd2acac

        return (HComputeProgram) program;
    }

    void ApplyComputeProgramConstants(dmRender::HRenderContext render_context, HComputeProgram compute_program)
    {
        dmGraphics::HContext graphics_context           = dmRender::GetGraphicsContext(render_context);
        const dmArray<RenderConstant>& render_constants = compute_program->m_Constants;
        dmGraphics::HProgram program                    = compute_program->m_Program;
        dmGraphics::ShaderDesc::Language language       = dmGraphics::GetProgramLanguage(program);

        dmVMath::Matrix4 world_matrix;
        dmVMath::Matrix4 texture_matrix;

        for (int i = 0; i < render_constants.Size(); ++i)
        {
            const RenderConstant& material_constant      = render_constants[i];
            const HConstant constant                     = material_constant.m_Constant;
            dmGraphics::HUniformLocation location        = GetConstantLocation(constant);
            dmRenderDDF::MaterialDesc::ConstantType type = GetConstantType(constant);
            SetProgramConstant(render_context, graphics_context, world_matrix, texture_matrix, language, type, program, location, constant);
        }
    }

    void SetComputeProgramConstant(HComputeProgram compute_program, dmhash_t name_hash, Vector4* values, uint32_t count)
    {
        SetProgramRenderConstant(compute_program->m_Constants, name_hash, values, count);
    }

    void SetComputeProgramConstantType(HComputeProgram compute_program, dmhash_t name_hash, dmRenderDDF::MaterialDesc::ConstantType type)
    {
        SetProgramConstantType(compute_program->m_Constants, name_hash, type);
    }

    bool GetComputeProgramConstant(HComputeProgram compute_program, dmhash_t name_hash, HConstant& out_value)
    {
        return GetProgramConstant(compute_program->m_Constants, name_hash, out_value);
    }

    bool SetComputeProgramSampler(HComputeProgram compute_program, dmhash_t name_hash, uint32_t unit, dmGraphics::TextureWrap u_wrap, dmGraphics::TextureWrap v_wrap, dmGraphics::TextureFilter min_filter, dmGraphics::TextureFilter mag_filter, float max_anisotropy)
    {
        return SetProgramSampler(compute_program->m_Samplers, compute_program->m_NameHashToLocation, name_hash, unit, u_wrap, v_wrap, min_filter, mag_filter, max_anisotropy);
    }

    uint32_t GetComputeProgramSamplerUnit(HComputeProgram compute_program, dmhash_t name_hash)
    {
        return GetProgramSamplerUnit(compute_program->m_Samplers, name_hash);
    }

    dmGraphics::HComputeProgram GetComputeProgramShader(HComputeProgram program)
    {
        return program->m_Shader;
    }

    dmGraphics::HProgram GetComputeProgram(HComputeProgram program)
    {
        return program->m_Program;
    }

    void DeleteComputeProgram(dmRender::HRenderContext render_context, HComputeProgram program)
    {
        dmGraphics::HContext graphics_context = dmRender::GetGraphicsContext(render_context);
        dmGraphics::DeleteProgram(graphics_context, program->m_Program);
        delete program;
    }

    HRenderContext GetProgramRenderContext(HComputeProgram program)
    {
        return program->m_RenderContext;
    }

    uint64_t GetProgramUserData(HComputeProgram program)
    {
        return program->m_UserData;
    }

    void SetProgramUserData(HComputeProgram program, uint64_t user_data)
    {
        program->m_UserData = user_data;
    }
}<|MERGE_RESOLUTION|>--- conflicted
+++ resolved
@@ -35,15 +35,10 @@
         uint32_t total_constants_count = dmGraphics::GetUniformCount(program->m_Program);
 
         uint32_t constants_count = 0;
-<<<<<<< HEAD
-        uint32_t sampler_count   = 0;
+        uint32_t samplers_count  = 0;
         uint32_t ssbo_count      = 0;
-        GetProgramUniformCount(program->m_Program, total_constants_count, &constants_count, &sampler_count, &ssbo_count);
-=======
-        uint32_t samplers_count  = 0;
-        GetProgramUniformCount(program->m_Program, total_constants_count, &constants_count, &samplers_count);
-        uint32_t total_uniforms_count = constants_count + samplers_count;
->>>>>>> 0bd2acac
+        GetProgramUniformCount(program->m_Program, total_constants_count, &constants_count, &samplers_count, &ssbo_count);
+        uint32_t total_uniforms_count = constants_count + samplers_count + ssbo_count;
 
         if (total_uniforms_count > 0)
         {
@@ -51,10 +46,7 @@
             program->m_Constants.SetCapacity(total_uniforms_count);
         }
 
-<<<<<<< HEAD
         dmArray<Sampler> samplers;
-        SetMaterialConstantValues(render_context->m_GraphicsContext, program->m_Program, total_constants_count, program->m_NameHashToLocation, program->m_Constants, samplers, program->m_MaterialStorageBuffers);
-=======
         if (samplers_count > 0)
         {
             program->m_Samplers.SetCapacity(samplers_count);
@@ -64,8 +56,7 @@
             }
         }
 
-        SetProgramConstantValues(render_context->m_GraphicsContext, program->m_Program, total_constants_count, program->m_NameHashToLocation, program->m_Constants, program->m_Samplers);
->>>>>>> 0bd2acac
+        SetProgramConstantValues(render_context->m_GraphicsContext, program->m_Program, total_constants_count, program->m_NameHashToLocation, program->m_Constants, program->m_Samplers, program->m_MaterialStorageBuffers);
 
         return (HComputeProgram) program;
     }
