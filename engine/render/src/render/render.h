--- conflicted
+++ resolved
@@ -128,12 +128,6 @@
     Result DrawDebug3d(HRenderContext context);
     Result DrawDebug2d(HRenderContext context);
 
-<<<<<<< HEAD
-    void EnableRenderObjectConstant(RenderObject* ro, dmhash_t name_hash, const Vectormath::Aos::Vector4* values, uint32_t num_values);
-    void DisableRenderObjectConstant(RenderObject* ro, dmhash_t name_hash);
-
-=======
->>>>>>> c41d9391
     /**
      * Render debug square. The upper left corner of the screen is (-1,-1) and the bottom right is (1,1).
      * @param context Render context handle
