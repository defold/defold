--- conflicted
+++ resolved
@@ -174,11 +174,7 @@
             }
         }
 
-<<<<<<< HEAD
-        SetMaterialConstantValues(graphics_context, material->m_Program, total_constants_count, material->m_NameHashToLocation, material->m_Constants, material->m_Samplers, material->m_MaterialStorageBuffers);
-=======
-        SetProgramConstantValues(graphics_context, material->m_Program, total_constants_count, material->m_NameHashToLocation, material->m_Constants, material->m_Samplers);
->>>>>>> 0bd2acac
+        SetProgramConstantValues(graphics_context, material->m_Program, total_constants_count, material->m_NameHashToLocation, material->m_Constants, material->m_Samplers, material->m_MaterialStorageBuffers);
     }
 
     HMaterial NewMaterial(dmRender::HRenderContext render_context, dmGraphics::HVertexProgram vertex_program, dmGraphics::HFragmentProgram fragment_program)
@@ -235,7 +231,6 @@
         }
     }
 
-<<<<<<< HEAD
     dmGraphics::HUniformLocation GetStorageBufferUniformLocation(HMaterial material, uint32_t unit)
     {
         if (unit < material->m_MaterialStorageBuffers.Size())
@@ -245,80 +240,16 @@
         return 0x0;
     }
 
-    HSampler GetMaterialSampler(HMaterial material, uint32_t unit)
-    {
-        if (unit < material->m_Samplers.Size())
-        {
-            return (HSampler) &material->m_Samplers[unit];
-        }
-        return 0x0;
-    }
-
-=======
->>>>>>> 0bd2acac
-    dmhash_t GetMaterialSamplerNameHash(HMaterial material, uint32_t unit)
-    {
-        if (unit < material->m_Samplers.Size())
-        {
-            return material->m_Samplers[unit].m_NameHash;
-        }
-        return 0;
-    }
-
-    uint32_t GetMaterialSamplerUnit(HMaterial material, dmhash_t name_hash)
-    {
-<<<<<<< HEAD
-        for (uint32_t i = 0; i < material->m_Samplers.Size(); ++i)
-        {
-            const Sampler& sampler = material->m_Samplers[i];
-            if (sampler.m_NameHash == name_hash)
+    int32_t GetMaterialStorageBufferIndex(HMaterial material, dmhash_t name_hash)
+    {
+        for (int i = 0; i < material->m_MaterialStorageBuffers.Size(); ++i)
+        {
+            if (material->m_MaterialStorageBuffers[i].m_NameHash == name_hash)
+            {
                 return i;
-        }
-        return 0xFFFFFFFF;
-    }
-
-    int32_t GetMaterialSamplerIndex(HMaterial material, dmhash_t name_hash)
-    {
-        for (int i = 0; i < material->m_Samplers.Size(); ++i)
-        {
-            if (material->m_Samplers[i].m_NameHash == name_hash)
-            {
-                return i;
             }
         }
         return -1;
-    }
-
-    int32_t GetMaterialStorageBufferIndex(HMaterial material, dmhash_t name_hash)
-    {
-        for (int i = 0; i < material->m_MaterialStorageBuffers.Size(); ++i)
-        {
-            if (material->m_MaterialStorageBuffers[i].m_NameHash == name_hash)
-            {
-                return i;
-            }
-        }
-        return -1;
-    }
-
-    void ApplyMaterialSampler(dmRender::HRenderContext render_context, HMaterial material, HSampler sampler, uint8_t unit, dmGraphics::HTexture texture)
-    {
-        if (!sampler)
-        {
-            return;
-        }
-
-        Sampler* s = (Sampler*) sampler;
-        dmGraphics::HContext graphics_context = dmRender::GetGraphicsContext(render_context);
-
-        if (s->m_Location != -1)
-        {
-            dmGraphics::SetSampler(graphics_context, s->m_Location, unit);
-            dmGraphics::SetTextureParams(texture, s->m_MinFilter, s->m_MagFilter, s->m_UWrap, s->m_VWrap, s->m_MaxAnisotropy);
-        }
-=======
-        return GetProgramSamplerUnit(material->m_Samplers, name_hash);
->>>>>>> 0bd2acac
     }
 
     dmGraphics::HProgram GetMaterialProgram(HMaterial material)
