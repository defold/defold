--- conflicted
+++ resolved
@@ -348,16 +348,12 @@
         return material->m_FragmentProgram;
     }
 
-<<<<<<< HEAD
     void GetMaterialProgramAttributeMetadata(HMaterial material, dmGraphics::VertexAttributeInfoMetadata* metadata)
     {
         *metadata = material->m_VertexAttributeInfoMetadata;
     }
 
-    static int32_t FindMaterialAttributeIndex(HMaterial material, dmhash_t name_hash)
-=======
     uint8_t GetMaterialAttributeIndex(HMaterial material, dmhash_t name_hash)
->>>>>>> cea1711c
     {
         dmArray<dmGraphics::VertexAttribute>& attributes = material->m_VertexAttributes;
         for (int i = 0; i < attributes.Size(); ++i)
