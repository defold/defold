--- conflicted
+++ resolved
@@ -251,7 +251,7 @@
 {
     dmRender::HRenderCamera camera = dmRender::NewRenderCamera(m_Context);
     dmRender::RenderCameraData data = {};
-    
+
     // Test 1: Auto aspect ratio disabled - should return stored aspect ratio
     data.m_AspectRatio        = 19.75f;  // Set specific aspect ratio
     data.m_AutoAspectRatio    = false; // Disable auto mode
@@ -260,36 +260,36 @@
     data.m_FarZ               = 1000.0f;
     data.m_OrthographicZoom   = 1.0f;
     data.m_OrthographicProjection = false;
-    
+
     dmRender::SetRenderCameraData(m_Context, camera, &data);
-    
+
     float effective_aspect_ratio = dmRender::GetRenderCameraEffectiveAspectRatio(m_Context, camera);
     ASSERT_NEAR(19.75f, effective_aspect_ratio, EPSILON);
-    
+
     // Test 2: Auto aspect ratio enabled - should calculate from window dimensions
     data.m_AutoAspectRatio = true; // Enable auto mode
     dmRender::SetRenderCameraData(m_Context, camera, &data);
-    
+
     effective_aspect_ratio = dmRender::GetRenderCameraEffectiveAspectRatio(m_Context, camera);
-    
+
     // Window dimensions from SetUp(): width=20, height=10, so expected ratio = 20/10 = 2.0
     float expected_auto_ratio = 20.0f / 10.0f;
     ASSERT_NEAR(expected_auto_ratio, effective_aspect_ratio, EPSILON);
-    
+
     // Test 3: Change stored aspect ratio with auto mode - should still use calculated ratio
     data.m_AspectRatio = 5.0f; // Different stored value
     dmRender::SetRenderCameraData(m_Context, camera, &data);
-    
+
     effective_aspect_ratio = dmRender::GetRenderCameraEffectiveAspectRatio(m_Context, camera);
     ASSERT_NEAR(expected_auto_ratio, effective_aspect_ratio, EPSILON); // Should still be 2.0, not 5.0
-    
+
     // Test 4: Switch back to manual mode - should use stored aspect ratio again
     data.m_AutoAspectRatio = false;
     dmRender::SetRenderCameraData(m_Context, camera, &data);
-    
+
     effective_aspect_ratio = dmRender::GetRenderCameraEffectiveAspectRatio(m_Context, camera);
     ASSERT_NEAR(5.0f, effective_aspect_ratio, EPSILON); // Should use stored value now
-    
+
     dmRender::DeleteRenderCamera(m_Context, camera);
 }
 
@@ -1370,8 +1370,6 @@
     dmRender::DrawDebug3d(m_Context, 0);
 }
 
-<<<<<<< HEAD
-=======
 struct TestSortFrontToBackCtx
 {
     int   m_BeginCalls;
@@ -1619,7 +1617,6 @@
     ASSERT_LINE(26, 8, lines, 5);
     ASSERT_EQ(char_width * 8, w);
 }
->>>>>>> c4001b1d
 
 static inline float ExpectedHeight(float line_height, float num_lines, float leading)
 {
