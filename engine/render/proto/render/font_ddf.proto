--- conflicted
+++ resolved
@@ -70,19 +70,6 @@
     optional uint32            glyph_channels        = 3 [default = 0];
     optional bytes             glyph_data            = 4; // glyph data may be compressed
 
-<<<<<<< HEAD
-    optional float             max_ascent            = 5 [default = 0];
-    optional float             max_descent           = 6 [default = 0];
-    optional float             max_advance           = 7 [default = 0];
-    optional float             max_width             = 8 [default = 0];
-    optional float             max_height            = 9 [default = 0];
-    optional FontTextureFormat image_format          = 10 [default = TYPE_BITMAP];
-
-    // TODO: Move to fontDesc
-    optional float             sdf_spread            = 11 [default = 1];
-    optional float             sdf_outline           = 12 [default = 0];
-    optional float             sdf_shadow            = 13 [default = 0];
-=======
     optional float             max_ascent            = 5 [default = 0.0];
     optional float             max_descent           = 6 [default = 0.0];
     optional float             max_advance           = 7 [default = 0.0];
@@ -94,7 +81,6 @@
     optional float             sdf_spread            = 11 [default = 1.0];
     optional float             sdf_outline           = 12 [default = 0.0];
     optional float             sdf_shadow            = 13 [default = 0.0];
->>>>>>> 31e60acf
 
     // TODO: Move to fontDesc
     optional uint32            cache_width           = 14 [default = 0];
@@ -136,14 +122,8 @@
     optional uint32 cache_width   = 18 [default = 0];
     optional uint32 cache_height  = 19 [default = 0];
 
-<<<<<<< HEAD
-    optional float sdf_spread     = 20 [default = 1];
-    optional float sdf_outline    = 21 [default = 0];
-    optional float sdf_shadow     = 22 [default = 0];
-=======
     optional float sdf_spread     = 20 [default = 1.0];
     optional float sdf_outline    = 21 [default = 0.0];
     optional float sdf_shadow     = 22 [default = 0.0];
->>>>>>> 31e60acf
     optional uint32 padding       = 23 [default = 0];
 }
