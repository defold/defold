--- conflicted
+++ resolved
@@ -771,11 +771,8 @@
 
 int XSDL_SYS_JoystickInit(void)
 {
-    IOReturn result = kIOReturnSuccess;
     mach_port_t masterPort = 0;
-    io_iterator_t hidObjectIterator = 0;
     CFMutableDictionaryRef hidMatchDictionary = NULL;
-    recDevice *device, *lastDevice;
     io_object_t ioHIDDeviceObject = 0;
 
     XSDL_numjoysticks = 0;
@@ -815,20 +812,8 @@
     IOHIDManagerSetDeviceMatchingMultiple(gHidManager, (__bridge CFArrayRef)criterionArray);
     IOHIDManagerRegisterDeviceMatchingCallback(gHidManager, gamepadWasAdded, NULL);
     IOHIDManagerRegisterDeviceRemovalCallback(gHidManager, gamepadWasRemoved, NULL);
-
-<<<<<<< HEAD
     IOHIDManagerScheduleWithRunLoop(gHidManager, CFRunLoopGetMain(), kCFRunLoopDefaultMode);
     IOHIDManagerOpen(gHidManager, kIOHIDOptionsTypeNone);
-=======
-        /* Add device to the end of the list */
-        if (lastDevice)
-            lastDevice->pNext = device;
-        else
-            gpDeviceList = device;
-        lastDevice = device;
-    }
-    IOObjectRelease(hidObjectIterator);        /* release the iterator */
->>>>>>> 3a164d1a
 
     NSLog(@"registered gamepad callbacks");
 
@@ -1018,35 +1003,8 @@
         _glfwJoy[ i ].Device = 0;
     }
 
-<<<<<<< HEAD
     XSDL_SYS_JoystickInit();
     return GL_TRUE;
-=======
-    int ret = XSDL_SYS_JoystickInit();
-    if (ret == -1)
-        return GL_FALSE;
-    else
-    {
-        recDevice* device = gpDeviceList;
-        int i = 0;
-        while (device)
-        {
-            //printf("%d: %s\n", i, device->product);
-            _glfwJoy[i].Present = GL_TRUE;
-            _glfwJoy[i].Device = device;
-            _glfwJoy[i].NumAxes = device->axes;
-            _glfwJoy[i].Axis = malloc(sizeof(float) * device->axes);
-
-            _glfwJoy[i].NumButtons = device->buttons;
-            _glfwJoy[i].Button = malloc(sizeof(unsigned char) * device->buttons);
-
-            i++;
-            device = device->pNext;
-        }
-
-        return GL_TRUE;
-    }
->>>>>>> 3a164d1a
 }
 
 int _glfwTerminateJoysticks()
