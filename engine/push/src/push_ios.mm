--- conflicted
+++ resolved
@@ -412,24 +412,21 @@
  * Sets a listener function to listen to push notifications.
  *
  * @name push.set_listener
-<<<<<<< HEAD
  * @param listener [type:function(self, payload, origin, activated)] listener callback function.
- *
- * self
+ * Pass an empty function if you no longer wish to receive callbacks.
+ *
+ * `self`
  * :    [type:object] The current object
  *
- * payload
+ * `payload`
  * :    [type:function] the push payload
  *
- * origin
+ * `origin`
  * :    [type:constant] push.ORIGIN_LOCAL or push.ORIGIN_REMOTE
  *
- * activated
+ * `activated`
  * :    [type:boolean] true or false depending on if the application was
  *      activated via the notification.
-=======
- * @param listener listener callback function. Pass an empty function if you no longer wish to receive callbacks. (function)
->>>>>>> a9aa2bfa
  *
  * @examples
  *
