// Copyright 2020-2024 The Defold Foundation
// Copyright 2014-2020 King
// Copyright 2009-2014 Ragnar Svensson, Christian Murray
// Licensed under the Defold License version 1.0 (the "License"); you may not use
// this file except in compliance with the License.
//
// You may obtain a copy of the License, together with FAQs at
// https://www.defold.com/license
//
// Unless required by applicable law or agreed to in writing, software distributed
// under the License is distributed on an "AS IS" BASIS, WITHOUT WARRANTIES OR
// CONDITIONS OF ANY KIND, either express or implied. See the License for the
// specific language governing permissions and limitations under the License.

#ifndef DMSDK_EXTENSION_H
#define DMSDK_EXTENSION_H

#include <stdbool.h>
#include <dmsdk/resource/resource.h>

#include <dmsdk/dlib/align.h> // DM_ALIGNED
#include <dmsdk/dlib/configfile.h>

#if defined(__cplusplus)
extern "C" {
#endif

// TODO: Try to forward declare
// TODO: Try to design away the contents of the context
#include <dmsdk/lua/lua.h>
#include <dmsdk/lua/lauxlib.h>

/*# SDK Extension API documentation
 *
 * Functions for creating and controlling engine native extension libraries.
 *
 * @document
 * @name Extension
 * @path engine/dlib/src/dmsdk/extension/extension.h
 */

/*# result enumeration
 *
 * Result enumeration.
 *
 * @enum
 * @name ExtensionResult
 * @member EXTENSION_RESULT_OK
 * @member EXTENSION_RESULT_INIT_ERROR
 */
typedef enum ExtensionResult
{
    EXTENSION_RESULT_OK = 0,
    EXTENSION_RESULT_INIT_ERROR = -1,
} ExtensionResult;


/*# event id enumeration
 *
 * Event id enumeration.
 *
 * EVENT_ID_ICONIFYAPP and EVENT_ID_DEICONIFYAPP only available on [icon:osx] [icon:windows] [icon:linux]
 *
 * @enum
 * @name ExtensionEventID
 * @member EXTENSION_EVENT_ID_ACTIVATEAPP
 * @member EXTENSION_EVENT_ID_DEACTIVATEAPP
 * @member EXTENSION_EVENT_ID_ICONIFYAPP
 * @member EXTENSION_EVENT_ID_DEICONIFYAPP
 *
 */
typedef enum ExtensionEventID
{
    EXTENSION_EVENT_ID_ACTIVATEAPP,
    EXTENSION_EVENT_ID_DEACTIVATEAPP,
    EXTENSION_EVENT_ID_ICONIFYAPP,
    EXTENSION_EVENT_ID_DEICONIFYAPP,
} ExtensionEventID;

/*# extra callback type
 *
 * Extra callback type for RegisterCallback function.
 *
 * @enum
 * @name ExtensionCallbackType
 * @member EXTENSION_CALLBACK_PRE_RENDER
 * @member EXTENSION_CALLBACK_POST_RENDER
 *
 */
typedef enum ExtensionCallbackType
{
<<<<<<< HEAD
    EXTENSION_CALLBACK_PRE_RENDER,
    EXTENSION_CALLBACK_POST_RENDER,
} ExtensionCallbackType;


typedef struct ExtensionAppParams
{
    HConfigFile m_ConfigFile; // here for backwards compatibility
} ExtensionAppParams;

typedef struct ExtensionParams
{
    HConfigFile         m_ConfigFile;
    HResourceFactory    m_ResourceFactory;
    lua_State*          m_L;
} ExtensionParams;

typedef struct ExtensionEvent
{
    enum ExtensionEventID m_Event;
} ExtensionEvent;


/*#
 * Callback when the app is being initialized. Called before [ref:FExtensionInitialize]
 * @note There is no guarantuee of initialization order. If an extension requires another extension to be initialized,
 *       that should be handled in [ref:FExtensionInitialize].
 * @typedef
 * @name FExtensionAppInitialize
 * @param params [type:ExtensionAppParams]
 * @return result [type:ExtensionResult] EXTENSION_RESULT_OK if all went ok
 */
typedef ExtensionResult (*FExtensionAppInitialize)(ExtensionAppParams*);

/*#
 * Callback when the app is being finalized
 * @typedef
 * @name FExtensionInitialize
 * @param params [type:ExtensionAppParams]
 * @return result [type:ExtensionResult] EXTENSION_RESULT_OK if all went ok
 */
typedef ExtensionResult (*FExtensionAppFinalize)(ExtensionAppParams*);

/*#
 * Callback after all extensions have been called with [ref:FExtensionAppInitialize]
 * @typedef
 * @name FExtensionInitialize
 * @param params [type:ExtensionParams]
 * @return result [type:ExtensionResult] EXTENSION_RESULT_OK if all went ok
 */
typedef ExtensionResult (*FExtensionInitialize)(ExtensionParams*);

/*#
 * Calls for the finalization of an extension
 * @note All extensions will be called with `FExtensionFinalize` before moving on to the next step, the [ref:FExtensionAppFinalize]
 * @typedef
 * @name FExtensionFinalize
 * @param params [type:ExtensionParams]
 * @return result [type:ExtensionResult] EXTENSION_RESULT_OK if all went ok
 */
typedef ExtensionResult (*FExtensionFinalize)(ExtensionParams*);

/*#
 * Updates an extension. Called for each game frame.
 * @typedef
 * @name FExtensionUpdate
 * @param params [type:ExtensionParams]
 * @return result [type:ExtensionResult] EXTENSION_RESULT_OK if all went ok
 */
typedef ExtensionResult (*FExtensionUpdate)(ExtensionParams*);

/*#
 * Receives an event from the engine
 * @typedef
 * @name FExtensionOnEvent
 * @param params [type:ExtensionParams]
 * @param event [type:ExtensionEvent] The current event
 */
typedef void (*FExtensionOnEvent)(ExtensionParams*, const ExtensionEvent*);

/*# Extra extension callback typedef
 *
 * Callback typedef for functions passed to RegisterCallback().
 *
 * @typedef
 * @name FExtensionCallback
 * @param params [type:ExtensionParams]
 * @return [type:ExtensionResult]
 */
typedef ExtensionResult (*FExtensionCallback)(ExtensionParams* params);

/*# Used when registering new extensions
 * @constant
 * @name ExtensionDescBufferSize
 */
const size_t ExtensionDescBufferSize = 128;

/*#
 * Extension declaration helper. Internal function. Use DM_DECLARE_EXTENSION
 * @name ExtensionRegister
 * @param desc
 * @param desc_size [type:const char*] size of buffer holding desc. in bytes
 * @param name [type:const char*] extension name. human readble
 * @param app_initialize [type:FExtensionAppInitialize] app-init function. May be null
 * @param app_finalize [type:FExtensionAppFinalize] app-final function. May be null
 * @param initialize [type:FExtensionInitialize] init function. May not be 0
 * @param finalize [type:FExtensionFinalize] finalize function. May not be 0
 * @param update [type:FExtensionUpdate] update function. May be null
 * @param on_event [type:FExtensionOnEvent] event callback function. May be null
 */
void ExtensionRegister(void* desc,
    uint32_t desc_size,
    const char* name,
    FExtensionAppInitialize app_initialize,
    FExtensionAppFinalize   app_finalize,
    FExtensionInitialize    initialize,
    FExtensionFinalize      finalize,
    FExtensionUpdate        update,
    FExtensionOnEvent       on_event);

/** currently internal
 * Used for registing a pre or post render callback
 */
bool ExtensionRegisterCallback(ExtensionCallbackType callback_type, FExtensionCallback func);

/*# Register application delegate
 *
 * Register an iOS application delegate to the engine. Multiple delegates are supported (Max 32)
 *
 * @note Note that the delegate needs to be registered before the UIApplicationMain in order to
 * handle any earlier callbacks.
 *
 * This function is only available on iOS. [icon:ios]
 *
 * @name RegisteriOSUIApplicationDelegate
 * @param delegate [type:id<UIApplicationDelegate>] An UIApplicationDelegate, see: https://developer.apple.com/documentation/uikit/uiapplicationdelegate?language=objc
 *
 * @examples
 * ```objective-c
 *
 * // myextension_ios.mm
 *
 * id<UIApplicationDelegate> g_MyApplicationDelegate;
 *
 * @interface MyApplicationDelegate : NSObject <UIApplicationDelegate>
 *
 * - (void) applicationDidBecomeActive:(UIApplication *) application;
 *
 * @end
 *
 * @implementation MyApplicationDelegate
 *
 * - (void) applicationDidBecomeActive:(UIApplication *) application {
 *     dmLogWarning("applicationDidBecomeActive - MyAppDelegate");
 * }
 *
 * @end
 *
 * struct MyAppDelegateRegister
 * {
 *     MyApplicationDelegate* m_Delegate;
 *     MyAppDelegateRegister() {
 *         m_Delegate = [[FacebookAppDelegate alloc] init];
 *         Extension::RegisteriOSUIApplicationDelegate(m_Delegate);
 *     }
 *     ~MyAppDelegateRegister() {
 *         Extension::UnregisteriOSUIApplicationDelegate(m_Delegate);
 *         [m_Delegate release];
 *     }
 * };
 *
 * MyAppDelegateRegister g_FacebookDelegateRegister;
 * ```
 */
void ExtensionRegisteriOSUIApplicationDelegate(void* delegate);

/*# Unregister an application delegate
 *
 * Deregister a previously registered iOS application delegate
 *
 * This function is only available on iOS. [icon:ios]
 *
 * @name UnregisteriOSUIApplicationDelegate
 * @param delegate an id<UIApplicationDelegate>
 */
void ExtensionUnregisteriOSUIApplicationDelegate(void* delegate);

// internal
#define DM_EXTENSION_PASTE_SYMREG(x, y) x ## y
// internal
#define DM_EXTENSION_PASTE_SYMREG2(x, y) DM_EXTENSION_PASTE_SYMREG(x, y)

// interal
#define DM_REGISTER_EXTENSION(symbol, desc, desc_size, name, app_init, app_final, init, update, on_event, final) extern "C" void symbol () { \
        ExtensionRegister((void*) &desc, desc_size, name, \
                    (FExtensionAppInitialize)app_init, \
                    (FExtensionAppFinalize)app_final, \
                    (FExtensionInitialize)init, \
                    (FExtensionFinalize)final, \
                    (FExtensionUpdate)update, \
                    (FExtensionOnEvent)on_event); \
=======
    /*# SDK Extension API documentation
     *
     * Functions for creating and controlling engine native extension libraries.
     *
     * @document
     * @name Extension
     * @namespace dmExtension
     * @path engine/dlib/src/dmsdk/extension/extension.h
     */

    /*# result enumeration
     *
     * Result enumeration.
     *
     * @enum
     * @name dmExtension::Result
     * @member dmExtension::RESULT_OK
     * @member dmExtension::RESULT_INIT_ERROR
     *
     */
    enum Result
    {
        RESULT_OK = 0,
        RESULT_INIT_ERROR = -1,
    };

    /*# application level callback data
     *
     * Extension application entry callback data.
     * This is the data structure passed as parameter by extension Application entry callbacks (AppInit and AppFinalize) functions
     *
     * @note This struct is kept as-is for backwards compatibility. In practice, the struct passed to the callbacks is of the type dmEngine::ExtensionAppParams
     *
     * @struct
     * @name dmExtension::AppParams
     * @member m_ConfigFile [type:dmConfigFile::HConfig]
     * @member m_WebServer [type:dmWebServer::HServer] Only valid in debug builds, where the engine service is running. 0 otherwise.
     *
     */
    struct AppParams
    {
        AppParams();
        dmConfigFile::HConfig   m_ConfigFile; // here for backwards compatibility
    };

    /*# extension level callback data
     *
     * Extension callback data.
     * This is the data structure passed as parameter by extension callbacks (Init, Finalize, Update, OnEvent)
     *
     * @struct
     * @name dmExtension::Params
     * @member m_ConfigFile [type: dmConfigFile::HConfig] the config file
     * @member m_ResourceFactory [type: dmResource::HFactory] the resource factory
     * @member m_L [type: lua_State*] the lua state
     *
     */
    struct Params
    {
        Params();
        dmConfigFile::HConfig   m_ConfigFile;
        dmResource::HFactory    m_ResourceFactory;
        lua_State*              m_L;
    };

    /*# event id enumeration
     *
     * Event id enumeration.
     *
     * EVENT_ID_ICONIFYAPP and EVENT_ID_DEICONIFYAPP only available on [icon:osx] [icon:windows] [icon:linux]
     *
     * @enum
     * @name dmExtension::EventID
     * @member dmExtension::EVENT_ID_ACTIVATEAPP
     * @member dmExtension::EVENT_ID_DEACTIVATEAPP
     * @member dmExtension::EVENT_ID_ICONIFYAPP
     * @member dmExtension::EVENT_ID_DEICONIFYAPP
     * @member dmExtension::EVENT_ID_ENGINE_INITIALIZED After Init() has been run, before first Step()
     * @member dmExtension::EVENT_ID_ENGINE_DELETE At the top of the Delete() of the engine
     *
     */
    enum EventID
    {
        EVENT_ID_ACTIVATEAPP,
        EVENT_ID_DEACTIVATEAPP,
        EVENT_ID_ICONIFYAPP,
        EVENT_ID_DEICONIFYAPP,

        EVENT_ID_ENGINE_INITIALIZED,
        EVENT_ID_ENGINE_DELETE,
    };

    /*# extra callback enumeration
     *
     * Extra callback enumeration for RegisterCallback function.
     *
     * @enum
     * @name dmExtension::CallbackType
     * @member dmExtension::CALLBACK_PRE_RENDER
     * @member dmExtension::CALLBACK_POST_RENDER
     *
     */
    enum CallbackType
    {
        CALLBACK_PRE_RENDER,
        CALLBACK_POST_RENDER,
    };

    /*# event callback data
     *
     * Extension event callback data.
     * This is the data structure passed as parameter by extension event callbacks (OnEvent)
     *
     * @struct
     * @name dmExtension::Event
     * @member m_Event [type:dmExtension::EventID]
     *
     */
    struct Event
    {
        EventID m_Event;
    };

    /**
     * Extension declaration helper. Internal function. Use DM_DECLARE_EXTENSION
     * @param desc
     * @param desc_size bytesize of buffer holding desc
     * @param name extension name. human readble
     * @param app_init app-init function. May be null
     * @param app_finalize app-final function. May be null
     * @param initialize init function. May not be 0
     * @param finalize function. May not be 0
     * @param update update function. May be null
     * @param on_event event callback function. May be null
     */
    void Register(struct Desc* desc,
        uint32_t desc_size,
        const char *name,
        Result (*app_init)(AppParams*),
        Result (*app_finalize)(AppParams*),
        Result (*initialize)(Params*),
        Result (*finalize)(Params*),
        Result (*update)(Params*),
        void   (*on_event)(Params*, const Event*)
    );

    /*# Extra extension callback typedef
     *
     * Callback typedef for functions passed to RegisterCallback().
     *
     * @typedef
     * @name extension_callback_t
     * @param params [type:Params]
     * @return [type:Result]
     */
    typedef Result (*extension_callback_t)(Params* params);

    /*# Register extra extension callbacks.
     *
     * Register extra extension callbacks.
     *
     * @note Can only be called within the AppInit function for an extension.
     * @name RegisterCallback
     * @param callback_type [type:CallbackType] Callback type enum
     * @param func [type:extension_callback_t] Function to register as callback
     * @return [type:bool] Returns true if successfully registered the function, false otherwise.
     */
    bool RegisterCallback(CallbackType callback_type, extension_callback_t func);

    /**
     * Extension declaration helper. Internal
     * The symbol "name" is explicitly exported and also collected. See wscript "exported_symbols"
     * The symbols are registered at the start of engine_main
     */
    #define DM_REGISTER_EXTENSION(symbol, desc, desc_size, name, app_init, app_final, init, update, on_event, final) extern "C" void symbol () { \
        dmExtension::Register((struct dmExtension::Desc*) &desc, desc_size, name, app_init, app_final, init, final, update, on_event); \
>>>>>>> 9c0b8ac8
    }

/*# declare a new extension
 *
 * Declare and register new extension to the engine.
 * This macro is used to declare the extension callback functions used by the engine to communicate with the extension.
 *
 * @macro
 * @name DM_DECLARE_EXTENSION
 * @param symbol [type:symbol] external extension symbol description (no quotes).
 * @param name [type:const char*] extension name. Human readable.
 * @param app_init [type:function(ExtensionAppParams* app_params)] app-init function. May be null.
 *
 * `app_params`
 * : [type:ExtensionAppParams*] Pointer to an `AppParams` structure.
 *
 * @param app_final [type:function(ExtensionAppParams* app_params)] app-final function. May be null.
 *
 * `app_params`
 * : [type:ExtensionAppParams*] Pointer to an `AppParams` structure.
 *
 * @param init [type:function(ExtensionParams* params)] init function. May not be null.
 *
 * `params`
 * : [type:ExtensionParams*] Pointer to a `Params` structure
 *
 * @param update [type:function(ExtensionParams* params)] update function. May be null.
 *
 * `params`
 * : [type:ExtensionParams*] Pointer to a `Params` structure
 *
 * @param on_event [type:function(ExtensionParams* params, const ExtensionEvent* event)] event callback function. May be null.
 *
 * `params`
 * : [type:ExtensionParams*] Pointer to a `Params` structure
 *
 * `event`
 * : [type:ExtensionEvent*] const Pointer to an `Event` structure
 *
 * @param final [type:function(ExtensionParams* params)] function. May not be null.
 *
 * `params`
 * : [type:ExtensionParams*] Pointer to an `Params` structure.
 *
 * @examples
 *
 * Register a new extension:
 *
 * ```cpp
 * DM_DECLARE_EXTENSION(MyExt, "MyExt", AppInitializeMyExt, AppFinalizeMyExt, InitializeMyExt, UpdateMyExt, OnEventMyExt, FinalizeMyExt);
 * ```
 */
#define DM_DECLARE_EXTENSION(symbol, name, app_init, app_final, init, update, on_event, final) \
    uint8_t DM_ALIGNED(16) DM_EXTENSION_PASTE_SYMREG2(symbol, __LINE__)[ExtensionDescBufferSize]; \
    DM_REGISTER_EXTENSION(symbol, DM_EXTENSION_PASTE_SYMREG2(symbol, __LINE__), sizeof(DM_EXTENSION_PASTE_SYMREG2(symbol, __LINE__)), name, app_init, app_final, init, update, on_event, final);


/*# Set if the platform is iPhoneOS [icon:ios]
 *
 * Set if the platform is iPhoneOS [icon:ios]
 *
 * @macro
 * @name DM_PLATFORM_IOS
 *
 */

/*# Set if the platform is Android [icon:android]
 *
 * Set if the platform is Android [icon:android]
 *
 * @macro
 * @name DM_PLATFORM_ANDROID
 *
 */

/*# Set if the platform is Html5 [icon:html5]
 *
 * Set if the platform is Html5 [icon:html5]
 *
 * @macro
 * @name DM_PLATFORM_HTML5
 *
 */

/*# Set if the platform is OSX [icon:macos]
 *
 * Set if the platform is OSX [icon:macos]
 *
 * @macro
 * @name DM_PLATFORM_OSX
 *
 */

/*# Set if the platform is Linux [icon:linux]
 *
 * Set if the platform is Linux [icon:linux]
 *
 * @macro
 * @name DM_PLATFORM_LINUX
 *
 */

/*# Set if the platform is Windows [icon:windows] (on both x86 and x86_64)
 *
 * Set if the platform is Windows [icon:windows] (on both x86 and x86_64)
 *
 * @macro
 * @name DM_PLATFORM_WINDOWS
 *
 */

#if defined(__cplusplus)
} // extern "C"
#endif
#endif // #ifndef DMSDK_EXTENSION_H<|MERGE_RESOLUTION|>--- conflicted
+++ resolved
@@ -67,6 +67,8 @@
  * @member EXTENSION_EVENT_ID_DEACTIVATEAPP
  * @member EXTENSION_EVENT_ID_ICONIFYAPP
  * @member EXTENSION_EVENT_ID_DEICONIFYAPP
+ * @member EXTENSION_EVENT_ID_ENGINE_INITIALIZED
+ * @member EXTENSION_EVENT_ID_ENGINE_DELETE
  *
  */
 typedef enum ExtensionEventID
@@ -75,6 +77,8 @@
     EXTENSION_EVENT_ID_DEACTIVATEAPP,
     EXTENSION_EVENT_ID_ICONIFYAPP,
     EXTENSION_EVENT_ID_DEICONIFYAPP,
+    EXTENSION_EVENT_ID_ENGINE_INITIALIZED,
+    EXTENSION_EVENT_ID_ENGINE_DELETE,
 } ExtensionEventID;
 
 /*# extra callback type
@@ -89,7 +93,6 @@
  */
 typedef enum ExtensionCallbackType
 {
-<<<<<<< HEAD
     EXTENSION_CALLBACK_PRE_RENDER,
     EXTENSION_CALLBACK_POST_RENDER,
 } ExtensionCallbackType;
@@ -291,184 +294,6 @@
                     (FExtensionFinalize)final, \
                     (FExtensionUpdate)update, \
                     (FExtensionOnEvent)on_event); \
-=======
-    /*# SDK Extension API documentation
-     *
-     * Functions for creating and controlling engine native extension libraries.
-     *
-     * @document
-     * @name Extension
-     * @namespace dmExtension
-     * @path engine/dlib/src/dmsdk/extension/extension.h
-     */
-
-    /*# result enumeration
-     *
-     * Result enumeration.
-     *
-     * @enum
-     * @name dmExtension::Result
-     * @member dmExtension::RESULT_OK
-     * @member dmExtension::RESULT_INIT_ERROR
-     *
-     */
-    enum Result
-    {
-        RESULT_OK = 0,
-        RESULT_INIT_ERROR = -1,
-    };
-
-    /*# application level callback data
-     *
-     * Extension application entry callback data.
-     * This is the data structure passed as parameter by extension Application entry callbacks (AppInit and AppFinalize) functions
-     *
-     * @note This struct is kept as-is for backwards compatibility. In practice, the struct passed to the callbacks is of the type dmEngine::ExtensionAppParams
-     *
-     * @struct
-     * @name dmExtension::AppParams
-     * @member m_ConfigFile [type:dmConfigFile::HConfig]
-     * @member m_WebServer [type:dmWebServer::HServer] Only valid in debug builds, where the engine service is running. 0 otherwise.
-     *
-     */
-    struct AppParams
-    {
-        AppParams();
-        dmConfigFile::HConfig   m_ConfigFile; // here for backwards compatibility
-    };
-
-    /*# extension level callback data
-     *
-     * Extension callback data.
-     * This is the data structure passed as parameter by extension callbacks (Init, Finalize, Update, OnEvent)
-     *
-     * @struct
-     * @name dmExtension::Params
-     * @member m_ConfigFile [type: dmConfigFile::HConfig] the config file
-     * @member m_ResourceFactory [type: dmResource::HFactory] the resource factory
-     * @member m_L [type: lua_State*] the lua state
-     *
-     */
-    struct Params
-    {
-        Params();
-        dmConfigFile::HConfig   m_ConfigFile;
-        dmResource::HFactory    m_ResourceFactory;
-        lua_State*              m_L;
-    };
-
-    /*# event id enumeration
-     *
-     * Event id enumeration.
-     *
-     * EVENT_ID_ICONIFYAPP and EVENT_ID_DEICONIFYAPP only available on [icon:osx] [icon:windows] [icon:linux]
-     *
-     * @enum
-     * @name dmExtension::EventID
-     * @member dmExtension::EVENT_ID_ACTIVATEAPP
-     * @member dmExtension::EVENT_ID_DEACTIVATEAPP
-     * @member dmExtension::EVENT_ID_ICONIFYAPP
-     * @member dmExtension::EVENT_ID_DEICONIFYAPP
-     * @member dmExtension::EVENT_ID_ENGINE_INITIALIZED After Init() has been run, before first Step()
-     * @member dmExtension::EVENT_ID_ENGINE_DELETE At the top of the Delete() of the engine
-     *
-     */
-    enum EventID
-    {
-        EVENT_ID_ACTIVATEAPP,
-        EVENT_ID_DEACTIVATEAPP,
-        EVENT_ID_ICONIFYAPP,
-        EVENT_ID_DEICONIFYAPP,
-
-        EVENT_ID_ENGINE_INITIALIZED,
-        EVENT_ID_ENGINE_DELETE,
-    };
-
-    /*# extra callback enumeration
-     *
-     * Extra callback enumeration for RegisterCallback function.
-     *
-     * @enum
-     * @name dmExtension::CallbackType
-     * @member dmExtension::CALLBACK_PRE_RENDER
-     * @member dmExtension::CALLBACK_POST_RENDER
-     *
-     */
-    enum CallbackType
-    {
-        CALLBACK_PRE_RENDER,
-        CALLBACK_POST_RENDER,
-    };
-
-    /*# event callback data
-     *
-     * Extension event callback data.
-     * This is the data structure passed as parameter by extension event callbacks (OnEvent)
-     *
-     * @struct
-     * @name dmExtension::Event
-     * @member m_Event [type:dmExtension::EventID]
-     *
-     */
-    struct Event
-    {
-        EventID m_Event;
-    };
-
-    /**
-     * Extension declaration helper. Internal function. Use DM_DECLARE_EXTENSION
-     * @param desc
-     * @param desc_size bytesize of buffer holding desc
-     * @param name extension name. human readble
-     * @param app_init app-init function. May be null
-     * @param app_finalize app-final function. May be null
-     * @param initialize init function. May not be 0
-     * @param finalize function. May not be 0
-     * @param update update function. May be null
-     * @param on_event event callback function. May be null
-     */
-    void Register(struct Desc* desc,
-        uint32_t desc_size,
-        const char *name,
-        Result (*app_init)(AppParams*),
-        Result (*app_finalize)(AppParams*),
-        Result (*initialize)(Params*),
-        Result (*finalize)(Params*),
-        Result (*update)(Params*),
-        void   (*on_event)(Params*, const Event*)
-    );
-
-    /*# Extra extension callback typedef
-     *
-     * Callback typedef for functions passed to RegisterCallback().
-     *
-     * @typedef
-     * @name extension_callback_t
-     * @param params [type:Params]
-     * @return [type:Result]
-     */
-    typedef Result (*extension_callback_t)(Params* params);
-
-    /*# Register extra extension callbacks.
-     *
-     * Register extra extension callbacks.
-     *
-     * @note Can only be called within the AppInit function for an extension.
-     * @name RegisterCallback
-     * @param callback_type [type:CallbackType] Callback type enum
-     * @param func [type:extension_callback_t] Function to register as callback
-     * @return [type:bool] Returns true if successfully registered the function, false otherwise.
-     */
-    bool RegisterCallback(CallbackType callback_type, extension_callback_t func);
-
-    /**
-     * Extension declaration helper. Internal
-     * The symbol "name" is explicitly exported and also collected. See wscript "exported_symbols"
-     * The symbols are registered at the start of engine_main
-     */
-    #define DM_REGISTER_EXTENSION(symbol, desc, desc_size, name, app_init, app_final, init, update, on_event, final) extern "C" void symbol () { \
-        dmExtension::Register((struct dmExtension::Desc*) &desc, desc_size, name, app_init, app_final, init, final, update, on_event); \
->>>>>>> 9c0b8ac8
     }
 
 /*# declare a new extension
