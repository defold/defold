--- conflicted
+++ resolved
@@ -45,12 +45,9 @@
 
     conf.find_program('ddfc_cxx', var='DDFC_CXX', path_list = [os.path.abspath('src')], mandatory = True)
 
-<<<<<<< HEAD
     conf.env['STLIB_DLIB'] = 'dlib'
     conf.env['STLIB_PROTOBUF'] = 'protobuf'
-=======
-    conf.env['STATICLIB_PROTOBUF'] = 'protobuf'
->>>>>>> 0775868d
+
     if conf.env.PLATFORM == 'linux':
         conf.env['LIB_PTHREAD'] = 'pthread'
 
