--- conflicted
+++ resolved
@@ -28,7 +28,6 @@
 
     static const int32_t INVALID_INDEX = 2147483647; // INT_MAX
 
-<<<<<<< HEAD
     enum AlphaMode
     {
         ALPHA_MODE_OPAQUE,
@@ -36,8 +35,7 @@
         ALPHA_MODE_BLEND,
         ALPHA_MODE_MAX_ENUM
     };
-=======
->>>>>>> d900e128
+
     struct Vector3
     {
         float x, y, z;
@@ -59,7 +57,6 @@
     {
         Vector3 m_Min;
         Vector3 m_Max;
-<<<<<<< HEAD
     };
 
     struct Buffer;
@@ -184,8 +181,6 @@
         float         m_IridescenceThicknessMin;
         float         m_IridescenceThicknessMax;
         TextureView*  m_IridescenceThicknessTexture;
-=======
->>>>>>> d900e128
     };
 
     struct Material
@@ -335,10 +330,7 @@
         dmArray<Node*>      m_RootNodes;
         dmArray<Animation>  m_Animations;
         dmArray<Material>   m_Materials;
-<<<<<<< HEAD
         dmArray<Sampler>    m_Samplers;
-=======
->>>>>>> d900e128
         dmArray<Buffer>     m_Buffers;
 
         // When we need to dynamically create materials
