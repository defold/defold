--- conflicted
+++ resolved
@@ -86,11 +86,8 @@
     jfieldID    skins;
     jfieldID    rootNodes;
     jfieldID    animations;
-<<<<<<< HEAD
     jfieldID    materials;
-=======
     jfieldID    buffers;
->>>>>>> ad5d5c1c
 } g_SceneJNI;
 
 struct MaterialJNI
@@ -273,16 +270,13 @@
         GET_FLD_ARRAY(skins, "Skin");
         GET_FLD_ARRAY(rootNodes, "Node");
         GET_FLD_ARRAY(animations, "Animation");
-<<<<<<< HEAD
         GET_FLD_ARRAY(materials, "Material");
+        GET_FLD_ARRAY(buffers, "Buffer");
     }
     {
         SETUP_CLASS(MaterialJNI, "Material");
         GET_FLD_TYPESTR(name, "Ljava/lang/String;");
         GET_FLD_TYPESTR(index, "I");
-=======
-        GET_FLD_ARRAY(buffers, "Buffer");
->>>>>>> ad5d5c1c
     }
     {
         SETUP_CLASS(SkinJNI, "Skin");
@@ -504,7 +498,6 @@
 }
 
 // **************************************************
-<<<<<<< HEAD
 // Material
 
 static jobject CreateMaterial(JNIEnv* env, const dmModelImporter::Material* material)
@@ -526,8 +519,11 @@
         const dmModelImporter::Material* material = &materials[i];
         jobject obj = CreateMaterial(env, material);
         nodes[material->m_Index] = obj;
-
-=======
+        env->SetObjectArrayElement(arr, i, obj);
+    }
+    return arr;
+}
+
 // Buffer
 
 static jobject CreateBuffer(JNIEnv* env, const dmModelImporter::Buffer* buffer)
@@ -550,7 +546,6 @@
     for (uint32_t i = 0; i < count; ++i)
     {
         jobject obj = CreateBuffer(env, &buffers[i]);
->>>>>>> ad5d5c1c
         env->SetObjectArrayElement(arr, i, obj);
     }
     return arr;
@@ -895,17 +890,17 @@
     dmArray<jobject> models;
     dmArray<jobject> skins;
     dmArray<jobject> nodes;
-<<<<<<< HEAD
     dmArray<jobject> materials;
+
+    {
+        jobjectArray arr = CreateBuffersArray(env, scene->m_BuffersCount, scene->m_Buffers);
+        env->SetObjectField(obj, g_SceneJNI.buffers, arr);
+        env->DeleteLocalRef(arr);
+    }
 
     {
         jobjectArray arr = CreateMaterialsArray(env, scene->m_MaterialsCount, scene->m_Materials, materials);
         env->SetObjectField(obj, g_SceneJNI.materials, arr);
-=======
-    {
-        jobjectArray arr = CreateBuffersArray(env, scene->m_BuffersCount, scene->m_Buffers);
-        env->SetObjectField(obj, g_SceneJNI.buffers, arr);
->>>>>>> ad5d5c1c
         env->DeleteLocalRef(arr);
     }
 
