--- conflicted
+++ resolved
@@ -717,12 +717,7 @@
         {
             DM_PROFILE("StepSimulation");
 
-<<<<<<< HEAD
-            int substeps = 10;
-            b2World_Step(world->m_WorldId, dt, substeps);
-=======
             b2World_Step(world->m_WorldId, dt, step_context.m_Box2DSubStepCount);
->>>>>>> f56dac85
 
             // Post-solve must happen after stepping
             if (step_context.m_CollisionCallback || step_context.m_ContactPointCallback)
