--- conflicted
+++ resolved
@@ -1,26 +1,19 @@
-<<<<<<< HEAD
 #! /usr/bin/env python
 
-import Logs, Options
-from waf_dynamo import platform_supports_feature
-=======
 # Copyright 2020 The Defold Foundation
 # Licensed under the Defold License version 1.0 (the "License"); you may not use
 # this file except in compliance with the License.
-# 
+#
 # You may obtain a copy of the License, together with FAQs at
 # https://www.defold.com/license
-# 
+#
 # Unless required by applicable law or agreed to in writing, software distributed
 # under the License is distributed on an "AS IS" BASIS, WITHOUT WARRANTIES OR
 # CONDITIONS OF ANY KIND, either express or implied. See the License for the
 # specific language governing permissions and limitations under the License.
 
-import Task, TaskGen
-import Options
-from TaskGen import extension
-import Logs
->>>>>>> 68ae119f
+import Logs, Options
+from waf_dynamo import platform_supports_feature
 
 def configure(conf):
     if 'physics' in Options.options.disable_features:
