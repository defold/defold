#! /usr/bin/env python

def build(bld):
    test_physics = bld.new_task_gen(features = 'cxx cprogram test',
                                    source = 'test_physics.cpp',
                                    uselib = 'DLIB PLATFORM_THREAD BULLET',
                                    uselib_local = 'physics Box2D',
                                    includes = ['../../../src', '../../../src/box2d'],
                                    target = 'test_physics')

    test_physics.install_path = None

    test_physics_2d = bld.new_task_gen(features = 'cxx cprogram test',
                                    source = 'test_physics_2d.cpp',
<<<<<<< HEAD
                                    uselib = 'DLIB PLATFORM_THREAD BULLET',
                                    uselib_local = 'physics Box2D',
=======
                                    uselib = 'DLIB GTEST PLATFORM_THREAD BULLET',
                                    uselib_local = 'physics_2d Box2D',
>>>>>>> c3ec5249
                                    includes = ['../../../src', '../../../src/box2d'],
                                    target = 'test_physics_2d')

    test_physics_2d.install_path = None

    # Note that these null tests won't actually work since the tests aren't written that way.
    # The test is instead that the executables link properly (so that we don't miss any unresolved symbols)
    # We do this by removing the 'test' feature which excludes it from the test run
    null_test = bld.new_task_gen(features = 'cxx cprogram',
                                    source = 'test_physics.cpp',
                                    uselib = 'DLIB GTEST PLATFORM_THREAD BULLET',
                                    uselib_local = 'physics_null',
                                    includes = ['../../../src', '../../../src/box2d'],
                                    target = 'test_physics_null')

    null_test.install_path = None

    null_test = bld.new_task_gen(features = 'cxx cprogram',
                                    source = 'test_physics_2d.cpp',
                                    uselib = 'DLIB GTEST PLATFORM_THREAD BULLET',
                                    uselib_local = 'physics_null',
                                    includes = ['../../../src', '../../../src/box2d'],
                                    target = 'test_physics_2d_null')

    null_test.install_path = None
<|MERGE_RESOLUTION|>--- conflicted
+++ resolved
@@ -12,13 +12,8 @@
 
     test_physics_2d = bld.new_task_gen(features = 'cxx cprogram test',
                                     source = 'test_physics_2d.cpp',
-<<<<<<< HEAD
                                     uselib = 'DLIB PLATFORM_THREAD BULLET',
-                                    uselib_local = 'physics Box2D',
-=======
-                                    uselib = 'DLIB GTEST PLATFORM_THREAD BULLET',
                                     uselib_local = 'physics_2d Box2D',
->>>>>>> c3ec5249
                                     includes = ['../../../src', '../../../src/box2d'],
                                     target = 'test_physics_2d')
 
