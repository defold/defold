--- conflicted
+++ resolved
@@ -59,15 +59,4 @@
         waf_dynamo.run_gtests(valgrind = True)
     finally:
         if serv:
-<<<<<<< HEAD
-            serv.stop()
-
-    if not getattr(Options.options, 'skip_tests', False):
-        python_path = os.environ.get('PYTHONPATH', '')
-        os.environ['PYTHONPATH'] = 'src' + os.pathsep + 'build/default/src' + os.pathsep + python_path
-        ret = os.system('python %s' % 'src/test/test_script_doc.py')
-        if ret != 0:
-            sys.exit(1)
-=======
-            serv.stop()
->>>>>>> 652190df
+            serv.stop()