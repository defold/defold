#include <float.h>
#include <stdio.h>
#include <assert.h>
#include <ctype.h>
#include <string.h>

#include <ddf/ddf.h>
#include <dlib/dstrings.h>
#include <dlib/hash.h>
#include <dlib/log.h>
#include <dlib/math.h>

#include "script.h"
#include "http_ddf.h"

#include "script_http.h"
#include "http_service.h"

extern "C"
{
#include <lua/lauxlib.h>
#include <lua/lualib.h>
}

#include "script_http_util.h"

namespace dmScript
{
    dmHttpService::HHttpService g_Service = 0;
    int g_ServiceRefCount = 0;
    uint64_t g_Timeout = 0;

    /*# perform a HTTP request
     * Perform a HTTP request.
     *
     * @name http.request
     * @param url target url
     * @param method HTTP method, e.g. GET/PUT/POST/DELETE/...
     * @param callback response callback
     * @param [headers] optional lua-table with custom headers
     * @param [post_data] optional data to send
<<<<<<< HEAD
     * @param [options] optional lua-table with request parameters. Supported entries: 'timeout'=<number> (in microseconds)
=======
     * @param [options] optional lua-table with request parameters. Supported entries: 'timeout'=<number> (in seconds)
>>>>>>> ded55a5e
     * @note If no timeout value is passed, the configuration value "network.http_timeout" is used. If that is not set, the timeout value is 0. (0 == blocks indefinitely)
     * @examples
     * <p>
     * Basic HTTP-GET request. The callback receives a table with the response
     * in the fields status, the response (the data) and headers (a table).
     * </p>
     * <pre>
     * local function http_result(self, id, response)
     *     print(response.status)
     *     print(response.response)
     *     pprint(response.headers)
     * end
     * function example(self)
     *     http.request("http://www.google.com", "GET", http_result)
     * end
     * </pre>
     */
    int Http_Request(lua_State* L)
    {
        int top = lua_gettop(L);

        dmMessage::URL sender;
        if (dmScript::GetURL(L, &sender)) {

            const char* url = luaL_checkstring(L, 1);
            uint32_t url_len = strlen(url);
            const char* method = luaL_checkstring(L, 2);
            luaL_checktype(L, 3, LUA_TFUNCTION);
            lua_pushvalue(L, 3);
            // NOTE: + 2 as LUA_NOREF is defined as - 2 and 0 is interpreted as uninitialized
            int callback = luaL_ref(L, LUA_REGISTRYINDEX) + 2;
            sender.m_Function = callback;

            char* headers = 0;
            int headers_length = 0;
            if (top > 3) {
                dmArray<char> h;
                h.SetCapacity(4 * 1024);

                lua_pushvalue(L, 4);
                lua_pushnil(L);
                while (lua_next(L, -2)) {
                    const char* attr = lua_tostring(L, -2);
                    const char* val = lua_tostring(L, -1);
                    if (attr && val) {
                        uint32_t left = h.Capacity() - h.Size();
                        uint32_t required = strlen(attr) + strlen(val) + 2;
                        if (left < required) {
                            h.OffsetCapacity(dmMath::Max(required, 1024U));
                        }
                        h.PushArray(attr, strlen(attr));
                        h.Push(':');
                        h.PushArray(val, strlen(val));
                        h.Push('\n');
                    } else {
                        // luaL_error would be nice but that would evade call to 'h' destructor
                        dmLogWarning("Ignoring non-string data passed as http request header data");
                    }
                    lua_pop(L, 1);
                }
                lua_pop(L, 1);

                headers = (char*) malloc(h.Size());
                memcpy(headers, h.Begin(), h.Size());
                headers_length = h.Size();
            }

            char* request_data = 0;
            int request_data_length = 0;
            if (top > 4) {
                size_t len;
                const char* r = luaL_checklstring(L, 5, &len);
                request_data = (char*) malloc(len);
                memcpy(request_data, r, len);
                request_data_length = len;
            }

            uint64_t timeout = g_Timeout;
            if (top > 5) {
                lua_pushvalue(L, 6);
                lua_pushnil(L);
                while (lua_next(L, -2)) {
                    const char* attr = lua_tostring(L, -2);
                    if( strcmp(attr, "timeout") == 0 )
                    {
<<<<<<< HEAD
                        timeout = luaL_checknumber(L, -1);
=======
                        timeout = luaL_checknumber(L, -1) * 1000000.0f;
>>>>>>> ded55a5e
                    }
                    lua_pop(L, 1);
                }
                lua_pop(L, 1);
            }

            // Really arbitrary length.
            // TODO: Warn if the buffer isn't long enough
            const uint32_t string_buf_len = 1024;
            const uint32_t max_method_len = 16;
            char buf[sizeof(dmHttpDDF::HttpRequest) + string_buf_len];
            dmHttpDDF::HttpRequest* request = (dmHttpDDF::HttpRequest*) buf;
            char* string_buf = buf + sizeof(dmHttpDDF::HttpRequest);
            request->m_Method = (const char*) (sizeof(*request));
            dmStrlCpy(string_buf, method, max_method_len);
            request->m_Url = (const char*) (sizeof(*request) + max_method_len);
            dmStrlCpy(string_buf + max_method_len, url, string_buf_len - max_method_len);

            request->m_Headers = (uint64_t) headers;
            request->m_HeadersLength = headers_length;
            request->m_Request = (uint64_t) request_data;
            request->m_RequestLength = request_data_length;
            request->m_Timeout = timeout;

            uint32_t post_len = sizeof(dmHttpDDF::HttpRequest) + max_method_len + url_len + 1;
            dmMessage::URL receiver;
            dmMessage::ResetURL(receiver);
            receiver.m_Socket = dmHttpService::GetSocket(g_Service);

            dmMessage::Result r = dmMessage::Post(&sender, &receiver, dmHttpDDF::HttpRequest::m_DDFHash, 0, (uintptr_t) dmHttpDDF::HttpRequest::m_DDFDescriptor, buf, post_len);
            if (r != dmMessage::RESULT_OK) {
                dmLogError("Failed to create HTTP request");
            }
            assert(top == lua_gettop(L));
            return 0;
        } else {
            assert(top == lua_gettop(L));
            return luaL_error(L, "http.request is not available from this script-type.");
        }
        return 0;
    }

    static const luaL_reg HTTP_COMP_FUNCTIONS[] =
    {
        {"request", Http_Request},
        {0, 0}
    };

    void SetHttpRequestTimeout(uint64_t timeout)
    {
        g_Timeout = timeout;
    }

    void InitializeHttp(lua_State* L, dmConfigFile::HConfig config_file)
    {
// TODO: Port
#if !defined(__AVM2__)
        int top = lua_gettop(L);

        if (g_Service == 0) {
            g_Service = dmHttpService::New();
            dmScript::RegisterDDFDecoder(dmHttpDDF::HttpResponse::m_DDFDescriptor, &HttpResponseDecoder);
        }
        g_ServiceRefCount++;

        if (config_file) {
            float timeout = dmConfigFile::GetFloat(config_file, "network.http_timeout", 0.0f);
            g_Timeout = (uint64_t) (timeout * 1000000.0f);
        }

        luaL_register(L, "http", HTTP_COMP_FUNCTIONS);
        lua_pop(L, 1);

        assert(top == lua_gettop(L));
#endif
    }

    void FinalizeHttp(lua_State* L)
    {
#if !defined(__AVM2__)
        assert(g_ServiceRefCount > 0);
        g_ServiceRefCount--;
        if (g_ServiceRefCount == 0) {
            dmHttpService::Delete(g_Service);
            g_Service = 0;
        }
#endif
    }
}<|MERGE_RESOLUTION|>--- conflicted
+++ resolved
@@ -39,11 +39,7 @@
      * @param callback response callback
      * @param [headers] optional lua-table with custom headers
      * @param [post_data] optional data to send
-<<<<<<< HEAD
-     * @param [options] optional lua-table with request parameters. Supported entries: 'timeout'=<number> (in microseconds)
-=======
      * @param [options] optional lua-table with request parameters. Supported entries: 'timeout'=<number> (in seconds)
->>>>>>> ded55a5e
      * @note If no timeout value is passed, the configuration value "network.http_timeout" is used. If that is not set, the timeout value is 0. (0 == blocks indefinitely)
      * @examples
      * <p>
@@ -129,11 +125,7 @@
                     const char* attr = lua_tostring(L, -2);
                     if( strcmp(attr, "timeout") == 0 )
                     {
-<<<<<<< HEAD
-                        timeout = luaL_checknumber(L, -1);
-=======
                         timeout = luaL_checknumber(L, -1) * 1000000.0f;
->>>>>>> ded55a5e
                     }
                     lua_pop(L, 1);
                 }
