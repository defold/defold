// Copyright 2020-2025 The Defold Foundation
// Copyright 2014-2020 King
// Copyright 2009-2014 Ragnar Svensson, Christian Murray
// Licensed under the Defold License version 1.0 (the "License"); you may not use
// this file except in compliance with the License.
//
// You may obtain a copy of the License, together with FAQs at
// https://www.defold.com/license
//
// Unless required by applicable law or agreed to in writing, software distributed
// under the License is distributed on an "AS IS" BASIS, WITHOUT WARRANTIES OR
// CONDITIONS OF ANY KIND, either express or implied. See the License for the
// specific language governing permissions and limitations under the License.

#include "script.h"

#include <assert.h>
#include <string.h>

#include <dlib/dstrings.h>
#include <dlib/math.h>
#include <dlib/crypt.h>
#include "script_private.h"

#include <dmsdk/dlib/hash.h>

extern "C"
{
#include <lua/lauxlib.h>
#include <lua/lualib.h>
}

namespace dmScript
{
    /*# Built-ins API documentation
     *
     * Built-in scripting functions.
     *
     * @document
     * @name Built-ins
     * @namespace builtins
     * @language Lua
     */

    #define SCRIPT_TYPE_NAME_HASH "hash"
    static uint32_t SCRIPT_HASH_TYPE_HASH = 0;

    bool IsHash(lua_State *L, int index)
    {
        return dmScript::ToUserType(L, index, SCRIPT_HASH_TYPE_HASH) != 0;
    }

    dmhash_t* ToHash(lua_State *L, int index)
    {
        return (dmhash_t*)dmScript::ToUserType(L, index, SCRIPT_HASH_TYPE_HASH);
    }

    /*# hashes a string
     * All ids in the engine are represented as hashes, so a string needs to be hashed
     * before it can be compared with an id.
     *
     * @name hash
     * @param s [type:string] string to hash
     * @return hash [type:hash] a hashed string
     * @examples
     *
     * To compare a message_id in an on-message callback function:
     *
     * ```lua
     * function on_message(self, message_id, message, sender)
     *     if message_id == hash("my_message") then
     *         -- Act on the message here
     *     end
     * end
     * ```
     */
    static int Hash_new(lua_State* L)
    {
        int top = lua_gettop(L);

        dmhash_t hash;
        dmhash_t* phash = ToHash(L, 1);
        if (phash != 0)
        {
            hash = *phash;
        }
        else
        {
            const char* str = luaL_checkstring(L, 1);
            hash = dmHashString64(str);
        }
        PushHash(L, hash);

        assert(top + 1 == lua_gettop(L));
        return 1;
    }

    /*# get hex representation of a hash value as a string
     * Returns a hexadecimal representation of a hash value.
     * The returned string is always padded with leading zeros.
     *
     * @name hash_to_hex
     * @param h [type:hash] hash value to get hex string for
     * @return hex [type:string] hex representation of the hash
     * @examples
     *
     * ```lua
     * local h = hash("my_hash")
     * local hexstr = hash_to_hex(h)
     * print(hexstr) --> a2bc06d97f580aab
     * ```
     */
    static int HashToHex(lua_State* L)
    {
        int top = lua_gettop(L);

        dmhash_t hash = dmScript::CheckHash(L, 1);
        char buf[17];
        dmSnPrintf(buf, sizeof(buf), "%016llx", (unsigned long long)hash);
        lua_pushstring(L, buf);

        assert(top + 1 == lua_gettop(L));
        return 1;
    }

    static int HashMD5(lua_State* L)
    {
        int top = lua_gettop(L);

        size_t len;
        const char* str = luaL_checklstring(L, 1, &len);

        uint8_t d[16];
        dmCrypt::HashMd5((const uint8_t*)str, len, d);

        char md5[16 * 2 + 1]; // We need a terminal zero for snprintf
        dmSnPrintf(md5, sizeof(md5), "%02x%02x%02x%02x%02x%02x%02x%02x%02x%02x%02x%02x%02x%02x%02x%02x",
                    d[0], d[1], d[2], d[3], d[4], d[5], d[6], d[7], d[8], d[9], d[10], d[11], d[12], d[13], d[14], d[15]);
        lua_pushstring(L, md5);

        assert(top + 1 == lua_gettop(L));
        return 1;
    }

    static int CreateLuaHashUserdata(lua_State* L, dmhash_t hash)
    {
        HContext context = dmScript::GetScriptContext(L);
        dmhash_t* lua_hash = (dmhash_t*)lua_newuserdata(L, sizeof(dmhash_t));
        *lua_hash = hash;
        luaL_getmetatable(L, SCRIPT_TYPE_NAME_HASH);
        lua_setmetatable(L, -2);

        // [-1] hash
        lua_rawgeti(L, LUA_REGISTRYINDEX, context->m_ContextTableRef);
        // [-2] hash
        // [-1] Context table
        lua_pushvalue(L, -2);
        // [-3] hash
        // [-2] Context table
        // [-1] hash
        int ref = luaL_ref(L, -2);
        // [-2] hash
        // [-1] Context table
        lua_pop(L, 1);
        // [-1] hash

        dmHashTable64<int>* instances = &context->m_HashInstances;
        if (instances->Full())
        {
            instances->SetCapacity(instances->Size(), instances->Capacity() + 256);
        }
        instances->Put(hash, ref);

        // Also store the value in the weak table with the hash as key
        lua_rawgeti(L, LUA_REGISTRYINDEX, context->m_ContextWeakTableRef);
        // [-2] userdata
        // [-1] weak_table
        lua_pushinteger(L, (lua_Integer)hash);
        // [-3] userdata
        // [-2] weak_table
        // [-1] key
        lua_pushvalue(L, -3);
        // [-4] userdata
        // [-3] weak_table
        // [-2] key
        // [-1] value
        lua_settable(L, -3); // weak_table[hash] = userdata
        // [-2] userdata
        // [-1] weak_table
        lua_pop(L, 1);
        // [-1] userdata

        return lua_gettop(L); // return stack index of the new userdata
    }

    void PushHash(lua_State* L, dmhash_t hash)
    {
        int top = lua_gettop(L);

        HContext context = dmScript::GetScriptContext(L);

        dmHashTable64<int>* instances = &context->m_HashInstances;
        int* refp = instances->Get(hash);

        if (refp)
        {
<<<<<<< HEAD
            lua_rawgeti(L, LUA_REGISTRYINDEX, context->m_ContextTableRef);
            // [-1] Context table
            lua_rawgeti(L, -1, *refp);
            // [-2] Context table
            // [-1] hash
            if (lua_isnil(L, -1))
            {
                lua_pop(L, 1);
                lua_rawgeti(L, LUA_REGISTRYINDEX, context->m_ContextWeakTableRef);
                lua_rawgeti(L, -1, *refp);
                lua_remove(L, -2);
            }

            lua_remove(L, -2);
            // [-1] hash
=======
            lua_rawgeti(L, LUA_REGISTRYINDEX, context->m_ContextWeakTableRef);
            // [-1] weak_table
            lua_pushinteger(L, (lua_Integer)hash);
            // [-2] weak_table
            // [-1] key
            lua_gettable(L, -2);
            // [-2] weak_table
            // [-1] value or nil
            if (lua_isnil(L, -1))
            {
                lua_pop(L, 1); // remove nil
                //[-1] weak_table

                // Create new userdata and re-register it
                lua_pop(L, 1); // remove weak_table
                CreateLuaHashUserdata(L, hash);
            }
            else
            {
                lua_remove(L, -2); // remove weak_table
                // [-1] hash
            }
>>>>>>> bc0ffeb5
        }
        else
        {
            CreateLuaHashUserdata(L, hash);
        }

        assert(top + 1 == lua_gettop(L));
    }

    void ReleaseHash(lua_State* L, dmhash_t hash)
    {
        int top = lua_gettop(L);

        HContext context = dmScript::GetScriptContext(L);
        dmHashTable64<int>* instances = &context->m_HashInstances;
        int* refp = instances->Get(hash);
        if (!refp)
<<<<<<< HEAD
        {
            assert(top == lua_gettop(L));
            return;
        }

        int ref = *refp;

        // Retrieve the value from the strong table
        lua_rawgeti(L, LUA_REGISTRYINDEX, context->m_ContextTableRef);
        // [-1] context_table
        lua_rawgeti(L, -1, ref);
        // [-2] context_table
        // [-1] value

        if (lua_isnil(L, -1))
        {
=======
        {
            assert(top == lua_gettop(L));
            return;
        }

        int ref = *refp;
        // Retrieve the value from the strong table
        lua_rawgeti(L, LUA_REGISTRYINDEX, context->m_ContextTableRef);
        // [-1] context_table
        lua_rawgeti(L, -1, ref);
        // [-2] context_table
        // [-1] value

        if (!lua_isuserdata(L, -1))
        {
>>>>>>> bc0ffeb5
            lua_pop(L, 2);
            return;
        }

        lua_remove(L, -2);
        // [-1] value

<<<<<<< HEAD
        // Store the value in the weak table with the same key
        lua_rawgeti(L, LUA_REGISTRYINDEX, context->m_ContextWeakTableRef);
        // [-2] value
        // [-1] weak_table
        lua_pushvalue(L, -2);
        // [-3] value
        // [-2] weak_table
        // [-1] value_copy
        lua_rawseti(L, -2, ref);
        // [-2] value
        // [-1] weak_table
        lua_pop(L, 1);
        // [-1] value

=======
>>>>>>> bc0ffeb5
        // Remove value from strong table
        lua_rawgeti(L, LUA_REGISTRYINDEX, context->m_ContextTableRef);
        // [-2] value
        // [-1] context_table
        luaL_unref(L, -1, ref);
<<<<<<< HEAD
        lua_pop(L, 1);
        // [-1] value

        lua_pop(L, 1); // pop value
=======
        lua_pop(L, 2);
>>>>>>> bc0ffeb5
        // stack balanced

        assert(top == lua_gettop(L));
    }

    dmhash_t CheckHash(lua_State* L, int index)
    {
        return *(dmhash_t*)dmScript::CheckUserType(L, index, SCRIPT_HASH_TYPE_HASH, 0);
    }

    dmhash_t CheckHashOrString(lua_State* L, int index)
    {
        dmhash_t* phash = ToHash(L, index);
        if (phash != 0)
        {
            return *phash;
        }
        else if( lua_type(L, index) == LUA_TSTRING )
        {
            size_t len = 0;
            const char* s = lua_tolstring(L, index, &len);
            return dmHashBuffer64(s, len);
        }

        luaL_typerror(L, index, "hash or string expected");
        return 0;
    }

    const char* GetStringFromHashOrString(lua_State* L, int index, char* buffer, uint32_t bufferlength)
    {
        dmhash_t* phash = ToHash(L, index);
        if (phash != 0)
        {
            DM_HASH_REVERSE_MEM(hash_ctx, 128);
            const char* reverse = (const char*) dmHashReverseSafe64Alloc(&hash_ctx, *phash);
            dmStrlCpy(buffer, reverse, bufferlength);
        }
        else if (lua_type(L, index) == LUA_TSTRING)
        {
            size_t len = 0;
            const char* s = lua_tolstring(L, index, &len);
            dmStrlCpy(buffer, s, bufferlength);
        }
        else
        {
            dmStrlCpy(buffer, "<unknown type>", bufferlength);
        }
        return buffer;
    }

    static int Hash_eq(lua_State* L)
    {
        void* userdata_1 = lua_touserdata(L, 1);
        void* userdata_2 = lua_touserdata(L, 2);
        // At least one of the values must be a hash according to
        // Lua spec and we always de-duplicate hashes when created
        // so we can simply do equality check on pointers.
        lua_pushboolean(L, userdata_1 == userdata_2);
        return 1;
    }

    static int Hash_lt(lua_State* L)
    {
        dmhash_t hash_1 = CheckHash(L, 1);
        dmhash_t hash_2 = CheckHash(L, 2);
        lua_pushboolean(L, hash_1 < hash_2);
        return 1;
    }

    static int Hash_tostring(lua_State* L)
    {
        dmhash_t hash = CheckHash(L, 1);
        DM_HASH_REVERSE_MEM(hash_ctx, 64);
        const char* reverse = (const char*) dmHashReverseSafe64Alloc(&hash_ctx, hash);
        char buffer[256];
        dmSnPrintf(buffer, sizeof(buffer), "%s: [%s]", SCRIPT_TYPE_NAME_HASH, reverse);

        lua_pushstring(L, buffer);
        return 1;
    }

    static void PushStringHelper(lua_State* L, int index)
    {
        dmhash_t* phash = ToHash(L, index);
        if (phash != 0)
        {
            char buffer[256];
            DM_HASH_REVERSE_MEM(hash_ctx, 256);
            dmSnPrintf(buffer, sizeof(buffer), "[%s]", dmHashReverseSafe64Alloc(&hash_ctx, *phash));
            lua_pushstring(L, buffer);
        }
        else
        {
            lua_pushstring(L, luaL_checkstring(L, index));
        }
    }

    static int Hash_concat(lua_State *L)
    {
        // string .. hash
        // hash .. string
        // hash .. hash
        PushStringHelper(L, 1);
        PushStringHelper(L, 2);

        lua_concat(L, 2);
        return 1;
    }

    static const luaL_reg ScriptHash_methods[] =
    {
        {SCRIPT_TYPE_NAME_HASH, Hash_new},
        {0, 0}
    };

    static int Hash_gc(lua_State* L)
    {
        dmhash_t hash = *(dmhash_t*)lua_touserdata(L, 1);
        HContext context = dmScript::GetScriptContext(L);
        if (context)
        {
            int* refp = context->m_HashInstances.Get(hash);
<<<<<<< HEAD
            context->m_HashInstances.Erase(hash);
            if (refp && context->m_ContextWeakTableRef != LUA_NOREF)
            {
                lua_rawgeti(L, LUA_REGISTRYINDEX, context->m_ContextWeakTableRef);
                lua_pushinteger(L, *refp);
                lua_pushnil(L);
                lua_settable(L, -3);
                lua_pop(L, 1);
=======
            if (refp && context->m_ContextWeakTableRef != LUA_NOREF)
            {
                lua_rawgeti(L, LUA_REGISTRYINDEX, context->m_ContextWeakTableRef);
                // [-1] weak_table
                lua_rawgeti(L, -1, (lua_Integer)hash);
                // [-2] weak_table
                // [-1] hash
                if (lua_isnil(L, -1))
                {
                    context->m_HashInstances.Erase(hash);
                    dmHashReverseErase64(hash);
                }
                lua_pop(L, 2);
>>>>>>> bc0ffeb5
            }
        }
        return 0;
    }

    void InitializeHash(lua_State* L)
    {
        int top = lua_gettop(L);
        luaL_newmetatable(L, SCRIPT_TYPE_NAME_HASH);

        SCRIPT_HASH_TYPE_HASH = dmScript::SetUserType(L, -1, SCRIPT_TYPE_NAME_HASH);

        luaL_openlib(L, 0x0, ScriptHash_methods, 0);

        lua_pushliteral(L, "__eq");
        lua_pushcfunction(L, Hash_eq);
        lua_settable(L, -3);

        lua_pushliteral(L, "__tostring");
        lua_pushcfunction(L, Hash_tostring);
        lua_settable(L, -3);

        lua_pushliteral(L, "__concat");
        lua_pushcfunction(L, Hash_concat);
        lua_settable(L, -3);

        lua_pushliteral(L, "__lt");
        lua_pushcfunction(L, Hash_lt);
        lua_settable(L, -3);

        lua_pushliteral(L, "__gc");
        lua_pushcfunction(L, Hash_gc);
        lua_settable(L, -3);

        lua_pushcfunction(L, Hash_new);
        lua_setglobal(L, SCRIPT_TYPE_NAME_HASH);

        lua_pushcfunction(L, HashToHex);
        lua_setglobal(L, "hash_to_hex");

        lua_pushcfunction(L, HashMD5);
        lua_setglobal(L, "hashmd5");

        lua_pop(L, 1);

        assert(top == lua_gettop(L));
    }

    #undef SCRIPT_TYPE_NAME_HASH
}<|MERGE_RESOLUTION|>--- conflicted
+++ resolved
@@ -204,23 +204,6 @@
 
         if (refp)
         {
-<<<<<<< HEAD
-            lua_rawgeti(L, LUA_REGISTRYINDEX, context->m_ContextTableRef);
-            // [-1] Context table
-            lua_rawgeti(L, -1, *refp);
-            // [-2] Context table
-            // [-1] hash
-            if (lua_isnil(L, -1))
-            {
-                lua_pop(L, 1);
-                lua_rawgeti(L, LUA_REGISTRYINDEX, context->m_ContextWeakTableRef);
-                lua_rawgeti(L, -1, *refp);
-                lua_remove(L, -2);
-            }
-
-            lua_remove(L, -2);
-            // [-1] hash
-=======
             lua_rawgeti(L, LUA_REGISTRYINDEX, context->m_ContextWeakTableRef);
             // [-1] weak_table
             lua_pushinteger(L, (lua_Integer)hash);
@@ -243,7 +226,6 @@
                 lua_remove(L, -2); // remove weak_table
                 // [-1] hash
             }
->>>>>>> bc0ffeb5
         }
         else
         {
@@ -261,24 +243,6 @@
         dmHashTable64<int>* instances = &context->m_HashInstances;
         int* refp = instances->Get(hash);
         if (!refp)
-<<<<<<< HEAD
-        {
-            assert(top == lua_gettop(L));
-            return;
-        }
-
-        int ref = *refp;
-
-        // Retrieve the value from the strong table
-        lua_rawgeti(L, LUA_REGISTRYINDEX, context->m_ContextTableRef);
-        // [-1] context_table
-        lua_rawgeti(L, -1, ref);
-        // [-2] context_table
-        // [-1] value
-
-        if (lua_isnil(L, -1))
-        {
-=======
         {
             assert(top == lua_gettop(L));
             return;
@@ -294,7 +258,6 @@
 
         if (!lua_isuserdata(L, -1))
         {
->>>>>>> bc0ffeb5
             lua_pop(L, 2);
             return;
         }
@@ -302,36 +265,12 @@
         lua_remove(L, -2);
         // [-1] value
 
-<<<<<<< HEAD
-        // Store the value in the weak table with the same key
-        lua_rawgeti(L, LUA_REGISTRYINDEX, context->m_ContextWeakTableRef);
-        // [-2] value
-        // [-1] weak_table
-        lua_pushvalue(L, -2);
-        // [-3] value
-        // [-2] weak_table
-        // [-1] value_copy
-        lua_rawseti(L, -2, ref);
-        // [-2] value
-        // [-1] weak_table
-        lua_pop(L, 1);
-        // [-1] value
-
-=======
->>>>>>> bc0ffeb5
         // Remove value from strong table
         lua_rawgeti(L, LUA_REGISTRYINDEX, context->m_ContextTableRef);
         // [-2] value
         // [-1] context_table
         luaL_unref(L, -1, ref);
-<<<<<<< HEAD
-        lua_pop(L, 1);
-        // [-1] value
-
-        lua_pop(L, 1); // pop value
-=======
         lua_pop(L, 2);
->>>>>>> bc0ffeb5
         // stack balanced
 
         assert(top == lua_gettop(L));
@@ -454,16 +393,6 @@
         if (context)
         {
             int* refp = context->m_HashInstances.Get(hash);
-<<<<<<< HEAD
-            context->m_HashInstances.Erase(hash);
-            if (refp && context->m_ContextWeakTableRef != LUA_NOREF)
-            {
-                lua_rawgeti(L, LUA_REGISTRYINDEX, context->m_ContextWeakTableRef);
-                lua_pushinteger(L, *refp);
-                lua_pushnil(L);
-                lua_settable(L, -3);
-                lua_pop(L, 1);
-=======
             if (refp && context->m_ContextWeakTableRef != LUA_NOREF)
             {
                 lua_rawgeti(L, LUA_REGISTRYINDEX, context->m_ContextWeakTableRef);
@@ -477,7 +406,6 @@
                     dmHashReverseErase64(hash);
                 }
                 lua_pop(L, 2);
->>>>>>> bc0ffeb5
             }
         }
         return 0;
