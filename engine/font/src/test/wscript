#! /usr/bin/env python

from waflib.Options import options
<<<<<<< HEAD

def configure(conf):
    conf.env['STLIB_HARFBUZZ'] = ['harfbuzz', 'sheenbidi']

=======
>>>>>>> 2b983fca

def build(bld):
    if options.skip_build_tests:
       return

    bld.add_group()

    bld(features = 'cxx cprogram test',
        source   = bld.path.ant_glob(['*.cpp']),
        use      = 'TESTMAIN DLIB PROFILE_NULL font',
        includes = '. .. ../font',
        target = 'test_font')

    bld(features = 'cxx cprogram test',
        source   = bld.path.ant_glob(['*.cpp']),
        use      = 'TESTMAIN DLIB PROFILE_NULL HARFBUZZ font_hb',
        includes = '. .. ../font',
        target = 'test_font_hb')

    bld(features = 'cxx cprogram test',
        source   = bld.path.ant_glob(['*.cpp']),
        use      = 'TESTMAIN DLIB PROFILE_NULL font_kb',
        defines  = ['FONT_USE_KB_TEXT_SHAPE'],
        includes = '. .. ../font',
        target = 'test_font_kb')<|MERGE_RESOLUTION|>--- conflicted
+++ resolved
@@ -1,13 +1,9 @@
 #! /usr/bin/env python
 
 from waflib.Options import options
-<<<<<<< HEAD
 
 def configure(conf):
     conf.env['STLIB_HARFBUZZ'] = ['harfbuzz', 'sheenbidi']
-
-=======
->>>>>>> 2b983fca
 
 def build(bld):
     if options.skip_build_tests:
