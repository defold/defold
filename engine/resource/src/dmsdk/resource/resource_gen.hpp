// Generated, do not edit!
// Generated with cwd=/Users/mathiaswesterdahl/work/defold/engine/resource and cmd=/Users/mathiaswesterdahl/work/defold/scripts/dmsdk/gen_sdk.py -i /Users/mathiaswesterdahl/work/defold/engine/resource/sdk_gen.json

// Copyright 2020-2024 The Defold Foundation
// Copyright 2014-2020 King
// Copyright 2009-2014 Ragnar Svensson, Christian Murray
// Licensed under the Defold License version 1.0 (the "License"); you may not use
// this file except in compliance with the License.
// 
// You may obtain a copy of the License, together with FAQs at
// https://www.defold.com/license
// 
// Unless required by applicable law or agreed to in writing, software distributed
// under the License is distributed on an "AS IS" BASIS, WITHOUT WARRANTIES OR
// CONDITIONS OF ANY KIND, either express or implied. See the License for the
// specific language governing permissions and limitations under the License.

#ifndef DMSDK_RESOURCE_GEN_HPP
#define DMSDK_RESOURCE_GEN_HPP

#if !defined(__cplusplus)
   #error "This file is supported in C++ only!"
#endif


/*# Resource_gen
 *
 * description
 *
 * @document
 * @name Resource_gen
 * @namespace dmResource
 * @path dmsdk/resource/resource_gen.hpp
 */

#include <stdint.h>
#include <dmsdk/dlib/hash.h>
#include <dmsdk/dlib/align.h>

#include <dmsdk/resource/resource.h>

namespace dmResource
{
    /*#
    * Generated from [ref:ResourceResult]
    */
    enum Result {
        RESULT_OK = 0,
        RESULT_INVALID_DATA = -1,
        RESULT_DDF_ERROR = -2,
        RESULT_RESOURCE_NOT_FOUND = -3,
        RESULT_MISSING_FILE_EXTENSION = -4,
        RESULT_ALREADY_REGISTERED = -5,
        RESULT_INVAL = -6,
        RESULT_UNKNOWN_RESOURCE_TYPE = -7,
        RESULT_OUT_OF_MEMORY = -8,
        RESULT_IO_ERROR = -9,
        RESULT_NOT_LOADED = -10,
        RESULT_OUT_OF_RESOURCES = -11,
        RESULT_STREAMBUFFER_TOO_SMALL = -12,
        RESULT_FORMAT_ERROR = -13,
        RESULT_CONSTANT_ERROR = -14,
        RESULT_NOT_SUPPORTED = -15,
        RESULT_RESOURCE_LOOP_ERROR = -16,
        RESULT_PENDING = -17,
        RESULT_INVALID_FILE_EXTENSION = -18,
        RESULT_VERSION_MISMATCH = -19,
        RESULT_SIGNATURE_MISMATCH = -20,
        RESULT_UNKNOWN_ERROR = -21,
    };

    /*#
    * Generated from [ref:HResourceFactory]
    */
    typedef HResourceFactory HFactory;

    /*#
    * Generated from [ref:HResourcePreloadHintInfo]
    */
    typedef HResourcePreloadHintInfo HPreloadHintInfo;

    /*#
    * Generated from [ref:HResourceDescriptor]
    */
    typedef HResourceDescriptor HDescriptor;

    /*#
    * Generated from [ref:ResourceReloadedParams]
    */
    typedef ResourceReloadedParams ResourceReloadedParams;

    /*#
    * Generated from [ref:FResourceReloadedCallback]
    */
    typedef FResourceReloadedCallback FReloadedCallback;

    /*#
    * Generated from [ref:ResourceGet]
    */
    Result Get(HFactory factory, const char * name, void ** resource);

    /*#
    * Generated from [ref:ResourceGetByHash]
    */
    Result GetByHash(HFactory factory, dmhash_t name, void ** resource);
<<<<<<< HEAD
=======

    /*#
    * Generated from [ref:ResourceGetRaw]
    */
    Result GetRaw(HFactory factory, const char * name, void ** resource, uint32_t * resource_size);
>>>>>>> 7f1c4601

    /*#
    * Generated from [ref:ResourceRelease]
    */
    void Release(HFactory factory, void * resource);

    /*#
    * Generated from [ref:ResourcePreloadHint]
    */
    bool PreloadHint(HPreloadHintInfo preloader, const char * path);

    /*#
    * Generated from [ref:ResourceGetPath]
    */
    Result GetPath(HFactory factory, const void * resource, dmhash_t * hash);

    /*#
    * Generated from [ref:ResourceAddFile]
    */
    Result AddFile(HFactory factory, const char * path, uint32_t size, const void * resource);

    /*#
    * Generated from [ref:ResourceRemoveFile]
    */
    Result RemoveFile(HFactory factory, const char * path);

    /*#
    * Generated from [ref:ResourceDescriptorGetNameHash]
    */
    dmhash_t GetNameHash(HDescriptor rd);

    /*#
    * Generated from [ref:ResourceDescriptorSetResource]
    */
    void SetResource(HDescriptor rd, void * resource);

    /*#
    * Generated from [ref:ResourceDescriptorGetResource]
    */
    void * GetResource(HDescriptor rd);

    /*#
    * Generated from [ref:ResourceDescriptorSetPrevResource]
    */
    void SetPrevResource(HDescriptor rd, void * resource);

    /*#
    * Generated from [ref:ResourceDescriptorGetPrevResource]
    */
    void * GetPrevResource(HDescriptor rd);

    /*#
    * Generated from [ref:ResourceDescriptorSetResourceSize]
    */
    void SetResourceSize(HDescriptor rd, uint32_t size);

    /*#
    * Generated from [ref:ResourceDescriptorGetResourceSize]
    */
    uint32_t GetResourceSize(HDescriptor rd);

    /*#
    * Generated from [ref:ResourceDescriptorGetType]
    */
    HResourceType GetType(HDescriptor rd);


} // namespace dmResource

#endif // #define DMSDK_RESOURCE_GEN_HPP
<|MERGE_RESOLUTION|>--- conflicted
+++ resolved
@@ -103,14 +103,11 @@
     * Generated from [ref:ResourceGetByHash]
     */
     Result GetByHash(HFactory factory, dmhash_t name, void ** resource);
-<<<<<<< HEAD
-=======
 
     /*#
     * Generated from [ref:ResourceGetRaw]
     */
     Result GetRaw(HFactory factory, const char * name, void ** resource, uint32_t * resource_size);
->>>>>>> 7f1c4601
 
     /*#
     * Generated from [ref:ResourceRelease]
