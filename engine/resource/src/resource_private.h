--- conflicted
+++ resolved
@@ -18,11 +18,7 @@
 #include <ddf/ddf.h>
 #include "resource_archive.h"
 #include "resource.h"
-<<<<<<< HEAD
-#include <dmsdk/resource/resource.hpp>
-=======
 #include <dmsdk/resource/resource.h>
->>>>>>> f150d70c
 
 // Internal API that preloader needs to use.
 
