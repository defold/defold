--- conflicted
+++ resolved
@@ -132,19 +132,11 @@
                                      source = 'dummy.cpp',  # Make waf happy
                                      embed_source = [x.name for x in bld.path.ant_glob('**/*.opus')])
 
-<<<<<<< HEAD
-    soundlibs = ['SOUND', 'OPUS']
-    if bld.env.PLATFORM in ['js-web', 'wasm-web', 'win32', 'x86_64-win32', 'arm64-nx64', 'x86_64-ps4', 'x86_64-ps5']:
-        exported_symbols = ["DefaultSoundDevice", "AudioDecoderWav", "AudioDecoderStbVorbis", "AudioDecoderOpus"]
-    else:
-        exported_symbols = ["DefaultSoundDevice", "AudioDecoderWav", "AudioDecoderStbVorbis", "AudioDecoderOpus", "AudioDecoderTremolo"]
-=======
     soundlibs = ['SOUND', 'OPUS', 'decoder_wav', 'decoder_ogg', 'decoder_opus']
     exported_symbols = ["DefaultSoundDevice", "AudioDecoderWav", "AudioDecoderStbVorbis", "AudioDecoderOpus"]
 
     if bld.env.PLATFORM not in ['js-web', 'wasm-web', 'win32', 'x86_64-win32', 'arm64-nx64', 'x86_64-ps4', 'x86_64-ps5']:
         exported_symbols.append("AudioDecoderTremolo")
->>>>>>> 952d4717
         soundlibs.append('TREMOLO')
 
     if bld.env.PLATFORM in ['arm64-nx64', 'x86_64-ps4']:
@@ -168,21 +160,10 @@
         extra_features = ['skip_test']
         print("Skipping sound test since current version throws an error with ASan")
 
-<<<<<<< HEAD
-    if waflib.Options.options.with_legacypanvol:
-        defines += ['DM_SOUND_USE_LEGACY_GAIN', 'SOUND_USE_LEGACY_STEREO_PAN']
-
-    foo = bld.program(features = 'cxx embed test'.split() + extra_features,
-                defines  = defines,
-                includes = '../../src .',
-                use = 'TESTMAIN DLIB SOCKET PROFILE_NULL sound embedded_wavs embedded_oggs embedded_opus'.split() + soundlibs,
-                web_libs = ['library_sound.js'],
-=======
     bld.program(features = 'cxx embed test'.split() + extra_features,
                 includes = '../../src .',
                 use = 'TESTMAIN DLIB SOCKET PROFILE_NULL sound embedded_wavs embedded_oggs embedded_opus'.split() + soundlibs,
                 web_libs = ['library_sys.js', 'library_sound.js'],
->>>>>>> 952d4717
                 exported_symbols = exported_symbols + ['LoopBackDevice'],
                 target = 'test_sound',
                 source = 'test_sound.cpp')
