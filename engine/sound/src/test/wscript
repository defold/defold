#! /usr/bin/env python

import os, re, wave, io, math, struct
import waflib.Task, waflib.TaskGen, waflib.Options
from waf_dynamo import copy_file_task
from waflib.TaskGen import extension, extension

def gen_tone(task):
    tone_freq = int(task.generator.tone)
    sample_freq = int(task.generator.rate)
    sample_count = int(task.generator.frames)
    channels = int(task.generator.channels)
    ramp = bool(task.generator.ramp)

    f = wave.open(task.outputs[0].abspath(), "wb")
    f.setnchannels(channels)
    f.setsampwidth(2)
    f.setframerate(sample_freq)
    buf = io.BytesIO()

    frames = []
    for i in range(sample_count):
        a = 0.8 * 32768 * math.sin((i * 2.0 * math.pi * tone_freq) / sample_freq)
        if ramp:
            r = ((sample_count - 1) - i) / float(sample_count)
            a = a * r
        if channels == 1:
            buf.write(struct.pack('h', int(a)))
        else:
            buf.write(struct.pack('hh', int(a), int(a)))
    f.writeframes(buf.getvalue())
    f.close()

    return 0

def gen_dc(task):
    sample_freq = int(task.generator.rate)
    sample_count = int(task.generator.frames)
    channels = int(task.generator.channels)

    f = wave.open(task.outputs[0].abspath(), "wb")
    f.setnchannels(channels)
    f.setsampwidth(2)
    f.setframerate(sample_freq)
    buf = io.BytesIO()

    frames = []
    for i in range(sample_count):
        a = 0.8 * 32768
        if channels == 1:
            buf.write(struct.pack('h', int(a)))
        else:
            buf.write(struct.pack('hh', int(a), int(a)))
    f.writeframes(buf.getvalue())
    f.close()

    return 0

def build(bld):
    platform = bld.env['PLATFORM']

    if 'web' in platform:
        lib_dirs = {}
        lib_dirs['library_sound.js'] = '../src/js'
        bld.env['JS_LIB_PATHS'] = lib_dirs

    elif 'win32' in platform:
        src_dir = "%s/ext/lib/%s" % (bld.env['PREFIX'], platform)
        if not waflib.Options.options.skip_build_tests:
          copy_file_task(bld, "%s/OpenAL32.dll" % src_dir)
          copy_file_task(bld, "%s/wrap_oal.dll" % src_dir)

    wavs = ["booster_on_sfx.wav",
            "door_opening.wav",
            "drumloop.wav",
            "onefootstep.wav",
            "osc2_sin_440hz.wav",
            "def2938.wav"]

    if not waflib.Options.options.skip_build_tests:
      for rate in [22050, 32000, 44000, 44100]:
          for tone in [440, 2000]:
              for channels in [1, 2]:
                  frames = 2 * rate
                  name = '%s_tone_%d_%d_%d.wav' % (["mono", "stereo"][channels-1], tone, rate, frames)
                  wavs.append(name)
                  bld(target = name,
                      tone = tone,
                      rate = rate,
                      frames = frames,
                      channels = channels,
                      ramp = False,
                      rule = gen_tone,)

      for rate in [32000]:
          for tone in [440]:
              channels = 1
              frames = 2 * rate
              name = '%s_toneramp_%d_%d_%d.wav' % (["mono", "stereo"][channels-1], tone, rate, frames)
              wavs.append(name)
              bld(target = name,
                  tone = tone,
                  rate = rate,
                  frames = frames,
                  channels = channels,
                  ramp = True,
                  rule = gen_tone)

      for rate in [44100]:
          channels = 1
          frames = 2 * rate
          name = '%s_dc_%d_%d.wav' % (["mono", "stereo"][channels-1], rate, frames)
          wavs.append(name)
          bld(target = name,
              rate = rate,
              frames = frames,
              channels = channels,
              ramp = True,
              rule = gen_dc)

      bld.add_group()

    embedded_wavs = bld(features = 'cxx cstaticlib embed test',
                                     target = 'embedded_wavs',
                                     source = 'dummy.cpp',  # Make waf happy
                                     embed_source = wavs)
    embedded_oggs = bld(features = 'cxx cstaticlib embed test',
                                     target = 'embedded_oggs',
                                     source = 'dummy.cpp',  # Make waf happy
                                     embed_source = [x.name for x in bld.path.ant_glob('**/*.ogg')])

    soundlibs = []
    if bld.env.PLATFORM in ['js-web', 'wasm-web', 'win32', 'x86_64-win32', 'arm64-nx64']:
        exported_symbols = ["DefaultSoundDevice", "AudioDecoderWav", "AudioDecoderStbVorbis"]
    else:
        exported_symbols = ["DefaultSoundDevice", "AudioDecoderWav", "AudioDecoderStbVorbis", "AudioDecoderTremolo"]
        soundlibs.append('TREMOLO')

    if bld.env.PLATFORM in ['arm64-nx64']:
        pass
    else:
        soundlibs.append('OPENAL')
        soundlibs.append('DMGLFW')
        soundlibs.append('OPENGL')

    if 'TREMOLO' in soundlibs:
<<<<<<< HEAD
        bld.program(features = 'cxx cprogram embed test',
                    includes = '../../src .',
                    use = 'TESTMAIN DLIB PLATFORM_SOCKET CARES sound embedded_wavs embedded_oggs'.split() + soundlibs,
=======
        bld.new_task_gen(features = 'cxx cprogram embed test',
                          includes = '../../../src .',
                          uselib = 'TESTMAIN DLIB PROFILE_NULL PLATFORM_SOCKET CARES'.split() + soundlibs,
                          uselib_local = 'sound embedded_wavs embedded_oggs',
                          web_libs = ['library_sound.js'],
                          exported_symbols = exported_symbols,
                          target = 'test_sound_perf',
                          source = 'test_sound_perf.cpp')

    bld.new_task_gen(features = 'cxx cprogram embed test',
                    includes = '../../../src .',
                    uselib = 'TESTMAIN DLIB PROFILE_NULL PLATFORM_SOCKET CARES'.split() + soundlibs,
                    uselib_local = 'sound embedded_wavs embedded_oggs',
>>>>>>> 0775868d
                    web_libs = ['library_sound.js'],
                    exported_symbols = exported_symbols,
                    target = 'test_sound_perf',
                    source = 'test_sound_perf.cpp')

    bld.program(features = 'cxx cprogram embed test',
                includes = '../../src .',
                use = 'TESTMAIN DLIB PLATFORM_SOCKET CARES sound embedded_wavs embedded_oggs'.split() + soundlibs,
                web_libs = ['library_sound.js'],
                exported_symbols = exported_symbols,
                target = 'test_sound',
                source = 'test_sound.cpp')

    # test that the linkage doesn't break again
    exported_symbols = 'NullSoundDevice TestNullDevice'
<<<<<<< HEAD
    bld.program(features = 'cxx cprogram embed test',
                    includes = '../../src .',
                    use = 'TESTMAIN DLIB PLATFORM_SOCKET CARES sound_null embedded_wavs embedded_oggs',
=======
    bld.new_task_gen(features = 'cxx cprogram embed test',
                    includes = '../../../src .',
                    uselib = 'TESTMAIN DLIB PROFILE_NULL PLATFORM_SOCKET CARES',
                    uselib_local = 'sound_null embedded_wavs embedded_oggs',
>>>>>>> 0775868d
                    web_libs = ['library_sound.js'],
                    exported_symbols = exported_symbols,
                    target = 'test_sound_null',
                    source = 'test_sound_null.cpp')<|MERGE_RESOLUTION|>--- conflicted
+++ resolved
@@ -144,25 +144,9 @@
         soundlibs.append('OPENGL')
 
     if 'TREMOLO' in soundlibs:
-<<<<<<< HEAD
         bld.program(features = 'cxx cprogram embed test',
                     includes = '../../src .',
-                    use = 'TESTMAIN DLIB PLATFORM_SOCKET CARES sound embedded_wavs embedded_oggs'.split() + soundlibs,
-=======
-        bld.new_task_gen(features = 'cxx cprogram embed test',
-                          includes = '../../../src .',
-                          uselib = 'TESTMAIN DLIB PROFILE_NULL PLATFORM_SOCKET CARES'.split() + soundlibs,
-                          uselib_local = 'sound embedded_wavs embedded_oggs',
-                          web_libs = ['library_sound.js'],
-                          exported_symbols = exported_symbols,
-                          target = 'test_sound_perf',
-                          source = 'test_sound_perf.cpp')
-
-    bld.new_task_gen(features = 'cxx cprogram embed test',
-                    includes = '../../../src .',
-                    uselib = 'TESTMAIN DLIB PROFILE_NULL PLATFORM_SOCKET CARES'.split() + soundlibs,
-                    uselib_local = 'sound embedded_wavs embedded_oggs',
->>>>>>> 0775868d
+                    use = 'TESTMAIN DLIB PLATFORM_SOCKET PROFILE_NULL CARES sound embedded_wavs embedded_oggs'.split() + soundlibs,
                     web_libs = ['library_sound.js'],
                     exported_symbols = exported_symbols,
                     target = 'test_sound_perf',
@@ -170,7 +154,7 @@
 
     bld.program(features = 'cxx cprogram embed test',
                 includes = '../../src .',
-                use = 'TESTMAIN DLIB PLATFORM_SOCKET CARES sound embedded_wavs embedded_oggs'.split() + soundlibs,
+                use = 'TESTMAIN DLIB PLATFORM_SOCKET PROFILE_NULL CARES sound embedded_wavs embedded_oggs'.split() + soundlibs,
                 web_libs = ['library_sound.js'],
                 exported_symbols = exported_symbols,
                 target = 'test_sound',
@@ -178,16 +162,9 @@
 
     # test that the linkage doesn't break again
     exported_symbols = 'NullSoundDevice TestNullDevice'
-<<<<<<< HEAD
     bld.program(features = 'cxx cprogram embed test',
                     includes = '../../src .',
-                    use = 'TESTMAIN DLIB PLATFORM_SOCKET CARES sound_null embedded_wavs embedded_oggs',
-=======
-    bld.new_task_gen(features = 'cxx cprogram embed test',
-                    includes = '../../../src .',
-                    uselib = 'TESTMAIN DLIB PROFILE_NULL PLATFORM_SOCKET CARES',
-                    uselib_local = 'sound_null embedded_wavs embedded_oggs',
->>>>>>> 0775868d
+                    use = 'TESTMAIN DLIB PLATFORM_SOCKET PROFILE_NULL CARES sound_null embedded_wavs embedded_oggs',
                     web_libs = ['library_sound.js'],
                     exported_symbols = exported_symbols,
                     target = 'test_sound_null',
