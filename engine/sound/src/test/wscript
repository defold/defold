--- conflicted
+++ resolved
@@ -160,13 +160,8 @@
 
     bld.program(features = 'cxx embed test'.split() + extra_features,
                 includes = '../../src .',
-<<<<<<< HEAD
                 use = 'TESTMAIN DLIB SOCKET PROFILE_NULL sound embedded_wavs embedded_oggs embedded_opus'.split() + soundlibs,
-                web_libs = ['library_sound.js'],
-=======
-                use = 'TESTMAIN DLIB SOCKET PROFILE_NULL sound embedded_wavs embedded_oggs'.split() + soundlibs,
                 web_libs = ['library_sys.js', 'library_sound.js'],
->>>>>>> a2391a62
                 exported_symbols = exported_symbols + ['LoopBackDevice'],
                 target = 'test_sound',
                 source = 'test_sound.cpp')
