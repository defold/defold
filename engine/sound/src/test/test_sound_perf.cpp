// Copyright 2020-2025 The Defold Foundation
// Copyright 2014-2020 King
// Copyright 2009-2014 Ragnar Svensson, Christian Murray
// Licensed under the Defold License version 1.0 (the "License"); you may not use
// this file except in compliance with the License.
//
// You may obtain a copy of the License, together with FAQs at
// https://www.defold.com/license
//
// Unless required by applicable law or agreed to in writing, software distributed
// under the License is distributed on an "AS IS" BASIS, WITHOUT WARRANTIES OR
// CONDITIONS OF ANY KIND, either express or implied. See the License for the
// specific language governing permissions and limitations under the License.

#include <stdlib.h>
#include <map>
#include <vector>
#define JC_TEST_IMPLEMENTATION
#include <jc_test/jc_test.h>
#include <dlib/hash.h>
#include <dlib/message.h>
#include <dlib/log.h>
#include <dlib/time.h>
#include "../sound.h"
#include "../sound_codec.h"
#include "../sound_decoder.h"

#define DEF_EMBED(x) \
    extern unsigned char x[]; \
    extern uint32_t x##_SIZE;

DEF_EMBED(AMBIENCE_OGG)
DEF_EMBED(GLOCKENSPIEL_OGG)
DEF_EMBED(EXPLOSION_OGG)
DEF_EMBED(EXPLOSION_LOW_MONO_OGG)
DEF_EMBED(MUSIC_OGG)
DEF_EMBED(CYMBAL_OGG)
DEF_EMBED(MUSIC_LOW_OGG)

DEF_EMBED(AMBIENCE_OPUS)
DEF_EMBED(GLOCKENSPIEL_OPUS)
DEF_EMBED(EXPLOSION_OPUS)
DEF_EMBED(EXPLOSION_LOW_MONO_OPUS)
DEF_EMBED(MUSIC_OPUS)
DEF_EMBED(CYMBAL_OPUS)
DEF_EMBED(MUSIC_LOW_OPUS)

#undef DEF_EMBED

#define MAX_BUFFERS 32
#define MAX_SOURCES 16

class dmSoundTest : public jc_test_base_class
{
public:

    virtual void SetUp()
    {

    }

    virtual void TearDown()
    {

    }

    char m_UnCache[4*1024*1024];

    void DecodeAndTime(const dmSoundCodec::DecoderInfo *decoder, unsigned char *buf, uint32_t size, const char *decoder_name, dmSound::SoundDataType sound_datatype,  bool skip, const char *test_name)
    {
        int junk = 0;
        for (unsigned int i=0;i<size;i+=4096)
            junk += buf[i];
        for (unsigned int i=0;i<sizeof(m_UnCache);i++)
            m_UnCache[i] += junk;

        // Setup two output buffers (dummy) so we can support interleaved and non-interleaved data output
        char tmp_l[4096*2];
        char tmp_r[4096*2];
        char* tmp_ptr[] = {tmp_l, tmp_r};
        dmSoundCodec::HDecodeStream stream;

        dmSound::HSoundData sd = 0;
        dmSound::NewSoundData(buf, size, sound_datatype, &sd, dmHashString64(test_name));

        const uint64_t time_beg = dmTime::GetMonotonicTime();
        ASSERT_EQ(decoder->m_OpenStream(sd, &stream), dmSoundCodec::RESULT_OK);
        const uint64_t time_open = dmTime::GetMonotonicTime();

        // select output buffer size depending if we have int16_t or float data being produced (we are not interested in PCM8 here) to make sure we 'chunk' the decode the same for both

        dmSoundCodec::Info info;
        decoder->m_GetStreamInfo(stream, &info);

        // Make sure we get half the buffers only if we decode to int16 not float (to keep chunking the same)
        uint32_t out_size = sizeof(tmp_l) / (32 / info.m_BitsPerSample);
        if (!info.m_IsInterleaved)
        {
            // Half the buffer size if we have non-interleaved data (as we use per channel buffers)
            out_size /= info.m_Channels;
            assert(info.m_Channels <= 2);
        }

        uint64_t max_chunk_time = 0;
        uint64_t iterations = 0;
        uint64_t total_decoded = 0;

        while (true)
        {
            iterations++;

            uint32_t decoded;

            const uint64_t chunk_begin = dmTime::GetMonotonicTime();

            if (skip)
                decoder->m_SkipInStream(stream, out_size, &decoded);
            else
                decoder->m_DecodeStream(stream, tmp_ptr, out_size, &decoded);

            total_decoded += decoded * (info.m_IsInterleaved ? 1 : info.m_Channels);

            if (decoded != out_size)
                break;

            const uint64_t chunk_time = dmTime::GetMonotonicTime() - chunk_begin;
            if (chunk_time > max_chunk_time)
                max_chunk_time = chunk_time;
        }

        const float t2s = 0.000001f;
        const float t2ms = 0.001f;
        const uint64_t time_done = dmTime::GetMonotonicTime();

        dmSoundCodec::Info streamInfo;
        decoder->m_GetStreamInfo(stream, &streamInfo);

        const uint32_t bytes_per_second = streamInfo.m_Channels * streamInfo.m_Rate * streamInfo.m_BitsPerSample / 8;
        const float audio_length = (float)total_decoded / (float)bytes_per_second;

        printf("[%s - %s (%s)] Total: %.3f s", decoder_name, test_name, (skip ? "SKIPPING" : "DECODING"), t2s * (time_done - time_beg));
        printf(" | Chunks: %u, max: %.3f ms, avg: %.3f ms", (int)iterations, t2ms * max_chunk_time, (time_done - time_open) * t2ms / float(iterations));
        printf(" | Output: %d Kb, %.1f s\n", (int)(total_decoded / 1024), audio_length);
        printf("  * Per out second: %.3f ms", t2ms * (time_done - time_open) / audio_length);
        printf(" | In %.1f kbps | Out: %.1f Kb/s\n", (float)size / (128.0f * audio_length), (float)bytes_per_second / 1024.0f);

        decoder->m_CloseStream(stream);

        dmSound::DeleteSoundData(sd);
    }

    void RunSuite(const char *decoder_name, dmSound::SoundDataType sound_datatype, bool skip)
    {
        dmSound::InitializeParams params;
        params.m_MaxBuffers = MAX_BUFFERS;
        params.m_MaxSources = MAX_SOURCES;
        params.m_OutputDevice = "default";
        params.m_FrameCount = 2048;//512;//GetParam().m_BufferFrameCount;
        params.m_UseThread = true; // all our desktop platforms support this

        dmSound::Result r = dmSound::Initialize(0, &params);
        assert(r == dmSound::RESULT_OK);

        const dmSoundCodec::DecoderInfo *info = dmSoundCodec::FindDecoderByName(decoder_name);
        ASSERT_NE((void*) 0, info);

        if (sound_datatype == dmSound::SOUND_DATA_TYPE_OGG_VORBIS) {
            DecodeAndTime(info, AMBIENCE_OGG,     AMBIENCE_OGG_SIZE, decoder_name, sound_datatype, skip, "Ambience");
            DecodeAndTime(info, GLOCKENSPIEL_OGG, GLOCKENSPIEL_OGG_SIZE, decoder_name, sound_datatype, skip, "Glockenspiel");
            DecodeAndTime(info, EXPLOSION_OGG,    EXPLOSION_OGG_SIZE, decoder_name, sound_datatype, skip, "Explosion");
            DecodeAndTime(info, EXPLOSION_LOW_MONO_OGG,EXPLOSION_LOW_MONO_OGG_SIZE, decoder_name, sound_datatype, skip, "Explosion Low Mono");
            DecodeAndTime(info, MUSIC_OGG,        MUSIC_OGG_SIZE, decoder_name, sound_datatype, skip, "Music");
            DecodeAndTime(info, MUSIC_LOW_OGG,    MUSIC_LOW_OGG_SIZE, decoder_name, sound_datatype, skip, "Music Low");
            DecodeAndTime(info, CYMBAL_OGG,       CYMBAL_OGG_SIZE, decoder_name, sound_datatype, skip, "Cymbal");
        }
<<<<<<< HEAD
        else {
            DecodeAndTime(info, AMBIENCE_OPUS,    AMBIENCE_OPUS_SIZE, decoder_name, sound_datatype, skip, "Ambience");
            DecodeAndTime(info, GLOCKENSPIEL_OPUS,GLOCKENSPIEL_OPUS_SIZE, decoder_name, sound_datatype, skip, "Glockenspiel");
            DecodeAndTime(info, EXPLOSION_OPUS,   EXPLOSION_OPUS_SIZE, decoder_name, sound_datatype, skip, "Explosion");
            DecodeAndTime(info, EXPLOSION_LOW_MONO_OPUS,EXPLOSION_LOW_MONO_OPUS_SIZE, decoder_name, sound_datatype, skip, "Explosion Low Mono");
            DecodeAndTime(info, MUSIC_OPUS,       MUSIC_OPUS_SIZE, decoder_name, sound_datatype, skip, "Music");
            DecodeAndTime(info, MUSIC_LOW_OPUS,   MUSIC_LOW_OPUS_SIZE, decoder_name, sound_datatype, skip, "Music Low");
            DecodeAndTime(info, CYMBAL_OPUS,      CYMBAL_OPUS_SIZE, decoder_name, sound_datatype, skip, "Cymbal");
        }
=======
>>>>>>> a2391a62

        if (dmSoundCodec::FindBestDecoder(dmSoundCodec::FORMAT_VORBIS) == info)
            printf("%s is used by default with current build settings on this platform\n", decoder_name);
        else
            printf("%s is NOT used by default with current build settings on this platform\n", decoder_name);

        r = dmSound::Finalize();
        assert(r == dmSound::RESULT_OK);
    }
};

#if !defined(GITHUB_CI) || (defined(GITHUB_CI) && !defined(__MACH__))
TEST_F(dmSoundTest, MeasureStdb)
{
    RunSuite("VorbisDecoderStb", dmSound::SOUND_DATA_TYPE_OGG_VORBIS, false);
}

TEST_F(dmSoundTest, MeasureStdbSkip)
{
    RunSuite("VorbisDecoderStb", dmSound::SOUND_DATA_TYPE_OGG_VORBIS, true);
}

TEST_F(dmSoundTest, MeasureTremolo)
{
    RunSuite("VorbisDecoderTremolo", dmSound::SOUND_DATA_TYPE_OGG_VORBIS, false);
}

TEST_F(dmSoundTest, MeasureTremoloSkip)
{
    RunSuite("VorbisDecoderTremolo", dmSound::SOUND_DATA_TYPE_OGG_VORBIS, true);
<<<<<<< HEAD
}

TEST_F(dmSoundTest, MeasureOpus)
{
    RunSuite("OpusDecoder", dmSound::SOUND_DATA_TYPE_OPUS, false);
}

TEST_F(dmSoundTest, MeasureOpusSkip)
{
    RunSuite("OpusDecoder", dmSound::SOUND_DATA_TYPE_OPUS, true);
=======
>>>>>>> a2391a62
}

#endif

extern "C" void dmExportedSymbols();

int main(int argc, char **argv)
{
    dmExportedSymbols();
    jc_test_init(&argc, argv);
    return jc_test_run_all();
}<|MERGE_RESOLUTION|>--- conflicted
+++ resolved
@@ -173,7 +173,6 @@
             DecodeAndTime(info, MUSIC_LOW_OGG,    MUSIC_LOW_OGG_SIZE, decoder_name, sound_datatype, skip, "Music Low");
             DecodeAndTime(info, CYMBAL_OGG,       CYMBAL_OGG_SIZE, decoder_name, sound_datatype, skip, "Cymbal");
         }
-<<<<<<< HEAD
         else {
             DecodeAndTime(info, AMBIENCE_OPUS,    AMBIENCE_OPUS_SIZE, decoder_name, sound_datatype, skip, "Ambience");
             DecodeAndTime(info, GLOCKENSPIEL_OPUS,GLOCKENSPIEL_OPUS_SIZE, decoder_name, sound_datatype, skip, "Glockenspiel");
@@ -183,8 +182,6 @@
             DecodeAndTime(info, MUSIC_LOW_OPUS,   MUSIC_LOW_OPUS_SIZE, decoder_name, sound_datatype, skip, "Music Low");
             DecodeAndTime(info, CYMBAL_OPUS,      CYMBAL_OPUS_SIZE, decoder_name, sound_datatype, skip, "Cymbal");
         }
-=======
->>>>>>> a2391a62
 
         if (dmSoundCodec::FindBestDecoder(dmSoundCodec::FORMAT_VORBIS) == info)
             printf("%s is used by default with current build settings on this platform\n", decoder_name);
@@ -215,7 +212,6 @@
 TEST_F(dmSoundTest, MeasureTremoloSkip)
 {
     RunSuite("VorbisDecoderTremolo", dmSound::SOUND_DATA_TYPE_OGG_VORBIS, true);
-<<<<<<< HEAD
 }
 
 TEST_F(dmSoundTest, MeasureOpus)
@@ -226,8 +222,6 @@
 TEST_F(dmSoundTest, MeasureOpusSkip)
 {
     RunSuite("OpusDecoder", dmSound::SOUND_DATA_TYPE_OPUS, true);
-=======
->>>>>>> a2391a62
 }
 
 #endif
