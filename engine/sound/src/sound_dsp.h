// Copyright 2020-2024 The Defold Foundation
// Copyright 2014-2020 King
// Copyright 2009-2014 Ragnar Svensson, Christian Murray
// Licensed under the Defold License version 1.0 (the "License"); you may not use
// this file except in compliance with the License.
//
// You may obtain a copy of the License, together with FAQs at
// https://www.defold.com/license
//
// Unless required by applicable law or agreed to in writing, software distributed
// under the License is distributed on an "AS IS" BASIS, WITHOUT WARRANTIES OR
// CONDITIONS OF ANY KIND, either express or implied. See the License for the
// specific language governing permissions and limitations under the License.

#ifndef DM_SOUND_DSP_H
#define DM_SOUND_DSP_H


#include "sound_pfb.h"
#include "dsimd.h"

#include <dlib/log.h>

#if defined(DM_SIMD_WASM)
    #define DM_SOUND_DSP_WASM
#elif defined(DM_SIMD_SSE2)
    #define DM_SOUND_DSP_SSE2
#endif

// Make sure we use compile time selected fallback code if nothing is selected at all
#if !defined(DM_SOUND_DSP_IMPL)
#define DM_SOUND_DSP_IMPL Fallback
#endif

namespace dmSound
{

// ----------------------------------------------------------------------------------------------------------------------------------------------------------------
// ----------------------------------------------------------------------------------------------------------------------------------------------------------------

#if defined(DM_SOUND_DSP_WASM)

namespace WASM {
//
// WASM
//

typedef __f32x4 vec4;

static inline float FilterSampleFIR8(const float* frames, uint64_t frac_pos)
{
    uint32_t pi = ((frac_pos >> (RESAMPLE_FRACTION_BITS - 11)) << 3) & (2047 << 3); // 8 tabs, 2048 (11 fractional bits) banks
    const float* c = &_pfb[pi];

    vec4 tmp0 = (vec4)wasm_v128_load(&frames[-3]) * *(const vec4*)&c[0]; // intrinsic is unaligned load
    vec4 tmp1 = (vec4)wasm_v128_load(&frames[ 1]) * *(const vec4*)&c[4];
    tmp0 = (vec4)wasm_i32x4_shuffle(tmp0, tmp1, 0, 4, 2, 6) + (vec4)wasm_i32x4_shuffle(tmp0, tmp1, 1, 5, 3, 7); // X0+Y0, X1+Y1, Z0+W0, Z1+W1
    tmp0 += (vec4)wasm_i32x4_shuffle(tmp0, tmp0, 2, 3, 0, 0);
    return tmp0[0] + tmp0[1];
}

static inline void MixScaledMonoToStereo(float* out[], const float* in, uint32_t num, float scale_l, float scale_r, float scale_delta_l, float scale_delta_r)
{
    // setup ramps
    vec4 scld = wasm_f32x4_splat(scale_delta_l);
    vec4 scrd = wasm_f32x4_splat(scale_delta_r);
    vec4 scl  = wasm_f32x4_splat(scale_l) + scld * wasm_f32x4_make(0.0f, 1.0f, 2.0f, 3.0f);
    vec4 scr  = wasm_f32x4_splat(scale_r) + scrd * wasm_f32x4_make(0.0f, 1.0f, 2.0f, 3.0f);
    scld *= 4.0f;
    scrd *= 4.0f;

    // vectorized mix
    vec4* vl = (vec4*)out[0];
    vec4* vr = (vec4*)out[1];
    vec4* vin = (vec4*)in;
    for(; num>3; num-=4)
    {
        vec4 s = *(vin++);
        *(vl++) += s * scl;
        *(vr++) += s * scr;
        scl += scld;
        scr += scrd;
    }
    // process any remaining samples
    float* fl = (float*)vl;
    float* fr = (float*)vr;
    float* fin = (float*)vin;
    scale_l = scl[0];
    scale_r = scr[0];
    for(; num>0; --num)
    {
        float s = *(fin++);
        *(fl++) += s * scale_l;
        *(fr++) += s * scale_r;
        scale_l += scale_delta_l;
        scale_r += scale_delta_r;
    }
}

static inline void MixScaledStereoToStereo(float* out[], const float* in_l, const float* in_r, uint32_t num, float scale_l0, float scale_r0, float scale_delta_l0, float scale_delta_r0,
                                                                                                                     float scale_l1, float scale_r1, float scale_delta_l1, float scale_delta_r1)
{
    // setup ramps
    vec4 scld0 = wasm_f32x4_splat(scale_delta_l0);
    vec4 scrd0 = wasm_f32x4_splat(scale_delta_r0);
    vec4 scld1 = wasm_f32x4_splat(scale_delta_l1);
    vec4 scrd1 = wasm_f32x4_splat(scale_delta_r1);
    vec4 scl0  = wasm_f32x4_splat(scale_l0) + scld0 * wasm_f32x4_make(0.0f, 1.0f, 2.0f, 3.0f);
    vec4 scr0  = wasm_f32x4_splat(scale_r0) + scrd0 * wasm_f32x4_make(0.0f, 1.0f, 2.0f, 3.0f);
    vec4 scl1  = wasm_f32x4_splat(scale_l1) + scld1 * wasm_f32x4_make(0.0f, 1.0f, 2.0f, 3.0f);
    vec4 scr1  = wasm_f32x4_splat(scale_r1) + scrd1 * wasm_f32x4_make(0.0f, 1.0f, 2.0f, 3.0f);
    scld0 *= 4.0f;
    scrd0 *= 4.0f;
    scld1 *= 4.0f;
    scrd1 *= 4.0f;

    // vectorized mix
    vec4* vl = (vec4*)out[0];
    vec4* vr = (vec4*)out[1];
    vec4* vin_l = (vec4*)in_l;
    vec4* vin_r = (vec4*)in_r;
    for(; num>3; num-=4)
    {
        vec4 sl = *(vin_l++);
        vec4 sr = *(vin_r++);
        *(vl++) += sl * scl0 + sr * scl1;
        *(vr++) += sl * scr0 + sr * scr1;
        scl0 += scld0;
        scr0 += scrd0;
        scl1 += scld1;
        scr1 += scrd1;
    }
    // process any remaining samples
    float* fl = (float*)vl;
    float* fr = (float*)vr;
    float* fin_l = (float*)vin_l;
    float* fin_r = (float*)vin_r;
    scale_l0 = scl0[0];
    scale_r0 = scr0[0];
    scale_l1 = scl1[0];
    scale_r1 = scr1[0];
    for(; num>0; --num)
    {
        float sl = *(fin_l++);
        float sr = *(fin_r++);
        *(fl++) += sl * scale_l0 + sr * scale_l1;
        *(fr++) += sl * scale_r0 + sr * scale_r1;
        scale_l0 += scale_delta_l0;
        scale_r0 += scale_delta_r0;
        scale_l1 += scale_delta_l1;
        scale_r1 += scale_delta_r1;
    }
}

static inline uint64_t MixAndResampleMonoToStereo_Polyphase(float* out[], const float* in, uint32_t num, uint64_t frac, uint64_t delta, float scale_l, float scale_r, float scale_delta_l, float scale_delta_r)
{
    DM_PROFILE("MixAndResampleMonoToStereo_Polyphase_WASM");

    // setup ramps
    vec4 scld = wasm_f32x4_splat(scale_delta_l);
    vec4 scrd = wasm_f32x4_splat(scale_delta_r);
    vec4 scl  = wasm_f32x4_splat(scale_l) + scld * wasm_f32x4_make(0.0f, 1.0f, 2.0f, 3.0f);
    vec4 scr  = wasm_f32x4_splat(scale_r) + scrd * wasm_f32x4_make(0.0f, 1.0f, 2.0f, 3.0f);
    scld *= 4.0f;
    scrd *= 4.0f;

    // vectorized mix
    vec4* vl = (vec4*)out[0];
    vec4* vr = (vec4*)out[1];
    for(; num>3; num-=4)
    {
        float s0 = FilterSampleFIR8(&in[frac >> RESAMPLE_FRACTION_BITS], frac);
        frac += delta;
        float s1 = FilterSampleFIR8(&in[frac >> RESAMPLE_FRACTION_BITS], frac);
        frac += delta;
        float s2 = FilterSampleFIR8(&in[frac >> RESAMPLE_FRACTION_BITS], frac);
        frac += delta;
        float s3 = FilterSampleFIR8(&in[frac >> RESAMPLE_FRACTION_BITS], frac);
        frac += delta;
        vec4 s = wasm_f32x4_make(s0, s1, s2, s3);

        *(vl++) += s * scl;
        *(vr++) += s * scr;
        scl += scld;
        scr += scrd;
    }
    // process any remaining samples
    float* fl = (float*)vl;
    float* fr = (float*)vr;
    scale_l = scl[0];
    scale_r = scr[0];
    for(; num>0; --num)
    {
        float s = FilterSampleFIR8(&in[frac >> RESAMPLE_FRACTION_BITS], frac);

        *(fl++) += s * scale_l;
        *(fr++) += s * scale_r;
        scale_l += scale_delta_l;
        scale_r += scale_delta_r;

        frac += delta;
    }
    return frac;
}

static inline uint64_t MixAndResampleStereoToStereo_Polyphase(float* out[], const float* in_l, const float* in_r, uint32_t num, uint64_t frac, uint64_t delta, float scale_l0, float scale_r0, float scale_delta_l0, float scale_delta_r0,
                                                                                                                                                              float scale_l1, float scale_r1, float scale_delta_l1, float scale_delta_r1)
{
    DM_PROFILE("MixAndResampleStereoToStereo_Polyphase_WASM");

    // setup ramps
    vec4 scld0 = wasm_f32x4_splat(scale_delta_l0);
    vec4 scrd0 = wasm_f32x4_splat(scale_delta_r0);
    vec4 scld1 = wasm_f32x4_splat(scale_delta_l1);
    vec4 scrd1 = wasm_f32x4_splat(scale_delta_r1);
    vec4 scl0  = wasm_f32x4_splat(scale_l0) + scld0 * wasm_f32x4_make(0.0f, 1.0f, 2.0f, 3.0f);
    vec4 scr0  = wasm_f32x4_splat(scale_r0) + scrd0 * wasm_f32x4_make(0.0f, 1.0f, 2.0f, 3.0f);
    vec4 scl1  = wasm_f32x4_splat(scale_l1) + scld1 * wasm_f32x4_make(0.0f, 1.0f, 2.0f, 3.0f);
    vec4 scr1  = wasm_f32x4_splat(scale_r1) + scrd1 * wasm_f32x4_make(0.0f, 1.0f, 2.0f, 3.0f);
    scld0 *= 4.0f;
    scrd0 *= 4.0f;
    scld1 *= 4.0f;
    scrd1 *= 4.0f;

    // vectorized mix
    vec4* vl = (vec4*)out[0];
    vec4* vr = (vec4*)out[1];
    for(; num>3; num-=4)
    {
        float s0l = FilterSampleFIR8(&in_l[frac >> RESAMPLE_FRACTION_BITS], frac);
        float s0r = FilterSampleFIR8(&in_r[frac >> RESAMPLE_FRACTION_BITS], frac);
        frac += delta;
        float s1l = FilterSampleFIR8(&in_l[frac >> RESAMPLE_FRACTION_BITS], frac);
        float s1r = FilterSampleFIR8(&in_r[frac >> RESAMPLE_FRACTION_BITS], frac);
        frac += delta;
        float s2l = FilterSampleFIR8(&in_l[frac >> RESAMPLE_FRACTION_BITS], frac);
        float s2r = FilterSampleFIR8(&in_r[frac >> RESAMPLE_FRACTION_BITS], frac);
        frac += delta;
        float s3l = FilterSampleFIR8(&in_l[frac >> RESAMPLE_FRACTION_BITS], frac);
        float s3r = FilterSampleFIR8(&in_r[frac >> RESAMPLE_FRACTION_BITS], frac);
        frac += delta;
        vec4 sl = wasm_f32x4_make(s0l, s1l, s2l, s3l);
        vec4 sr = wasm_f32x4_make(s0r, s1r, s2r, s3r);

        *(vl++) += sl * scl0 + sr * scl1;
        *(vr++) += sl * scr0 + sr * scr1;
        scl0 += scld0;
        scr0 += scrd0;
        scl1 += scld1;
        scr1 += scrd1;
    }
    // process any remaining samples
    float* fl = (float*)vl;
    float* fr = (float*)vr;
    scale_l0 = scl0[0];
    scale_r0 = scr0[0];
    scale_l1 = scl1[0];
    scale_r1 = scr1[0];
    for(; num>0; --num)
    {
        float sl = FilterSampleFIR8(&in_l[frac >> RESAMPLE_FRACTION_BITS], frac);
        float sr = FilterSampleFIR8(&in_r[frac >> RESAMPLE_FRACTION_BITS], frac);

        *(fl++) += sl * scale_l0 + sr * scale_l1;
        *(fr++) += sl * scale_r0 + sr * scale_r1;
        scale_l0 += scale_delta_l0;
        scale_r0 += scale_delta_r0;
        scale_l1 += scale_delta_l1;
        scale_r1 += scale_delta_r1;

        frac += delta;
    }
    return frac;
}

static inline void ApplyClampedGain(float* out[], float* in[], uint32_t num, float scale, float scale_delta)
{
    // setup ramp
    vec4 sc = wasm_f32x4_splat(scale);
    vec4 scd = wasm_f32x4_splat(scale_delta);
    sc = wasm_f32x4_splat(scale) + scd * wasm_f32x4_make(0.0f, 1.0f, 2.0f, 3.0f);
    scd *= 4.0f;

    vec4 zero = wasm_f32x4_splat(0.0f);
    vec4 one = wasm_f32x4_splat(1.0f);

    vec4* vin_l = (vec4*)in[0];
    vec4* vin_r = (vec4*)in[1];
    vec4* vout_l = (vec4*)out[0];
    vec4* vout_r = (vec4*)out[1];
    for(; num>3; num-=4)
    {
        vec4 sc_clamped = wasm_f32x4_pmin(wasm_f32x4_pmax(sc, zero), one);
        *(vout_l++) += *(vin_l++) * sc_clamped;
        *(vout_r++) += *(vin_r++) * sc_clamped;
        sc += scd;
    }

    float* in_l = (float*)vin_l;
    float* in_r = (float*)vin_r;
    float* out_l = (float*)vout_l;
    float* out_r = (float*)vout_r;
    scale = sc[0];
    for(; num>0; --num)
    {
        float scale_clamped = dmMath::Clamp(scale, 0.0f, 1.0f);
        *(out_l++) += *(in_l++) * scale_clamped;
        *(out_r++) += *(in_r++) * scale_clamped;
        scale += scale_delta;
    }
}

static inline void ApplyGainAndInterleaveToS16(int16_t* out, float* in[], uint32_t num, float scale, float scale_delta)
{
    // setup ramp
    vec4 sc = wasm_f32x4_splat(scale);
    vec4 scd = wasm_f32x4_splat(scale_delta);
    sc = wasm_f32x4_splat(scale) + scd * wasm_f32x4_make(0.0f, 1.0f, 2.0f, 3.0f);
    scd *= 4.0f;

    vec4* vin_l = (vec4*)in[0];
    vec4* vin_r = (vec4*)in[1];
    v128_t* vout = (v128_t*)out;
    for(; num>7; num-=8)
    {
        vec4 l0 = *(vin_l++) * sc;
        vec4 r0 = *(vin_r++) * sc;
        sc += scd;
        vec4 l1 = *(vin_l++) * sc;
        vec4 r1 = *(vin_r++) * sc;
        sc += scd;
        v128_t li = wasm_i16x8_narrow_i32x4(wasm_i32x4_trunc_sat_f32x4(l0), wasm_i32x4_trunc_sat_f32x4(l1));
        v128_t ri = wasm_i16x8_narrow_i32x4(wasm_i32x4_trunc_sat_f32x4(r0), wasm_i32x4_trunc_sat_f32x4(r1));
        *(vout++) = wasm_i16x8_shuffle(li, ri, 0,  8, 1,  9, 2, 10, 3, 11);
        *(vout++) = wasm_i16x8_shuffle(li, ri, 4, 12, 5, 13, 6, 14, 7, 15);
    }

    float* in_l = (float*)vin_l;
    float* in_r = (float*)vin_r;
    scale = sc[0];
    out = (int16_t*)vout;
    for(; num>0; --num)
    {
        float sl = *(in_l++);
        float sr = *(in_r++);
        out[0] = (int16_t)dmMath::Clamp(sl * scale, -32768.0f, 32767.0f);
        out[1] = (int16_t)dmMath::Clamp(sr * scale, -32768.0f, 32767.0f);
        out += 2;
        scale += scale_delta;
    }
}

static inline void ApplyGain(float* out[], float* in[], uint32_t num, float scale, float scale_delta)
{
    // setup ramp
    vec4 sc = wasm_f32x4_splat(scale);
    vec4 scd = wasm_f32x4_splat(scale_delta);
    sc = wasm_f32x4_splat(scale) + scd * wasm_f32x4_make(0.0f, 1.0f, 2.0f, 3.0f);
    scd *= 4.0f;

    vec4* vin_l = (vec4*)in[0];
    vec4* vin_r = (vec4*)in[1];
    vec4* vout_l = (vec4*)out[0];
    vec4* vout_r = (vec4*)out[1];
    for(; num>3; num-=4)
    {
        *(vout_l++) = *(vin_l++) * sc;
        *(vout_r++) = *(vin_r++) * sc;
        sc += scd;
    }

    float* in_l = (float*)vin_l;
    float* in_r = (float*)vin_r;
    float* out_l = (float*)vout_l;
    float* out_r = (float*)vout_r;
    scale = sc[0];
    for(; num>0; --num)
    {
        *(out_l++) = *(in_l++) * scale;
        *(out_r++) = *(in_r++) * scale;
        scale += scale_delta;
    }
}

static inline void GatherPowerData(float* in[], uint32_t num, float gain, float& sum_sq_left, float& sum_sq_right, float& max_sq_left, float& max_sq_right)
{
    vec4* in_l = (vec4*)in[0];
    vec4* in_r = (vec4*)in[1];

    vec4 maxl = wasm_f32x4_splat(0.0f);
    vec4 suml = maxl;
    vec4 maxr = maxl;
    vec4 sumr = maxl;

    vec4 scale = wasm_f32x4_splat(gain);

    for(; num>3; num-=4)
    {
        vec4 sl = *(in_l++) * scale;
        vec4 sr = *(in_r++) * scale;
        sl *= sl;
        sr *= sr;
        maxl = wasm_f32x4_pmax(maxl, sl);
        maxr = wasm_f32x4_pmax(maxr, sr);
        suml += sl;
        sumr += sr;
    }

    maxl = wasm_f32x4_pmax(maxl, (vec4)wasm_i32x4_shuffle(maxl, maxl, 1, 0, 3, 0));
    maxl = wasm_f32x4_pmax(maxl, (vec4)wasm_i32x4_shuffle(maxl, maxl, 2, 0, 0, 0));
    max_sq_left = maxl[0];

    maxr = wasm_f32x4_pmax(maxr, (vec4)wasm_i32x4_shuffle(maxr, maxr, 1, 0, 3, 0));
    maxr = wasm_f32x4_pmax(maxr, (vec4)wasm_i32x4_shuffle(maxr, maxr, 2, 0, 0, 0));
    max_sq_right = maxr[0];

    suml += (vec4)wasm_i32x4_shuffle(suml, suml, 1, 0, 3, 0);
    suml += (vec4)wasm_i32x4_shuffle(suml, suml, 2, 0, 0, 0);
    sum_sq_left = suml[0];

    sumr += (vec4)wasm_i32x4_shuffle(sumr, sumr, 1, 0, 3, 0);
    sumr += (vec4)wasm_i32x4_shuffle(sumr, sumr, 2, 0, 0, 0);
    sum_sq_right = sumr[0];

    float* fin_l = (float*)in_l;
    float* fin_r = (float*)in_r;
    for (; num>0; --num)
    {
        float left = *(fin_l++) * gain;
        float right = *(fin_r++) * gain;
        float left_sq = left * left;
        float right_sq = right * right;
        sum_sq_left += left_sq;
        sum_sq_right += right_sq;
        max_sq_left = dmMath::Max(max_sq_left, left_sq);
        max_sq_right = dmMath::Max(max_sq_right, right_sq);
    }
}

static inline void ConvertFromS16(float* out, const int16_t* in, uint32_t num)
{
    for(; num>3; num-=4)
    {
        wasm_v128_store(out, wasm_f32x4_convert_i32x4(wasm_i32x4_load16x4(in)));
        in +=4;
        out += 4;
    }
    for(; num>0; --num)
    {
        *(out++) = (float)*(in++);
    }
}

static inline void ConvertFromS8(float* out, const int8_t* in, uint32_t num)
{
    for(; num>7; num-=8)
    {
        v128_t i = wasm_i16x8_load8x8(in);
        in += 8;
        wasm_v128_store(out, wasm_f32x4_convert_i32x4(wasm_i32x4_extend_low_i16x8(i)));
        out += 4;
        wasm_v128_store(out, wasm_f32x4_convert_i32x4(wasm_i32x4_extend_high_i16x8(i)));
        out += 4;
    }
    for(; num>0; --num)
    {
        int16_t s = *(in++);
<<<<<<< HEAD
        *(out++) = (float)((s << 8) | (s && 0xff));
=======
        *(out++) = (float)((s << 8) | (s & 0xff));
>>>>>>> 649461ce
    }
}

static inline void Deinterleave(float* out[], const float* in, uint32_t num)
{
    const vec4* vin = (const vec4*)in;
    vec4* vout_l = (vec4*)out[0];
    vec4* vout_r = (vec4*)out[1];
    for(; num>3; num-=4)
    {
        vec4 in0 = wasm_v128_load(vin++);
        vec4 in1 = wasm_v128_load(vin++);
        wasm_v128_store(vout_l++, wasm_i32x4_shuffle(in0, in1, 0, 2, 4, 6));
        wasm_v128_store(vout_r++, wasm_i32x4_shuffle(in0, in1, 1, 3, 5, 7));
    }

    float* out_l = (float*)vout_l;
    float* out_r = (float*)vout_r;
    in = (const float*)vin;
    for(; num>0; --num)
    {
        *(out_l++) = *(in++);
        *(out_r++) = *(in++);
    }
}

static inline void DeinterleaveFromS16(float* out[], const int16_t* in, uint32_t num)
{
    vec4* vout_l = (vec4*)out[0];
    vec4* vout_r = (vec4*)out[1];
    for(; num>3; num-=4)
    {
        vec4 in0 = wasm_f32x4_convert_i32x4(wasm_i32x4_load16x4(in));
        vec4 in1 = wasm_f32x4_convert_i32x4(wasm_i32x4_load16x4(in + 4));
        in += 8;
        wasm_v128_store(vout_l++, wasm_i32x4_shuffle(in0, in1, 0, 2, 4, 6));
        wasm_v128_store(vout_r++, wasm_i32x4_shuffle(in0, in1, 1, 3, 5, 7));
    }

    float* out_l = (float*)vout_l;
    float* out_r = (float*)vout_r;
    for(; num>0; --num)
    {
        *(out_l++) = (float)*(in++);
        *(out_r++) = (float)*(in++);
    }
}

static inline void DeinterleaveFromS8(float* out[], const int8_t* in, uint32_t num)
{
    vec4* vout_l = (vec4*)out[0];
    vec4* vout_r = (vec4*)out[1];
    for(; num>3; num-=4)
    {
        v128_t i = wasm_i16x8_load8x8(in);
        in += 8;
        vec4 in0 = wasm_f32x4_convert_i32x4(wasm_i32x4_extend_low_i16x8(i));
        vec4 in1 = wasm_f32x4_convert_i32x4(wasm_i32x4_extend_high_i16x8(i));
        wasm_v128_store(vout_l++, wasm_i32x4_shuffle(in0, in1, 0, 2, 4, 6));
        wasm_v128_store(vout_r++, wasm_i32x4_shuffle(in0, in1, 1, 3, 5, 7));
    }

    float* out_l = (float*)vout_l;
    float* out_r = (float*)vout_r;
    for(; num>0; --num)
    {
        int16_t sl = *(in++);
        int16_t sr = *(in++);
<<<<<<< HEAD
        *(out_l++) = (float)((sl << 8) | (sl && 0xff));
        *(out_r++) = (float)((sr << 8) | (sr && 0xff));
=======
        *(out_l++) = (float)((sl << 8) | (sl & 0xff));
        *(out_r++) = (float)((sr << 8) | (sr & 0xff));
>>>>>>> 649461ce
    }
}

} // namespace WASM

#endif // __wasm_simd128__

// ----------------------------------------------------------------------------------------------------------------------------------------------------------------
// ----------------------------------------------------------------------------------------------------------------------------------------------------------------

#if defined(DM_SOUND_DSP_SSE2)

//
// SSE2
//
namespace SSE {

    typedef __m128 vec4;


    static inline float FilterSampleFIR8(const float* frames, uint64_t frac_pos)
    {
        uint32_t pi = ((frac_pos >> (RESAMPLE_FRACTION_BITS - 11)) << 3) & (2047 << 3); // 8 tabs, 2048 (11 fractional bits) banks
        const float* c = &_pfb[pi];

//TODO: RTCD needed to make selection (outside inner loop), so we don't demand SSE4.1
#if 0 //defined(__SSE4_1__)
        vec4 taps0 = _mm_loadu_ps(&frames[-3]);
        vec4 taps1 = _mm_loadu_ps(&frames[ 1]);
        return _mm_cvtss_f32(_mm_add_ps(_mm_dp_ps(taps0, *(const vec4*)&c[0], 0xf1), _mm_dp_ps(taps1, *(const vec4*)&c[4], 0xf1)));      // at least on intel: 11 cycles latency, but good throughput -> shuffles and adds are rather FAST, without hiding the latency the old code could be comparable in speed!
#else
        vec4 tmp0 = _mm_mul_ps(_mm_loadu_ps(&frames[-3]), *(const vec4*)&c[0]);
        vec4 tmp1 = _mm_mul_ps(_mm_loadu_ps(&frames[ 1]), *(const vec4*)&c[4]);
        tmp0 = _mm_add_ps(tmp0, _mm_shuffle_ps(tmp0, tmp0, _MM_SHUFFLE(0, 3, 0, 1))); // X=X+Y; Z=Z+W
        tmp1 = _mm_add_ps(tmp1, _mm_shuffle_ps(tmp1, tmp1, _MM_SHUFFLE(0, 3, 0, 1))); // X=X+Y; Z=Z+W
        tmp0 = _mm_add_ps(tmp0, _mm_shuffle_ps(tmp0, tmp0, _MM_SHUFFLE(0, 0, 0, 2))); // X=X+Y+Z+W
        tmp1 = _mm_add_ps(tmp1, _mm_shuffle_ps(tmp1, tmp1, _MM_SHUFFLE(0, 0, 0, 2))); // X=X+Y+Z+W
        return _mm_cvtss_f32(_mm_add_ps(tmp0, tmp1));
#endif
    }


static inline void MixScaledMonoToStereo(float* out[], const float* in, uint32_t num, float scale_l, float scale_r, float scale_delta_l, float scale_delta_r)
{
    // setup ramps
    vec4 scld = _mm_set1_ps(scale_delta_l);
    vec4 scrd = _mm_set1_ps(scale_delta_r);
    vec4 scl  = _mm_add_ps(_mm_set1_ps(scale_l), _mm_mul_ps(scld, _mm_set_ps(3.0f, 2.0f, 1.0f, 0.0f)));
    vec4 scr  = _mm_add_ps(_mm_set1_ps(scale_r), _mm_mul_ps(scrd, _mm_set_ps(3.0f, 2.0f, 1.0f, 0.0f)));
    scld = _mm_mul_ps(scld, _mm_set1_ps(4.0f));
    scrd = _mm_mul_ps(scrd, _mm_set1_ps(4.0f));

    // vectorized mix
    vec4* vl = (vec4*)out[0];
    vec4* vr = (vec4*)out[1];
    vec4* vin = (vec4*)in;
    for(; num>3; num-=4)
    {
        vec4 s = *(vin++);
        *vl = _mm_add_ps(*vl, _mm_mul_ps(s, scl));
        ++vl;
        *vr = _mm_add_ps(*vr, _mm_mul_ps(s, scr));
        ++vr;
        scl = _mm_add_ps(scl, scld);
        scr = _mm_add_ps(scr, scrd);
    }
    // process any remaining samples
    float* fl = (float*)vl;
    float* fr = (float*)vr;
    float* fin = (float*)vin;
    scale_l = _mm_cvtss_f32(scl);
    scale_r = _mm_cvtss_f32(scr);
    for(; num>0; --num)
    {
        float s = *(fin++);
        *(fl++) += s * scale_l;
        *(fr++) += s * scale_r;
        scale_l += scale_delta_l;
        scale_r += scale_delta_r;
    }
}

static inline void MixScaledStereoToStereo(float* out[], const float* in_l, const float* in_r, uint32_t num,
                                           float scale_l0, float scale_r0, float scale_delta_l0, float scale_delta_r0,
                                           float scale_l1, float scale_r1, float scale_delta_l1, float scale_delta_r1)
{
    // setup ramps
    vec4 scld0 = _mm_set1_ps(scale_delta_l0);
    vec4 scrd0 = _mm_set1_ps(scale_delta_r0);
    vec4 scld1 = _mm_set1_ps(scale_delta_l1);
    vec4 scrd1 = _mm_set1_ps(scale_delta_r1);
    vec4 scl0  = _mm_add_ps(_mm_set1_ps(scale_l0), _mm_mul_ps(scld0, _mm_set_ps(3.0f, 2.0f, 1.0f, 0.0f)));
    vec4 scr0  = _mm_add_ps(_mm_set1_ps(scale_r0), _mm_mul_ps(scrd0, _mm_set_ps(3.0f, 2.0f, 1.0f, 0.0f)));
    vec4 scl1  = _mm_add_ps(_mm_set1_ps(scale_l1), _mm_mul_ps(scld1, _mm_set_ps(3.0f, 2.0f, 1.0f, 0.0f)));
    vec4 scr1  = _mm_add_ps(_mm_set1_ps(scale_r1), _mm_mul_ps(scrd1, _mm_set_ps(3.0f, 2.0f, 1.0f, 0.0f)));
    scld0 = _mm_mul_ps(scld0, _mm_set1_ps(4.0f));
    scrd0 = _mm_mul_ps(scrd0, _mm_set1_ps(4.0f));
    scld1 = _mm_mul_ps(scld1, _mm_set1_ps(4.0f));
    scrd1 = _mm_mul_ps(scrd1, _mm_set1_ps(4.0f));

    // vectorized mix
    vec4* vl = (vec4*)out[0];
    vec4* vr = (vec4*)out[1];
    vec4* vin_l = (vec4*)in_l;
    vec4* vin_r = (vec4*)in_r;
    for(; num>3; num-=4)
    {
        vec4 sl = *(vin_l++);
        vec4 sr = *(vin_r++);
        *vl = _mm_add_ps(*vl, _mm_add_ps(_mm_mul_ps(sl, scl0), _mm_mul_ps(sr, scl1)));
        ++vl;
        *vr = _mm_add_ps(*vr, _mm_add_ps(_mm_mul_ps(sl, scr0), _mm_mul_ps(sr, scr1)));
        ++vr;
        scl0 = _mm_add_ps(scl0, scld0);
        scr0 = _mm_add_ps(scr0, scrd0);
        scl1 = _mm_add_ps(scl1, scld1);
        scr1 = _mm_add_ps(scr1, scrd1);
    }
    // process any remaining samples
    float* fl = (float*)vl;
    float* fr = (float*)vr;
    float* fin_l = (float*)vin_l;
    float* fin_r = (float*)vin_r;
    scale_l0 = _mm_cvtss_f32(scl0);
    scale_r0 = _mm_cvtss_f32(scr0);
    scale_l1 = _mm_cvtss_f32(scl1);
    scale_r1 = _mm_cvtss_f32(scr1);
    for(; num>0; --num)
    {
        float sl = *(fin_l++);
        float sr = *(fin_r++);
        *(fl++) += sl * scale_l0 + sr * scale_l1;
        *(fr++) += sl * scale_r0 + sr * scale_r1;
        scale_l0 += scale_delta_l0;
        scale_r0 += scale_delta_r0;
        scale_l1 += scale_delta_l1;
        scale_r1 += scale_delta_r1;
    }
}

static inline uint64_t MixAndResampleMonoToStereo_Polyphase(float* out[], const float* in, uint32_t num, uint64_t frac, uint64_t delta, float scale_l, float scale_r, float scale_delta_l, float scale_delta_r)
{
    DM_PROFILE("MixAndResampleMonoToStereo_Polyphase_SSE2");

    // setup ramps
    vec4 scld = _mm_set1_ps(scale_delta_l);
    vec4 scrd = _mm_set1_ps(scale_delta_r);
    vec4 scl  = _mm_add_ps(_mm_set1_ps(scale_l), _mm_mul_ps(scld, _mm_set_ps(3.0f, 2.0f, 1.0f, 0.0f)));
    vec4 scr  = _mm_add_ps(_mm_set1_ps(scale_r), _mm_mul_ps(scrd, _mm_set_ps(3.0f, 2.0f, 1.0f, 0.0f)));
    scld = _mm_mul_ps(scld, _mm_set1_ps(4.0f));
    scrd = _mm_mul_ps(scrd, _mm_set1_ps(4.0f));

    // vectorized mix
    vec4* vl = (vec4*)out[0];
    vec4* vr = (vec4*)out[1];
    for(; num>3; num-=4)
    {
        float s0 = FilterSampleFIR8(&in[frac >> RESAMPLE_FRACTION_BITS], frac);
        frac += delta;
        float s1 = FilterSampleFIR8(&in[frac >> RESAMPLE_FRACTION_BITS], frac);
        frac += delta;
        float s2 = FilterSampleFIR8(&in[frac >> RESAMPLE_FRACTION_BITS], frac);
        frac += delta;
        float s3 = FilterSampleFIR8(&in[frac >> RESAMPLE_FRACTION_BITS], frac);
        frac += delta;
        vec4 s = _mm_set_ps(s3, s2, s1, s0);

        *vl = _mm_add_ps(*vl, _mm_mul_ps(s, scl));
        ++vl;
        *vr = _mm_add_ps(*vr, _mm_mul_ps(s, scr));
        ++vr;
        scl = _mm_add_ps(scl, scld);
        scr = _mm_add_ps(scr, scrd);
    }
    // process any remaining samples
    float* fl = (float*)vl;
    float* fr = (float*)vr;
    scale_l = _mm_cvtss_f32(scl);
    scale_r = _mm_cvtss_f32(scr);
    for(; num>0; --num)
    {
        float s = FilterSampleFIR8(&in[frac >> RESAMPLE_FRACTION_BITS], frac);

        *(fl++) += s * scale_l;
        *(fr++) += s * scale_r;
        scale_l += scale_delta_l;
        scale_r += scale_delta_r;

        frac += delta;
    }
    return frac;
}

static inline uint64_t MixAndResampleStereoToStereo_Polyphase(float* out[], const float* in_l, const float* in_r, uint32_t num, uint64_t frac, uint64_t delta,
                                                              float scale_l0, float scale_r0, float scale_delta_l0, float scale_delta_r0,
                                                              float scale_l1, float scale_r1, float scale_delta_l1, float scale_delta_r1)
{
    DM_PROFILE("MixAndResampleStereoToStereo_Polyphase_SSE2");
    // setup ramps
    vec4 scld0 = _mm_set1_ps(scale_delta_l0);
    vec4 scrd0 = _mm_set1_ps(scale_delta_r0);
    vec4 scld1 = _mm_set1_ps(scale_delta_l1);
    vec4 scrd1 = _mm_set1_ps(scale_delta_r1);
    vec4 scl0  = _mm_add_ps(_mm_set1_ps(scale_l0), _mm_mul_ps(scld0, _mm_set_ps(3.0f, 2.0f, 1.0f, 0.0f)));
    vec4 scr0  = _mm_add_ps(_mm_set1_ps(scale_r0), _mm_mul_ps(scrd0, _mm_set_ps(3.0f, 2.0f, 1.0f, 0.0f)));
    vec4 scl1  = _mm_add_ps(_mm_set1_ps(scale_l1), _mm_mul_ps(scld1, _mm_set_ps(3.0f, 2.0f, 1.0f, 0.0f)));
    vec4 scr1  = _mm_add_ps(_mm_set1_ps(scale_r1), _mm_mul_ps(scrd1, _mm_set_ps(3.0f, 2.0f, 1.0f, 0.0f)));
    scld0 = _mm_mul_ps(scld0, _mm_set1_ps(4.0f));
    scrd0 = _mm_mul_ps(scrd0, _mm_set1_ps(4.0f));
    scld1 = _mm_mul_ps(scld1, _mm_set1_ps(4.0f));
    scrd1 = _mm_mul_ps(scrd1, _mm_set1_ps(4.0f));

    // vectorized mix
    vec4* vl = (vec4*)out[0];
    vec4* vr = (vec4*)out[1];
    for(; num>3; num-=4)
    {
        float s0l = FilterSampleFIR8(&in_l[frac >> RESAMPLE_FRACTION_BITS], frac);
        float s0r = FilterSampleFIR8(&in_r[frac >> RESAMPLE_FRACTION_BITS], frac);
        frac += delta;
        float s1l = FilterSampleFIR8(&in_l[frac >> RESAMPLE_FRACTION_BITS], frac);
        float s1r = FilterSampleFIR8(&in_r[frac >> RESAMPLE_FRACTION_BITS], frac);
        frac += delta;
        float s2l = FilterSampleFIR8(&in_l[frac >> RESAMPLE_FRACTION_BITS], frac);
        float s2r = FilterSampleFIR8(&in_r[frac >> RESAMPLE_FRACTION_BITS], frac);
        frac += delta;
        float s3l = FilterSampleFIR8(&in_l[frac >> RESAMPLE_FRACTION_BITS], frac);
        float s3r = FilterSampleFIR8(&in_r[frac >> RESAMPLE_FRACTION_BITS], frac);
        frac += delta;
        vec4 sl = _mm_set_ps(s3l, s2l, s1l, s0l);
        vec4 sr = _mm_set_ps(s3r, s2r, s1r, s0r);

        *vl = _mm_add_ps(*vl, _mm_add_ps(_mm_mul_ps(sl, scl0), _mm_mul_ps(sr, scl1)));
        ++vl;
        *vr = _mm_add_ps(*vr, _mm_add_ps(_mm_mul_ps(sl, scr0), _mm_mul_ps(sr, scr1)));
        ++vr;
        scl0 = _mm_add_ps(scl0, scld0);
        scr0 = _mm_add_ps(scr0, scrd0);
        scl1 = _mm_add_ps(scl1, scld1);
        scr1 = _mm_add_ps(scr1, scrd1);
    }
    // process any remaining samples
    float* fl = (float*)vl;
    float* fr = (float*)vr;
    scale_l0 = _mm_cvtss_f32(scl0);
    scale_r0 = _mm_cvtss_f32(scr0);
    scale_l1 = _mm_cvtss_f32(scl1);
    scale_r1 = _mm_cvtss_f32(scr1);
    for(; num>0; --num)
    {
        float sl = FilterSampleFIR8(&in_l[frac >> RESAMPLE_FRACTION_BITS], frac);
        float sr = FilterSampleFIR8(&in_r[frac >> RESAMPLE_FRACTION_BITS], frac);

        *(fl++) += sl * scale_l0 + sr * scale_l1;
        *(fr++) += sl * scale_r0 + sr * scale_r1;
        scale_l0 += scale_delta_l0;
        scale_r0 += scale_delta_r0;
        scale_l1 += scale_delta_l1;
        scale_r1 += scale_delta_r1;

        frac += delta;
    }
    return frac;
}

static inline void ApplyClampedGain(float* out[], float* in[], uint32_t num, float scale, float scale_delta)
{
    // setup ramp
    vec4 sc = _mm_set1_ps(scale);
    vec4 scd = _mm_set1_ps(scale_delta);
    sc = _mm_add_ps(_mm_set1_ps(scale), _mm_mul_ps(scd, _mm_set_ps(3.0f, 2.0f, 1.0f, 0.0f)));
    scd = _mm_mul_ps(scd, _mm_set1_ps(4.0f));

    vec4 zero = _mm_set1_ps(0.0f);
    vec4 one = _mm_set1_ps(1.0f);

    vec4* vin_l = (vec4*)in[0];
    vec4* vin_r = (vec4*)in[1];
    vec4* vout_l = (vec4*)out[0];
    vec4* vout_r = (vec4*)out[1];
    for(; num>3; num-=4)
    {
        vec4 sc_clamped = _mm_min_ps(_mm_max_ps(sc, zero), one);

        *vout_l = _mm_add_ps(*vout_l, _mm_mul_ps(*(vin_l++), sc_clamped));
        ++vout_l;
        *vout_r = _mm_add_ps(*vout_r, _mm_mul_ps(*(vin_r++), sc_clamped));
        ++vout_r;
        sc = _mm_add_ps(sc, scd);
    }

    float* in_l = (float*)vin_l;
    float* in_r = (float*)vin_r;
    float* out_l = (float*)vout_l;
    float* out_r = (float*)vout_r;
    scale = _mm_cvtss_f32(sc);
    for(; num>0; --num)
    {
        float scale_clamped = dmMath::Clamp(scale, 0.0f, 1.0f);
        *(out_l++) += *(in_l++) * scale_clamped;
        *(out_r++) += *(in_r++) * scale_clamped;
        scale += scale_delta;
    }
}

static inline void ApplyGainAndInterleaveToS16(int16_t* out, float* in[], uint32_t num, float scale, float scale_delta)
{
    // setup ramp
    vec4 sc = _mm_set1_ps(scale);
    vec4 scd = _mm_set1_ps(scale_delta);
    sc = _mm_add_ps(_mm_set1_ps(scale), _mm_mul_ps(scd, _mm_set_ps(3.0f, 2.0f, 1.0f, 0.0f)));
    scd = _mm_mul_ps(scd, _mm_set1_ps(4.0f));

    vec4* vin_l = (vec4*)in[0];
    vec4* vin_r = (vec4*)in[1];
    __m128i* vout = (__m128i*)out;
    for(; num>7; num-=8)
    {
        vec4 l0 = _mm_mul_ps(*(vin_l++), sc);                                       // Apply gain
        vec4 r0 = _mm_mul_ps(*(vin_r++), sc);
        sc = _mm_add_ps(sc, scd);
        vec4 r1 = _mm_mul_ps(*(vin_r++), sc);
        vec4 l1 = _mm_mul_ps(*(vin_l++), sc);
        sc = _mm_add_ps(sc, scd);
        __m128i li = _mm_packs_epi32(_mm_cvtps_epi32(l0), _mm_cvtps_epi32(l1));     // L0-7 to s16
        __m128i ri = _mm_packs_epi32(_mm_cvtps_epi32(r0), _mm_cvtps_epi32(r1));     // R0-7 to s16
        *(vout++) = _mm_unpacklo_epi16(li, ri);                                     // LR0-LR3 interleaved out
        *(vout++) = _mm_unpackhi_epi16(li, ri);                                     // LR4-LR7 interleaved out
    }

    float* in_l = (float*)vin_l;
    float* in_r = (float*)vin_r;
    scale = _mm_cvtss_f32(sc);
    out = (int16_t*)vout;
    for(; num>0; --num)
    {
        float sl = *(in_l++);
        float sr = *(in_r++);
        out[0] = (int16_t)dmMath::Clamp(sl * scale, -32768.0f, 32767.0f);
        out[1] = (int16_t)dmMath::Clamp(sr * scale, -32768.0f, 32767.0f);
        out += 2;
        scale += scale_delta;
    }
}

static inline void ApplyGain(float* out[], float* in[], uint32_t num, float scale, float scale_delta)
{
    // setup ramp
    vec4 sc = _mm_set1_ps(scale);
    vec4 scd = _mm_set1_ps(scale_delta);
    sc = _mm_add_ps(_mm_set1_ps(scale), _mm_mul_ps(scd, _mm_set_ps(3.0f, 2.0f, 1.0f, 0.0f)));
    scd = _mm_mul_ps(scd, _mm_set1_ps(4.0f));

    vec4* vin_l = (vec4*)in[0];
    vec4* vin_r = (vec4*)in[1];
    vec4* vout_l = (vec4*)out[0];
    vec4* vout_r = (vec4*)out[1];
    for(; num>3; num-=4)
    {
        *vout_l = _mm_mul_ps(*(vin_l++), sc);
        ++vout_l;
        *vout_r = _mm_mul_ps(*(vin_r++), sc);
        ++vout_r;
        sc = _mm_add_ps(sc, scd);
    }

    float* in_l = (float*)vin_l;
    float* in_r = (float*)vin_r;
    float* out_l = (float*)vout_l;
    float* out_r = (float*)vout_r;
    scale = _mm_cvtss_f32(sc);
    for(; num>0; --num)
    {
        *(out_l++) = *(in_l++) * scale;
        *(out_r++) = *(in_r++) * scale;
        scale += scale_delta;
    }
}

static inline void GatherPowerData(float* in[], uint32_t num, float gain, float& sum_sq_left, float& sum_sq_right, float& max_sq_left, float& max_sq_right)
{
    vec4* in_l = (vec4*)in[0];
    vec4* in_r = (vec4*)in[1];

    vec4 maxl = _mm_set1_ps(0.0f);
    vec4 suml = maxl;
    vec4 maxr = maxl;
    vec4 sumr = maxl;

    vec4 scale = _mm_set1_ps(gain);

    for(; num>3; num-=4)
    {
        vec4 sl = _mm_mul_ps(*(in_l++), scale);
        vec4 sr = _mm_mul_ps(*(in_r++), scale);
        sl = _mm_mul_ps(sl, sl);
        sr = _mm_mul_ps(sr, sr);
        maxl = _mm_max_ps(maxl, sl);
        maxr = _mm_max_ps(maxr, sr);
        suml = _mm_add_ps(suml, sl);
        sumr = _mm_add_ps(sumr, sr);
    }

    maxl = _mm_max_ps(maxl, _mm_shuffle_ps(maxl, maxl, _MM_SHUFFLE(0,3,0,1)));
    maxl = _mm_max_ps(maxl, _mm_shuffle_ps(maxl, maxl, _MM_SHUFFLE(0,0,0,2)));
    max_sq_left = _mm_cvtss_f32(maxl);

    maxr = _mm_max_ps(maxr, _mm_shuffle_ps(maxr, maxr, _MM_SHUFFLE(0,3,0,1)));
    maxr = _mm_max_ps(maxr, _mm_shuffle_ps(maxr, maxr, _MM_SHUFFLE(0,0,0,2)));
    max_sq_right = _mm_cvtss_f32(maxr);

    suml = _mm_add_ps(suml, _mm_shuffle_ps(suml, suml, _MM_SHUFFLE(0,3,0,1)));
    suml = _mm_add_ps(suml, _mm_shuffle_ps(suml, suml, _MM_SHUFFLE(0,0,0,2)));
    sum_sq_left = _mm_cvtss_f32(suml);

    sumr = _mm_add_ps(sumr, _mm_shuffle_ps(sumr, sumr, _MM_SHUFFLE(0,3,0,1)));
    sumr = _mm_add_ps(sumr, _mm_shuffle_ps(sumr, sumr, _MM_SHUFFLE(0,0,0,2)));
    sum_sq_right = _mm_cvtss_f32(sumr);

    float* fin_l = (float*)in_l;
    float* fin_r = (float*)in_r;
    for (; num>0; --num)
    {
        float left = *(fin_l++) * gain;
        float right = *(fin_r++) * gain;
        float left_sq = left * left;
        float right_sq = right * right;
        sum_sq_left += left_sq;
        sum_sq_right += right_sq;
        max_sq_left = dmMath::Max(max_sq_left, left_sq);
        max_sq_right = dmMath::Max(max_sq_right, right_sq);
    }
}

// note: supports unaligned src & dest
static inline void ConvertFromS16(float* out, const int16_t* in, uint32_t num)
{
    const __m128i* vin = (const __m128i*)in;
    vec4* vout = (vec4*)out;
    for(; num>7; num-=8)
    {
        __m128i iin = _mm_loadu_si128(vin++);
        _mm_storeu_ps((float*)vout++, _mm_cvtepi32_ps(_mm_srai_epi32(_mm_unpacklo_epi16(iin, iin), 16)));
        _mm_storeu_ps((float*)vout++, _mm_cvtepi32_ps(_mm_srai_epi32(_mm_unpackhi_epi16(iin, iin), 16)));
    }

    out = (float*)vout;
    in = (const int16_t*)vin;
    for(; num>0; --num)
    {
        *(out++) = (float)*(in++);
    }
}

// note: supports unaligned src & dest
static inline void ConvertFromS8(float* out, const int8_t* in, uint32_t num)
{
    const __m128i* vin = (const __m128i*)in;
    vec4* vout = (vec4*)out;
    for(; num>15; num-=16)
    {
        __m128i iin = _mm_loadu_si128(vin++);
        __m128i iin16a = _mm_unpacklo_epi8(iin, iin);   // s0-7  as int16 (we duplicate the high bits into the low bits to approximate overall value better)
        __m128i iin16b = _mm_unpackhi_epi8(iin, iin);   // s8-15 as int16
        _mm_storeu_ps((float*)vout++, _mm_cvtepi32_ps(_mm_srai_epi32(_mm_unpacklo_epi16(iin16a, iin16a), 16)));
        _mm_storeu_ps((float*)vout++, _mm_cvtepi32_ps(_mm_srai_epi32(_mm_unpackhi_epi16(iin16a, iin16a), 16)));
        _mm_storeu_ps((float*)vout++, _mm_cvtepi32_ps(_mm_srai_epi32(_mm_unpacklo_epi16(iin16b, iin16b), 16)));
        _mm_storeu_ps((float*)vout++, _mm_cvtepi32_ps(_mm_srai_epi32(_mm_unpackhi_epi16(iin16b, iin16b), 16)));
    }

    out = (float*)vout;
    in = (const int8_t*)vin;
    for(; num>0; --num)
    {
        int16_t s = *(in++);
<<<<<<< HEAD
        *(out++) = (float)((s << 8) | (s && 0xff));
=======
        *(out++) = (float)((s << 8) | (s & 0xff));
>>>>>>> 649461ce
    }
}

// note: supports unaligned src & dest
static inline void Deinterleave(float* out[], const float* in, uint32_t num)
{
    const vec4* vin = (const vec4*)in;
    vec4* vout_l = (vec4*)out[0];
    vec4* vout_r = (vec4*)out[1];
    for(; num>3; num-=4)
    {
        vec4 in0 = _mm_loadu_ps((float*)vin++);
        vec4 in1 = _mm_loadu_ps((float*)vin++);
        in0 = _mm_shuffle_ps(in0, in0, _MM_SHUFFLE(3,1,2,0));     // L0L1R0R1
        in1 = _mm_shuffle_ps(in1, in1, _MM_SHUFFLE(3,1,2,0));     // L2L3R2R3
        _mm_storeu_ps((float*)vout_l++, _mm_shuffle_ps(in0, in1, _MM_SHUFFLE(1,0,1,0)));
        _mm_storeu_ps((float*)vout_r++, _mm_shuffle_ps(in0, in1, _MM_SHUFFLE(3,2,3,2)));
    }

    float* out_l = (float*)vout_l;
    float* out_r = (float*)vout_r;
    in = (const float*)vin;
    for(; num>0; --num)
    {
        *(out_l++) = *(in++);
        *(out_r++) = *(in++);
    }
}

// note: supports unaligned src & dest
static inline void DeinterleaveFromS16(float* out[], const int16_t* in, uint32_t num)
{
    const __m128i* vin = (const __m128i*)in;
    vec4* vout_l = (vec4*)out[0];
    vec4* vout_r = (vec4*)out[1];
    for(; num>3; num-=4)
    {
        __m128i iin = _mm_loadu_si128(vin++);
        vec4 in0 = _mm_cvtepi32_ps(_mm_srai_epi32(_mm_unpacklo_epi16(iin, iin), 16));
        vec4 in1 = _mm_cvtepi32_ps(_mm_srai_epi32(_mm_unpackhi_epi16(iin, iin), 16));

        in0 = _mm_shuffle_ps(in0, in0, _MM_SHUFFLE(3,1,2,0));     // L0L1R0R1
        in1 = _mm_shuffle_ps(in1, in1, _MM_SHUFFLE(3,1,2,0));     // L2L3R2R3
        _mm_storeu_ps((float*)vout_l++, _mm_shuffle_ps(in0, in1, _MM_SHUFFLE(1,0,1,0)));
        _mm_storeu_ps((float*)vout_r++, _mm_shuffle_ps(in0, in1, _MM_SHUFFLE(3,2,3,2)));
    }

    float* out_l = (float*)vout_l;
    float* out_r = (float*)vout_r;
    in = (const int16_t*)vin;
    for(; num>0; --num)
    {
        *(out_l++) = (float)*(in++);
        *(out_r++) = (float)*(in++);
    }
}

// note: supports unaligned src & dest
static inline void DeinterleaveFromS8(float* out[], const int8_t* in, uint32_t num)
{
    const __m128i* vin = (const __m128i*)in;
    vec4* vout_l = (vec4*)out[0];
    vec4* vout_r = (vec4*)out[1];
    for(; num>7; num-=8)
    {
        __m128i iin = _mm_loadu_si128(vin++);
        __m128i iin16a = _mm_unpacklo_epi8(iin, iin);   // s0-7  as int16 (we duplicate the high bits into the low bits to approximate overall value better)
        __m128i iin16b = _mm_unpackhi_epi8(iin, iin);   // s8-15 as int16
        vec4 in0 = _mm_cvtepi32_ps(_mm_srai_epi32(_mm_unpacklo_epi16(iin16a, iin16a), 16));
        vec4 in1 = _mm_cvtepi32_ps(_mm_srai_epi32(_mm_unpackhi_epi16(iin16a, iin16a), 16));
        vec4 in2 = _mm_cvtepi32_ps(_mm_srai_epi32(_mm_unpacklo_epi16(iin16b, iin16b), 16));
        vec4 in3 = _mm_cvtepi32_ps(_mm_srai_epi32(_mm_unpackhi_epi16(iin16b, iin16b), 16));

        in0 = _mm_shuffle_ps(in0, in0, _MM_SHUFFLE(3,1,2,0));     // L0L1R0R1
        in1 = _mm_shuffle_ps(in1, in1, _MM_SHUFFLE(3,1,2,0));     // L2L3R2R3
        in2 = _mm_shuffle_ps(in2, in2, _MM_SHUFFLE(3,1,2,0));     // L4L5R4R5
        in3 = _mm_shuffle_ps(in3, in3, _MM_SHUFFLE(3,1,2,0));     // L6L7R6R7
        _mm_storeu_ps((float*)vout_l++, _mm_shuffle_ps(in0, in1, _MM_SHUFFLE(1,0,1,0)));
        _mm_storeu_ps((float*)vout_l++, _mm_shuffle_ps(in2, in3, _MM_SHUFFLE(1,0,1,0)));
        _mm_storeu_ps((float*)vout_r++, _mm_shuffle_ps(in0, in1, _MM_SHUFFLE(3,2,3,2)));
        _mm_storeu_ps((float*)vout_r++, _mm_shuffle_ps(in2, in3, _MM_SHUFFLE(3,2,3,2)));
    }

    float* out_l = (float*)vout_l;
    float* out_r = (float*)vout_r;
    in = (const int8_t*)vin;
    for(; num>0; --num)
    {
        int16_t sl = *(in++);
        int16_t sr = *(in++);
<<<<<<< HEAD
        *(out_l++) = (float)((sl << 8) | (sl && 0xff));
        *(out_r++) = (float)((sr << 8) | (sr && 0xff));
=======
        *(out_l++) = (float)((sl << 8) | (sl & 0xff));
        *(out_r++) = (float)((sr << 8) | (sr & 0xff));
>>>>>>> 649461ce
    }
}

} // namespace SSE

#endif

// ----------------------------------------------------------------------------------------------------------------------------------------------------------------
// ----------------------------------------------------------------------------------------------------------------------------------------------------------------

namespace Fallback {

//
// Non SIMD
//

static inline float FilterSampleFIR8(const float* frames, uint64_t frac_pos)
{
        uint32_t pi = ((frac_pos >> (RESAMPLE_FRACTION_BITS - 11)) << 3) & (2047 << 3); // 8 tabs, 2048 (11 fractional bits) banks
        const float* c = &_pfb[pi];
        const float *t = &frames[-3];
        return t[0] * c[0] + t[1] * c[1] + t[2] * c[2] + t[3] * c[3] + t[4] * c[4] + t[5] * c[5] + t[6] * c[6] + t[7] * c[7];
}

static inline void MixScaledMonoToStereo(float* out[], const float* in, uint32_t num, float scale_l, float scale_r, float scale_delta_l, float scale_delta_r)
{
    float* l = out[0];
    float* r = out[1];
    for(; num>0; --num)
    {
        float s = *(in++);
        *(l++) += s * scale_l;
        *(r++) += s * scale_r;
        scale_l += scale_delta_l;
        scale_r += scale_delta_r;
    }
}

static inline void MixScaledStereoToStereo(float* out[], const float* in_l, const float* in_r, uint32_t num,
                                           float scale_l0, float scale_r0, float scale_delta_l0, float scale_delta_r0,
                                           float scale_l1, float scale_r1, float scale_delta_l1, float scale_delta_r1)
{
    float* l = out[0];
    float* r = out[1];
    for(; num>0; --num)
    {
        float sl = *(in_l++);
        float sr = *(in_r++);
        *(l++) += sl * scale_l0 + sr * scale_l1;
        *(r++) += sl * scale_r0 + sr * scale_r1;
        scale_l0 += scale_delta_l0;
        scale_r0 += scale_delta_r0;
        scale_l1 += scale_delta_l1;
        scale_r1 += scale_delta_r1;
    }
}

static inline uint64_t MixAndResampleMonoToStereo_Polyphase(float* out[], const float* in, uint32_t num, uint64_t frac, uint64_t delta, float scale_l, float scale_r, float scale_delta_l, float scale_delta_r)
{
    DM_PROFILE("MixAndResampleMonoToStereo_Polyphase_CPU");

    float* out_l = out[0];
    float* out_r = out[1];

    for (uint32_t i = 0; i < num; ++i)
    {
        // Resample
        float s = FilterSampleFIR8(&in[frac >> RESAMPLE_FRACTION_BITS], frac);

        // Mix
        *(out_l++) += s * scale_l;
        *(out_r++) += s * scale_r;
        scale_l += scale_delta_l;
        scale_r += scale_delta_r;

        // Advance
        frac += delta;
    }
    return frac;
}

static inline uint64_t MixAndResampleStereoToStereo_Polyphase(float* out[], const float* in_l, const float* in_r, uint32_t num, uint64_t frac, uint64_t delta,
                                                             float scale_l0, float scale_r0, float scale_delta_l0, float scale_delta_r0,
                                                             float scale_l1, float scale_r1, float scale_delta_l1, float scale_delta_r1)
{
    DM_PROFILE("MixAndResampleStereoToStereo_Polyphase_CPU");

    float* out_l = out[0];
    float* out_r = out[1];

    for (uint32_t i = 0; i < num; ++i)
    {
        // Resample
        float sl = FilterSampleFIR8(&in_l[frac >> RESAMPLE_FRACTION_BITS], frac);
        float sr = FilterSampleFIR8(&in_r[frac >> RESAMPLE_FRACTION_BITS], frac);

        // Mix
        *(out_l++) += sl * scale_l0 + sr * scale_l1;
        *(out_r++) += sl * scale_r0 + sr * scale_r1;
        scale_l0 += scale_delta_l0;
        scale_r0 += scale_delta_r0;
        scale_l1 += scale_delta_l1;
        scale_r1 += scale_delta_r1;

        // Advance
        frac += delta;
    }
    return frac;
}

static inline void ApplyClampedGain(float* out[], float* in[], uint32_t num, float scale, float scale_delta)
{
    float* in_l = in[0];
    float* in_r = in[1];
    float* out_l = out[0];
    float* out_r = out[1];
    for(; num>0; --num)
    {
        float scale_clamped = dmMath::Clamp(scale, 0.0f, 1.0f);
        float sl = *(in_l++);
        float sr = *(in_r++);
        *(out_l++) += sl * scale_clamped;
        *(out_r++) += sr * scale_clamped;
        scale += scale_delta;
    }
}

static inline void ApplyGainAndInterleaveToS16(int16_t* out, float* in[], uint32_t num, float scale, float scale_delta)
{
    float* in_l = in[0];
    float* in_r = in[1];
    for(; num>0; --num)
    {
        float sl = *(in_l++);
        float sr = *(in_r++);
        out[0] = (int16_t)dmMath::Clamp(sl * scale, -32768.0f, 32767.0f);
        out[1] = (int16_t)dmMath::Clamp(sr * scale, -32768.0f, 32767.0f);
        out += 2;
        scale += scale_delta;
    }
}

static inline void ApplyGain(float* out[], float* in[], uint32_t num, float scale, float scale_delta)
{
    float* in_l = in[0];
    float* in_r = in[1];
    float* out_l = out[0];
    float* out_r = out[1];
    for(; num>0; --num)
    {
        float sl = *(in_l++);
        float sr = *(in_r++);
        *(out_l++) = sl * scale;
        *(out_r++) = sr * scale;
        scale += scale_delta;
    }
}

static inline void GatherPowerData(float* in[], uint32_t num, float gain, float& sum_sq_left, float& sum_sq_right, float& max_sq_left, float& max_sq_right)
{
    sum_sq_left = 0;
    sum_sq_right = 0;
    max_sq_left = 0;
    max_sq_right = 0;
    for (uint32_t j = 0; j < num; j++) {
        float left = in[0][j] * gain;
        float right = in[1][j] * gain;
        float left_sq = left * left;
        float right_sq = right * right;
        sum_sq_left += left_sq;
        sum_sq_right += right_sq;
        max_sq_left = dmMath::Max(max_sq_left, left_sq);
        max_sq_right = dmMath::Max(max_sq_right, right_sq);
    }
}

static inline void ConvertFromS16(float* out, const int16_t* in, uint32_t num)
{
    for(; num>0; --num)
    {
        *(out++) = (float)*(in++);
    }
}

static inline void ConvertFromS8(float* out, const int8_t* in, uint32_t num)
{
    for(; num>0; --num)
    {
        int16_t s = *(in++);
<<<<<<< HEAD
        *(out++) = (float)((s << 8) | (s && 0xff));
=======
        *(out++) = (float)((s << 8) | (s & 0xff));
>>>>>>> 649461ce
    }
}

static inline void Deinterleave(float* out[], const float* in, uint32_t num)
{
    float* out_l = out[0];
    float* out_r = out[1];
    for(; num>0; --num)
    {
        *(out_l++) = *(in++);
        *(out_r++) = *(in++);
    }
}

static inline void DeinterleaveFromS16(float* out[], const int16_t* in, uint32_t num)
{
    float* out_l = out[0];
    float* out_r = out[1];
    for(; num>0; --num)
    {
        *(out_l++) = (float)*(in++);
        *(out_r++) = (float)*(in++);
    }
}

static inline void DeinterleaveFromS8(float* out[], const int8_t* in, uint32_t num)
{
    float* out_l = out[0];
    float* out_r = out[1];
    for(; num>0; --num)
    {
        int16_t sl = *(in++);
        int16_t sr = *(in++);
<<<<<<< HEAD
        *(out_l++) = (float)((sl << 8) | (sl && 0xff));
        *(out_r++) = (float)((sr << 8) | (sr && 0xff));
=======
        *(out_l++) = (float)((sl << 8) | (sl & 0xff));
        *(out_r++) = (float)((sr << 8) | (sr & 0xff));
>>>>>>> 649461ce
    }
}

} // namespace Fallback

// ----------------------------------------------------------------------------------------------------------------------------------------------------------------
// ----------------------------------------------------------------------------------------------------------------------------------------------------------------

#ifdef DM_SOUND_DSP_IMPL

//
// Compiletime selected DSP implementation
//

#define SoundImpl DM_SOUND_DSP_IMPL

static inline void SelectDSPImpl(DSPImplType /*impl_type*/)
{
    #define DM_TO_STRING_MACRO(x) _DM_TO_STRING_MACRO(x)
    #define _DM_TO_STRING_MACRO(x) #x

    // nothing to do in this implementation
    dmLogOnceInfo("  DSP backend: " DM_TO_STRING_MACRO(DM_SOUND_DSP_IMPL) );

    #undef DM_TO_STRING_MACRO
    #undef _DM_TO_STRING_MACRO
}

static inline void MixScaledMonoToStereo(float* out[], const float* in, uint32_t num, float scale_l, float scale_r, float scale_delta_l, float scale_delta_r)
{
    SoundImpl::MixScaledMonoToStereo(out, in, num, scale_l, scale_r, scale_delta_l, scale_delta_r);
}

static inline void MixScaledStereoToStereo(float* out[], const float* in_l, const float* in_r, uint32_t num,
                                           float scale_l0, float scale_r0, float scale_delta_l0, float scale_delta_r0,
                                           float scale_l1, float scale_r1, float scale_delta_l1, float scale_delta_r1)
{
    SoundImpl::MixScaledStereoToStereo(out, in_l, in_r, num, scale_l0, scale_r0, scale_delta_l0, scale_delta_r0,
                                                       scale_l1, scale_r1, scale_delta_l1, scale_delta_r1);
}

static inline uint64_t MixAndResampleMonoToStereo_Polyphase(float* out[], const float* in, uint32_t num, uint64_t frac, uint64_t delta, float scale_l, float scale_r, float scale_delta_l, float scale_delta_r)
{
    return SoundImpl::MixAndResampleMonoToStereo_Polyphase(out, in, num, frac, delta, scale_l, scale_r, scale_delta_l, scale_delta_r);
}

static inline uint64_t MixAndResampleStereoToStereo_Polyphase(float* out[], const float* in_l, const float* in_r, uint32_t num, uint64_t frac, uint64_t delta,
                                                             float scale_l0, float scale_r0, float scale_delta_l0, float scale_delta_r0,
                                                             float scale_l1, float scale_r1, float scale_delta_l1, float scale_delta_r1)
{
    return SoundImpl::MixAndResampleStereoToStereo_Polyphase(out, in_l, in_r, num, frac, delta, scale_l0, scale_r0, scale_delta_l0, scale_delta_r0,
                                                                                          scale_l1, scale_r1, scale_delta_l1, scale_delta_r1);
}

static inline void ApplyClampedGain(float* out[], float* in[], uint32_t num, float scale, float scale_delta)
{
    SoundImpl::ApplyClampedGain(out, in, num, scale, scale_delta);
}

static inline void ApplyGainAndInterleaveToS16(int16_t* out, float* in[], uint32_t num, float scale, float scale_delta)
{
    SoundImpl::ApplyGainAndInterleaveToS16(out, in, num, scale, scale_delta);
}

static inline void ApplyGain(float* out[], float* in[], uint32_t num, float scale, float scale_delta)
{
    SoundImpl::ApplyGain(out, in, num, scale, scale_delta);
}

static inline void GatherPowerData(float* in[], uint32_t num, float gain, float& sum_sq_left, float& sum_sq_right, float& max_sq_left, float& max_sq_right)
{
    SoundImpl::GatherPowerData(in, num, gain, sum_sq_left, sum_sq_right, max_sq_left, max_sq_right);
}

static inline void ConvertFromS16(float* out, const int16_t* in, uint32_t num)
{
    SoundImpl::ConvertFromS16(out, in, num);
}

static inline void ConvertFromS8(float* out, const int8_t* in, uint32_t num)
{
    SoundImpl::ConvertFromS8(out, in, num);
}

static inline void Deinterleave(float* out[], const float* in, uint32_t num)
{
    SoundImpl::Deinterleave(out, in, num);
}

static inline void DeinterleaveFromS16(float* out[], const int16_t* in, uint32_t num)
{
    SoundImpl::DeinterleaveFromS16(out, in, num);
}

static inline void DeinterleaveFromS8(float* out[], const int8_t* in, uint32_t num)
{
    SoundImpl::DeinterleaveFromS8(out, in, num);
}

#undef SoundImpl

#else

//
// Runtime selected DSP implementation
//

struct DSPImpl {
     void (*MixScaledMonoToStereo)(float* out[], const float* in, uint32_t num, float scale_l, float scale_r, float scale_delta_l, float scale_delta_r);
     void (*MixScaledStereoToStereo)(float* out[], const float* in_l, const float* in_r, uint32_t num, float scale_l0, float scale_r0, float scale_delta_l0, float scale_delta_r0, float scale_l1, float scale_r1, float scale_delta_l1, float scale_delta_r1);
     uint64_t (*MixAndResampleMonoToStereo_Polyphase)(float* out[], const float* in, uint32_t num, uint64_t frac, uint64_t delta, float scale_l, float scale_r, float scale_delta_l, float scale_delta_r);
     uint64_t (*MixAndResampleStereoToStereo_Polyphase)(float* out[], const float* in_l, const float* in_r, uint32_t num, uint64_t frac, uint64_t delta, float scale_l0, float scale_r0, float scale_delta_l0, float scale_delta_r0, float scale_l1, float scale_r1, float scale_delta_l1, float scale_delta_r1);
     void (*ApplyClampedGain)(float* out[], float* in[], uint32_t num, float scale, float scale_delta);
     void (*ApplyGainAndInterleaveToS16)(int16_t* out, float* in[], uint32_t num, float scale, float scale_delta);
     void (*ApplyGain)(float* out[], float* in[], uint32_t num, float scale, float scale_delta);
     void (*GatherPowerData)(float* in[], uint32_t num, float gain, float& sum_sq_left, float& sum_sq_right, float& max_sq_left, float& max_sq_right);
     void (*ConvertFromS16)(float* out, const int16_t* in, uint32_t num);
     void (*ConvertFromS8)(float* out, const int8_t* in, uint32_t num);
     void (*Deinterleave)(float* out[], const float* in, uint32_t num);
     void (*DeinterleaveFromS16)(float* out[], const int16_t* in, uint32_t num);
     void (*DeinterleaveFromS8)(float* out[], const int8_t* in, uint32_t num);
};

#if defined(DM_SIMD_WASM)
static DSPImpl wasm_impl =
{
    WASM::MixScaledMonoToStereo,
    WASM::MixScaledStereoToStereo,
    WASM::MixAndResampleMonoToStereo_Polyphase,
    WASM::MixAndResampleStereoToStereo_Polyphase,
    WASM::ApplyClampedGain,
    WASM::ApplyGainAndInterleaveToS16,
    WASM::ApplyGain,
    WASM::GatherPowerData,
    WASM::ConvertFromS16,
    WASM::ConvertFromS8,
    WASM::Deinterleave,
    WASM::DeinterleaveFromS16,
    WASM::DeinterleaveFromS8
};
#endif

#if defined(DM_SIMD_SSE2)
static DSPImpl sse_impl =
{
    SSE::MixScaledMonoToStereo,
    SSE::MixScaledStereoToStereo,
    SSE::MixAndResampleMonoToStereo_Polyphase,
    SSE::MixAndResampleStereoToStereo_Polyphase,
    SSE::ApplyClampedGain,
    SSE::ApplyGainAndInterleaveToS16,
    SSE::ApplyGain,
    SSE::GatherPowerData,
    SSE::ConvertFromS16,
    SSE::ConvertFromS8,
    SSE::Deinterleave,
    SSE::DeinterleaveFromS16,
    SSE::DeinterleaveFromS8
};
#endif

static DSPImpl fallback_impl =
{
    Fallback::MixScaledMonoToStereo,
    Fallback::MixScaledStereoToStereo,
    Fallback::MixAndResampleMonoToStereo_Polyphase,
    Fallback::MixAndResampleStereoToStereo_Polyphase,
    Fallback::ApplyClampedGain,
    Fallback::ApplyGainAndInterleaveToS16,
    Fallback::ApplyGain,
    Fallback::GatherPowerData,
    Fallback::ConvertFromS16,
    Fallback::ConvertFromS8,
    Fallback::Deinterleave,
    Fallback::DeinterleaveFromS16,
    Fallback::DeinterleaveFromS8
};

static DSPImpl* g_DSPImpl = &fallback_impl;

static inline bool SelectDSPImpl(DSPImplType impl_type)
{
    switch(impl_type)
    {
        case DSPIMPL_TYPE_CPU:
            dmLogOnceInfo("  DSP backend: CPU");
            g_DSPImpl = &fallback_impl;
            return true;
#if defined(DM_SOUND_DSP_SSE2)
        case DSPIMPL_TYPE_SSE2:
            dmLogOnceInfo("  DSP backend: SSE2");
            g_DSPImpl = &sse_impl;
            return true;
#endif
#if defined(DM_SOUND_DSP_WASM)
        case DSPIMPL_TYPE_WASM_SIMD128:
            dmLogOnceInfo("  DSP backend: WASM");
            g_DSPImpl = &wasm_impl;
            return true;
#endif
        default: break;
    }

    g_DSPImpl = &fallback_impl;
    return false;
}

static inline void MixScaledMonoToStereo(float* out[], const float* in, uint32_t num, float scale_l, float scale_r, float scale_delta_l, float scale_delta_r)
{
    g_DSPImpl->MixScaledMonoToStereo(out, in, num, scale_l, scale_r, scale_delta_l, scale_delta_r);
}

static inline void MixScaledStereoToStereo(float* out[], const float* in_l, const float* in_r, uint32_t num,
                                           float scale_l0, float scale_r0, float scale_delta_l0, float scale_delta_r0,
                                           float scale_l1, float scale_r1, float scale_delta_l1, float scale_delta_r1)
{
    g_DSPImpl->MixScaledStereoToStereo(out, in_l, in_r, num, scale_l0, scale_r0, scale_delta_l0, scale_delta_r0,
                                                             scale_l1, scale_r1, scale_delta_l1, scale_delta_r1);
}

static inline uint64_t MixAndResampleMonoToStereo_Polyphase(float* out[], const float* in, uint32_t num, uint64_t frac, uint64_t delta, float scale_l, float scale_r, float scale_delta_l, float scale_delta_r)
{
    return g_DSPImpl->MixAndResampleMonoToStereo_Polyphase(out, in, num, frac, delta, scale_l, scale_r, scale_delta_l, scale_delta_r);
}

static inline uint64_t MixAndResampleStereoToStereo_Polyphase(float* out[], const float* in_l, const float* in_r, uint32_t num, uint64_t frac, uint64_t delta,
                                                             float scale_l0, float scale_r0, float scale_delta_l0, float scale_delta_r0,
                                                             float scale_l1, float scale_r1, float scale_delta_l1, float scale_delta_r1)
{
    return g_DSPImpl->MixAndResampleStereoToStereo_Polyphase(out, in_l, in_r, num, frac, delta, scale_l0, scale_r0, scale_delta_l0, scale_delta_r0,
                                                                                                scale_l1, scale_r1, scale_delta_l1, scale_delta_r1);
}

static inline void ApplyClampedGain(float* out[], float* in[], uint32_t num, float scale, float scale_delta)
{
    g_DSPImpl->ApplyClampedGain(out, in, num, scale, scale_delta);
}

static inline void ApplyGainAndInterleaveToS16(int16_t* out, float* in[], uint32_t num, float scale, float scale_delta)
{
    g_DSPImpl->ApplyGainAndInterleaveToS16(out, in, num, scale, scale_delta);
}

static inline void ApplyGain(float* out[], float* in[], uint32_t num, float scale, float scale_delta)
{
    g_DSPImpl->ApplyGain(out, in, num, scale, scale_delta);
}

static inline void GatherPowerData(float* in[], uint32_t num, float gain, float& sum_sq_left, float& sum_sq_right, float& max_sq_left, float& max_sq_right)
{
    g_DSPImpl->GatherPowerData(in, num, gain, sum_sq_left, sum_sq_right, max_sq_left, max_sq_right);
}

static inline void ConvertFromS16(float* out, const int16_t* in, uint32_t num)
{
    g_DSPImpl->ConvertFromS16(out, in, num);
}

static inline void ConvertFromS8(float* out, const int8_t* in, uint32_t num)
{
    g_DSPImpl->ConvertFromS8(out, in, num);
}

static inline void Deinterleave(float* out[], const float* in, uint32_t num)
{
    g_DSPImpl->Deinterleave(out, in, num);
}

static inline void DeinterleaveFromS16(float* out[], const int16_t* in, uint32_t num)
{
    g_DSPImpl->DeinterleaveFromS16(out, in, num);
}

static inline void DeinterleaveFromS8(float* out[], const int8_t* in, uint32_t num)
{
    g_DSPImpl->DeinterleaveFromS8(out, in, num);
}

#endif


} // namespace dmSound


#endif // DM_SOUND_DSP_H<|MERGE_RESOLUTION|>--- conflicted
+++ resolved
@@ -465,11 +465,7 @@
     for(; num>0; --num)
     {
         int16_t s = *(in++);
-<<<<<<< HEAD
-        *(out++) = (float)((s << 8) | (s && 0xff));
-=======
         *(out++) = (float)((s << 8) | (s & 0xff));
->>>>>>> 649461ce
     }
 }
 
@@ -538,13 +534,8 @@
     {
         int16_t sl = *(in++);
         int16_t sr = *(in++);
-<<<<<<< HEAD
-        *(out_l++) = (float)((sl << 8) | (sl && 0xff));
-        *(out_r++) = (float)((sr << 8) | (sr && 0xff));
-=======
         *(out_l++) = (float)((sl << 8) | (sl & 0xff));
         *(out_r++) = (float)((sr << 8) | (sr & 0xff));
->>>>>>> 649461ce
     }
 }
 
@@ -1020,11 +1011,7 @@
     for(; num>0; --num)
     {
         int16_t s = *(in++);
-<<<<<<< HEAD
-        *(out++) = (float)((s << 8) | (s && 0xff));
-=======
         *(out++) = (float)((s << 8) | (s & 0xff));
->>>>>>> 649461ce
     }
 }
 
@@ -1115,13 +1102,8 @@
     {
         int16_t sl = *(in++);
         int16_t sr = *(in++);
-<<<<<<< HEAD
-        *(out_l++) = (float)((sl << 8) | (sl && 0xff));
-        *(out_r++) = (float)((sr << 8) | (sr && 0xff));
-=======
         *(out_l++) = (float)((sl << 8) | (sl & 0xff));
         *(out_r++) = (float)((sr << 8) | (sr & 0xff));
->>>>>>> 649461ce
     }
 }
 
@@ -1311,11 +1293,7 @@
     for(; num>0; --num)
     {
         int16_t s = *(in++);
-<<<<<<< HEAD
-        *(out++) = (float)((s << 8) | (s && 0xff));
-=======
         *(out++) = (float)((s << 8) | (s & 0xff));
->>>>>>> 649461ce
     }
 }
 
@@ -1349,13 +1327,8 @@
     {
         int16_t sl = *(in++);
         int16_t sr = *(in++);
-<<<<<<< HEAD
-        *(out_l++) = (float)((sl << 8) | (sl && 0xff));
-        *(out_r++) = (float)((sr << 8) | (sr && 0xff));
-=======
         *(out_l++) = (float)((sl << 8) | (sl & 0xff));
         *(out_r++) = (float)((sr << 8) | (sr & 0xff));
->>>>>>> 649461ce
     }
 }
 
