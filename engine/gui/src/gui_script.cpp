#include "gui_script.h"
#include <float.h>

#include <dlib/hash.h>
#include <dlib/log.h>
#include <dlib/message.h>
#include <dlib/math.h>

#include <script/script.h>

#include "gui.h"
#include "gui_private.h"

extern "C"
{
#include "lua/lua.h"
#include "lua/lauxlib.h"
#include "lua/lualib.h"
}

namespace dmGui
{
    /*# GUI API documentation
     *
     * GUI core hooks, functions, messages, properties and constants for
     * creation and manipulation of GUI nodes. The "gui" namespace is
     * accessible only from gui scripts.
     *
     * @name GUI
     * @namespace gui
     */

    #define LIB_NAME "gui"
    #define NODE_PROXY_TYPE_NAME "NodeProxy"

    static int GuiScriptGetURL(lua_State* L)
    {
        dmMessage::URL url;
        dmMessage::ResetURL(url);
        dmScript::PushURL(L, url);
        return 1;
    }

    static int GuiScriptResolvePath(lua_State* L)
    {
        const char* path = luaL_checkstring(L, 2);
        dmScript::PushHash(L, dmHashString64(path));
        return 1;
    }

    static int GuiScriptIsValid(lua_State* L)
    {
        Script* script = (Script*)lua_touserdata(L, 1);
        lua_pushboolean(L, script != 0x0 && script->m_Context != 0x0);
        return 1;
    }

    static const luaL_reg GuiScript_methods[] =
    {
        {0,0}
    };

    static const luaL_reg GuiScript_meta[] =
    {
        {dmScript::META_TABLE_GET_URL,      GuiScriptGetURL},
        {dmScript::META_TABLE_RESOLVE_PATH, GuiScriptResolvePath},
        {dmScript::META_TABLE_IS_VALID,     GuiScriptIsValid},
        {0, 0}
    };

    static Scene* GetScene(lua_State* L)
    {
        int top = lua_gettop(L);
        (void) top;
        dmScript::GetInstance(L);
        Scene* scene = 0x0;
        if (dmScript::IsUserType(L, -1, GUI_SCRIPT_INSTANCE)) {
            scene = (Scene*)lua_touserdata(L, -1);
        }
        lua_pop(L, 1);
        assert(top == lua_gettop(L));
        return scene;
    }

    static Scene* GuiScriptInstance_Check(lua_State *L, int index)
    {
        return (Scene*)dmScript::CheckUserType(L, index, GUI_SCRIPT_INSTANCE);
    }

    static Scene* GuiScriptInstance_Check(lua_State *L)
    {
        dmScript::GetInstance(L);
        Scene* scene = GuiScriptInstance_Check(L, -1);
        lua_pop(L, 1);
        return scene;
    }

    static int GuiScriptInstance_gc (lua_State *L)
    {
        Scene* i = GuiScriptInstance_Check(L, 1);
        memset(i, 0, sizeof(*i));
        (void) i;
        assert(i);
        return 0;
    }

    static int GuiScriptInstance_tostring (lua_State *L)
    {
        lua_pushfstring(L, "GuiScript: %p", lua_touserdata(L, 1));
        return 1;
    }

    static int GuiScriptInstance_index(lua_State *L)
    {
        Scene* i = GuiScriptInstance_Check(L, 1);
        assert(i);

        // Try to find value in instance data
        lua_rawgeti(L, LUA_REGISTRYINDEX, i->m_DataReference);
        lua_pushvalue(L, 2);
        lua_gettable(L, -2);
        return 1;
    }

    static int GuiScriptInstance_newindex(lua_State *L)
    {
        int top = lua_gettop(L);

        Scene* i = GuiScriptInstance_Check(L, 1);
        assert(i);

        lua_rawgeti(L, LUA_REGISTRYINDEX, i->m_DataReference);
        lua_pushvalue(L, 2);
        lua_pushvalue(L, 3);
        lua_settable(L, -3);
        lua_pop(L, 1);

        assert(top == lua_gettop(L));

        return 0;
    }

    static int GuiScriptInstanceGetURL(lua_State* L)
    {
        Scene* scene = (Scene*)lua_touserdata(L, 1);
        dmMessage::URL url;
        scene->m_Context->m_GetURLCallback(scene, &url);
        dmScript::PushURL(L, url);
        return 1;
    }

    static int GuiScriptInstanceResolvePath(lua_State* L)
    {
        Scene* scene = (Scene*)lua_touserdata(L, 1);
        const char* path = luaL_checkstring(L, 2);
        dmScript::PushHash(L, scene->m_Context->m_ResolvePathCallback(scene, path, strlen(path)));
        return 1;
    }

    static int GuiScriptInstanceIsValid(lua_State* L)
    {
        Scene* scene = (Scene*)lua_touserdata(L, 1);
        lua_pushboolean(L, scene != 0x0 && scene->m_Context != 0x0);
        return 1;
    }

    static const luaL_reg GuiScriptInstance_methods[] =
    {
        {0,0}
    };

    static const luaL_reg GuiScriptInstance_meta[] =
    {
        {"__gc",        GuiScriptInstance_gc},
        {"__tostring",  GuiScriptInstance_tostring},
        {"__index",     GuiScriptInstance_index},
        {"__newindex",  GuiScriptInstance_newindex},
        {dmScript::META_TABLE_GET_URL,      GuiScriptInstanceGetURL},
        {dmScript::META_TABLE_RESOLVE_PATH, GuiScriptInstanceResolvePath},
        {dmScript::META_TABLE_IS_VALID,     GuiScriptInstanceIsValid},
        {0, 0}
    };

    static NodeProxy* NodeProxy_Check(lua_State *L, int index)
    {
        return (NodeProxy*)dmScript::CheckUserType(L, index, NODE_PROXY_TYPE_NAME);
    }

    static bool LuaIsNode(lua_State *L, int index)
    {
        return dmScript::IsUserType(L, index, NODE_PROXY_TYPE_NAME);
    }

    static bool IsValidNode(HScene scene, HNode node)
    {
        uint16_t version = (uint16_t) (node >> 16);
        uint16_t index = node & 0xffff;
        if (index < scene->m_Nodes.Size())
        {
            InternalNode* n = &scene->m_Nodes[index];
            return n->m_Version == version && n->m_Index == index;
        }
        else
        {
            return false;
        }
    }

    static InternalNode* LuaCheckNode(lua_State*L, int index, HNode* hnode)
    {
        NodeProxy* np = NodeProxy_Check(L, index);
        if (np->m_Scene != GetScene(L))
            luaL_error(L, "Node used in the wrong scene");
        if (IsValidNode(np->m_Scene, np->m_Node))
        {
            InternalNode*n = GetNode(np->m_Scene, np->m_Node);
            if (hnode)
                *hnode = np->m_Node;
            return n;
        }
        else
        {
            luaL_error(L, "Deleted node");
        }

        return 0; // Never reached
    }

    static int NodeProxy_gc (lua_State *L)
    {
        return 0;
    }

    static int NodeProxy_tostring (lua_State *L)
    {
        int top = lua_gettop(L);
        (void) top;
        InternalNode* n = LuaCheckNode(L, 1, 0);
        Vector4 pos = n->m_Node.m_Properties[PROPERTY_POSITION];
        switch (n->m_Node.m_NodeType)
        {
            case NODE_TYPE_BOX:
                lua_pushfstring(L, "box@(%f, %f, %f)", pos.getX(), pos.getY(), pos.getZ());
                break;
            case NODE_TYPE_TEXT:
                lua_pushfstring(L, "%s@(%f, %f, %f)", n->m_Node.m_Text, pos.getX(), pos.getY(), pos.getZ());
                break;
            case NODE_TYPE_SPINE:
                lua_pushfstring(L, "spine@(%f, %f, %f)", pos.getX(), pos.getY(), pos.getZ());
                break;
            default:
                lua_pushfstring(L, "unknown@(%f, %f, %f)", pos.getX(), pos.getY(), pos.getZ());
                break;
        }
        assert(top + 1 == lua_gettop(L));
        return 1;
    }

    static int NodeProxy_index(lua_State *L)
    {
        InternalNode* n = LuaCheckNode(L, 1, 0);
        (void)n;

        const char* key = luaL_checkstring(L, 2);
        return luaL_error(L, "Illegal operation, try %s.get_%s(<node>)", LIB_NAME, key);
    }

    static int NodeProxy_newindex(lua_State *L)
    {
        HNode hnode;
        InternalNode* n = LuaCheckNode(L, 1, &hnode);
        (void)n;
        const char* key = luaL_checkstring(L, 2);

        return luaL_error(L, "Illegal operation, try %s.set_%s(<node>, <value>)", LIB_NAME, key);
    }

    static int NodeProxy_eq(lua_State *L)
    {
        if (!LuaIsNode(L, 1))
        {
            lua_pushboolean(L, 0);
            return 1;
        }

        if (!LuaIsNode(L, 2))
        {
            lua_pushboolean(L, 0);
            return 1;
        }

        HNode hn1, hn2;
        InternalNode* n1 = LuaCheckNode(L, 1, &hn1);
        InternalNode* n2 = LuaCheckNode(L, 2, &hn2);
        (void) n1;
        (void) n2;

        lua_pushboolean(L, (int) (hn1 == hn2));
        return 1;
    }

    static const luaL_reg NodeProxy_methods[] =
    {
        {0, 0}
    };

    static const luaL_reg NodeProxy_meta[] =
    {
        {"__gc",       NodeProxy_gc},
        {"__tostring", NodeProxy_tostring},
        {"__index",    NodeProxy_index},
        {"__newindex", NodeProxy_newindex},
        {"__eq",       NodeProxy_eq},
        {0, 0}
    };

    /*# gets the node with the specified id
     *
     * @name gui.get_node
     * @param id id of the node to retrieve [type:string|hash]
     * @return instance [type:node] a new node instance
     */
    int LuaGetNode(lua_State* L)
    {
        int top = lua_gettop(L);
        (void) top;

        Scene* scene = GuiScriptInstance_Check(L);

        HNode node = 0;
        if (lua_isstring(L, 1))
        {
            const char* id = luaL_checkstring(L, 1);
            node = GetNodeById(scene, id);
            if (node == 0)
            {
                luaL_error(L, "No such node: %s", id);
            }
        }
        else
        {
            dmhash_t id = dmScript::CheckHash(L, 1);
            node = GetNodeById(scene, id);
            if (node == 0)
            {
                const char* id_string = (const char*)dmHashReverse64(id, 0x0);
                if (id_string != 0x0)
                    luaL_error(L, "No such node: %s", id_string);
                else
                    luaL_error(L, "No such node: %llu", id);
            }
        }

        NodeProxy* node_proxy = (NodeProxy *)lua_newuserdata(L, sizeof(NodeProxy));
        node_proxy->m_Scene = scene;
        node_proxy->m_Node = node;
        luaL_getmetatable(L, NODE_PROXY_TYPE_NAME);
        lua_setmetatable(L, -2);

        assert(top + 1 == lua_gettop(L));

        return 1;
    }

    /*# gets the id of the specified node
     *
     * @name gui.get_id
     * @param node [type:node] the node to retrieve the id from
     * @return id [type:hash] the id of the node
     */
    int LuaGetId(lua_State* L)
    {
        int top = lua_gettop(L);
        (void) top;

        HNode hnode;
        InternalNode* n = LuaCheckNode(L, 1, &hnode);

        dmScript::PushHash(L, n->m_NameHash);

        assert(top + 1 == lua_gettop(L));

        return 1;
    }

    /*# sets the id of the specified node
     *
     * @name gui.set_id
     * @param node [type:node] node to set the id for
     * @param id [type:string|hash] id to set
     */
    int LuaSetId(lua_State* L)
    {
        int top = lua_gettop(L);
        (void) top;

        Scene* scene = GuiScriptInstance_Check(L);
        HNode hnode;
        LuaCheckNode(L, 1, &hnode);

        dmhash_t id = 0;
        if (lua_isstring(L, 2))
        {
            id = dmHashString64(lua_tostring(L, 2));
        }
        else
        {
            id = dmScript::CheckHash(L, 2);
        }
        dmGui::SetNodeId(scene, hnode, id);

        assert(top == lua_gettop(L));

        return 0;
    }

    /*# gets the index of the specified node
     * The index defines the order in which a node appear in a gui scene.
     * Higher index means the node is drawn above lower indexed nodes.
     * @name gui.get_index
     * @param node [type:node] the node to retrieve the id from
     * @return index [type:number] the index of the node
     */
    int LuaGetIndex(lua_State* L)
    {
        int top = lua_gettop(L);
        (void) top;

        Scene* scene = GuiScriptInstance_Check(L);

        HNode hnode;
        InternalNode* n = LuaCheckNode(L, 1, &hnode);

        uint32_t index = 0;
        uint16_t i = scene->m_RenderHead;
        if (n->m_ParentIndex != INVALID_INDEX)
        {
            InternalNode* parent = &scene->m_Nodes[n->m_ParentIndex];
            i = parent->m_ChildHead;
        }
        while (i != INVALID_INDEX && i != n->m_Index)
        {
            ++index;
            i = scene->m_Nodes[i].m_NextIndex;
        }
        lua_pushnumber(L, index);

        assert(top + 1 == lua_gettop(L));

        return 1;
    }

    /*# deletes a node
     *
     * @name gui.delete_node
     * @param node [type:node] node to delete
     */
    int LuaDeleteNode(lua_State* L)
    {
        DM_LUA_STACK_CHECK(L, 0);

        HNode hnode;
        InternalNode* n = LuaCheckNode(L, 1, &hnode);
        if (n->m_Node.m_IsBone) {
            return luaL_error(L, "Unable to delete bone nodes of a spine node.");
            return 0;
        }

        // Set deferred delete flag
        n->m_Deleted = 1;

        return 0;
    }

    void LuaCurveRelease(dmEasing::Curve* curve)
    {
        HScene scene = (HScene)curve->userdata1;
        lua_State* L = scene->m_Context->m_LuaState;
        DM_LUA_STACK_CHECK(L, 0);

        int ref = (int) (((uintptr_t) curve->userdata2) & 0xffffffff);

        lua_rawgeti(L, LUA_REGISTRYINDEX, scene->m_RefTableReference);
        dmScript::Unref(L, -1, ref);
        lua_pop(L, 1);

        curve->release_callback = 0x0;
        curve->userdata1 = 0x0;
        curve->userdata2 = 0x0;
    }

    void LuaAnimationComplete(HScene scene, HNode node, bool finished, void* userdata1, void* userdata2)
    {
        lua_State* L = scene->m_Context->m_LuaState;
        DM_LUA_STACK_CHECK(L, 0);

        lua_rawgeti(L, LUA_REGISTRYINDEX, scene->m_InstanceReference);
        dmScript::SetInstance(L);

        int callback_ref = (int) ((uintptr_t) userdata1 & 0xffffffff);
        int node_ref = (int) ((uintptr_t) userdata2 & 0xffffffff);

        lua_rawgeti(L, LUA_REGISTRYINDEX, scene->m_RefTableReference);

        if( finished )
        {
            lua_rawgeti(L, -1, callback_ref);
            lua_rawgeti(L, LUA_REGISTRYINDEX, scene->m_InstanceReference);
            lua_rawgeti(L, -3, node_ref);
            assert(lua_type(L, -3) == LUA_TFUNCTION);

            dmScript::PCall(L, 2, 0);
        }

        dmScript::Unref(L, -1, callback_ref);
        dmScript::Unref(L, -1, node_ref);
        lua_pop(L, 1);

        lua_pushnil(L);
        dmScript::SetInstance(L);
    }

    /*# once forward
     *
     * @name gui.PLAYBACK_ONCE_FORWARD
     * @variable
     */
    /*# once backward
     *
     * @name gui.PLAYBACK_ONCE_BACKWARD
     * @variable
     */
    /*# once forward and then backward
     *
     * @name gui.PLAYBACK_ONCE_PINGPONG
     * @variable
     */
    /*# loop forward
     *
     * @name gui.PLAYBACK_LOOP_FORWARD
     * @variable
     */
    /*# loop backward
     *
     * @name gui.PLAYBACK_LOOP_BACKWARD
     * @variable
     */
    /*# ping pong loop
     *
     * @name gui.PLAYBACK_LOOP_PINGPONG
     * @variable
     */

    /*# linear interpolation
     *
     * @name gui.EASING_LINEAR
     * @variable
     */
    /*# in-quadratic
     *
     * @name gui.EASING_INQUAD
     * @variable
     */
    /*# out-quadratic
     *
     * @name gui.EASING_OUTQUAD
     * @variable
     */
    /*# in-out-quadratic
     *
     * @name gui.EASING_INOUTQUAD
     * @variable
     */
    /*# out-in-quadratic
     *
     * @name gui.EASING_OUTINQUAD
     * @variable
     */
    /*# in-cubic
     *
     * @name gui.EASING_INCUBIC
     * @variable
     */
    /*# out-cubic
     *
     * @name gui.EASING_OUTCUBIC
     * @variable
     */
    /*# in-out-cubic
     *
     * @name gui.EASING_INOUTCUBIC
     * @variable
     */
    /*# out-in-cubic
     *
     * @name gui.EASING_OUTINCUBIC
     * @variable
     */
    /*# in-quartic
     *
     * @name gui.EASING_INQUART
     * @variable
     */
    /*# out-quartic
     *
     * @name gui.EASING_OUTQUART
     * @variable
     */
    /*# in-out-quartic
     *
     * @name gui.EASING_INOUTQUART
     * @variable
     */
    /*# out-in-quartic
     *
     * @name gui.EASING_OUTINQUART
     * @variable
     */
    /*# in-quintic
     *
     * @name gui.EASING_INQUINT
     * @variable
     */
    /*# out-quintic
     *
     * @name gui.EASING_OUTQUINT
     * @variable
     */
    /*# in-out-quintic
     *
     * @name gui.EASING_INOUTQUINT
     * @variable
     */
    /*# out-in-quintic
     *
     * @name gui.EASING_OUTINQUINT
     * @variable
     */
    /*# in-sine
     *
     * @name gui.EASING_INSINE
     * @variable
     */
    /*# out-sine
     *
     * @name gui.EASING_OUTSINE
     * @variable
     */
    /*# in-out-sine
     *
     * @name gui.EASING_INOUTSINE
     * @variable
     */
    /*# out-in-sine
     *
     * @name gui.EASING_OUTINSINE
     * @variable
     */
    /*# in-exponential
     *
     * @name gui.EASING_INEXPO
     * @variable
     */
    /*# out-exponential
     *
     * @name gui.EASING_OUTEXPO
     * @variable
     */
    /*# in-out-exponential
     *
     * @name gui.EASING_INOUTEXPO
     * @variable
     */
    /*# out-in-exponential
     *
     * @name gui.EASING_OUTINEXPO
     * @variable
     */
    /*# in-circlic
     *
     * @name gui.EASING_INCIRC
     * @variable
     */
    /*# out-circlic
     *
     * @name gui.EASING_OUTCIRC
     * @variable
     */
    /*# in-out-circlic
     *
     * @name gui.EASING_INOUTCIRC
     * @variable
     */
    /*# out-in-circlic
     *
     * @name gui.EASING_OUTINCIRC
     * @variable
     */
    /*# in-elastic
     *
     * @name gui.EASING_INELASTIC
     * @variable
     */
    /*# out-elastic
     *
     * @name gui.EASING_OUTELASTIC
     * @variable
     */
    /*# in-out-elastic
     *
     * @name gui.EASING_INOUTELASTIC
     * @variable
     */
    /*# out-in-elastic
     *
     * @name gui.EASING_OUTINELASTIC
     * @variable
     */
    /*# in-back
     *
     * @name gui.EASING_INBACK
     * @variable
     */
    /*# out-back
     *
     * @name gui.EASING_OUTBACK
     * @variable
     */
    /*# in-out-back
     *
     * @name gui.EASING_INOUTBACK
     * @variable
     */
    /*# out-in-back
     *
     * @name gui.EASING_OUTINBACK
     * @variable
     */
    /*# in-bounce
     *
     * @name gui.EASING_INBOUNCE
     * @variable
     */
    /*# out-bounce
     *
     * @name gui.EASING_OUTBOUNCE
     * @variable
     */
    /*# in-out-bounce
     *
     * @name gui.EASING_INOUTBOUNCE
     * @variable
     */
    /*# out-in-bounce
     *
     * @name gui.EASING_OUTINBOUNCE
     * @variable
     */

    /*# animates a node property
     * This starts an animation of a node property according to the specified parameters.
     * If the node property is already being animated, that animation will be canceled and
     * replaced by the new one. Note however that several different node properties
     * can be animated simultaneously. Use `gui.cancel_animation` to stop the animation
     * before it has completed.
     *
     * Composite properties of type [type:vector3], [type:vector4] or [type:quaternion]
     * also expose their sub-components (x, y, z and w).
     * You can address the components individually by suffixing the name with a dot '.'
     * and the name of the component.
     * For instance, `"position.x"` (the position x coordinate) or `"color.w"`
     * (the color alpha value).
     *
     * If a `complete_function` (Lua function) is specified, that function will be called
     * when the animation has completed.
     * By starting a new animation in that function, several animations can be sequenced
     * together. See the examples below for more information.
     *
     * @name gui.animate
     * @param node [type:node] node to animate
     * @param property [type:string|constant] property to animate
     *
     * - `"position"`
     * - `"rotation"`
     * - `"scale"`
     * - `"color"`
     * - `"outline"`
     * - `"shadow"`
     * - `"size"`
     * - `"fill_angle"` (pie)
     * - `"inner_radius"` (pie)
     * - `"slice9"` (slice9)
     *
     * The following property constants are defined equaling the corresponding property string names.
     *
     * - `gui.PROP_POSITION`
     * - `gui.PROP_ROTATION`
     * - `gui.PROP_SCALE`
     * - `gui.PROP_COLOR`
     * - `gui.PROP_OUTLINE`
     * - `gui.PROP_SHADOW`
     * - `gui.PROP_SIZE`
     * - `gui.PROP_FILL_ANGLE`
     * - `gui.PROP_INNER_RADIUS`
     * - `gui.PROP_SLICE9`
     *
     * @param to [type:vector3|vector4] target property value
     * @param easing [type:constant|vector] easing to use during animation.
     *      Either specify one of the `gui.EASING_*` constants or provide a
     *      [type:vector] with a custom curve.
     * @param duration [type:number] duration of the animation
     * @param [delay] [type:number] delay before the animation starts
     * @param [complete_function] [type:function(self, node)] function to call when the
     *      animation has completed
     * @param [playback] [type:constant] playback mode
     *
     * - `gui.PLAYBACK_ONCE_FORWARD`
     * - `gui.PLAYBACK_ONCE_BACKWARD`
     * - `gui.PLAYBACK_ONCE_PINGPONG`
     * - `gui.PLAYBACK_LOOP_FORWARD`
     * - `gui.PLAYBACK_LOOP_BACKWARD`
     * - `gui.PLAYBACK_LOOP_PINGPONG`
     *
     * @examples
     *
     * How to start a simple color animation, where the node fades in to white during 0.5 seconds:
     *
     * ```lua
     * gui.set_color(node, vmath.vector4(0, 0, 0, 0)) -- node is fully transparent
     * gui.animate(node, gui.PROP_COLOR, vmath.vector4(1, 1, 1, 1), gui.EASING_INOUTQUAD, 0.5) -- start animation
     * ```
     *
     * How to start a sequenced animation where the node fades in to white during 0.5 seconds, stays visible for 2 seconds and then fades out:
     *
     * ```lua
     * local function on_animation_done(self, node)
     *     -- fade out node, but wait 2 seconds before the animation starts
     *     gui.animate(node, gui.PROP_COLOR, vmath.vector4(0, 0, 0, 0), gui.EASING_OUTQUAD, 0.5, 2.0)
     * end
     *
     * function init(self)
     *     -- fetch the node we want to animate
     *     local my_node = gui.get_node("my_node")
     *     -- node is initially set to fully transparent
     *     gui.set_color(my_node, vmath.vector4(0, 0, 0, 0))
     *     -- animate the node immediately and call on_animation_done when the animation has completed
     *     gui.animate(my_node, gui.PROP_COLOR, vmath.vector4(1, 1, 1, 1), gui.EASING_INOUTQUAD, 0.5, 0.0, on_animation_done)
     * end
     * ```
     *
     * How to animate a node's y position using a crazy custom easing curve:
     *
     * ```lua
     * function init(self)
     *     local values = { 0, 0, 0, 0, 0, 0, 0, 0,
     *                      1, 1, 1, 1, 1, 1, 1, 1,
     *                      0, 0, 0, 0, 0, 0, 0, 0,
     *                      1, 1, 1, 1, 1, 1, 1, 1,
     *                      0, 0, 0, 0, 0, 0, 0, 0,
     *                      1, 1, 1, 1, 1, 1, 1, 1,
     *                      0, 0, 0, 0, 0, 0, 0, 0,
     *                      1, 1, 1, 1, 1, 1, 1, 1 }
     *     local vec = vmath.vector(values)
     *     local node = gui.get_node("box")
     *     gui.animate(node, "position.y", 100, vec, 4.0, 0, nil, gui.PLAYBACK_LOOP_PINGPONG)
     * end
     * ```
     */
    int LuaAnimate(lua_State* L)
    {
        DM_LUA_STACK_CHECK(L, 0);

        Scene* scene = GuiScriptInstance_Check(L);

        HNode hnode;
        InternalNode* node = LuaCheckNode(L, 1, &hnode);
        (void) node;

        dmhash_t property_hash;
        if (dmScript::IsHash(L, 2)) {
           property_hash = dmScript::CheckHash(L, 2);
        } else {
           property_hash = dmHashString64(luaL_checkstring(L, 2));
        }

        if (!dmGui::HasPropertyHash(scene, hnode, property_hash)) {
            luaL_error(L, "property '%s' not found", (const char*) dmHashReverse64(property_hash, 0));
        }

        Vector4 to;
        if (lua_isnumber(L, 3))
        {
            to = Vector4((float) lua_tonumber(L, 3));
        }
        else if (dmScript::IsVector3(L, 3))
        {
            Vector4 original = dmGui::GetNodePropertyHash(scene, hnode, property_hash);
            to = Vector4(*dmScript::CheckVector3(L, 3), original.getW());
        }
        else
        {
            to = *dmScript::CheckVector4(L, 3);
        }

        dmEasing::Curve curve;
        if (lua_isnumber(L, 4))
        {
            curve.type = (dmEasing::Type)luaL_checkinteger(L, 4);
            if (curve.type >= dmEasing::TYPE_COUNT)
                return luaL_error(L, "invalid easing constant");
        }
        else if (dmScript::IsVector(L, 4))
        {
            curve.type = dmEasing::TYPE_FLOAT_VECTOR;
            curve.vector = dmScript::CheckVector(L, 4);

            lua_rawgeti(L, LUA_REGISTRYINDEX, scene->m_RefTableReference);
            lua_pushvalue(L, 4);

            curve.release_callback = LuaCurveRelease;
            curve.userdata1 = (void*)scene;
            curve.userdata2 = (void*)dmScript::Ref(L, -2);
            lua_pop(L, 1);
        }
        else
        {
            return luaL_error(L, "easing must be either a easing constant or a vmath.vector");
        }

        lua_Number duration = luaL_checknumber(L, 5);
        float delay = 0.0f;
        int node_ref = LUA_NOREF;
        int animation_complete_ref = LUA_NOREF;
        if (lua_isnumber(L, 6))
        {
            delay = (float) lua_tonumber(L, 6);
            if (lua_isfunction(L, 7))
            {
                lua_rawgeti(L, LUA_REGISTRYINDEX, scene->m_RefTableReference);
                lua_pushvalue(L, 7);
                animation_complete_ref = dmScript::Ref(L, -2);
                lua_pushvalue(L, 1);
                node_ref = dmScript::Ref(L, -2);
                lua_pop(L, 1);
            }
        } else if (!lua_isnone(L, 6)) {
            // If argument 6 is specified is has to be a number
            luaL_typerror(L, 6, "number");
        }

        Playback playback = PLAYBACK_ONCE_FORWARD;
        if (lua_isnumber(L, 8)) {
            playback = (Playback) luaL_checkinteger(L, 8);
        }

        if (animation_complete_ref == LUA_NOREF) {
            AnimateNodeHash(scene, hnode, property_hash, to, curve, playback, (float) duration, delay, 0, 0, 0);
        } else {
            AnimateNodeHash(scene, hnode, property_hash, to, curve, playback, (float) duration, delay, &LuaAnimationComplete, (void*) animation_complete_ref, (void*) node_ref);
        }
        return 0;
    }

    /*# cancels an ongoing animation
     * If an animation of the specified node is currently running (started by <code>gui.animate</code>), it will immediately be canceled.
     *
     * @name gui.cancel_animation
     * @param node [type:node] node that should have its animation canceled
     * @param property [type:string|constant] property for which the animation should be canceled
     *
     * - `"position"`
     * - `"rotation"`
     * - `"scale"`
     * - `"color"`
     * - `"outline"`
     * - `"shadow"`
     * - `"size"`
     * - `"fill_angle"` (pie)
     * - `"inner_radius"` (pie)
     * - `"slice9"` (slice9)
     */
    int LuaCancelAnimation(lua_State* L)
    {
        int top = lua_gettop(L);
        (void) top;

        Scene* scene = GuiScriptInstance_Check(L);

        HNode hnode;
        InternalNode* node = LuaCheckNode(L, 1, &hnode);
        (void) node;

        dmhash_t property_hash;
        if (dmScript::IsHash(L, 2)) {
           property_hash = dmScript::CheckHash(L, 2);
        } else {
           property_hash = dmHashString64(luaL_checkstring(L, 2));
        }

        if (!dmGui::HasPropertyHash(scene, hnode, property_hash)) {
            luaL_error(L, "property '%s' not found", (const char*) dmHashReverse64(property_hash, 0));
        }

        CancelAnimationHash(scene, hnode, property_hash);

        assert(top== lua_gettop(L));
        return 0;
    }

    static void LuaPushNode(lua_State* L, dmGui::HScene scene, dmGui::HNode node)
    {
        NodeProxy* node_proxy = (NodeProxy *)lua_newuserdata(L, sizeof(NodeProxy));
        node_proxy->m_Scene = scene;
        node_proxy->m_Node = node;
        luaL_getmetatable(L, NODE_PROXY_TYPE_NAME);
        lua_setmetatable(L, -2);
    }

    static int LuaDoNewNode(lua_State* L, Scene* scene, Point3 pos, Vector3 size, NodeType node_type, const char* text, void* font)
    {
        int top = lua_gettop(L);
        (void) top;

        HNode node = NewNode(scene, pos, size, node_type);
        if (!node)
        {
            luaL_error(L, "Out of nodes (max %d)", scene->m_Nodes.Capacity());
        }
        GetNode(scene, node)->m_Node.m_Font = font;
        SetNodeText(scene, node, text);

        LuaPushNode(L, scene, node);

        assert(top + 1 == lua_gettop(L));

        return 1;
    }

    /*# creates a new box node
     * Dynamically create a new box node.
     *
     * @name gui.new_box_node
     * @param pos [type:vector3|vector4] node position
     * @param size [type:vector3] node size
     * @return node [type:node] new box node
     */
    static int LuaNewBoxNode(lua_State* L)
    {
        Vector3 pos;
        if (dmScript::IsVector4(L, 1))
        {
            Vector4* p4 = dmScript::CheckVector4(L, 1);
            pos = Vector3(p4->getX(), p4->getY(), p4->getZ());
        }
        else
        {
            pos = *dmScript::CheckVector3(L, 1);
        }
        Vector3 size = *dmScript::CheckVector3(L, 2);
        Scene* scene = GuiScriptInstance_Check(L);
        return LuaDoNewNode(L, scene, Point3(pos), size, NODE_TYPE_BOX, 0, 0x0);
    }

    /*# creates a new text node
     * Dynamically create a new text node.
     *
     * @name gui.new_text_node
     * @param pos [type:vector3|vector4] node position
     * @param text [type:string] node text
     * @return node [type:node] new text node
     */
    static int LuaNewTextNode(lua_State* L)
    {
        Vector3 pos;
        if (dmScript::IsVector4(L, 1))
        {
            Vector4* p4 = dmScript::CheckVector4(L, 1);
            pos = Vector3(p4->getX(), p4->getY(), p4->getZ());
        }
        else
        {
            pos = *dmScript::CheckVector3(L, 1);
        }
        const char* text = luaL_checkstring(L, 2);
        Scene* scene = GuiScriptInstance_Check(L);
        void* font = scene->m_DefaultFont;
        if (font == 0x0)
            font = scene->m_Context->m_DefaultFont;
        Vector3 size = Vector3(1,1,1);
        if (font != 0x0)
        {
            dmGui::TextMetrics metrics;
            scene->m_Context->m_GetTextMetricsCallback(font, text, 0.0f, false, 1, 0, &metrics);
            size.setX(metrics.m_Width);
            size.setY(metrics.m_MaxAscent + metrics.m_MaxDescent);
        }

        return LuaDoNewNode(L, scene, Point3(pos), size, NODE_TYPE_TEXT, text, font);
    }

    /*# creates a new pie node
     * Dynamically create a new pie node.
     *
     * @name gui.new_pie_node
     * @param pos [type:vector3|vector4] node position
     * @param size [type:vector3] node size
     * @return node [type:node] new box node
     */
    static int LuaNewPieNode(lua_State* L)
    {
        Vector3 pos;
        if (dmScript::IsVector4(L, 1))
        {
            Vector4* p4 = dmScript::CheckVector4(L, 1);
            pos = Vector3(p4->getX(), p4->getY(), p4->getZ());
        }
        else
        {
            pos = *dmScript::CheckVector3(L, 1);
        }
        Vector3 size = *dmScript::CheckVector3(L, 2);
        Scene* scene = GuiScriptInstance_Check(L);
        return LuaDoNewNode(L, scene, Point3(pos), size, NODE_TYPE_PIE, 0, 0x0);
    }

    /*# creates a new spine node
     * Dynamically create a new spine node.
     *
     * @name gui.new_spine_node
     * @param pos [type:vector3|vector4] node position
     * @param spine_scene [type:string|hash] spine scene id
     * @return node [type:node] new spine node
     */
    static int LuaNewSpineNode(lua_State* L)
    {
        Vector3 pos;
        if (dmScript::IsVector4(L, 1))
        {
            Vector4* p4 = dmScript::CheckVector4(L, 1);
            pos = Vector3(p4->getX(), p4->getY(), p4->getZ());
        }
        else
        {
            pos = *dmScript::CheckVector3(L, 1);
        }

        Scene* scene = GuiScriptInstance_Check(L);
        HNode node = NewNode(scene, Point3(pos), Vector3(1,1,0), NODE_TYPE_SPINE);
        if (!node)
        {
            return luaL_error(L, "Out of nodes (max %d)", scene->m_Nodes.Capacity());
        }

        dmhash_t spine_scene_id = dmScript::CheckHashOrString(L, 2);
        if (RESULT_OK != SetNodeSpineScene(scene, node, spine_scene_id, 0, 0, true))
        {
            GetNode(scene, node)->m_Deleted = 1;
            return luaL_error(L, "failed to set spine scene for new node");
        }

        LuaPushNode(L, scene, node);
        return 1;
    }

    /*# gets the node text
     * Returns the text value of a text node. This is only useful for text nodes.
     *
     * @name gui.get_text
     * @param node [type:node] node from which to get the text
     * @return text [type:string] text value
     */
    static int LuaGetText(lua_State* L)
    {
        InternalNode* n = LuaCheckNode(L, 1, 0);
        lua_pushstring(L, n->m_Node.m_Text);
        return 1;
    }

    /*# sets the node text
     * Set the text value of a text node. This is only useful for text nodes.
     *
     * @name gui.set_text
     * @param node [type:node] node to set text for
     * @param text [type:string] text to set
     */
    static int LuaSetText(lua_State* L)
    {
        HNode hnode;
        InternalNode* n = LuaCheckNode(L, 1, &hnode);
        const char* text = luaL_checkstring(L, 2);
        if (n->m_Node.m_Text)
            free((void*) n->m_Node.m_Text);
        n->m_Node.m_Text = strdup(text);
        return 0;
    }

    /*# get line-break mode
     * Returns whether a text node is in line-break mode or not.
     * This is only useful for text nodes.
     *
     * @name gui.get_line_break
     * @param node [type:node] node from which to get the line-break for
     * @return line-break [type:boolean] true or false
     */
    static int LuaGetLineBreak(lua_State* L)
    {
        InternalNode* n = LuaCheckNode(L, 1, 0);
        lua_pushboolean(L, n->m_Node.m_LineBreak);
        return 1;
    }

    /*# set line-break mode
     * Sets the line-break mode on a text node.
     * This is only useful for text nodes.
     *
     * @name gui.set_line_break
     * @param node [type:node] node to set line-break for
     * @param line-break [type:boolean] true of false
     */
    static int LuaSetLineBreak(lua_State* L)
    {
        HNode hnode;
        InternalNode* n = LuaCheckNode(L, 1, &hnode);
        bool line_break = (bool) lua_toboolean(L, 2);
        n->m_Node.m_LineBreak = line_break;
        return 0;
    }

    /*# gets the node blend mode
     * Returns the blend mode of a node.
     * Blend mode defines how the node will be blended with the background.
     *
     * @name gui.get_blend_mode
     * @param node [type:node] node from which to get the blend mode
     * @return blend_mode [type:constant] blend mode
     *
     * - `gui.BLEND_ALPHA`
     * - `gui.BLEND_ADD`
     * - `gui.BLEND_ADD_ALPHA`
     * - `gui.BLEND_MULT`
     */
    static int LuaGetBlendMode(lua_State* L)
    {
        InternalNode* n = LuaCheckNode(L, 1, 0);
        lua_pushnumber(L, (lua_Number) n->m_Node.m_BlendMode);
        return 1;
    }

    /*# sets node blend mode
     * Set the blend mode of a node.
     * Blend mode defines how the node will be blended with the background.
     *
     * @name gui.set_blend_mode
     * @param node [type:node] node to set blend mode for
     * @param blend_mode [type:constant] blend mode to set
     *
     * - `gui.BLEND_ALPHA`
     * - `gui.BLEND_ADD`
     * - `gui.BLEND_ADD_ALPHA`
     * - `gui.BLEND_MULT`
     */
    static int LuaSetBlendMode(lua_State* L)
    {
        HNode hnode;
        InternalNode* n = LuaCheckNode(L, 1, &hnode);
        int blend_mode = (int) luaL_checknumber(L, 2);
        n->m_Node.m_BlendMode = (BlendMode) blend_mode;
        return 0;
    }

    /*# gets node texture
     * Returns the texture of a node.
     * This is currently only useful for box or pie nodes.
     * The texture must be mapped to the gui scene in the gui editor.
     *
     * @name gui.get_texture
     * @param node [type:node] node to get texture from
     * @return texture [type:hash] texture id
     */
    static int LuaGetTexture(lua_State* L)
    {
        Scene* scene = GuiScriptInstance_Check(L);

        HNode hnode;
        InternalNode* n = LuaCheckNode(L, 1, &hnode);
        (void)n;

        dmScript::PushHash(L, dmGui::GetNodeTextureId(scene, hnode));
        return 1;
    }

    /*# sets the node texture
     * Set the texture on a box or pie node. The texture must be mapped to
     * the gui scene in the gui editor. The function points out which texture
     * the node should render from. If the texture is an atlas, further
     * information is needed to select which image/animation in the atlas
     * to render. In such cases, use <code>gui.play_flipbook()</code> in
     * addition to this function.
     *
     * @name gui.set_texture
     * @param node [type:node] node to set texture for
     * @param texture [type:string|hash] texture id
     * @examples
     *
     * To set a texture (or animation) from an atlas:
     *
     * ```lua
     * local node = gui.get_node("box_node")
     * gui.set_texture(node, "my_atlas")
     * gui.play_flipbook(node, "image")
     * ```
     *
     * Set a dynamically created texture to a node. Note that there is only
     * one texture image in this case so <code>gui.set_texture()</code> is
     * sufficient.
     *
     * ```lua
     * local w = 200
     * local h = 300
     * -- A nice orange. String with the RGB values.
     * local orange = string.char(0xff) .. string.char(0x80) .. string.char(0x10)
     * -- Create the texture. Repeat the color string for each pixel.
     * if gui.new_texture("orange_tx", w, h, "rgb", string.rep(orange, w * h)) then
     *     local node = gui.get_node("box_node")
     *     gui.set_texture(node, "orange_tx")
     * end
     * ```
     */
    static int LuaSetTexture(lua_State* L)
    {
        int top = lua_gettop(L);
        (void) top;

        Scene* scene = GuiScriptInstance_Check(L);

        HNode hnode;
        InternalNode* n = LuaCheckNode(L, 1, &hnode);
        (void)n;
        if (lua_isstring(L, 2))
        {
            const char* texture_id = luaL_checkstring(L, 2);

            Result r = SetNodeTexture(scene, hnode, texture_id);
            if (r != RESULT_OK)
            {
                luaL_error(L, "Texture %s is not specified in scene", texture_id);
            }
        }
        else
        {
            dmhash_t texture_id = dmScript::CheckHash(L, 2);

            Result r = SetNodeTexture(scene, hnode, texture_id);
            if (r != RESULT_OK)
            {
                const char* id_string = (const char*)dmHashReverse64(texture_id, 0x0);
                if (id_string != 0x0)
                    luaL_error(L, "Texture %s is not specified in scene", id_string);
                else
                    luaL_error(L, "Texture %llu is not specified in scene", texture_id);
            }
        }
        assert(top == lua_gettop(L));
        return 0;
    }

    /*# gets the node flipbook animation
     * Get node flipbook animation.
     *
     * @name gui.get_flipbook
     * @param node [type:node] node to get flipbook animation from
     * @return animation [type:hash] animation id
     */
    static int LuaGetFlipbook(lua_State* L)
    {
        Scene* scene = GuiScriptInstance_Check(L);

        HNode hnode;
        InternalNode* n = LuaCheckNode(L, 1, &hnode);
        (void)n;

        dmScript::PushHash(L, dmGui::GetNodeFlipbookAnimId(scene, hnode));
        return 1;
    }

    /*# play node flipbook animation
     * Play flipbook animation on a box or pie node.
     * The current node texture must contain the animation.
     * Use this function to set one-frame still images on the node.
     *
     * @name gui.play_flipbook
     * @param node [type:node] node to set animation for
     * @param animation [type:string|hash] animation id
     * @param [complete_function] [type:function(self, node)] function to call when the animation has completed
     * @examples
     *
     * Set the texture of a node to a flipbook animation from an atlas:
     *
     * ```lua
     * local function anim_callback(self, node)
     *     -- Take action after animation has played.
     * end
     *
     * function init(self)
     *     -- Create a new node and set the texture to a flipbook animation
     *     local node = gui.get_node("button_node")
     *     gui.set_texture(node, "gui_sprites")
     *     gui.play_flipbook(node, "animated_button")
     * end
     * ```
     *
     * Set the texture of a node to an image from an atlas:
     *
     * ```lua
     * -- Create a new node and set the texture to a "button.png" from atlas
     * local node = gui.get_node("button_node")
     * gui.set_texture(node, "gui_sprites")
     * gui.play_flipbook(node, "button")
     * ```
     */
    static int LuaPlayFlipbook(lua_State* L)
    {
        int top = lua_gettop(L);
        (void) top;

        Scene* scene = GuiScriptInstance_Check(L);

        HNode hnode;
        InternalNode* n = LuaCheckNode(L, 1, &hnode);
        (void)n;

        int node_ref = LUA_NOREF;
        int animation_complete_ref = LUA_NOREF;
        if (lua_isfunction(L, 3))
        {
            lua_rawgeti(L, LUA_REGISTRYINDEX, scene->m_RefTableReference);
            lua_pushvalue(L, 3);
            animation_complete_ref = dmScript::Ref(L, -2);
            lua_pushvalue(L, 1);
            node_ref = dmScript::Ref(L, -2);
            lua_pop(L, 1);
        }

        if (lua_isstring(L, 2))
        {
            const char* anim_id = luaL_checkstring(L, 2);
            Result r;
            if(animation_complete_ref != LUA_NOREF)
                r = PlayNodeFlipbookAnim(scene, hnode, anim_id, &LuaAnimationComplete, (void*) animation_complete_ref, (void*) node_ref);
            else
                r = PlayNodeFlipbookAnim(scene, hnode, anim_id);
            if (r != RESULT_OK)
            {
                const char* node_id_string = (const char*)dmHashReverse64(n->m_NameHash, 0x0);
                if(node_id_string != 0x0)
                    luaL_error(L, "Animation %s invalid for node %s (no animation set)", anim_id, node_id_string);
                else
                    luaL_error(L, "Animation %s invalid for node %llu (no animation set)", anim_id, n->m_NameHash);
            }
        }
        else
        {
            dmhash_t anim_id = dmScript::CheckHash(L, 2);
            Result r;
            if(animation_complete_ref != LUA_NOREF)
                r = PlayNodeFlipbookAnim(scene, hnode, anim_id, &LuaAnimationComplete, (void*) animation_complete_ref, (void*) node_ref);
            else
                r = PlayNodeFlipbookAnim(scene, hnode, anim_id);
            if (r != RESULT_OK)
            {
                const char* node_id_string = (const char*)dmHashReverse64(anim_id, 0x0);
                const char* anim_id_string = (const char*)dmHashReverse64(n->m_NameHash, 0x0);
                if(node_id_string != 0x0 && anim_id_string != 0x0)
                    luaL_error(L, "Animation %s invalid for node %s (no animation set)", anim_id_string, node_id_string);
                else
                    luaL_error(L, "Animation %llu invalid for node %llu (no animation set)", anim_id, n->m_NameHash);
            }
        }
        assert(top == lua_gettop(L));
        return 0;
    }

    /*# cancel a node flipbook animation
     * Cancels any running flipbook animation on the specified node.
     *
     * @name gui.cancel_flipbook
     * @param node [type:node] node cancel flipbook animation for
     * @examples
     *
     * ```lua
     * local node = gui.get_node("anim_node")
     * gui.cancel_flipbook(node)
     * ```
     */
    static int LuaCancelFlipbook(lua_State* L)
    {
        HNode hnode;
        InternalNode* n = LuaCheckNode(L, 1, &hnode);
        (void) n;
        Scene* scene = GuiScriptInstance_Check(L);
        CancelNodeFlipbookAnim(scene, hnode);
        return 0;
    }

    static dmImage::Type ToImageType(lua_State*L, const char* type_str)
    {
        if (strcmp(type_str, "rgb") == 0) {
            return dmImage::TYPE_RGB;
        } else if (strcmp(type_str, "rgba") == 0) {
            return dmImage::TYPE_RGBA;
        } else if (strcmp(type_str, "l") == 0) {
            return dmImage::TYPE_LUMINANCE;
        } else {
            luaL_error(L, "unsupported texture format '%s'", type_str);
        }

        // never reached
        return (dmImage::Type) 0;
    }

    /*# create new texture
     * Dynamically create a new texture.
     *
     * @name gui.new_texture
     * @param texture [type:string|hash] texture id
     * @param width [type:number] texture width
     * @param height [type:number] texture height
     * @param type [type:string|constant] texture type
     * <ul>
     *   <li><code>"rgb"</code> - RGB</li>
     *   <li><code>"rgba"</code> - RGBA</li>
     *   <li><code>"l"</code> - LUMINANCE</li>
     * </ul>
<<<<<<< HEAD
     * @param buffer [type:string] texture data
     * @return success [type:boolean] texture creation was successful
=======
     * @param buffer texture data (string)
     * @param flip flip texture vertically (boolean)
     * @return texture creation was successful (boolean)
>>>>>>> a656e3e3
     * @examples
     *
     * ```lua
     * function init(self)
     *      local w = 200
     *      local h = 300
     *
     *      -- A nice orange. String with the RGB values.
     *      local orange = string.char(0xff) .. string.char(0x80) .. string.char(0x10)
     *
     *      -- Create the texture. Repeat the color string for each pixel.
     *      if gui.new_texture("orange_tx", w, h, "rgb", string.rep(orange, w * h)) then
     *          -- Create a box node and apply the texture to it.
     *          local n = gui.new_box_node(vmath.vector3(200, 200, 0), vmath.vector3(w, h, 0))
     *          gui.set_texture(n, "orange_tx")
     *      else
     *          -- Could not create texture...
     *          ...
     *      end
     * end
     * ```
     */
    static int LuaNewTexture(lua_State* L)
    {
        int top = lua_gettop(L);
        (void) top;

        const char* name = luaL_checkstring(L, 1);
        int width = luaL_checkinteger(L, 2);
        int height = luaL_checkinteger(L, 3);
        const char* type_str = luaL_checkstring(L, 4);
        size_t buffer_size;
        luaL_checktype(L, 5, LUA_TSTRING);
        const char* buffer = lua_tolstring(L, 5, &buffer_size);
        Scene* scene = GuiScriptInstance_Check(L);

        bool flip = false;
        if (top > 5) {
            luaL_checktype(L, 6, LUA_TBOOLEAN);
            flip = (bool)lua_toboolean(L, 6);
        }

        // If we don't flip the image, it will appear upside down using OGL texture coords,
        // since we will upload the data top-row first instead of bottom-row first.
        // This is actually what users expect the flip switch to mean, so we invert the
        // flip here so the default case will be to "correctly" flip the image.
        flip = !flip;

        dmImage::Type type = ToImageType(L, type_str);
        Result r = NewDynamicTexture(scene, name, width, height, type, flip, buffer, buffer_size);
        if (r == RESULT_OK) {
            lua_pushboolean(L, 1);
        } else {
            dmLogWarning("Failed to create dynamic gui texture (%d)", r);
            lua_pushboolean(L, 0);
        }
        assert(top + 1 == lua_gettop(L));
        return 1;
    }

    /*# delete texture
     * Delete a dynamically created texture.
     *
     * @name gui.delete_texture
     * @param texture [type:string|hash] texture id
     * @examples
     *
     * ```lua
     * function init(self)
     *      -- Create a texture.
     *      if gui.new_texture("temp_tx", 10, 10, "rgb", string.rep('\0', 10 * 10 * 3)) then
     *          -- Do something with the texture.
     *          ...
     *
     *          -- Delete the texture
     *          gui.delete_texture("temp_tx")
     *      end
     * end
     * ```
     */
    static int LuaDeleteTexture(lua_State* L)
    {
        int top = lua_gettop(L);
        (void) top;

        const char* name = luaL_checkstring(L, 1);

        Scene* scene = GuiScriptInstance_Check(L);

        Result r = DeleteDynamicTexture(scene, name);
        if (r != RESULT_OK) {
            luaL_error(L, "failed to delete texture '%s' (%d)", name, r);
        }

        assert(top == lua_gettop(L));
        return 0;
    }

    /*# set the buffer data for a texture
     * Set the texture buffer data for a dynamically created texture.
     *
     * @name gui.set_texture_data
     * @param texture [type:string|hash] texture id
     * @param width [type:number] texture width
     * @param height [type:number] texture height
     * @param type [type:string|constant] texture type
     * <ul>
     *   <li><code>"rgb"</code> - RGB</li>
     *   <li><code>"rgba"</code> - RGBA</li>
     *   <li><code>"l"</code> - LUMINANCE</li>
     * </ul>
     * @param buffer texture data (string)
     * @param flip flip texture vertically (boolean)
     * @return setting the data was successful (boolean)
     * @examples
     *
     * ```lua
     * function init(self)
     *      local w = 200
     *      local h = 300
     *
     *      -- Create a dynamic texture, all white.
     *      if gui.new_texture("dynamic_tx", w, h, "rgb", string.rep(string.char(0xff), w * h * 3)) then
     *          -- Create a box node and apply the texture to it.
     *          local n = gui.new_box_node(vmath.vector3(200, 200, 0), vmath.vector3(w, h, 0))
     *          gui.set_texture(n, "dynamic_tx")
     *
     *          ...
     *
     *          -- Change the data in the texture to a nice orange.
     *          local orange = string.char(0xff) .. string.char(0x80) .. string.char(0x10)
     *          if gui.set_texture_data("dynamic_tx", w, h, "rgb", string.rep(orange, w * h)) then
     *              -- Go on and to more stuff
     *              ...
     *          end
     *      else
     *          -- Something went wrong
     *          ...
     *      end
     * end
     * ```
     */
    static int LuaSetTextureData(lua_State* L)
    {
        int top = lua_gettop(L);
        (void) top;

        const char* name = luaL_checkstring(L, 1);
        int width = luaL_checkinteger(L, 2);
        int height = luaL_checkinteger(L, 3);
        const char* type_str = luaL_checkstring(L, 4);
        size_t buffer_size;
        luaL_checktype(L, 5, LUA_TSTRING);
        const char* buffer = lua_tolstring(L, 5, &buffer_size);
        Scene* scene = GuiScriptInstance_Check(L);

        bool flip = false;
        if (top > 5) {
            luaL_checktype(L, 6, LUA_TBOOLEAN);
            flip = (bool)lua_toboolean(L, 6);
        }

        // If we don't flip the image, it will appear upside down using OGL texture coords,
        // since we will upload the data top-row first instead of bottom-row first.
        // This is actually what users expect the flip switch to mean, so we invert the
        // flip here so the default case will be to "correctly" flip the image.
        flip = !flip;

        dmImage::Type type = ToImageType(L, type_str);
        Result r = SetDynamicTextureData(scene, name, width, height, type, flip, buffer, buffer_size);
        if (r == RESULT_OK) {
            lua_pushboolean(L, 1);
        } else {
            dmLogWarning("Failed to set texture data (%d)", r);
            lua_pushboolean(L, 0);
        }

        assert(top + 1 == lua_gettop(L));
        return 1;
    }

    /*# gets the node font
     * This is only useful for text nodes. The font must be mapped to the gui scene in the gui editor.
     *
     * @name gui.get_font
     * @param node [type:node] node from which to get the font
     * @return font [type:hash] font id
     */
    static int LuaGetFont(lua_State* L)
    {
        int top = lua_gettop(L);
        (void) top;

        Scene* scene = GuiScriptInstance_Check(L);

        HNode hnode;
        InternalNode* n = LuaCheckNode(L, 1, &hnode);
        (void)n;

        dmScript::PushHash(L, dmGui::GetNodeFontId(scene, hnode));
        assert(top + 1 == lua_gettop(L));
        return 1;
    }

    /*# sets the node font
     * This is only useful for text nodes.
     * The font must be mapped to the gui scene in the gui editor.
     *
     * @name gui.set_font
     * @param node [type:node] node for which to set the font
     * @param font [type:string|hash] font id
     */
    static int LuaSetFont(lua_State* L)
    {
        int top = lua_gettop(L);
        (void) top;

        Scene* scene = GuiScriptInstance_Check(L);

        HNode hnode;
        InternalNode* n = LuaCheckNode(L, 1, &hnode);
        (void)n;

        if (lua_isstring(L, 2))
        {
            const char* font_id = luaL_checkstring(L, 2);

            Result r = SetNodeFont(scene, hnode, font_id);
            if (r != RESULT_OK)
            {
                luaL_error(L, "Font %s is not specified in scene", font_id);
            }
        }
        else
        {
            dmhash_t font_id = dmScript::CheckHash(L, 2);
            Result r = SetNodeFont(scene, hnode, font_id);
            if (r != RESULT_OK)
            {
                const char* id_string = (const char*)dmHashReverse64(font_id, 0x0);
                if (id_string != 0x0)
                    luaL_error(L, "Font %s is not specified in scene", id_string);
                else
                    luaL_error(L, "Font %llu is not specified in scene", font_id);
            }
        }
        assert(top == lua_gettop(L));
        return 0;
    }

    /*# gets the node layer
     * The layer must be mapped to the gui scene in the gui editor.
     *
     * @name gui.get_layer
     * @param node [type:node] node from which to get the layer
     * @return layer [type:hash] layer id
     */
    static int LuaGetLayer(lua_State* L)
    {
        int top = lua_gettop(L);
        (void) top;

        Scene* scene = GuiScriptInstance_Check(L);

        HNode hnode;
        InternalNode* n = LuaCheckNode(L, 1, &hnode);
        (void)n;

        dmScript::PushHash(L, dmGui::GetNodeLayerId(scene, hnode));
        assert(top + 1 == lua_gettop(L));
        return 1;
    }

    /*# sets the node layer
     * The layer must be mapped to the gui scene in the gui editor.
     *
     * @name gui.set_layer
     * @param node [type:node] node for which to set the layer
     * @param layer [type:string|hash] layer id
     */
    static int LuaSetLayer(lua_State* L)
    {
        int top = lua_gettop(L);
        (void) top;

        Scene* scene = GuiScriptInstance_Check(L);

        HNode hnode;
        InternalNode* n = LuaCheckNode(L, 1, &hnode);
        (void)n;

        if (lua_isstring(L, 2))
        {
            const char* layer_id = luaL_checkstring(L, 2);

            Result r = SetNodeLayer(scene, hnode, layer_id);
            if (r != RESULT_OK)
            {
                luaL_error(L, "Layer %s is not specified in scene", layer_id);
            }
        }
        else
        {
            dmhash_t layer_id = dmScript::CheckHash(L, 2);
            Result r = SetNodeLayer(scene, hnode, layer_id);
            if (r != RESULT_OK)
            {
                const char* id_string = (const char*)dmHashReverse64(layer_id, 0x0);
                if (id_string != 0x0)
                    luaL_error(L, "Layer %s is not specified in scene", id_string);
                else
                    luaL_error(L, "Layer %llu is not specified in scene", layer_id);
            }
        }
        assert(top == lua_gettop(L));
        return 0;
    }

    /*# gets the scene current layout
     *
     * @name gui.get_layout
     * @return layout [type:hash] layout id
     */
    static int LuaGetLayout(lua_State* L)
    {
        int top = lua_gettop(L);
        (void) top;
        Scene* scene = GuiScriptInstance_Check(L);

        dmScript::PushHash(L, dmGui::GetLayout(scene));
        assert(top + 1 == lua_gettop(L));
        return 1;
    }

    /*# gets the node clipping mode
     * Clipping mode defines how the node will clipping it's children nodes
     *
     * @name gui.get_clipping_mode
     * @param node [type:node] node from which to get the clipping mode
     * @return clipping_mode [type:constant] clipping mode
     * <ul>
     *   <li><code>gui.CLIPPING_MODE_NONE</code></li>
     *   <li><code>gui.CLIPPING_MODE_STENCIL</code></li>
     * </ul>
     */
    static int LuaGetClippingMode(lua_State* L)
    {
        InternalNode* n = LuaCheckNode(L, 1, 0);
        lua_pushnumber(L, (lua_Number) n->m_Node.m_ClippingMode);
        return 1;
    }

    /*# sets node clipping mode state
     * Clipping mode defines how the node will clipping it's children nodes
     *
     * @name gui.set_clipping_mode
     * @param node [type:node] node to set clipping mode for
     * @param clipping_mode [type:constant] clipping mode to set
     * <ul>
     *   <li><code>gui.CLIPPING_MODE_NONE</code></li>
     *   <li><code>gui.CLIPPING_MODE_STENCIL</code></li>
     * </ul>
     */
    static int LuaSetClippingMode(lua_State* L)
    {
        HNode hnode;
        InternalNode* n = LuaCheckNode(L, 1, &hnode);
        int clipping_mode = (int) luaL_checknumber(L, 2);
        n->m_Node.m_ClippingMode = (ClippingMode) clipping_mode;
        return 0;
    }

    /*# gets node clipping visibility state
     * If node is set as visible clipping node, it will be shown as well as clipping. Otherwise, it will only clip but not show visually.
     *
     * @name gui.get_clipping_visible
     * @param node [type:node] node from which to get the clipping visibility state
     * @return visible [type:boolean] true or false
     */
    static int LuaGetClippingVisible(lua_State* L)
    {
        HNode hnode;
        InternalNode* n = LuaCheckNode(L, 1, &hnode);
        lua_pushboolean(L, n->m_Node.m_ClippingVisible);
        return 1;
    }

    /*# sets node clipping visibility
     * If node is set as an visible clipping node, it will be shown as well as clipping. Otherwise, it will only clip but not show visually.
     *
     * @name gui.set_clipping_visible
     * @param node [type:node] node to set clipping visibility for
     * @param visible [type:boolean] true or false
     */
    static int LuaSetClippingVisible(lua_State* L)
    {
        HNode hnode;
        InternalNode* n = LuaCheckNode(L, 1, &hnode);
        int visible = lua_toboolean(L, 2);
        n->m_Node.m_ClippingVisible = visible;
        return 0;
    }

    /*# gets node clipping inverted state
     * If node is set as an inverted clipping node, it will clip anything inside as opposed to outside.
     *
     * @name gui.get_clipping_inverted
     * @param node [type:node] node from which to get the clipping inverted state
     * @return inverted [type:boolean] true or false
     */
    static int LuaGetClippingInverted(lua_State* L)
    {
        HNode hnode;
        InternalNode* n = LuaCheckNode(L, 1, &hnode);
        lua_pushboolean(L, n->m_Node.m_ClippingInverted);
        return 1;
    }

    /*# sets node clipping inversion
     * If node is set as an inverted clipping node, it will clip anything inside as opposed to outside.
     *
     * @name gui.set_clipping_inverted
     * @param node [type:node] node to set clipping inverted state for
     * @param inverted [type:boolean] true or false
     */
    static int LuaSetClippingInverted(lua_State* L)
    {
        HNode hnode;
        InternalNode* n = LuaCheckNode(L, 1, &hnode);
        int inverted = lua_toboolean(L, 2);
        n->m_Node.m_ClippingInverted = inverted;
        return 0;
    }

    static void PushTextMetrics(lua_State* L, Scene* scene, dmhash_t font_id_hash, const char* text, float width, bool line_break, float leading, float tracking)
    {
        dmGui::TextMetrics metrics;
        dmGui::Result r = dmGui::GetTextMetrics(scene, text, font_id_hash, width, line_break, leading, tracking, &metrics);
        if (r != RESULT_OK) {
            const char* id_string = (const char*)dmHashReverse64(font_id_hash, 0x0);
            if (id_string != 0x0) {
                luaL_error(L, "Font %s is not specified in scene", id_string);
            } else {
                luaL_error(L, "Font %llu is not specified in scene", font_id_hash);
            }
        }

        lua_createtable(L, 0, 4);
        lua_pushliteral(L, "width");
        lua_pushnumber(L, metrics.m_Width);
        lua_rawset(L, -3);
        lua_pushliteral(L, "height");
        lua_pushnumber(L, metrics.m_Height);
        lua_rawset(L, -3);
        lua_pushliteral(L, "max_ascent");
        lua_pushnumber(L, metrics.m_MaxAscent);
        lua_rawset(L, -3);
        lua_pushliteral(L, "max_descent");
        lua_pushnumber(L, metrics.m_MaxDescent);
        lua_rawset(L, -3);
    }

    /*# get text metrics from node
     * Get the text metrics from a text node.
     *
     * @name gui.get_text_metrics_from_node
     * @param node [type:node] text node to measure text from
     * @return metrics [type:table] a table with the following fields:
     *
     * - width
     * - height
     * - max_ascent
     * - max_descent
     */
    static int LuaGetTextMetricsFromNode(lua_State* L)
    {
        int top = lua_gettop(L);
        (void) top;

        Scene* scene = GuiScriptInstance_Check(L);

        HNode hnode;
        InternalNode* n = LuaCheckNode(L, 1, &hnode);
        (void)n;

        dmhash_t font_id_hash = dmGui::GetNodeFontId(scene, hnode);
        const char* text = dmGui::GetNodeText(scene, hnode);
        float width = dmGui::GetNodeProperty(scene, hnode, PROPERTY_SIZE).getX();
        bool line_break = dmGui::GetNodeLineBreak(scene, hnode);
        float leading = dmGui::GetNodeTextLeading(scene, hnode);
        float tracking = dmGui::GetNodeTextTracking(scene, hnode);
        PushTextMetrics(L, scene, font_id_hash, text, width, line_break, leading, tracking);

        assert(top + 1 == lua_gettop(L));
        return 1;
    }

    static inline float LuaUtilGetDefaultFloat(lua_State* L, int index, float defaultvalue)
    {
        if( lua_isnoneornil(L, index) )
        {
            return defaultvalue;
        }
        return (float) luaL_checknumber(L, index);
    }

    static inline bool LuaUtilGetDefaultBool(lua_State* L, int index, bool defaultvalue)
    {
        if( lua_isnoneornil(L, index) )
        {
            return defaultvalue;
        }
        return lua_toboolean(L, index);
    }

    /*# get text metrics
     * Get text metrics given the provided font, text and parameters.
     *
     * @name gui.get_text_metrics
     * @param font [type:hash|string] font id
     * @param text [type:string] text to measure
     * @param width [type:number] max-width. Use for line-breaks (default=FLT_MAX)
     * @param line_breaks [type:boolean] true to break lines accordingly to width (default=false)
     * @param leading [type:number] scale value for line spacing (default=1)
     * @param tracking [type:number] scale value for letter spacing (default=0)
     * @return metrics [type:table] a table with the following fields:
     *
     * - width
     * - height
     * - max_ascent
     * - max_descent
     */
    static int LuaGetTextMetrics(lua_State* L)
    {
        int top = lua_gettop(L);
        (void) top;

        Scene* scene = GuiScriptInstance_Check(L);

        dmhash_t font_id_hash = 0;
        if (lua_isstring(L, 1)) {
            const char* font_id = luaL_checkstring(L, 1);
            font_id_hash = dmHashString64(font_id);
        } else {
            font_id_hash = dmScript::CheckHash(L, 1);
        }

        const char* text = luaL_checkstring(L, 2);

        float width     = LuaUtilGetDefaultFloat(L, 3, FLT_MAX);
        bool line_break = LuaUtilGetDefaultBool(L, 4, false);
        float leading   = LuaUtilGetDefaultFloat(L, 5, 1.0f);
        float tracking  = LuaUtilGetDefaultFloat(L, 6, 0.0f);
        PushTextMetrics(L, scene, font_id_hash, text, width, line_break, leading, tracking);

        assert(top + 1 == lua_gettop(L));
        return 1;
    }

    /*# gets the x-anchor of a node
     * The x-anchor specifies how the node is moved when the game is run in a different resolution.
     *
     * @name gui.get_xanchor
     * @param node [type:node] node to get x-anchor from
     * @return anchor [type:constant] anchor constant
     *
     * - `gui.ANCHOR_NONE`
     * - `gui.ANCHOR_LEFT`
     * - `gui.ANCHOR_RIGHT`
     */
    static int LuaGetXAnchor(lua_State* L)
    {
        HNode hnode;
        InternalNode* n = LuaCheckNode(L, 1, &hnode);
        (void) n;

        Scene* scene = GuiScriptInstance_Check(L);

        lua_pushnumber(L, GetNodeXAnchor(scene, hnode));

        return 1;
    }

    /*# sets the x-anchor of a node
     * The x-anchor specifies how the node is moved when the game is run in a different resolution.
     *
     * @name gui.set_xanchor
     * @param node [type:node] node to set x-anchor for
     * @param anchor [type:constant] anchor constant
     *
     * - `gui.ANCHOR_NONE`
     * - `gui.ANCHOR_LEFT`
     * - `gui.ANCHOR_RIGHT`
     */
    static int LuaSetXAnchor(lua_State* L)
    {
        int top = lua_gettop(L);
        (void) top;

        HNode hnode;
        InternalNode* n = LuaCheckNode(L, 1, &hnode);
        (void) n;

        int anchor = luaL_checkint(L, 2);
        if (anchor != XANCHOR_NONE && anchor != XANCHOR_LEFT && anchor != XANCHOR_RIGHT)
        {
            luaL_error(L, "Invalid x-anchor: %d", anchor);
        }

        Scene* scene = GuiScriptInstance_Check(L);

        SetNodeXAnchor(scene, hnode, (XAnchor) anchor);

        assert(top == lua_gettop(L));
        return 0;
    }

    /*# gets the y-anchor of a node
     * The y-anchor specifies how the node is moved when the game is run in a different resolution.
     *
     * @name gui.get_yanchor
     * @param node [type:node] node to get y-anchor from
     * @return anchor [type:constant] anchor constant
     *
     * - `gui.ANCHOR_NONE`
     * - `gui.ANCHOR_TOP`
     * - `gui.ANCHOR_BOTTOM`
     */
    static int LuaGetYAnchor(lua_State* L)
    {
        int top = lua_gettop(L);
        (void) top;

        HNode hnode;
        InternalNode* n = LuaCheckNode(L, 1, &hnode);
        (void) n;

        Scene* scene = GuiScriptInstance_Check(L);

        lua_pushnumber(L, GetNodeYAnchor(scene, hnode));

        assert(top + 1 == lua_gettop(L));
        return 1;
    }

    /*# sets the y-anchor of a node
     * The y-anchor specifies how the node is moved when the game is run in a different resolution.
     *
     * @name gui.set_yanchor
     * @param node [type:node] node to set y-anchor for
     * @param anchor [type:constant] anchor constant
     *
     * - `gui.ANCHOR_NONE`
     * - `gui.ANCHOR_TOP`
     * - `gui.ANCHOR_BOTTOM`
     */
    static int LuaSetYAnchor(lua_State* L)
    {
        int top = lua_gettop(L);
        (void) top;

        HNode hnode;
        InternalNode* n = LuaCheckNode(L, 1, &hnode);
        (void) n;

        int anchor = luaL_checkint(L, 2);
        if (anchor != YANCHOR_NONE && anchor != YANCHOR_TOP && anchor != YANCHOR_BOTTOM)
        {
            luaL_error(L, "Invalid y-anchor: %d", anchor);
        }

        Scene* scene = GuiScriptInstance_Check(L);

        SetNodeYAnchor(scene, hnode, (YAnchor) anchor);

        assert(top == lua_gettop(L));
        return 0;
    }

    /*# gets the pivot of a node
     * The pivot specifies how the node is drawn and rotated from its position.
     *
     * @name gui.get_pivot
     * @param node [type:node] node to get pivot from
     * @return pivot [type:constant] pivot constant
     * <ul>
     *   <li><code>gui.PIVOT_CENTER</code></li>
     *   <li><code>gui.PIVOT_N</code></li>
     *   <li><code>gui.PIVOT_NE</code></li>
     *   <li><code>gui.PIVOT_E</code></li>
     *   <li><code>gui.PIVOT_SE</code></li>
     *   <li><code>gui.PIVOT_S</code></li>
     *   <li><code>gui.PIVOT_SW</code></li>
     *   <li><code>gui.PIVOT_W</code></li>
     *   <li><code>gui.PIVOT_NW</code></li>
     * </ul>
     */
    static int LuaGetPivot(lua_State* L)
    {
        int top = lua_gettop(L);
        (void) top;

        Scene* scene = GuiScriptInstance_Check(L);

        HNode hnode;
        InternalNode* n = LuaCheckNode(L, 1, &hnode);
        (void) n;

        lua_pushnumber(L, dmGui::GetNodePivot(scene, hnode));

        assert(top + 1 == lua_gettop(L));
        return 1;
    }

    /*# sets the pivot of a node
     * The pivot specifies how the node is drawn and rotated from its position.
     *
     * @name gui.set_pivot
     * @param node [type:node] node to set pivot for
     * @param pivot [type:constant] pivot constant
     * <ul>
     *   <li><code>gui.PIVOT_CENTER</code></li>
     *   <li><code>gui.PIVOT_N</code></li>
     *   <li><code>gui.PIVOT_NE</code></li>
     *   <li><code>gui.PIVOT_E</code></li>
     *   <li><code>gui.PIVOT_SE</code></li>
     *   <li><code>gui.PIVOT_S</code></li>
     *   <li><code>gui.PIVOT_SW</code></li>
     *   <li><code>gui.PIVOT_W</code></li>
     *   <li><code>gui.PIVOT_NW</code></li>
     * </ul>
     */
    static int LuaSetPivot(lua_State* L)
    {
        int top = lua_gettop(L);
        (void) top;

        HNode hnode;
        InternalNode* n = LuaCheckNode(L, 1, &hnode);
        (void) n;

        int pivot = luaL_checkint(L, 2);
        if (pivot < PIVOT_CENTER || pivot > PIVOT_NW)
        {
            luaL_error(L, "Invalid pivot: %d", pivot);
        }

        Scene* scene = GuiScriptInstance_Check(L);

        SetNodePivot(scene, hnode, (Pivot) pivot);

        assert(top == lua_gettop(L));
        return 0;
    }

    /*# gets the scene width
     * Returns the scene width.
     *
     * @name gui.get_width
     * @return width [type:number] scene width
     */
    static int LuaGetWidth(lua_State* L)
    {
        Scene* scene = GuiScriptInstance_Check(L);

        lua_pushnumber(L, scene->m_Width);
        return 1;
    }

    /*# gets the scene height
     * Returns the scene height.
     *
     * @name gui.get_height
     * @return height [type:number] scene height
     */
    static int LuaGetHeight(lua_State* L)
    {
        Scene* scene = GuiScriptInstance_Check(L);

        lua_pushnumber(L, scene->m_Height);
        return 1;
    }

    /*# set the slice9 configuration for the node
     * Set the slice9 configuration values for the node.
     *
     * @name gui.set_slice9
     * @param node [type:node] node to manipulate
     * @param values [type:vector4] new values
     */
    static int LuaSetSlice9(lua_State* L)
    {
        int top = lua_gettop(L);
        (void) top;

        HNode hnode;
        InternalNode* n = LuaCheckNode(L, 1, &hnode);
        (void) n;

        if (dmScript::IsVector4(L, 2))
        {
            const Vector4 value = *(dmScript::CheckVector4(L, 2));
            Scene* scene = GuiScriptInstance_Check(L);
            dmGui::SetNodeProperty(scene, hnode, dmGui::PROPERTY_SLICE9, value);
        }
        else
        {
            luaL_error(L, "invalid parameter given");
        }

        assert(top == lua_gettop(L));
        return 0;
    }

    /*# get the slice9 values for the node
     * Returns the slice9 configuration values for the node.
     *
     * @name gui.get_slice9
     * @param node [type:node] node to manipulate
     * @return values [type:vector4] configuration values
     */
    static int LuaGetSlice9(lua_State* L)
    {
        HNode hnode;
        InternalNode* n = LuaCheckNode(L, 1, &hnode);
        (void) n;

        Scene* scene = GuiScriptInstance_Check(L);
        dmScript::PushVector4(L, dmGui::GetNodeProperty(scene, hnode, dmGui::PROPERTY_SLICE9));
        return 1;
    }

    /*# sets the number of generated vertices around the perimeter
     * Sets the number of generated vertices around the perimeter of a pie node.
     *
     * @name gui.set_perimeter_vertices
     * @param node [type:node] pie node
     * @param vertices [type:number] vertex count
     */
    static int LuaSetPerimeterVertices(lua_State* L)
    {
        int top = lua_gettop(L);
        (void) top;

        HNode hnode;
        InternalNode* n = LuaCheckNode(L, 1, &hnode);
        (void) n;

        const int vertices = luaL_checkint(L, 2);
        if (vertices < 2 || vertices > 100000)
        {
            luaL_error(L, "Unreasonable number of vertices: %d", vertices);
        }

        Scene* scene = GuiScriptInstance_Check(L);
        SetNodePerimeterVertices(scene, hnode, vertices);
        assert(top == lua_gettop(L));
        return 0;
    }

    /*# gets the number of generarted vertices around the perimeter
     * Returns the number of generated vertices around the perimeter
     * of a pie node.
     *
     * @name gui.get_perimeter_vertices
     * @param node [type:node] pie node
     * @return vertices [type:number] vertex count
     */
    static int LuaGetPerimeterVertices(lua_State* L)
    {
        int top = lua_gettop(L);
        (void) top;

        Scene* scene = GuiScriptInstance_Check(L);

        HNode hnode;
        InternalNode* n = LuaCheckNode(L, 1, &hnode);
        (void) n;

        lua_pushinteger(L, dmGui::GetNodePerimeterVertices(scene, hnode));

        assert(top + 1 == lua_gettop(L));
        return 1;
    }

    /*# sets the angle for the filled pie sector
     * Set the sector angle of a pie node.
     *
     * @name gui.set_fill_angle
     * @param node [type:node] node to set the fill angle for
     * @param angle [type:number] sector angle
     */
    static int LuaSetPieFillAngle(lua_State* L)
    {
        int top = lua_gettop(L);
        (void) top;

        HNode hnode;
        InternalNode* n = LuaCheckNode(L, 1, &hnode);
        (void) n;

        float angle = luaL_checknumber(L, 2);
        if (angle < -360.f || angle > 360.f)
        {
            luaL_error(L, "Fill angle out of bounds %f", angle);
        }

        Scene* scene = GuiScriptInstance_Check(L);
        SetNodePieFillAngle(scene, hnode, angle);
        assert(top == lua_gettop(L));
        return 0;
    }

    /*# gets the angle for the filled pie sector
     * Returns the sector angle of a pie node.
     *
     * @name gui.get_fill_angle
     * @param node [type:node] node from which to get the fill angle
     * @return angle [type:number] sector angle
     */
    static int LuaGetPieFillAngle(lua_State* L)
    {
        int top = lua_gettop(L);
        (void) top;

        Scene* scene = GuiScriptInstance_Check(L);

        HNode hnode;
        InternalNode* n = LuaCheckNode(L, 1, &hnode);
        (void) n;

        lua_pushnumber(L, dmGui::GetNodePieFillAngle(scene, hnode));

        assert(top + 1 == lua_gettop(L));
        return 1;
    }

    /*# sets the pie inner radius
     * Sets the inner radius of a pie node.
     * The radius is defined along the x axis.
     *
     * @name gui.set_inner_radius
     * @param node [type:node] node to set the inner radius for
     * @param radius [type:number] inner radius
     */
    static int LuaSetInnerRadius(lua_State* L)
    {
        int top = lua_gettop(L);
        (void) top;

        HNode hnode;
        InternalNode* n = LuaCheckNode(L, 1, &hnode);
        (void) n;

        float inner_radius = luaL_checknumber(L, 2);
        if (inner_radius < 0)
        {
            luaL_error(L, "Inner radius out of bounds %f", inner_radius);
        }

        Scene* scene = GuiScriptInstance_Check(L);
        SetNodeInnerRadius(scene, hnode, inner_radius);
        assert(top == lua_gettop(L));
        return 0;
    }

    /*# gets the pie inner radius
     * Returns the inner radius of a pie node.
     * The radius is defined along the x axis.
     *
     * @name gui.get_inner_radius
     * @param node [type:node] node from where to get the inner radius
     * @return radius [type:number] inner radius
     */
    static int LuaGetInnerRadius(lua_State* L)
    {
        int top = lua_gettop(L);
        (void) top;

        Scene* scene = GuiScriptInstance_Check(L);

        HNode hnode;
        InternalNode* n = LuaCheckNode(L, 1, &hnode);
        (void) n;

        lua_pushnumber(L, dmGui::GetNodeInnerRadius(scene, hnode));

        assert(top + 1 == lua_gettop(L));
        return 1;
    }

    /*# sets the pie node outer bounds mode
     * Sets the outer bounds mode for a pie node.
     *
     * @name gui.set_outer_bounds
     * @param node [type:node] node for which to set the outer bounds mode
     * @param bounds_mode [type:constant] the outer bounds mode of the pie node:
     *
     * - `gui.PIEBOUNDS_RECTANGLE`
     * - `gui.PIEBOUNDS_ELLIPSE`
     */
    static int LuaSetOuterBounds(lua_State* L)
    {
        int top = lua_gettop(L);
        (void) top;

        HNode hnode;
        InternalNode* n = LuaCheckNode(L, 1, &hnode);
        (void) n;

        int bounds = luaL_checkint(L, 2);
        if (bounds != PIEBOUNDS_ELLIPSE && bounds != PIEBOUNDS_RECTANGLE)
        {
            luaL_error(L, "Invalid value for outer bounds! %d", bounds);
        }

        Scene* scene = GuiScriptInstance_Check(L);
        SetNodeOuterBounds(scene, hnode, (PieBounds)bounds);
        assert(top == lua_gettop(L));
        return 0;
    }

    /*# gets the pie outer bounds mode
     * Returns the outer bounds mode for a pie node.
     *
     * @name gui.get_outer_bounds
     * @param node [type:node] node from where to get the outer bounds mode
     * @return bounds_mode [type:constant] the outer bounds mode of the pie node:
     *
     * - `gui.PIEBOUNDS_RECTANGLE`
     * - `gui.PIEBOUNDS_ELLIPSE`
     */
    static int LuaGetOuterBounds(lua_State* L)
    {
        int top = lua_gettop(L);
        (void) top;

        Scene* scene = GuiScriptInstance_Check(L);

        HNode hnode;
        InternalNode* n = LuaCheckNode(L, 1, &hnode);
        (void) n;

        lua_pushinteger(L, dmGui::GetNodeOuterBounds(scene, hnode));

        assert(top + 1 == lua_gettop(L));
        return 1;
    }

    /*# sets the leading of the text node
     * Sets the leading value for a text node. This value is used to
     * scale the line spacing of text.
     *
     * @name gui.set_leading
     * @param node [type:node] node for which to set the leading
     * @param leading [type:number] a scaling value for the line spacing (default=1)
     */
    static int LuaSetLeading(lua_State* L)
    {
        int top = lua_gettop(L);
        (void) top;

        HNode hnode;
        InternalNode* n = LuaCheckNode(L, 1, &hnode);
        (void) n;

        lua_Number leading = luaL_checknumber(L, 2);

        Scene* scene = GuiScriptInstance_Check(L);
        SetNodeTextLeading(scene, hnode, leading);
        assert(top == lua_gettop(L));
        return 0;
    }

    /*# gets the leading of the text node
     * Returns the leading value for a text node.
     *
     * @name gui.get_leading
     * @param node [type:node] node from where to get the leading
     * @return leading [type:number] leading scaling value (default=1)
     */
    static int LuaGetLeading(lua_State* L)
    {
        int top = lua_gettop(L);
        (void) top;

        Scene* scene = GuiScriptInstance_Check(L);

        HNode hnode;
        InternalNode* n = LuaCheckNode(L, 1, &hnode);
        (void) n;

        lua_pushnumber(L, (lua_Number) dmGui::GetNodeTextLeading(scene, hnode));

        assert(top + 1 == lua_gettop(L));
        return 1;
    }

    /*# sets the tracking of the text node
     * Sets the tracking value of a text node. This value is used to
     * adjust the vertical spacing of characters in the text.
     *
     * @name gui.set_tracking
     * @param node [type:node] node for which to set the tracking
     * @param tracking [type:number] a scaling number for the letter spacing (default=0)
     */
    static int LuaSetTracking(lua_State* L)
    {
        int top = lua_gettop(L);
        (void) top;

        HNode hnode;
        InternalNode* n = LuaCheckNode(L, 1, &hnode);
        (void) n;

        lua_Number tracking = luaL_checknumber(L, 2);

        Scene* scene = GuiScriptInstance_Check(L);
        SetNodeTextTracking(scene, hnode, tracking);
        assert(top == lua_gettop(L));
        return 0;
    }

    /*# gets the tracking of the text node
     * Returns the tracking value of a text node.
     *
     * @name gui.get_tracking
     * @param node [type:node] node from where to get the tracking
     * @return tracking [type:number] tracking scaling number (default=0)
     */
    static int LuaGetTracking(lua_State* L)
    {
        int top = lua_gettop(L);
        (void) top;

        Scene* scene = GuiScriptInstance_Check(L);

        HNode hnode;
        InternalNode* n = LuaCheckNode(L, 1, &hnode);
        (void) n;

        lua_pushnumber(L, (lua_Number) dmGui::GetNodeTextTracking(scene, hnode));

        assert(top + 1 == lua_gettop(L));
        return 1;
    }

    /*# determines if the node is pickable by the supplied coordinates
     * Tests whether a coordinate is within the bounding box of a
     * node.
     *
     * @name gui.pick_node
     * @param node [type:node] node to be tested for picking
     * @param x [type:number] x-coordinate (see <a href="#on_input">on_input</a> )
     * @param y [type:number] y-coordinate (see <a href="#on_input">on_input</a> )
     * @return pickable [type:boolean] pick result
     */
    static int LuaPickNode(lua_State* L)
    {
        HNode hnode;
        InternalNode* n = LuaCheckNode(L, 1, &hnode);
        (void) n;

        lua_Number x = luaL_checknumber(L, 2);
        lua_Number y = luaL_checknumber(L, 3);

        Scene* scene = GuiScriptInstance_Check(L);

        lua_pushboolean(L, PickNode(scene, hnode, (float) x, (float) y));
        return 1;
    }

    /*# returns if a node is enabled or not
     * Returns `true` if a node is enabled and `false` if it's not.
     * Disabled nodes are not rendered and animations acting on them are not evaluated.
     *
     * @name gui.is_enabled
     * @param node [type:node] node to query
     * @return enabled [type:boolean] whether the node is enabled or not
     */
    static int LuaIsEnabled(lua_State* L)
    {
        HNode hnode;
        InternalNode* n = LuaCheckNode(L, 1, &hnode);
        (void) n;

        Scene* scene = GuiScriptInstance_Check(L);

        lua_pushboolean(L, dmGui::IsNodeEnabled(scene, hnode));

        return 1;
    }

    /*# enables/disables a node
     * Sets a node to the disabled or enabled state.
     * Disabled nodes are not rendered and animations acting on them are not evaluated.
     *
     * @name gui.set_enabled
     * @param node [type:node] node to be enabled/disabled
     * @param enabled [type:boolean] whether the node should be enabled or not
     */
    static int LuaSetEnabled(lua_State* L)
    {
        HNode hnode;
        InternalNode* n = LuaCheckNode(L, 1, &hnode);
        (void) n;

        int enabled = lua_toboolean(L, 2);

        Scene* scene = GuiScriptInstance_Check(L);

        dmGui::SetNodeEnabled(scene, hnode, enabled != 0);

        return 0;
    }

    /*# gets the node adjust mode
     * Returns the adjust mode of a node.
     * The adjust mode defines how the node will adjust itself to screen
     * resolutions that differs from the one in the project settings.
     *
     * @name gui.get_adjust_mode
     * @param node [type:node] node from which to get the adjust mode (node)
     * @return adjust_mode [type:constant] the current adjust mode
     *
     * - `gui.ADJUST_FIT`
     * - `gui.ADJUST_ZOOM`
     * - `gui.ADJUST_STRETCH`
     */
    static int LuaGetAdjustMode(lua_State* L)
    {
        InternalNode* n = LuaCheckNode(L, 1, 0);
        lua_pushnumber(L, (lua_Number) n->m_Node.m_AdjustMode);
        return 1;
    }

    /*# sets node adjust mode
     * Sets the adjust mode on a node.
     * The adjust mode defines how the node will adjust itself to screen
     * resolutions that differs from the one in the project settings.
     *
     * @name gui.set_adjust_mode
     * @param node [type:node] node to set adjust mode for
     * @param adjust_mode [type:constant] adjust mode to set
     *
     * - `gui.ADJUST_FIT`
     * - `gui.ADJUST_ZOOM`
     * - `gui.ADJUST_STRETCH`
     */
    static int LuaSetAdjustMode(lua_State* L)
    {
        HNode hnode;
        InternalNode* n = LuaCheckNode(L, 1, &hnode);
        int adjust_mode = (int) luaL_checknumber(L, 2);
        n->m_Node.m_AdjustMode = (AdjustMode) adjust_mode;
        return 0;
    }

    /*# gets the node size mode
     * Returns the size node of a node.
     * The size mode defines how the node will adjust itself in size. Automatic
     * size mode alters the node size based on the node's content.
     *
     * @name gui.get_size_mode
     * @param node [type:node] node from which to get the size mode (node)
     * @return size_mode [type:constant] the current size mode
     *   - `gui.SIZE_MODE_MANUAL`
     *   - `gui.SIZE_MODE_AUTO`
     */
    static int LuaGetSizeMode(lua_State* L)
    {
        InternalNode* n = LuaCheckNode(L, 1, 0);
        lua_pushnumber(L, (lua_Number) n->m_Node.m_SizeMode);
        return 1;
    }

    /*# sets node size mode
     * Sets the size mode of a node.
     * The size mode defines how the node will adjust itself in size. Automatic
     * size mode alters the node size based on the node's content.
     *
     * @name gui.set_size_mode
     * @param node [type:node] node to set size mode for
     * @param size_mode [type:constant] size mode to set
     *   - `gui.SIZE_MODE_MANUAL`
     *   - `gui.SIZE_MODE_AUTO`
     */
    static int LuaSetSizeMode(lua_State* L)
    {
        HNode hnode;
        InternalNode* n = LuaCheckNode(L, 1, &hnode);
        int size_mode = (int) luaL_checknumber(L, 2);
        Scene* scene = GuiScriptInstance_Check(L);
        dmGui::SetNodeSizeMode(scene, GetNodeHandle(n), (SizeMode)size_mode);
        return 0;
    }

    /*# moves the first node above the second
     * Alters the ordering of the two supplied nodes by moving the first node
     * above the second.
     * If the second argument is `nil` the first node is moved to the top.
     *
     * @name gui.move_above
     * @param node [type:node] to move
     * @param node [type:node|nil] reference node above which the first node should be moved
     */
    static int LuaMoveAbove(lua_State* L)
    {
        HNode hnode;
        InternalNode* n = LuaCheckNode(L, 1, &hnode);
        HNode r = INVALID_HANDLE;
        if (!lua_isnil(L, 2))
        {
            r = GetNodeHandle(LuaCheckNode(L, 2, &hnode));
        }
        Scene* scene = GuiScriptInstance_Check(L);
        MoveNodeAbove(scene, GetNodeHandle(n), r);
        return 0;
    }

    /*# moves the first node below the second
     * Alters the ordering of the two supplied nodes by moving the first node
     * below the second.
     * If the second argument is `nil` the first node is moved to the bottom.
     *
     * @name gui.move_below
     * @param node [type:node] to move
     * @param node [type:node|nil] reference node below which the first node should be moved
     */
    static int LuaMoveBelow(lua_State* L)
    {
        HNode hnode;
        InternalNode* n = LuaCheckNode(L, 1, &hnode);
        HNode r = INVALID_HANDLE;
        if (!lua_isnil(L, 2))
        {
            r = GetNodeHandle(LuaCheckNode(L, 2, &hnode));
        }
        Scene* scene = GuiScriptInstance_Check(L);
        MoveNodeBelow(scene, GetNodeHandle(n), r);
        return 0;
    }

    /*# gets the parent of the specified node
     * Returns the parent node of the specified node.
     * If the supplied node does not have a parent, `nil` is returned.
     *
     * @name gui.get_parent
     * @param node [type:node] the node from which to retrieve its parent
     * @return parent [type:node] parent instance or nil
     */
    int LuaGetParent(lua_State* L)
    {
        int top = lua_gettop(L);
        (void) top;

        Scene* scene = GuiScriptInstance_Check(L);

        HNode hnode;
        InternalNode* n = LuaCheckNode(L, 1, &hnode);

        if (n->m_ParentIndex != INVALID_INDEX)
        {
            InternalNode* parent = &scene->m_Nodes[n->m_ParentIndex];
            NodeProxy* node_proxy = (NodeProxy *)lua_newuserdata(L, sizeof(NodeProxy));
            node_proxy->m_Scene = scene;
            node_proxy->m_Node = GetNodeHandle(parent);
            luaL_getmetatable(L, NODE_PROXY_TYPE_NAME);
            lua_setmetatable(L, -2);
        }
        else
        {
            lua_pushnil(L);
        }

        assert(top + 1 == lua_gettop(L));

        return 1;
    }

    /*# sets the parent of the node
     * Sets the parent node of the specified node.
     *
     * @name gui.set_parent
     * @param node [type:node] node for which to set its parent
     * @param parent [type:node] parent node to set
     */
    static int LuaSetParent(lua_State* L)
    {
        HNode hnode;
        InternalNode* n = LuaCheckNode(L, 1, &hnode);
        if(n->m_Node.m_IsBone) {
            return 0;
        }
        HNode parent = INVALID_HANDLE;
        if (!lua_isnil(L, 2))
        {
            parent = GetNodeHandle(LuaCheckNode(L, 2, &hnode));
        }
        Scene* scene = GuiScriptInstance_Check(L);
        dmGui::Result result = dmGui::SetNodeParent(scene, GetNodeHandle(n), parent);
        switch (result)
        {
        case dmGui::RESULT_INF_RECURSION:
            return luaL_error(L, "Unable to set parent since it would cause an infinite loop");
        case dmGui::RESULT_OK:
            return 0;
        default:
            return luaL_error(L, "An unexpected error occurred");
        }
    }

    /*# clone a node
     * Make a clone instance of a node.
     * This function does not clone the supplied node's children nodes.
     * Use gui.clone_tree for that purpose.
     *
     * @name gui.clone
     * @param node [type:node] node to clone
     * @return clone [type:node] the cloned node
     */
    static int LuaClone(lua_State* L)
    {
        int top = lua_gettop(L);
        (void) top;

        HNode hnode;
        LuaCheckNode(L, 1, &hnode);

        Scene* scene = GuiScriptInstance_Check(L);
        HNode out_node;
        dmGui::Result result = dmGui::CloneNode(scene, hnode, &out_node);
        switch (result)
        {
        case dmGui::RESULT_OUT_OF_RESOURCES:
            return luaL_error(L, "Not enough resources to clone the node");
        case dmGui::RESULT_OK:
            MoveNodeAbove(scene, out_node, hnode);
            LuaPushNode(L, scene, out_node);
            assert(top + 1 == lua_gettop(L));
            return 1;
        default:
            return luaL_error(L, "An unexpected error occurred");
        }
    }

    static int HashTableIndex(lua_State* L)
    {
        if (lua_isstring(L, -1))
        {
            dmScript::PushHash(L, dmHashString64(lua_tostring(L, -1)));
            lua_rawget(L, -3);
            return 1;
        }
        else
        {
            lua_pushvalue(L, -1);
            lua_rawget(L, -3);
            return 1;
        }
    }

    static dmGui::Result CloneNodeListToTable(lua_State* L, dmGui::HScene scene, uint16_t start_index, dmGui::HNode parent);

    static dmGui::Result CloneNodeToTable(lua_State* L, dmGui::HScene scene, InternalNode* n, dmGui::HNode* out_node)
    {
        dmGui::HNode node = GetNodeHandle(n);
        dmGui::Result result = CloneNode(scene, node, out_node);
        if (result == dmGui::RESULT_OK)
        {
            dmScript::PushHash(L, n->m_NameHash);
            LuaPushNode(L, scene, *out_node);
            lua_rawset(L, -3);
            result = CloneNodeListToTable(L, scene, n->m_ChildHead, *out_node);
        }
        return result;
    }

    static dmGui::Result CloneNodeListToTable(lua_State* L, dmGui::HScene scene, uint16_t start_index, dmGui::HNode parent)
    {
        uint32_t index = start_index;
        dmGui::Result result = dmGui::RESULT_OK;
        while (index != INVALID_INDEX && result == dmGui::RESULT_OK)
        {
            InternalNode* node = &scene->m_Nodes[index];
            dmGui::HNode out_node;
            result = CloneNodeToTable(L, scene, node, &out_node);
            if (result == dmGui::RESULT_OK)
            {
                dmGui::SetNodeParent(scene, out_node, parent);
            }
            index = node->m_NextIndex;
        }
        return result;
    }

    /*# clone a node including its children
     * Make a clone instance of a node and all its children.
     * Use gui.clone to clone a node excluding its children.
     *
     * @name gui.clone_tree
     * @param node [type:node] root node to clone
     * @return clones [type:table] a table mapping node ids to the corresponding cloned nodes
     */
    static int LuaCloneTree(lua_State* L)
    {
        int top = lua_gettop(L);
        (void)top;

        lua_newtable(L);

        // Set meta table to convert string indices to hashes
        lua_createtable(L, 0, 1);
        lua_pushcfunction(L, HashTableIndex);
        lua_setfield(L, -2, "__index");
        lua_setmetatable(L, -2);

        Scene* scene = GuiScriptInstance_Check(L);
        dmGui::Result result;
        if (!lua_isnil(L, 1))
        {
            dmGui::HNode hnode;
            InternalNode* root = LuaCheckNode(L, 1, &hnode);
            dmGui::HNode out_node;
            result = CloneNodeToTable(L, scene, root, &out_node);
            if (result == dmGui::RESULT_OK)
            {
                dmGui::HNode parent = INVALID_HANDLE;
                if (root->m_ParentIndex != INVALID_INDEX)
                {
                    parent = GetNodeHandle(&scene->m_Nodes[root->m_ParentIndex]);
                }
                dmGui::SetNodeParent(scene, out_node, parent);
            }
        }
        else
        {
            result = CloneNodeListToTable(L, scene, scene->m_RenderHead, INVALID_HANDLE);
        }

        switch (result)
        {
        case dmGui::RESULT_OUT_OF_RESOURCES:
            lua_pop(L, 1);
            return luaL_error(L, "Not enough resources to clone the node tree");
        case dmGui::RESULT_OK:
            assert(top + 1 == lua_gettop(L));
            return 1;
        default:
            lua_pop(L, 1);
            return luaL_error(L, "An unexpected error occurred");
        }
    }

    /*# resets all nodes to initial state
     * Resets all nodes in the current GUI scene to their initial state.
     * The reset only applies to static node loaded from the scene.
     * Nodes that are created dynamically from script are not affected.
     *
     * @name gui.reset_nodes
     */
    static int LuaResetNodes(lua_State* L)
    {
        Scene* scene = GuiScriptInstance_Check(L);
        ResetNodes(scene);
        return 0;
    }

    /*# sets the render ordering for the current GUI scene
     * Set the order number for the current GUI scene.
     * The number dictates the sorting of the "gui" render predicate,
     * in other words in which order the scene will be rendered in relation
     * to other currently rendered GUI scenes.
     *
     * The number must be in the range 0 to 15.
     *
     * @name gui.set_render_order
     * @param order [type:number] rendering order (0-15)
     */
    static int LuaSetRenderOrder(lua_State* L)
    {
        Scene* scene = GuiScriptInstance_Check(L);
        int order = luaL_checkinteger(L, 1);
        // NOTE: The range reflects the current bits allocated in RenderKey for order
        if (order < 0 || order > 15) {
            dmLogWarning("Render must be in range [0,15]");
        }
        order = dmMath::Clamp(order, 0, 15);
        scene->m_RenderOrder = (uint16_t) order;
        return 0;
    }

    /*# default keyboard
     *
     * @name gui.KEYBOARD_TYPE_DEFAULT
     * @variable
     */

    /*# number input keyboard
     *
     * @name gui.KEYBOARD_TYPE_NUMBER_PAD
     * @variable
     */

    /*# email keyboard
     *
     * @name gui.KEYBOARD_TYPE_EMAIL
     * @variable
     */

    /*# password keyboard
     *
     * @name gui.KEYBOARD_TYPE_PASSWORD
     * @variable
     */

    /*# shows the on-display keyboard if available
     * Shows the on-display touch keyboard.
     * The specified type of keyboard is displayed if it is available on
     * the device.
     *
     * @name gui.show_keyboard
     * @param type [type:constant] keyboard type
     *
     * - `gui.KEYBOARD_TYPE_DEFAULT`
     * - `gui.KEYBOARD_TYPE_EMAIL`
     * - `gui.KEYBOARD_TYPE_NUMBER_PAD`
     * - `gui.KEYBOARD_TYPE_PASSWORD`
     * @param autoclose [type:boolean] if the keyboard should automatically close when clicking outside
     */
    static int LuaShowKeyboard(lua_State* L)
    {
        Scene* scene = GuiScriptInstance_Check(L);
        int type = luaL_checkinteger(L, 1);
        luaL_checktype(L, 2, LUA_TBOOLEAN);
        bool autoclose = (bool) lua_toboolean(L, 2);
        dmHID::ShowKeyboard(scene->m_Context->m_HidContext, (dmHID::KeyboardType) type, autoclose);
        return 0;
    }

    /*# hides on-display keyboard if available
     * Hides the on-display touch keyboard on the device.
     *
     * @name gui.hide_keyboard
     */
    static int LuaHideKeyboard(lua_State* L)
    {
        Scene* scene = GuiScriptInstance_Check(L);
        dmHID::HideKeyboard(scene->m_Context->m_HidContext);
        return 0;
    }

    /*# resets on-display keyboard if available
     * Resets the input context of keyboard. This will clear marked text.
     *
     * @name gui.reset_keyboard
     */
    static int LuaResetKeyboard(lua_State* L)
    {
        Scene* scene = GuiScriptInstance_Check(L);
        dmHID::ResetKeyboard(scene->m_Context->m_HidContext);
        return 0;
    }

    /*# gets the node position
     * Returns the position of the supplied node.
     *
     * @name gui.get_position
     * @param node [type:node] node to get the position from
     * @return position [type:vector3] node position
     */

    /*# sets the node position
     * Sets the position of the supplied node.
     *
     * @name gui.set_position
     * @param node [type:node] node to set the position for
     * @param position [type:vector3|vector4] new position
     */

    /*# gets the node rotation
     * Returns the rotation of the supplied node.
     * The rotation is expressed in degree Euler angles.
     *
     * @name gui.get_rotation
     * @param node [type:node] node to get the rotation from
     * @return rotation [type:vector3] node rotation
     */

    /*# sets the node rotation
     * Sets the rotation of the supplied node.
     * The rotation is expressed in degree Euler angles.
     *
     * @name gui.set_rotation
     * @param node [type:node] node to set the rotation for
     * @param rotation [type:vector3|vector4] new rotation
     */

    /*# gets the node scale
     * Returns the scale of the supplied node.
     *
     * @name gui.get_scale
     * @param node [type:node] node to get the scale from
     * @return scale [type:vector3] node scale
     */

    /*# sets the node scale
     * Sets the scaling of the supplied node.
     *
     * @name gui.set_scale
     * @param node [type:node] node to set the scale for
     * @param scale [type:vector3|vector4] new scale
     */

    /*# gets the node color
     * Returns the color of the supplied node. The components
     * of the [type:vector4] contains the color channel values:
     *
     * Component | Color value
     * --------- | -------------
     * x         | Red value
     * y         | Green value
     * z         | Blue value
     * w         | Alpha value
     *
     * @name gui.get_color
     * @param node [type:node] node to get the color from
     * @return color [type:vector4] node color
     */

    /*# sets the node color
     * Sets the color of the supplied node. The components
     * of the supplied [type:vector3] or [type:vector4] should contain the color channel values:
     *
     * Component        | Color value
     * ---------------- | -------------
     * x                | Red value
     * y                | Green value
     * z                | Blue value
     * w [type:vector4] | Alpha value
     *
     * @name gui.set_color
     * @param node [type:node] node to set the color for
     * @param color [type:vector3|vector4] new color
     */

    /*# gets the node outline color
     * Returns the outline color of the supplied node.
     * See [ref:gui.get_color] for info how vectors encode color values.
     *
     * @name gui.get_outline
     * @param node [type:node] node to get the outline color from
     * @return color [type:vector4] outline color
     */

    /*# sets the node outline color
     * Sets the outline color of the supplied node.
     * See [ref:gui.set_color] for info how vectors encode color values.
     *
     * @name gui.set_outline
     * @param node [type:node] node to set the outline color for
     * @param color [type:vector3|vector4] new outline color
     */

    /*# gets the node shadow color
     * Returns the shadow color of the supplied node.
     * See [ref:gui.get_color] for info how vectors encode color values.
     *
     * @name gui.get_shadow
     * @param node [type:node] node to get the shadow color from
     * @return color [type:vector4] node shadow color
     */

    /*# sets the node shadow color
     * Sets the shadow color of the supplied node.
     * See [ref:gui.set_color] for info how vectors encode color values.
     *
     * @name gui.set_shadow
     * @param node [type:node] node to set the shadow color for
     * @param color [type:vector3|vector4] new shadow color
     */

#define LUASET(name, property) \
        int LuaSet##name(lua_State* L)\
        {\
            HNode hnode;\
            InternalNode* n = LuaCheckNode(L, 1, &hnode);\
            if (n->m_Node.m_IsBone) {\
                return 0;\
            }\
            Vector4 v;\
            if (dmScript::IsVector3(L, 2))\
            {\
                Scene* scene = GetScene(L);\
                Vector4 original = dmGui::GetNodeProperty(scene, hnode, property);\
                v = Vector4(*dmScript::CheckVector3(L, 2), original.getW());\
            }\
            else\
                v = *dmScript::CheckVector4(L, 2);\
            n->m_Node.m_Properties[property] = v;\
            n->m_Node.m_DirtyLocal = 1;\
            return 0;\
        }\

#define LUAGETSETV3(name, property) \
    int LuaGet##name(lua_State* L)\
    {\
        InternalNode* n = LuaCheckNode(L, 1, 0);\
        const Vector4& v = n->m_Node.m_Properties[property];\
        dmScript::PushVector3(L, Vector3(v.getX(), v.getY(), v.getZ()));\
        return 1;\
    }\
    LUASET(name, property)\

#define LUAGETSETV4(name, property) \
    int LuaGet##name(lua_State* L)\
    {\
        InternalNode* n = LuaCheckNode(L, 1, 0);\
        dmScript::PushVector4(L, n->m_Node.m_Properties[property]);\
        return 1;\
    }\
    LUASET(name, property)\

    LUAGETSETV3(Position, PROPERTY_POSITION)
    LUAGETSETV3(Rotation, PROPERTY_ROTATION)
    LUAGETSETV3(Scale, PROPERTY_SCALE)
    LUAGETSETV4(Color, PROPERTY_COLOR)
    LUAGETSETV4(Outline, PROPERTY_OUTLINE)
    LUAGETSETV4(Shadow, PROPERTY_SHADOW)

#undef LUAGETSET

    void SetDefaultNewContextParams(NewContextParams* params)
    {
        memset(params, 0, sizeof(*params));
        params->m_PhysicalWidth = 640;
        params->m_PhysicalHeight = 960;
        params->m_Dpi = 360;
        params->m_RigContext = 0x0;
    }

    /*# sets the node size
     * Sets the size of the supplied node.
     *
     * @note You can only set size on nodes with size mode set to SIZE_MODE_MANUAL
     *
     * @name gui.set_size
     * @param node [type:node] node to set the size for
     * @param size [type:vector3|vector4] new size
     */
    int LuaSetSize(lua_State* L)
    {
        HNode hnode;
        InternalNode* n = LuaCheckNode(L, 1, &hnode);
        if(n->m_Node.m_SizeMode != SIZE_MODE_MANUAL)
        {
            dmLogWarning("Can not set size on auto-sized nodes.");
            return 0;
        }
        if(n->m_Node.m_IsBone)
        {
            return 0;
        }
        Vector4 v;
        if (dmScript::IsVector3(L, 2))
        {
            Scene* scene = GetScene(L);
            Vector4 original = dmGui::GetNodeProperty(scene, hnode, PROPERTY_SIZE);
            v = Vector4(*dmScript::CheckVector3(L, 2), original.getW());
        }
        else
            v = *dmScript::CheckVector4(L, 2);
        n->m_Node.m_Properties[PROPERTY_SIZE] = v;
        n->m_Node.m_DirtyLocal = 1;
        return 0;
    }

    /*# gets the node size
     * Returns the size of the supplied node.
     *
     * @name gui.get_size
     * @param node [type:node] node to get the size from
     * @return size [type:vector3] node size
     */
    int LuaGetSize(lua_State* L)
    {
        InternalNode* n = LuaCheckNode(L, 1, 0);
        Vector3 v(n->m_Node.m_Properties[PROPERTY_SIZE].getX(), n->m_Node.m_Properties[PROPERTY_SIZE].getY(), n->m_Node.m_Properties[PROPERTY_SIZE].getZ());
        dmScript::PushVector3(L, v);
        return 1;
    }

    /*# gets the node screen position
     * Returns the screen position of the supplied node.
     *
     * @name gui.get_screen_position
     * @param node [type:node] node to get the screen position from
     * @return position [type:vector3] node screen position
     */
    int LuaGetScreenPosition(lua_State* L)
    {
        InternalNode* n = LuaCheckNode(L, 1, 0);
        Scene* scene = GuiScriptInstance_Check(L);
        Matrix4 node_transform;
        Vector4 center(0.5f, 0.5f, 0.0f, 1.0f);
        CalculateNodeTransform(scene, n, CalculateNodeTransformFlags(CALCULATE_NODE_BOUNDARY | CALCULATE_NODE_INCLUDE_SIZE | CALCULATE_NODE_RESET_PIVOT), node_transform);
        Vector4 p = node_transform * center;
        dmScript::PushVector3(L, Vector3(p.getX(), p.getY(), p.getZ()));
        return 1;
    }

    int LuaPlaySpine(lua_State* L)
    {
        int top = lua_gettop(L);

        HNode hnode;
        Scene* scene = GuiScriptInstance_Check(L);
        LuaCheckNode(L, 1, &hnode);
        dmhash_t anim_id = dmScript::CheckHashOrString(L, 2);
        lua_Integer playback = luaL_checkinteger(L, 3);
        lua_Number blend_duration = luaL_checknumber(L, 4);
        // default values
        float offset = 0.0f;
        float playback_rate = 1.0f;

        int node_ref = LUA_NOREF;
        int animation_complete_ref = LUA_NOREF;
        if (top > 4)
        {
            if (lua_isfunction(L, 5))
            {
                lua_rawgeti(L, LUA_REGISTRYINDEX, scene->m_RefTableReference);
                lua_pushvalue(L, 5);
                animation_complete_ref = dmScript::Ref(L, -2);
                lua_pushvalue(L, 1);
                node_ref = dmScript::Ref(L, -2);
                lua_pop(L, 1);
            }
        }

        dmGui::Result res;
        if (animation_complete_ref == LUA_NOREF)
        {
            res = dmGui::PlayNodeSpineAnim(scene, hnode, anim_id, (dmGui::Playback)playback, blend_duration, offset, playback_rate, 0, 0, 0);
        }
        else
        {
            res = dmGui::PlayNodeSpineAnim(scene, hnode, anim_id, (dmGui::Playback)playback, blend_duration, offset, playback_rate, &LuaAnimationComplete, (void*) animation_complete_ref, (void*) node_ref);
        }

        if (res == RESULT_WRONG_TYPE)
        {
            dmLogError("Could not play spine animation on non-spine node.");
        }
        else if (res == RESULT_INVAL_ERROR)
        {
            const char* id_string = (const char*)dmHashReverse64(anim_id, 0x0);
            if (id_string != 0x0)
            {
                dmLogError("Could not find and play spine animation %s.", id_string);
            }
            else
            {
                dmLogError("Could not find and play spine animation (hash %llu).", anim_id);
            }
        }

        assert(top == lua_gettop(L));
        return 0;
    }

    /*# play a spine animation
     * Starts a spine animation.
     *
     * @name gui.play_spine_anim
<<<<<<< HEAD
     * @replaces gui.play_spine
     * @param node [type:node] spine node that should play the animation
     * @param animation_id [type:string|hash] id of the animation to play
     * @param playback [type:constant] playback mode
     *
     * - `gui.PLAYBACK_ONCE_FORWARD`
     * - `gui.PLAYBACK_ONCE_BACKWARD`
     * - `gui.PLAYBACK_ONCE_PINGPONG`
     * - `gui.PLAYBACK_LOOP_FORWARD`
     * - `gui.PLAYBACK_LOOP_BACKWARD`
     * - `gui.PLAYBACK_LOOP_PINGPONG`
     *
     * @param [play_properties] [type:table] optional table with properties
     *
     * `blend_duration`
     * : [type:number] The duration of a linear blend between the current and new animation
     *
     * `offset`
     * : [type:number] The normalized initial value of the animation cursor when the animation starts playing
     *
     * `playback_rate`
     * : [type:number] The rate with which the animation will be played. Must be positive
     *
     * @param [complete_function] [type:function(self, node)] function to call when the animation has completed
=======
     * @param node spine node that should play the animation (node)
     * @param animation_id id of the animation to play (string|hash)
     * @param playback playback mode (constant)
     * <ul>
     *   <li><code>gui.PLAYBACK_ONCE_FORWARD</code></li>
     *   <li><code>gui.PLAYBACK_ONCE_BACKWARD</code></li>
     *   <li><code>gui.PLAYBACK_ONCE_PINGPONG</code></li>
     *   <li><code>gui.PLAYBACK_LOOP_FORWARD</code></li>
     *   <li><code>gui.PLAYBACK_LOOP_BACKWARD</code></li>
     *   <li><code>gui.PLAYBACK_LOOP_PINGPONG</code></li>
     * </ul>
     * @param [play_properties] optional table with properties (table)
     * <ul>
     *   <li><code>blend_duration</code> duration of a linear blend between the current and new animation (number)</li>
     *   <li><code>offset</code> the normalized initial value of the animation cursor when the animation starts playing (number)</li>
     *   <li><code>playback_rate</code> the rate with which the animation will be played. Must be positive (number)</li>
     * </ul>
     * @param [complete_function] function to call when the animation has completed (function)
>>>>>>> a656e3e3
     */
    int LuaPlaySpineAnim(lua_State* L)
    {
        int top = lua_gettop(L);

        HNode hnode;
        Scene* scene = GuiScriptInstance_Check(L);
        LuaCheckNode(L, 1, &hnode);

        dmhash_t anim_id = dmScript::CheckHashOrString(L, 2);
        lua_Integer playback = luaL_checkinteger(L, 3);
        lua_Number blend_duration = 0.0, offset = 0.0, playback_rate = 1.0;

        int node_ref = LUA_NOREF;
        int animation_complete_ref = LUA_NOREF;
        if (top > 3) // table with args, parse
        {
            luaL_checktype(L, 4, LUA_TTABLE);
            lua_pushvalue(L, 4);

            lua_getfield(L, -1, "blend_duration");
            blend_duration = lua_isnil(L, -1) ? 0.0 : luaL_checknumber(L, -1);
            lua_pop(L, 1);

            lua_getfield(L, -1, "offset");
            offset = lua_isnil(L, -1) ? 0.0 : luaL_checknumber(L, -1);
            lua_pop(L, 1);

            lua_getfield(L, -1, "playback_rate");
            playback_rate = lua_isnil(L, -1) ? 1.0 : luaL_checknumber(L, -1);
            lua_pop(L, 1);

            lua_pop(L, 1);
        }

        if (top > 4) // completed cb
        {
            if (lua_isfunction(L, 5))
            {
                lua_rawgeti(L, LUA_REGISTRYINDEX, scene->m_RefTableReference);
                lua_pushvalue(L, 5);
                animation_complete_ref = dmScript::Ref(L, -2);
                lua_pushvalue(L, 1);
                node_ref = dmScript::Ref(L, -2);
                lua_pop(L, 1);
            }
        }

        dmGui::Result res;
        if (animation_complete_ref == LUA_NOREF)
        {
            res = dmGui::PlayNodeSpineAnim(scene, hnode, anim_id, (dmGui::Playback)playback, blend_duration, offset, playback_rate, 0, 0, 0);
        }
        else
        {
            res = dmGui::PlayNodeSpineAnim(scene, hnode, anim_id, (dmGui::Playback)playback, blend_duration, offset, playback_rate, &LuaAnimationComplete, (void*) animation_complete_ref, (void*) node_ref);
        }

        if (res == RESULT_WRONG_TYPE)
        {
            dmLogError("Could not play spine animation on non-spine node.");
        }
        else if (res == RESULT_INVAL_ERROR)
        {
            const char* id_string = (const char*)dmHashReverse64(anim_id, 0x0);
            if (id_string != 0x0)
            {
                dmLogError("Could not find and play spine animation %s.", id_string);
            }
            else
            {
                dmLogError("Could not find and play spine animation (hash %llu).", anim_id);
            }
        }

        assert(top == lua_gettop(L));
        return 0;
    }

    /*# cancel a spine animation
     *
     * @name gui.cancel_spine
     * @param node [type:node] spine node that should cancel its animation
     */
    int LuaCancelSpine(lua_State* L)
    {
        int top = lua_gettop(L);

        HNode hnode;
        Scene* scene = GuiScriptInstance_Check(L);
        LuaCheckNode(L, 1, &hnode);

        if (dmGui::CancelNodeSpineAnim(scene, hnode) != RESULT_OK) {
            dmLogError("Could not cancel spine animation on GUI spine node.");
        }

        assert(top == lua_gettop(L));
        return 0;
    }

    /*# retrieve the GUI node corresponding to a spine skeleton bone
     * The returned node can be used for parenting and transform queries.
     * This function has complexity O(n), where n is the number of bones in the spine model skeleton.
     *
     * @name gui.get_spine_bone
     * @param node [type:node] spine node to query for bone node
     * @param bone_id [type:string|hash] id of the corresponding bone
     * @return bone [type:node] node corresponding to the spine bone
     */
    int LuaGetSpineBone(lua_State* L)
    {
        int top = lua_gettop(L);
        HNode spine_node;
        Scene* scene = GuiScriptInstance_Check(L);
        LuaCheckNode(L, 1, &spine_node);

        dmhash_t bone_id;
        if (lua_isstring(L, 2)) {
            const char* bone_id_str = luaL_checkstring(L, 2);
            bone_id = dmHashString64(bone_id_str);
        } else {
            bone_id = dmScript::CheckHash(L, 2);
        }

        HNode bone_node = GetNodeSpineBone(scene, spine_node, bone_id);
        if (bone_node == 0)
        {
            return luaL_error(L, "no gui node found for the bone '%s'", lua_tostring(L, 2));
        }

        NodeProxy* node_proxy = (NodeProxy *)lua_newuserdata(L, sizeof(NodeProxy));
        node_proxy->m_Scene = scene;
        node_proxy->m_Node = bone_node;
        luaL_getmetatable(L, NODE_PROXY_TYPE_NAME);
        lua_setmetatable(L, -2);

        assert(top + 1 == lua_gettop(L));
        return 1;
    }

    /*# sets the spine scene of a node
     * Set the spine scene on a spine node. The spine scene must be mapped to the gui scene in the gui editor.
     *
     * @name gui.set_spine_scene
     * @param node [type:node] node to set spine scene for
     * @param spine_scene [type:string|hash] spine scene id
     */
    int LuaSetSpineScene(lua_State* L)
    {
        int top = lua_gettop(L);
        HNode node;
        Scene* scene = GuiScriptInstance_Check(L);
        LuaCheckNode(L, 1, &node);
        if (dmGui::GetNodeIsBone(scene, node))
        {
            return 0;
        }

        if (RESULT_OK != SetNodeSpineScene(scene, node, dmScript::CheckHashOrString(L, 2), 0, 0, false))
        {
            return luaL_error(L, "failed to set spine scene for gui node");
        }

        assert(top == lua_gettop(L));
        return 0;
    }

    /*# gets the spine scene of a node
     * Returns the spine scene id of the supplied node.
     * This is currently only useful for spine nodes.
     * The returned spine scene must be mapped to the gui scene in the gui editor.
     *
     * @name gui.get_spine_scene
     * @param node [type:node] node to get texture from
     * @return spine_scene [type:hash] spine scene id
     */
    int LuaGetSpineScene(lua_State* L)
    {
        Scene* scene = GuiScriptInstance_Check(L);

        HNode hnode;
        LuaCheckNode(L, 1, &hnode);

        dmScript::PushHash(L, dmGui::GetNodeSpineSceneId(scene, hnode));
        return 1;
    }

    /*# sets the spine skin
     * Sets the spine skin on a spine node.
     *
     * @name gui.set_spine_skin
     * @param node node to set the spine skin on (node)
     * @param spine_skin spine skin id (string|hash)
     */
    int LuaSetSpineSkin(lua_State* L)
    {
        DM_LUA_STACK_CHECK(L, 0);

        HNode node;
        Scene* scene = GuiScriptInstance_Check(L);
        LuaCheckNode(L, 1, &node);

        if (dmGui::GetNodeIsBone(scene, node))
        {
            return luaL_error(L, "cannot set skin for bone, did you mean to set skin for the spine model?");
        }

        dmhash_t spine_skin_id = dmScript::CheckHashOrString(L, 2);

        if (RESULT_OK != dmGui::SetNodeSpineSkin(scene, node, spine_skin_id))
        {
            return luaL_error(L, "failed to set spine skin for gui node");
        }

        return 0;
    }

    /*# gets the skin of a spine node
     * Gets the spine skin of a spine node
     *
     * @name gui.get_spine_skin
     * @param node node to get spine skin from (node)
     * @return spine skin id, 0 if no explicit skin is set (hash)
     */
    int LuaGetSpineSkin(lua_State* L)
    {
        DM_LUA_STACK_CHECK(L, 1); // hash pushed onto state will increase stack by 1

        Scene* scene = GuiScriptInstance_Check(L);
        HNode node;
        LuaCheckNode(L, 1, &node);

        if (dmGui::GetNodeIsBone(scene, node))
        {
            return luaL_error(L, "cannot get skin for bone, did you mean to get skin for the spine model?");
        }

        dmhash_t spine_skin_id = dmGui::GetNodeSpineSkin(scene, node);
        dmScript::PushHash(L, spine_skin_id);

        return 1;
    }

    /*# sets the normalized cursor of the animation on a spine node
     * This is only useful for spine nodes. The cursor is normalized.
     *
     * @name gui.set_spine_cursor
     * @param node spine node to set the cursor for (node)
     * @param cursor cursor value (number)
     */
    int LuaSetSpineCursor(lua_State* L)
    {
        DM_LUA_STACK_CHECK(L, 0);

        HNode node;
        Scene* scene = GuiScriptInstance_Check(L);
        LuaCheckNode(L, 1, &node);

        if(dmGui::GetNodeIsBone(scene, node))
        {
            return luaL_error(L, "cannot set cursor for bone, did you mean to set cursor for the spine model?");
        }

        float cursor = luaL_checknumber(L, 2);

        if (RESULT_OK != SetNodeSpineCursor(scene, node, cursor))
        {
            return luaL_error(L, "failed to set spine cursor for gui spine node");
        }

        return 0;
    }

    /*# gets the normalized cursor of the animation on a spine node
     * This is only useful for spine nodes. Gets the normalized cursor of the animation on a spine node.
     *
     * @name gui.get_spine_cursor
     * @param node spine node to set the cursor for (node)
     * @return cursor value (number)
     */
    int LuaGetSpineCursor(lua_State* L)
    {
        DM_LUA_STACK_CHECK(L, 1);

        Scene* scene = GuiScriptInstance_Check(L);
        HNode node;
        LuaCheckNode(L, 1, &node);

        if (dmGui::GetNodeIsBone(scene, node))
        {
            return luaL_error(L, "cannot get cursor for bone, did you mean to get cursor for the spine model?");
        }

        float cursor = dmGui::GetNodeSpineCursor(scene, node);
        lua_pushnumber(L, cursor);

        return 1;
    }

    /*# sets the playback rate of the animation on a spine node
     * This is only useful for spine nodes. Sets the playback rate of the animation on a spine node. Must be positive.
     *
     * @name gui.set_spine_playback_rate
     * @param node spine node to set the cursor for (node)
     * @param playback_rate playback rate (number)
     */
    int LuaSetSpinePlaybackRate(lua_State* L)
    {
        DM_LUA_STACK_CHECK(L, 0);

        HNode node;
        Scene* scene = GuiScriptInstance_Check(L);
        LuaCheckNode(L, 1, &node);

        if(dmGui::GetNodeIsBone(scene, node))
        {
            return luaL_error(L, "cannot set playback rate for bone, did you mean to set playnack rate for the spine model?");
        }

        float playback_rate = luaL_checknumber(L, 2);

        if (RESULT_OK != SetNodeSpinePlaybackRate(scene, node, playback_rate))
        {
            return luaL_error(L, "failed to set spine playback rate for gui spine node");
        }

        return 0;
    }

    /*# gets the playback rate of the animation on a spine node
     * This is only useful for spine nodes. Gets the playback rate of the animation on a spine node.
     *
     * @name gui.get_spine_playback_rate
     * @param node spine node to set the cursor for (node)
     * @return playack rate (number)
     */
    int LuaGetSpinePlaybackRate(lua_State* L)
    {
        DM_LUA_STACK_CHECK(L, 1);

        Scene* scene = GuiScriptInstance_Check(L);
        HNode node;
        LuaCheckNode(L, 1, &node);

        if (dmGui::GetNodeIsBone(scene, node))
        {
            return luaL_error(L, "cannot get playback rate for bone, did you mean to get playback rate for the spine model?");
        }

        float playback_rate = dmGui::GetNodeSpinePlaybackRate(scene, node);

        lua_pushnumber(L, playback_rate);

        return 1;
    }

#define REGGETSET(name, luaname) \
        {"get_"#luaname, LuaGet##name},\
        {"set_"#luaname, LuaSet##name},\

    static const luaL_reg Gui_methods[] =
    {
        {"get_node",        LuaGetNode},
        {"get_id",          LuaGetId},
        {"set_id",          LuaSetId},
        {"get_index",       LuaGetIndex},
        {"delete_node",     LuaDeleteNode},
        {"animate",         LuaAnimate},
        {"cancel_animation",LuaCancelAnimation},
        {"new_box_node",    LuaNewBoxNode},
        {"new_text_node",   LuaNewTextNode},
        {"new_pie_node",    LuaNewPieNode},
        {"new_spine_node",  LuaNewSpineNode},
        {"get_text",        LuaGetText},
        {"set_text",        LuaSetText},
        {"set_line_break",  LuaSetLineBreak},
        {"get_line_break",  LuaGetLineBreak},
        {"get_blend_mode",  LuaGetBlendMode},
        {"set_blend_mode",  LuaSetBlendMode},
        {"get_clipping_mode",  LuaGetClippingMode},
        {"set_clipping_mode",  LuaSetClippingMode},
        {"get_clipping_visible", LuaGetClippingVisible},
        {"set_clipping_visible",LuaSetClippingVisible},
        {"get_clipping_inverted", LuaGetClippingInverted},
        {"set_clipping_inverted",LuaSetClippingInverted},
        {"get_texture",     LuaGetTexture},
        {"set_texture",     LuaSetTexture},
        {"get_flipbook",    LuaGetFlipbook},
        {"play_flipbook",   LuaPlayFlipbook},
        {"cancel_flipbook", LuaCancelFlipbook},
        {"new_texture",     LuaNewTexture},
        {"delete_texture",  LuaDeleteTexture},
        {"set_texture_data",LuaSetTextureData},
        {"get_font",        LuaGetFont},
        {"set_font",        LuaSetFont},
        {"get_layer",        LuaGetLayer},
        {"set_layer",        LuaSetLayer},
        {"get_layout",        LuaGetLayout},
        {"get_text_metrics",LuaGetTextMetrics},
        {"get_text_metrics_from_node",LuaGetTextMetricsFromNode},
        {"get_xanchor",     LuaGetXAnchor},
        {"set_xanchor",     LuaSetXAnchor},
        {"get_yanchor",     LuaGetYAnchor},
        {"set_yanchor",     LuaSetYAnchor},
        {"get_pivot",       LuaGetPivot},
        {"set_pivot",       LuaSetPivot},
        {"get_width",       LuaGetWidth},
        {"get_height",      LuaGetHeight},
        {"get_slice9",      LuaGetSlice9},
        {"set_slice9",      LuaSetSlice9},
        {"pick_node",       LuaPickNode},
        {"is_enabled",      LuaIsEnabled},
        {"set_enabled",     LuaSetEnabled},
        {"get_adjust_mode", LuaGetAdjustMode},
        {"set_adjust_mode", LuaSetAdjustMode},
        {"get_size_mode",   LuaGetSizeMode},
        {"set_size_mode",   LuaSetSizeMode},
        {"move_above",      LuaMoveAbove},
        {"move_below",      LuaMoveBelow},
        {"get_parent",      LuaGetParent},
        {"set_parent",      LuaSetParent},
        {"clone",           LuaClone},
        {"clone_tree",      LuaCloneTree},
        {"show_keyboard",   LuaShowKeyboard},
        {"hide_keyboard",   LuaHideKeyboard},
        {"reset_keyboard",  LuaResetKeyboard},
        {"get_screen_position", LuaGetScreenPosition},
        {"reset_nodes",     LuaResetNodes},
        {"set_render_order",LuaSetRenderOrder},
        {"set_fill_angle", LuaSetPieFillAngle},
        {"get_fill_angle", LuaGetPieFillAngle},
        {"set_perimeter_vertices", LuaSetPerimeterVertices},
        {"get_perimeter_vertices", LuaGetPerimeterVertices},
        {"set_inner_radius", LuaSetInnerRadius},
        {"get_inner_radius", LuaGetInnerRadius},
        {"set_outer_bounds", LuaSetOuterBounds},
        {"get_outer_bounds", LuaGetOuterBounds},
        {"set_leading",     LuaSetLeading},
        {"get_leading",     LuaGetLeading},
        {"set_tracking",    LuaSetTracking},
        {"get_tracking",    LuaGetTracking},
        {"set_size",        LuaSetSize},
        {"get_size",        LuaGetSize},
        {"play_spine",      LuaPlaySpine},
        {"play_spine_anim", LuaPlaySpineAnim},
        {"cancel_spine",    LuaCancelSpine},
        {"get_spine_bone",  LuaGetSpineBone},
        {"set_spine_scene", LuaSetSpineScene},
        {"get_spine_scene", LuaGetSpineScene},
        {"set_spine_skin",  LuaSetSpineSkin},
        {"get_spine_skin",  LuaGetSpineSkin},
        {"set_spine_cursor", LuaSetSpineCursor},
        {"get_spine_cursor", LuaGetSpineCursor},
        {"set_spine_playback_rate", LuaSetSpinePlaybackRate},
        {"get_spine_playback_rate", LuaGetSpinePlaybackRate},

        REGGETSET(Position, position)
        REGGETSET(Rotation, rotation)
        REGGETSET(Scale, scale)
        REGGETSET(Color, color)
        REGGETSET(Outline, outline)
        REGGETSET(Shadow, shadow)
        {0, 0}
    };

#undef REGGETSET

    /*# position property
     *
     * @name gui.PROP_POSITION
     * @variable
     */

    /*# rotation property
     *
     * @name gui.PROP_ROTATION
     * @variable
     */

    /*# scale property
     *
     * @name gui.PROP_SCALE
     * @variable
     */

    /*# color property
     *
     * @name gui.PROP_COLOR
     * @variable
     */

    /*# outline color property
     *
     * @name gui.PROP_OUTLINE
     * @variable
     */

    /*# shadow color property
     *
     * @name gui.PROP_SHADOW
     * @variable
     */

    /*# size property
     *
     * @name gui.PROP_SIZE
     * @variable
     */

    /*# fill_angle property
     *
     * @name gui.PROP_FILL_ANGLE
     * @variable
     */

    /*# inner_radius property
     *
     * @name gui.PROP_INNER_RADIUS
     * @variable
     */

    /*# slice9 property
     *
     * @name gui.PROP_SLICE9
     * @variable
     */

    /*# alpha blending
     *
     * @name gui.BLEND_ALPHA
     * @variable
     */

    /*# additive blending
     *
     * @name gui.BLEND_ADD
     * @variable
     */

    /*# additive alpha blending
     *
     * @name gui.BLEND_ADD_ALPHA
     * @variable
     */

    /*# multiply blending
     *
     * @name gui.BLEND_MULT
     * @variable
     */

    /*# clipping mode none
     *
     * @name gui.CLIPPING_MODE_NONE
     * @variable
     */

    /*# clipping mode stencil
     *
     * @name gui.CLIPPING_MODE_STENCIL
     * @variable
     */

    /*# left x-anchor
     *
     * @name gui.ANCHOR_LEFT
     * @variable
     */

    /*# right x-anchor
     *
     * @name gui.ANCHOR_RIGHT
     * @variable
     */

    /*# top y-anchor
     *
     * @name gui.ANCHOR_TOP
     * @variable
     */

    /*# bottom y-anchor
     *
     * @name gui.ANCHOR_BOTTOM
     * @variable
     */

    /*# center pivor
     *
     * @name gui.PIVOT_CENTER
     * @variable
     */
    /*# north pivot
     *
     * @name gui.PIVOT_N
     * @variable
     */
    /*# north-east pivot
     *
     * @name gui.PIVOT_NE
     * @variable
     */
    /*# east pivot
     *
     * @name gui.PIVOT_E
     * @variable
     */
    /*# south-east pivot
     *
     * @name gui.PIVOT_SE
     * @variable
     */
    /*# south pivot
     *
     * @name gui.PIVOT_S
     * @variable
     */
    /*# south-west pivot
     *
     * @name gui.PIVOT_SW
     * @variable
     */
    /*# west pivot
     *
     * @name gui.PIVOT_W
     * @variable
     */
    /*# north-west pivot
     *
     * @name gui.PIVOT_NW
     * @variable
     */

    /*# fit adjust mode
     * Adjust mode is used when the screen resolution differs from the project settings.
     * The fit mode ensures that the entire node is visible in the adjusted gui scene.
     * @name gui.ADJUST_FIT
     * @variable
     */

    /*# zoom adjust mode
     * Adjust mode is used when the screen resolution differs from the project settings.
     * The zoom mode ensures that the node fills its entire area and might make the node exceed it.
     * @name gui.ADJUST_ZOOM
     * @variable
     */

    /*# stretch adjust mode
     * Adjust mode is used when the screen resolution differs from the project settings.
     * The stretch mode ensures that the node is displayed as is in the adjusted gui scene, which might scale it non-uniformally.
     * @name gui.ADJUST_STRETCH
     * @variable
     */

    /*# elliptical pie node bounds
     * @name gui.PIEBOUNDS_ELLIPSE
     * @variable
     */

    /*# rectangular pie node bounds
     * @name gui.PIEBOUNDS_RECTANGLE
     * @variable
     */


    /*# manual size mode
     * The size of the node is determined by the size set in the editor, the constructor or by gui.set_size()
     * @name gui.SIZE_MODE_MANUAL
     * @variable
     */

    /*# automatic size mode
     * The size of the node is determined by the currently assigned texture.
     * @name gui.SIZE_MODE_AUTO
     * @variable
     */

    lua_State* InitializeScript(dmScript::HContext script_context)
    {
        lua_State* L = dmScript::GetLuaState(script_context);

        int top = lua_gettop(L);
        (void)top;

        dmScript::RegisterUserType(L, GUI_SCRIPT, GuiScript_methods, GuiScript_meta);

        dmScript::RegisterUserType(L, GUI_SCRIPT_INSTANCE, GuiScriptInstance_methods, GuiScriptInstance_meta);

        dmScript::RegisterUserType(L, NODE_PROXY_TYPE_NAME, NodeProxy_methods, NodeProxy_meta);

        luaL_register(L, LIB_NAME, Gui_methods);

#define SETPROP(name, prop) \
        lua_pushliteral(L, #name);\
        lua_setfield(L, -2, "PROP_"#prop);\

        SETPROP(position, POSITION)
        SETPROP(rotation, ROTATION)
        SETPROP(scale, SCALE)
        SETPROP(color, COLOR)
        SETPROP(outline, OUTLINE)
        SETPROP(shadow, SHADOW)
        SETPROP(size, SIZE)
        SETPROP(fill_angle, FILL_ANGLE)
        SETPROP(inner_radius, INNER_RADIUS)
        SETPROP(slice9, SLICE9)

#undef SETPROP

// For backwards compatibility
#define SETEASINGOLD(name, easing) \
        lua_pushnumber(L, (lua_Number) easing); \
        lua_setfield(L, -2, "EASING_"#name);\

        SETEASINGOLD(NONE, dmEasing::TYPE_LINEAR)
        SETEASINGOLD(IN, dmEasing::TYPE_INCUBIC)
        SETEASINGOLD(OUT,  dmEasing::TYPE_OUTCUBIC)
        SETEASINGOLD(INOUT,  dmEasing::TYPE_INOUTCUBIC)

#undef SETEASINGOLD

#define SETEASING(name) \
        lua_pushnumber(L, (lua_Number) dmEasing::TYPE_##name); \
        lua_setfield(L, -2, "EASING_"#name);\

        SETEASING(LINEAR)
        SETEASING(INQUAD)
        SETEASING(OUTQUAD)
        SETEASING(INOUTQUAD)
        SETEASING(OUTINQUAD)
        SETEASING(INCUBIC)
        SETEASING(OUTCUBIC)
        SETEASING(INOUTCUBIC)
        SETEASING(OUTINCUBIC)
        SETEASING(INQUART)
        SETEASING(OUTQUART)
        SETEASING(INOUTQUART)
        SETEASING(OUTINQUART)
        SETEASING(INQUINT)
        SETEASING(OUTQUINT)
        SETEASING(INOUTQUINT)
        SETEASING(OUTINQUINT)
        SETEASING(INSINE)
        SETEASING(OUTSINE)
        SETEASING(INOUTSINE)
        SETEASING(OUTINSINE)
        SETEASING(INEXPO)
        SETEASING(OUTEXPO)
        SETEASING(INOUTEXPO)
        SETEASING(OUTINEXPO)
        SETEASING(INCIRC)
        SETEASING(OUTCIRC)
        SETEASING(INOUTCIRC)
        SETEASING(OUTINCIRC)
        SETEASING(INELASTIC)
        SETEASING(OUTELASTIC)
        SETEASING(INOUTELASTIC)
        SETEASING(OUTINELASTIC)
        SETEASING(INBACK)
        SETEASING(OUTBACK)
        SETEASING(INOUTBACK)
        SETEASING(OUTINBACK)
        SETEASING(INBOUNCE)
        SETEASING(OUTBOUNCE)
        SETEASING(INOUTBOUNCE)
        SETEASING(OUTINBOUNCE)

#undef SETEASING


#define SETBLEND(name) \
        lua_pushnumber(L, (lua_Number) BLEND_MODE_##name); \
        lua_setfield(L, -2, "BLEND_"#name);\

        SETBLEND(ALPHA)
        SETBLEND(ADD)
        SETBLEND(ADD_ALPHA)
        SETBLEND(MULT)

#undef SETBLEND

#define SETCLIPPINGMODE(name) \
        lua_pushnumber(L, (lua_Number) CLIPPING_MODE_##name); \
        lua_setfield(L, -2, "CLIPPING_MODE_"#name);\

        SETCLIPPINGMODE(NONE)
        SETCLIPPINGMODE(STENCIL)

#undef SETBLEND

#define SETKEYBOARD(name) \
        lua_pushnumber(L, (lua_Number) dmHID::KEYBOARD_TYPE_##name); \
        lua_setfield(L, -2, "KEYBOARD_TYPE_"#name);\

        SETKEYBOARD(DEFAULT)
        SETKEYBOARD(NUMBER_PAD)
        SETKEYBOARD(EMAIL)
        SETKEYBOARD(PASSWORD)

#undef SETKEYBOARD

        // Assert that the assumption of 0 below holds
        assert(XANCHOR_NONE == 0);
        assert(YANCHOR_NONE == 0);

        lua_pushnumber(L, 0);
        lua_setfield(L, -2, "ANCHOR_NONE");
        lua_pushnumber(L, (lua_Number) XANCHOR_LEFT);
        lua_setfield(L, -2, "ANCHOR_LEFT");
        lua_pushnumber(L, (lua_Number) XANCHOR_RIGHT);
        lua_setfield(L, -2, "ANCHOR_RIGHT");
        lua_pushnumber(L, (lua_Number) YANCHOR_TOP);
        lua_setfield(L, -2, "ANCHOR_TOP");
        lua_pushnumber(L, (lua_Number) YANCHOR_BOTTOM);
        lua_setfield(L, -2, "ANCHOR_BOTTOM");

#define SETPIVOT(name) \
        lua_pushnumber(L, (lua_Number) PIVOT_##name); \
        lua_setfield(L, -2, "PIVOT_"#name);\

        SETPIVOT(CENTER)
        SETPIVOT(N)
        SETPIVOT(NE)
        SETPIVOT(E)
        SETPIVOT(SE)
        SETPIVOT(S)
        SETPIVOT(SW)
        SETPIVOT(W)
        SETPIVOT(NW)

#undef SETPIVOT

#define SETADJUST(name) \
        lua_pushnumber(L, (lua_Number) ADJUST_MODE_##name); \
        lua_setfield(L, -2, "ADJUST_"#name);\

        SETADJUST(FIT)
        SETADJUST(ZOOM)
        SETADJUST(STRETCH)

#undef SETADJUST

#define SETPLAYBACK(name) \
        lua_pushnumber(L, (lua_Number) PLAYBACK_##name); \
        lua_setfield(L, -2, "PLAYBACK_"#name);\

        SETPLAYBACK(ONCE_FORWARD)
        SETPLAYBACK(ONCE_BACKWARD)
        SETPLAYBACK(ONCE_PINGPONG)
        SETPLAYBACK(LOOP_FORWARD)
        SETPLAYBACK(LOOP_BACKWARD)
        SETPLAYBACK(LOOP_PINGPONG)

#undef SETADJUST

#define SETBOUNDS(name) \
        lua_pushnumber(L, (lua_Number) PIEBOUNDS_##name); \
        lua_setfield(L, -2, "PIEBOUNDS_"#name);\

        SETBOUNDS(RECTANGLE)
        SETBOUNDS(ELLIPSE)
#undef SETBOUNDS

        lua_pushnumber(L, (lua_Number) SIZE_MODE_MANUAL);
        lua_setfield(L, -2, "SIZE_MODE_MANUAL");
        lua_pushnumber(L, (lua_Number) SIZE_MODE_AUTO);
        lua_setfield(L, -2, "SIZE_MODE_AUTO");

        lua_pop(L, 1);

        assert(lua_gettop(L) == top);

        return L;
    }

    void FinalizeScript(lua_State* L, dmScript::HContext script_context)
    {
    }

    // Documentation for the scripts

    /*# called when a gui component is initialized
     * This is a callback-function, which is called by the engine when a gui component is initialized. It can be used
     * to set the initial state of the script and gui scene.
     *
     * @name init
     * @param self [type:object] reference to the script state to be used for storing data
     * @examples
     *
     * ```lua
     * function init(self)
     *     -- set up useful data
     *     self.my_value = 1
     * end
     * ```
     */

    /*# called when a gui component is finalized
     * This is a callback-function, which is called by the engine when a gui component is finalized (destroyed). It can
     * be used to e.g. take some last action, report the finalization to other game object instances
     * or release user input focus (see <code>release_input_focus</code>). There is no use in starting any animations or similar
     * from this function since the gui component is about to be destroyed.
     *
     * @name final
     * @param self [type:object] reference to the script state to be used for storing data
     * @examples
     *
     * ```lua
     * function final(self)
     *     -- report finalization
     *     msg.post("my_friend_instance", "im_dead", {my_stats = self.some_value})
     * end
     * ```
     */

    /*# called every frame to update the gui component
     * This is a callback-function, which is called by the engine every frame to update the state of a gui component.
     * It can be used to perform any kind of gui related tasks, e.g. animating nodes.
     *
     * @name update
     * @param self [type:object] reference to the script state to be used for storing data
     * @param dt [type:number] the time-step of the frame update
     * @examples
     *
     * This example demonstrates how to update a text node that displays game score in a counting fashion.
     * It is assumed that the gui component receives messages from the game when a new score is to be shown.
     *
     * ```lua
     * function init(self)
     *     -- fetch the score text node for later use (assumes it is called "score")
     *     self.score_node = gui.get_node("score")
     *     -- keep track of the current score counted up so far
     *     self.current_score = 0
     *     -- keep track of the target score we should count up to
     *     self.current_score = 0
     *     -- how fast we will update the score, in score/second
     *     self.score_update_speed = 1
     * end
     *
     * function update(self, dt)
     *     -- check if target score is more than current score
     *     if self.current_score < self.target_score
     *         -- increment current score according to the speed
     *         self.current_score = self.current_score + dt * self.score_update_speed
     *         -- check if we went past the target score, clamp current score in that case
     *         if self.current_score > self.target_score then
     *             self.current_score = self.target_score
     *         end
     *         -- update the score text node
     *         gui.set_text(self.score_node, "" .. math.floor(self.current_score))
     *     end
     * end
     *
     * function on_message(self, message_id, message, sender)
     *     -- check the message
     *     if message_id == hash("set_score") then
     *         self.target_score = message.score
     *     end
     * end
     * ```
     */

    /*# called when a message has been sent to the gui component
     * <p>
     * This is a callback-function, which is called by the engine whenever a message has been sent to the gui component.
     * It can be used to take action on the message, e.g. update the gui or send a response back to the sender of the message.
     * </p>
     * <p>
     * The <code>message</code> parameter is a table containing the message data. If the message is sent from the engine, the
     * documentation of the message specifies which data is supplied.
     * </p>
     * <p>See the <code>update</code> function for examples on how to use this callback-function.</p>
     *
     * @name on_message
     * @param self [type:object] reference to the script state to be used for storing data
     * @param message_id [type:hash] id of the received message
     * @param message [type:table] a table containing the message data
     */

    /*# called when user input is received
     * This is a callback-function, which is called by the engine when user input is sent to the instance of the gui component.
     * It can be used to take action on the input, e.g. modify the gui according to the input.
     *
     * For an instance to obtain user input, it must first acquire input
     * focus through the message `acquire_input_focus`.
     *
     * Any instance that has obtained input will be put on top of an
     * input stack. Input is sent to all listeners on the stack until the
     * end of stack is reached, or a listener returns `true`
     * to signal that it wants input to be consumed.
     *
     * See the documentation of [ref:go.acquire_input_focus] for more
     * information.
     *
     * The `action` parameter is a table containing data about the input mapped to the
     * `action_id`.
     * For mapped actions it specifies the value of the input and if it was just pressed or released.
     * Actions are mapped to input in an input_binding-file.
     *
     * Mouse movement is specifically handled and uses `nil` as its `action_id`.
     * The `action` only contains positional parameters in this case, such as x and y of the pointer.
     *
     * Here is a brief description of the available table fields:
     *
     * Field       | Description
     * ----------- | ----------------------------------------------------------
     * `value`     | The amount of input given by the user. This is usually 1 for buttons and 0-1 for analogue inputs. This is not present for mouse movement.
     * `pressed`   | If the input was pressed this frame, 0 for false and 1 for true. This is not present for mouse movement.
     * `released`  | If the input was released this frame, 0 for false and 1 for true. This is not present for mouse movement.
     * `repeated`  | If the input was repeated this frame, 0 for false and 1 for true. This is similar to how a key on a keyboard is repeated when you hold it down. This is not present for mouse movement.
     * `x`         | The x value of a pointer device, if present.
     * `y`         | The y value of a pointer device, if present.
     * `screen_x`  | The screen space x value of a pointer device, if present.
     * `screen_y`  | The screen space y value of a pointer device, if present.
     * `dx`        | The change in x value of a pointer device, if present.
     * `dy`        | The change in y value of a pointer device, if present.
     * `screen_dx` | The change in screen space x value of a pointer device, if present.
     * `screen_dy` | The change in screen space y value of a pointer device, if present.
     * `gamepad`   | The index of the gamepad device that provided the input.
     * `touch`     | List of touch input, one element per finger, if present. See table below about touch input
     *
     * Touch input table:
     *
     * Field       | Description
     * ----------- | ----------------------------------------------------------
     * `pressed`   | True if the finger was pressed this frame.
     * `released`  | True if the finger was released this frame.
     * `tap_count` | Number of taps, one for singledouble-tap, etc.
     * `x`         | The x touch location.
     * `y`         | The y touch location.
     * `dx`        | The change in x value.
     * `dy`        | The change in y value.
     * `acc_x`     | Accelerometer x value (if present).
     * `acc_y`     | Accelerometer y value (if present).
     * `acc_z`     | Accelerometer z value (if present).
     *
     * @name on_input
     * @param self [type:object] reference to the script state to be used for storing data
     * @param action_id [type:hash] id of the received input action, as mapped in the input_binding-file
     * @param action [type:table] a table containing the input data, see above for a description
     * @return [consume] [type:boolean] optional boolean to signal if the input should be consumed (not passed on to others) or not, default is false
     * @examples
     *
     * ```lua
     * function on_input(self, action_id, action)
     *     -- check for input
     *     if action_id == hash("my_action") then
     *         -- take appropritate action
     *         self.my_value = action.value
     *     end
     *     -- consume input
     *     return true
     * end
     * ```
     */

    /*# called when the gui script is reloaded
     * <p>
     * This is a callback-function, which is called by the engine when the gui script is reloaded, e.g. from the editor.
     * It can be used for live development, e.g. to tweak constants or set up the state properly for the script.
     * </p>
     *
     * @name on_reload
     * @param self [type:object] reference to the script state to be used for storing data
     * @examples
     *
     * ```lua
     * function on_reload(self)
     *     -- restore some color (or similar)
     *     gui.set_color(gui.get_node("my_node"), self.my_original_color)
     * end
     * ```
     */

    HScene GetSceneFromLua(lua_State* L) {
        return GetScene(L);
    }
}<|MERGE_RESOLUTION|>--- conflicted
+++ resolved
@@ -1531,14 +1531,9 @@
      *   <li><code>"rgba"</code> - RGBA</li>
      *   <li><code>"l"</code> - LUMINANCE</li>
      * </ul>
-<<<<<<< HEAD
      * @param buffer [type:string] texture data
+     * @param flip [type:boolean] flip texture vertically
      * @return success [type:boolean] texture creation was successful
-=======
-     * @param buffer texture data (string)
-     * @param flip flip texture vertically (boolean)
-     * @return texture creation was successful (boolean)
->>>>>>> a656e3e3
      * @examples
      *
      * ```lua
@@ -3514,7 +3509,6 @@
      * Starts a spine animation.
      *
      * @name gui.play_spine_anim
-<<<<<<< HEAD
      * @replaces gui.play_spine
      * @param node [type:node] spine node that should play the animation
      * @param animation_id [type:string|hash] id of the animation to play
@@ -3539,26 +3533,6 @@
      * : [type:number] The rate with which the animation will be played. Must be positive
      *
      * @param [complete_function] [type:function(self, node)] function to call when the animation has completed
-=======
-     * @param node spine node that should play the animation (node)
-     * @param animation_id id of the animation to play (string|hash)
-     * @param playback playback mode (constant)
-     * <ul>
-     *   <li><code>gui.PLAYBACK_ONCE_FORWARD</code></li>
-     *   <li><code>gui.PLAYBACK_ONCE_BACKWARD</code></li>
-     *   <li><code>gui.PLAYBACK_ONCE_PINGPONG</code></li>
-     *   <li><code>gui.PLAYBACK_LOOP_FORWARD</code></li>
-     *   <li><code>gui.PLAYBACK_LOOP_BACKWARD</code></li>
-     *   <li><code>gui.PLAYBACK_LOOP_PINGPONG</code></li>
-     * </ul>
-     * @param [play_properties] optional table with properties (table)
-     * <ul>
-     *   <li><code>blend_duration</code> duration of a linear blend between the current and new animation (number)</li>
-     *   <li><code>offset</code> the normalized initial value of the animation cursor when the animation starts playing (number)</li>
-     *   <li><code>playback_rate</code> the rate with which the animation will be played. Must be positive (number)</li>
-     * </ul>
-     * @param [complete_function] function to call when the animation has completed (function)
->>>>>>> a656e3e3
      */
     int LuaPlaySpineAnim(lua_State* L)
     {
