#include "gui_script.h"
#include <float.h>

#include <dlib/hash.h>
#include <dlib/log.h>
#include <dlib/message.h>
#include <dlib/math.h>

#include <script/script.h>

#include "gui.h"
#include "gui_private.h"

extern "C"
{
#include "lua/lua.h"
#include "lua/lauxlib.h"
#include "lua/lualib.h"
}

namespace dmGui
{
    /*# GUI API documentation
     *
     * GUI core hooks, functions, messages, properties and constants for
     * creation and manipulation of GUI nodes. The "gui" namespace is
     * accessible only from gui scripts.
     *
     * @name GUI
     * @namespace gui
     */

    #define LIB_NAME "gui"
    #define NODE_PROXY_TYPE_NAME "NodeProxy"

    static int GuiScriptGetURL(lua_State* L)
    {
        dmMessage::URL url;
        dmMessage::ResetURL(url);
        dmScript::PushURL(L, url);
        return 1;
    }

    static int GuiScriptResolvePath(lua_State* L)
    {
        const char* path = luaL_checkstring(L, 2);
        dmScript::PushHash(L, dmHashString64(path));
        return 1;
    }

    static int GuiScriptIsValid(lua_State* L)
    {
        Script* script = (Script*)lua_touserdata(L, 1);
        lua_pushboolean(L, script != 0x0 && script->m_Context != 0x0);
        return 1;
    }

    static const luaL_reg GuiScript_methods[] =
    {
        {0,0}
    };

    static const luaL_reg GuiScript_meta[] =
    {
        {dmScript::META_TABLE_GET_URL,      GuiScriptGetURL},
        {dmScript::META_TABLE_RESOLVE_PATH, GuiScriptResolvePath},
        {dmScript::META_TABLE_IS_VALID,     GuiScriptIsValid},
        {0, 0}
    };

    static Scene* GetScene(lua_State* L)
    {
        int top = lua_gettop(L);
        (void) top;
        dmScript::GetInstance(L);
        Scene* scene = 0x0;
        if (dmScript::IsUserType(L, -1, GUI_SCRIPT_INSTANCE)) {
            scene = (Scene*)lua_touserdata(L, -1);
        }
        lua_pop(L, 1);
        assert(top == lua_gettop(L));
        return scene;
    }

    static Scene* GuiScriptInstance_Check(lua_State *L, int index)
    {
        return (Scene*)dmScript::CheckUserType(L, index, GUI_SCRIPT_INSTANCE);
    }

    static Scene* GuiScriptInstance_Check(lua_State *L)
    {
        dmScript::GetInstance(L);
        Scene* scene = GuiScriptInstance_Check(L, -1);
        lua_pop(L, 1);
        return scene;
    }

    static int GuiScriptInstance_gc (lua_State *L)
    {
        Scene* i = GuiScriptInstance_Check(L, 1);
        memset(i, 0, sizeof(*i));
        (void) i;
        assert(i);
        return 0;
    }

    static int GuiScriptInstance_tostring (lua_State *L)
    {
        lua_pushfstring(L, "GuiScript: %p", lua_touserdata(L, 1));
        return 1;
    }

    static int GuiScriptInstance_index(lua_State *L)
    {
        Scene* i = GuiScriptInstance_Check(L, 1);
        assert(i);

        // Try to find value in instance data
        lua_rawgeti(L, LUA_REGISTRYINDEX, i->m_DataReference);
        lua_pushvalue(L, 2);
        lua_gettable(L, -2);
        return 1;
    }

    static int GuiScriptInstance_newindex(lua_State *L)
    {
        int top = lua_gettop(L);

        Scene* i = GuiScriptInstance_Check(L, 1);
        assert(i);

        lua_rawgeti(L, LUA_REGISTRYINDEX, i->m_DataReference);
        lua_pushvalue(L, 2);
        lua_pushvalue(L, 3);
        lua_settable(L, -3);
        lua_pop(L, 1);

        assert(top == lua_gettop(L));

        return 0;
    }

    static int GuiScriptInstanceGetURL(lua_State* L)
    {
        Scene* scene = (Scene*)lua_touserdata(L, 1);
        dmMessage::URL url;
        scene->m_Context->m_GetURLCallback(scene, &url);
        dmScript::PushURL(L, url);
        return 1;
    }

    static int GuiScriptInstanceResolvePath(lua_State* L)
    {
        Scene* scene = (Scene*)lua_touserdata(L, 1);
        const char* path = luaL_checkstring(L, 2);
        dmScript::PushHash(L, scene->m_Context->m_ResolvePathCallback(scene, path, strlen(path)));
        return 1;
    }

    static int GuiScriptInstanceIsValid(lua_State* L)
    {
        Scene* scene = (Scene*)lua_touserdata(L, 1);
        lua_pushboolean(L, scene != 0x0 && scene->m_Context != 0x0);
        return 1;
    }

    static const luaL_reg GuiScriptInstance_methods[] =
    {
        {0,0}
    };

    static const luaL_reg GuiScriptInstance_meta[] =
    {
        {"__gc",        GuiScriptInstance_gc},
        {"__tostring",  GuiScriptInstance_tostring},
        {"__index",     GuiScriptInstance_index},
        {"__newindex",  GuiScriptInstance_newindex},
        {dmScript::META_TABLE_GET_URL,      GuiScriptInstanceGetURL},
        {dmScript::META_TABLE_RESOLVE_PATH, GuiScriptInstanceResolvePath},
        {dmScript::META_TABLE_IS_VALID,     GuiScriptInstanceIsValid},
        {0, 0}
    };

    static NodeProxy* NodeProxy_Check(lua_State *L, int index)
    {
        return (NodeProxy*)dmScript::CheckUserType(L, index, NODE_PROXY_TYPE_NAME);
    }

    static bool LuaIsNode(lua_State *L, int index)
    {
        return dmScript::IsUserType(L, index, NODE_PROXY_TYPE_NAME);
    }

    static bool IsValidNode(HScene scene, HNode node)
    {
        uint16_t version = (uint16_t) (node >> 16);
        uint16_t index = node & 0xffff;
        if (index < scene->m_Nodes.Size())
        {
            InternalNode* n = &scene->m_Nodes[index];
            return n->m_Version == version && n->m_Index == index;
        }
        else
        {
            return false;
        }
    }

    static InternalNode* LuaCheckNode(lua_State*L, int index, HNode* hnode)
    {
        NodeProxy* np = NodeProxy_Check(L, index);
        if (np->m_Scene != GetScene(L))
            luaL_error(L, "Node used in the wrong scene");
        if (IsValidNode(np->m_Scene, np->m_Node))
        {
            InternalNode*n = GetNode(np->m_Scene, np->m_Node);
            if (hnode)
                *hnode = np->m_Node;
            return n;
        }
        else
        {
            luaL_error(L, "Deleted node");
        }

        return 0; // Never reached
    }

    static int NodeProxy_gc (lua_State *L)
    {
        return 0;
    }

    static int NodeProxy_tostring (lua_State *L)
    {
        int top = lua_gettop(L);
        (void) top;
        InternalNode* n = LuaCheckNode(L, 1, 0);
        Vector4 pos = n->m_Node.m_Properties[PROPERTY_POSITION];
        switch (n->m_Node.m_NodeType)
        {
            case NODE_TYPE_BOX:
                lua_pushfstring(L, "box@(%f, %f, %f)", pos.getX(), pos.getY(), pos.getZ());
                break;
            case NODE_TYPE_TEXT:
                lua_pushfstring(L, "%s@(%f, %f, %f)", n->m_Node.m_Text, pos.getX(), pos.getY(), pos.getZ());
                break;
            case NODE_TYPE_SPINE:
                lua_pushfstring(L, "spine@(%f, %f, %f)", pos.getX(), pos.getY(), pos.getZ());
                break;
            default:
                lua_pushfstring(L, "unknown@(%f, %f, %f)", pos.getX(), pos.getY(), pos.getZ());
                break;
        }
        assert(top + 1 == lua_gettop(L));
        return 1;
    }

    static int NodeProxy_index(lua_State *L)
    {
        InternalNode* n = LuaCheckNode(L, 1, 0);
        (void)n;

        const char* key = luaL_checkstring(L, 2);
        return luaL_error(L, "Illegal operation, try %s.get_%s(<node>)", LIB_NAME, key);
    }

    static int NodeProxy_newindex(lua_State *L)
    {
        HNode hnode;
        InternalNode* n = LuaCheckNode(L, 1, &hnode);
        (void)n;
        const char* key = luaL_checkstring(L, 2);

        return luaL_error(L, "Illegal operation, try %s.set_%s(<node>, <value>)", LIB_NAME, key);
    }

    static int NodeProxy_eq(lua_State *L)
    {
        if (!LuaIsNode(L, 1))
        {
            lua_pushboolean(L, 0);
            return 1;
        }

        if (!LuaIsNode(L, 2))
        {
            lua_pushboolean(L, 0);
            return 1;
        }

        HNode hn1, hn2;
        InternalNode* n1 = LuaCheckNode(L, 1, &hn1);
        InternalNode* n2 = LuaCheckNode(L, 2, &hn2);
        (void) n1;
        (void) n2;

        lua_pushboolean(L, (int) (hn1 == hn2));
        return 1;
    }

    static const luaL_reg NodeProxy_methods[] =
    {
        {0, 0}
    };

    static const luaL_reg NodeProxy_meta[] =
    {
        {"__gc",       NodeProxy_gc},
        {"__tostring", NodeProxy_tostring},
        {"__index",    NodeProxy_index},
        {"__newindex", NodeProxy_newindex},
        {"__eq",       NodeProxy_eq},
        {0, 0}
    };

    /*# gets the node with the specified id
     *
     * @name gui.get_node
     * @param id id of the node to retrieve [type:string|hash]
     * @return instance [type:node] a new node instance
     */
    int LuaGetNode(lua_State* L)
    {
        int top = lua_gettop(L);
        (void) top;

        Scene* scene = GuiScriptInstance_Check(L);

        HNode node = 0;
        if (lua_isstring(L, 1))
        {
            const char* id = luaL_checkstring(L, 1);
            node = GetNodeById(scene, id);
            if (node == 0)
            {
                luaL_error(L, "No such node: %s", id);
            }
        }
        else
        {
            dmhash_t id = dmScript::CheckHash(L, 1);
            node = GetNodeById(scene, id);
            if (node == 0)
            {
                const char* id_string = (const char*)dmHashReverse64(id, 0x0);
                if (id_string != 0x0)
                    luaL_error(L, "No such node: %s", id_string);
                else
                    luaL_error(L, "No such node: %llu", id);
            }
        }

        NodeProxy* node_proxy = (NodeProxy *)lua_newuserdata(L, sizeof(NodeProxy));
        node_proxy->m_Scene = scene;
        node_proxy->m_Node = node;
        luaL_getmetatable(L, NODE_PROXY_TYPE_NAME);
        lua_setmetatable(L, -2);

        assert(top + 1 == lua_gettop(L));

        return 1;
    }

    /*# gets the id of the specified node
     *
     * @name gui.get_id
     * @param node [type:node] the node to retrieve the id from
     * @return id [type:hash] the id of the node
     */
    int LuaGetId(lua_State* L)
    {
        int top = lua_gettop(L);
        (void) top;

        HNode hnode;
        InternalNode* n = LuaCheckNode(L, 1, &hnode);

        dmScript::PushHash(L, n->m_NameHash);

        assert(top + 1 == lua_gettop(L));

        return 1;
    }

    /*# sets the id of the specified node
     *
     * @name gui.set_id
     * @param node [type:node] node to set the id for
     * @param id [type:string|hash] id to set
     */
    int LuaSetId(lua_State* L)
    {
        int top = lua_gettop(L);
        (void) top;

        Scene* scene = GuiScriptInstance_Check(L);
        HNode hnode;
        LuaCheckNode(L, 1, &hnode);

        dmhash_t id = 0;
        if (lua_isstring(L, 2))
        {
            id = dmHashString64(lua_tostring(L, 2));
        }
        else
        {
            id = dmScript::CheckHash(L, 2);
        }
        dmGui::SetNodeId(scene, hnode, id);

        assert(top == lua_gettop(L));

        return 0;
    }

    /*# gets the index of the specified node
     * The index defines the order in which a node appear in a gui scene.
     * Higher index means the node is drawn above lower indexed nodes.
     * @name gui.get_index
     * @param node [type:node] the node to retrieve the id from
     * @return index [type:number] the index of the node
     */
    int LuaGetIndex(lua_State* L)
    {
        int top = lua_gettop(L);
        (void) top;

        Scene* scene = GuiScriptInstance_Check(L);

        HNode hnode;
        InternalNode* n = LuaCheckNode(L, 1, &hnode);

        uint32_t index = 0;
        uint16_t i = scene->m_RenderHead;
        if (n->m_ParentIndex != INVALID_INDEX)
        {
            InternalNode* parent = &scene->m_Nodes[n->m_ParentIndex];
            i = parent->m_ChildHead;
        }
        while (i != INVALID_INDEX && i != n->m_Index)
        {
            ++index;
            i = scene->m_Nodes[i].m_NextIndex;
        }
        lua_pushnumber(L, index);

        assert(top + 1 == lua_gettop(L));

        return 1;
    }

    /*# deletes a node
     *
     * @name gui.delete_node
     * @param node [type:node] node to delete
     */
    int LuaDeleteNode(lua_State* L)
    {
        DM_LUA_STACK_CHECK(L, 0);

        HNode hnode;
        InternalNode* n = LuaCheckNode(L, 1, &hnode);
        if (n->m_Node.m_IsBone) {
            return luaL_error(L, "Unable to delete bone nodes of a spine node.");
            return 0;
        }

        // Set deferred delete flag
        n->m_Deleted = 1;

        return 0;
    }

    void LuaCurveRelease(dmEasing::Curve* curve)
    {
        HScene scene = (HScene)curve->userdata1;
        lua_State* L = scene->m_Context->m_LuaState;
        DM_LUA_STACK_CHECK(L, 0);

        int ref = (int) (((uintptr_t) curve->userdata2) & 0xffffffff);

        lua_rawgeti(L, LUA_REGISTRYINDEX, scene->m_RefTableReference);
        dmScript::Unref(L, -1, ref);
        lua_pop(L, 1);

        curve->release_callback = 0x0;
        curve->userdata1 = 0x0;
        curve->userdata2 = 0x0;
    }

    void LuaAnimationComplete(HScene scene, HNode node, bool finished, void* userdata1, void* userdata2)
    {
        lua_State* L = scene->m_Context->m_LuaState;
        DM_LUA_STACK_CHECK(L, 0);

        lua_rawgeti(L, LUA_REGISTRYINDEX, scene->m_InstanceReference);
        dmScript::SetInstance(L);

        int callback_ref = (int) ((uintptr_t) userdata1 & 0xffffffff);
        int node_ref = (int) ((uintptr_t) userdata2 & 0xffffffff);

        lua_rawgeti(L, LUA_REGISTRYINDEX, scene->m_RefTableReference);

        if( finished )
        {
            lua_rawgeti(L, -1, callback_ref);
            lua_rawgeti(L, LUA_REGISTRYINDEX, scene->m_InstanceReference);
            lua_rawgeti(L, -3, node_ref);
            assert(lua_type(L, -3) == LUA_TFUNCTION);

            dmScript::PCall(L, 2, 0);
        }

        dmScript::Unref(L, -1, callback_ref);
        dmScript::Unref(L, -1, node_ref);
        lua_pop(L, 1);

        lua_pushnil(L);
        dmScript::SetInstance(L);
    }

    /*# once forward
     *
     * @name gui.PLAYBACK_ONCE_FORWARD
     * @variable
     */
    /*# once backward
     *
     * @name gui.PLAYBACK_ONCE_BACKWARD
     * @variable
     */
    /*# once forward and then backward
     *
     * @name gui.PLAYBACK_ONCE_PINGPONG
     * @variable
     */
    /*# loop forward
     *
     * @name gui.PLAYBACK_LOOP_FORWARD
     * @variable
     */
    /*# loop backward
     *
     * @name gui.PLAYBACK_LOOP_BACKWARD
     * @variable
     */
    /*# ping pong loop
     *
     * @name gui.PLAYBACK_LOOP_PINGPONG
     * @variable
     */

    /*# linear interpolation
     *
     * @name gui.EASING_LINEAR
     * @variable
     */
    /*# in-quadratic
     *
     * @name gui.EASING_INQUAD
     * @variable
     */
    /*# out-quadratic
     *
     * @name gui.EASING_OUTQUAD
     * @variable
     */
    /*# in-out-quadratic
     *
     * @name gui.EASING_INOUTQUAD
     * @variable
     */
    /*# out-in-quadratic
     *
     * @name gui.EASING_OUTINQUAD
     * @variable
     */
    /*# in-cubic
     *
     * @name gui.EASING_INCUBIC
     * @variable
     */
    /*# out-cubic
     *
     * @name gui.EASING_OUTCUBIC
     * @variable
     */
    /*# in-out-cubic
     *
     * @name gui.EASING_INOUTCUBIC
     * @variable
     */
    /*# out-in-cubic
     *
     * @name gui.EASING_OUTINCUBIC
     * @variable
     */
    /*# in-quartic
     *
     * @name gui.EASING_INQUART
     * @variable
     */
    /*# out-quartic
     *
     * @name gui.EASING_OUTQUART
     * @variable
     */
    /*# in-out-quartic
     *
     * @name gui.EASING_INOUTQUART
     * @variable
     */
    /*# out-in-quartic
     *
     * @name gui.EASING_OUTINQUART
     * @variable
     */
    /*# in-quintic
     *
     * @name gui.EASING_INQUINT
     * @variable
     */
    /*# out-quintic
     *
     * @name gui.EASING_OUTQUINT
     * @variable
     */
    /*# in-out-quintic
     *
     * @name gui.EASING_INOUTQUINT
     * @variable
     */
    /*# out-in-quintic
     *
     * @name gui.EASING_OUTINQUINT
     * @variable
     */
    /*# in-sine
     *
     * @name gui.EASING_INSINE
     * @variable
     */
    /*# out-sine
     *
     * @name gui.EASING_OUTSINE
     * @variable
     */
    /*# in-out-sine
     *
     * @name gui.EASING_INOUTSINE
     * @variable
     */
    /*# out-in-sine
     *
     * @name gui.EASING_OUTINSINE
     * @variable
     */
    /*# in-exponential
     *
     * @name gui.EASING_INEXPO
     * @variable
     */
    /*# out-exponential
     *
     * @name gui.EASING_OUTEXPO
     * @variable
     */
    /*# in-out-exponential
     *
     * @name gui.EASING_INOUTEXPO
     * @variable
     */
    /*# out-in-exponential
     *
     * @name gui.EASING_OUTINEXPO
     * @variable
     */
    /*# in-circlic
     *
     * @name gui.EASING_INCIRC
     * @variable
     */
    /*# out-circlic
     *
     * @name gui.EASING_OUTCIRC
     * @variable
     */
    /*# in-out-circlic
     *
     * @name gui.EASING_INOUTCIRC
     * @variable
     */
    /*# out-in-circlic
     *
     * @name gui.EASING_OUTINCIRC
     * @variable
     */
    /*# in-elastic
     *
     * @name gui.EASING_INELASTIC
     * @variable
     */
    /*# out-elastic
     *
     * @name gui.EASING_OUTELASTIC
     * @variable
     */
    /*# in-out-elastic
     *
     * @name gui.EASING_INOUTELASTIC
     * @variable
     */
    /*# out-in-elastic
     *
     * @name gui.EASING_OUTINELASTIC
     * @variable
     */
    /*# in-back
     *
     * @name gui.EASING_INBACK
     * @variable
     */
    /*# out-back
     *
     * @name gui.EASING_OUTBACK
     * @variable
     */
    /*# in-out-back
     *
     * @name gui.EASING_INOUTBACK
     * @variable
     */
    /*# out-in-back
     *
     * @name gui.EASING_OUTINBACK
     * @variable
     */
    /*# in-bounce
     *
     * @name gui.EASING_INBOUNCE
     * @variable
     */
    /*# out-bounce
     *
     * @name gui.EASING_OUTBOUNCE
     * @variable
     */
    /*# in-out-bounce
     *
     * @name gui.EASING_INOUTBOUNCE
     * @variable
     */
    /*# out-in-bounce
     *
     * @name gui.EASING_OUTINBOUNCE
     * @variable
     */

    /*# animates a node property
     * This starts an animation of a node property according to the specified parameters.
     * If the node property is already being animated, that animation will be canceled and
     * replaced by the new one. Note however that several different node properties
     * can be animated simultaneously. Use `gui.cancel_animation` to stop the animation
     * before it has completed.
     *
     * Composite properties of type [type:vector3], [type:vector4] or [type:quaternion]
     * also expose their sub-components (x, y, z and w).
     * You can address the components individually by suffixing the name with a dot '.'
     * and the name of the component.
     * For instance, `"position.x"` (the position x coordinate) or `"color.w"`
     * (the color alpha value).
     *
     * If a `complete_function` (Lua function) is specified, that function will be called
     * when the animation has completed.
     * By starting a new animation in that function, several animations can be sequenced
     * together. See the examples below for more information.
     *
     * @name gui.animate
     * @param node [type:node] node to animate
     * @param property [type:string|constant] property to animate
     *
     * - `"position"`
     * - `"rotation"`
     * - `"scale"`
     * - `"color"`
     * - `"outline"`
     * - `"shadow"`
     * - `"size"`
     * - `"fill_angle"` (pie)
     * - `"inner_radius"` (pie)
     * - `"slice9"` (slice9)
     *
     * The following property constants are defined equaling the corresponding property string names.
     *
     * - `gui.PROP_POSITION`
     * - `gui.PROP_ROTATION`
     * - `gui.PROP_SCALE`
     * - `gui.PROP_COLOR`
     * - `gui.PROP_OUTLINE`
     * - `gui.PROP_SHADOW`
     * - `gui.PROP_SIZE`
     * - `gui.PROP_FILL_ANGLE`
     * - `gui.PROP_INNER_RADIUS`
     * - `gui.PROP_SLICE9`
     *
     * @param to [type:vector3|vector4] target property value
     * @param easing [type:constant|vector] easing to use during animation.
     *      Either specify one of the `gui.EASING_*` constants or provide a
     *      [type:vector] with a custom curve.
     * @param duration [type:number] duration of the animation
     * @param [delay] [type:number] delay before the animation starts
     * @param [complete_function] [type:function(self, node)] function to call when the
     *      animation has completed
     * @param [playback] [type:constant] playback mode
     *
     * - `gui.PLAYBACK_ONCE_FORWARD`
     * - `gui.PLAYBACK_ONCE_BACKWARD`
     * - `gui.PLAYBACK_ONCE_PINGPONG`
     * - `gui.PLAYBACK_LOOP_FORWARD`
     * - `gui.PLAYBACK_LOOP_BACKWARD`
     * - `gui.PLAYBACK_LOOP_PINGPONG`
     *
     * @examples
     *
     * How to start a simple color animation, where the node fades in to white during 0.5 seconds:
     *
     * ```lua
     * gui.set_color(node, vmath.vector4(0, 0, 0, 0)) -- node is fully transparent
     * gui.animate(node, gui.PROP_COLOR, vmath.vector4(1, 1, 1, 1), gui.EASING_INOUTQUAD, 0.5) -- start animation
     * ```
     *
     * How to start a sequenced animation where the node fades in to white during 0.5 seconds, stays visible for 2 seconds and then fades out:
     *
     * ```lua
     * local function on_animation_done(self, node)
     *     -- fade out node, but wait 2 seconds before the animation starts
     *     gui.animate(node, gui.PROP_COLOR, vmath.vector4(0, 0, 0, 0), gui.EASING_OUTQUAD, 0.5, 2.0)
     * end
     *
     * function init(self)
     *     -- fetch the node we want to animate
     *     local my_node = gui.get_node("my_node")
     *     -- node is initially set to fully transparent
     *     gui.set_color(my_node, vmath.vector4(0, 0, 0, 0))
     *     -- animate the node immediately and call on_animation_done when the animation has completed
     *     gui.animate(my_node, gui.PROP_COLOR, vmath.vector4(1, 1, 1, 1), gui.EASING_INOUTQUAD, 0.5, 0.0, on_animation_done)
     * end
     * ```
     *
     * How to animate a node's y position using a crazy custom easing curve:
     *
     * ```lua
     * function init(self)
     *     local values = { 0, 0, 0, 0, 0, 0, 0, 0,
     *                      1, 1, 1, 1, 1, 1, 1, 1,
     *                      0, 0, 0, 0, 0, 0, 0, 0,
     *                      1, 1, 1, 1, 1, 1, 1, 1,
     *                      0, 0, 0, 0, 0, 0, 0, 0,
     *                      1, 1, 1, 1, 1, 1, 1, 1,
     *                      0, 0, 0, 0, 0, 0, 0, 0,
     *                      1, 1, 1, 1, 1, 1, 1, 1 }
     *     local vec = vmath.vector(values)
     *     local node = gui.get_node("box")
     *     gui.animate(node, "position.y", 100, vec, 4.0, 0, nil, gui.PLAYBACK_LOOP_PINGPONG)
     * end
     * ```
     */
    int LuaAnimate(lua_State* L)
    {
        DM_LUA_STACK_CHECK(L, 0);

        Scene* scene = GuiScriptInstance_Check(L);

        HNode hnode;
        InternalNode* node = LuaCheckNode(L, 1, &hnode);
        (void) node;

        dmhash_t property_hash;
        if (dmScript::IsHash(L, 2)) {
           property_hash = dmScript::CheckHash(L, 2);
        } else {
           property_hash = dmHashString64(luaL_checkstring(L, 2));
        }

        if (!dmGui::HasPropertyHash(scene, hnode, property_hash)) {
            luaL_error(L, "property '%s' not found", (const char*) dmHashReverse64(property_hash, 0));
        }

        Vector4 to;
        if (lua_isnumber(L, 3))
        {
            to = Vector4((float) lua_tonumber(L, 3));
        }
        else if (dmScript::IsVector3(L, 3))
        {
            Vector4 original = dmGui::GetNodePropertyHash(scene, hnode, property_hash);
            to = Vector4(*dmScript::CheckVector3(L, 3), original.getW());
        }
        else
        {
            to = *dmScript::CheckVector4(L, 3);
        }

        dmEasing::Curve curve;
        if (lua_isnumber(L, 4))
        {
            curve.type = (dmEasing::Type)luaL_checkinteger(L, 4);
            if (curve.type >= dmEasing::TYPE_COUNT)
                return luaL_error(L, "invalid easing constant");
        }
        else if (dmScript::IsVector(L, 4))
        {
            curve.type = dmEasing::TYPE_FLOAT_VECTOR;
            curve.vector = dmScript::CheckVector(L, 4);

            lua_rawgeti(L, LUA_REGISTRYINDEX, scene->m_RefTableReference);
            lua_pushvalue(L, 4);

            curve.release_callback = LuaCurveRelease;
            curve.userdata1 = (void*)scene;
            curve.userdata2 = (void*)dmScript::Ref(L, -2);
            lua_pop(L, 1);
        }
        else
        {
            return luaL_error(L, "easing must be either a easing constant or a vmath.vector");
        }

        lua_Number duration = luaL_checknumber(L, 5);
        float delay = 0.0f;
        int node_ref = LUA_NOREF;
        int animation_complete_ref = LUA_NOREF;
        if (lua_isnumber(L, 6))
        {
            delay = (float) lua_tonumber(L, 6);
            if (lua_isfunction(L, 7))
            {
                lua_rawgeti(L, LUA_REGISTRYINDEX, scene->m_RefTableReference);
                lua_pushvalue(L, 7);
                animation_complete_ref = dmScript::Ref(L, -2);
                lua_pushvalue(L, 1);
                node_ref = dmScript::Ref(L, -2);
                lua_pop(L, 1);
            }
        } else if (!lua_isnone(L, 6)) {
            // If argument 6 is specified is has to be a number
            luaL_typerror(L, 6, "number");
        }

        Playback playback = PLAYBACK_ONCE_FORWARD;
        if (lua_isnumber(L, 8)) {
            playback = (Playback) luaL_checkinteger(L, 8);
        }

        if (animation_complete_ref == LUA_NOREF) {
            AnimateNodeHash(scene, hnode, property_hash, to, curve, playback, (float) duration, delay, 0, 0, 0);
        } else {
            AnimateNodeHash(scene, hnode, property_hash, to, curve, playback, (float) duration, delay, &LuaAnimationComplete, (void*) animation_complete_ref, (void*) node_ref);
        }
        return 0;
    }

    /*# cancels an ongoing animation
     * If an animation of the specified node is currently running (started by <code>gui.animate</code>), it will immediately be canceled.
     *
     * @name gui.cancel_animation
     * @param node [type:node] node that should have its animation canceled
     * @param property [type:string|constant] property for which the animation should be canceled
     *
     * - `"position"`
     * - `"rotation"`
     * - `"scale"`
     * - `"color"`
     * - `"outline"`
     * - `"shadow"`
     * - `"size"`
     * - `"fill_angle"` (pie)
     * - `"inner_radius"` (pie)
     * - `"slice9"` (slice9)
     */
    int LuaCancelAnimation(lua_State* L)
    {
        int top = lua_gettop(L);
        (void) top;

        Scene* scene = GuiScriptInstance_Check(L);

        HNode hnode;
        InternalNode* node = LuaCheckNode(L, 1, &hnode);
        (void) node;

        dmhash_t property_hash;
        if (dmScript::IsHash(L, 2)) {
           property_hash = dmScript::CheckHash(L, 2);
        } else {
           property_hash = dmHashString64(luaL_checkstring(L, 2));
        }

        if (!dmGui::HasPropertyHash(scene, hnode, property_hash)) {
            luaL_error(L, "property '%s' not found", (const char*) dmHashReverse64(property_hash, 0));
        }

        CancelAnimationHash(scene, hnode, property_hash);

        assert(top== lua_gettop(L));
        return 0;
    }

    static void LuaPushNode(lua_State* L, dmGui::HScene scene, dmGui::HNode node)
    {
        NodeProxy* node_proxy = (NodeProxy *)lua_newuserdata(L, sizeof(NodeProxy));
        node_proxy->m_Scene = scene;
        node_proxy->m_Node = node;
        luaL_getmetatable(L, NODE_PROXY_TYPE_NAME);
        lua_setmetatable(L, -2);
    }

    static int LuaDoNewNode(lua_State* L, Scene* scene, Point3 pos, Vector3 size, NodeType node_type, const char* text, void* font)
    {
        int top = lua_gettop(L);
        (void) top;

        HNode node = NewNode(scene, pos, size, node_type);
        if (!node)
        {
            luaL_error(L, "Out of nodes (max %d)", scene->m_Nodes.Capacity());
        }
        GetNode(scene, node)->m_Node.m_Font = font;
        SetNodeText(scene, node, text);

        LuaPushNode(L, scene, node);

        assert(top + 1 == lua_gettop(L));

        return 1;
    }

    /*# creates a new box node
     * Dynamically create a new box node.
     *
     * @name gui.new_box_node
     * @param pos [type:vector3|vector4] node position
     * @param size [type:vector3] node size
     * @return node [type:node] new box node
     */
    static int LuaNewBoxNode(lua_State* L)
    {
        Vector3 pos;
        if (dmScript::IsVector4(L, 1))
        {
            Vector4* p4 = dmScript::CheckVector4(L, 1);
            pos = Vector3(p4->getX(), p4->getY(), p4->getZ());
        }
        else
        {
            pos = *dmScript::CheckVector3(L, 1);
        }
        Vector3 size = *dmScript::CheckVector3(L, 2);
        Scene* scene = GuiScriptInstance_Check(L);
        return LuaDoNewNode(L, scene, Point3(pos), size, NODE_TYPE_BOX, 0, 0x0);
    }

    /*# creates a new text node
     * Dynamically create a new text node.
     *
     * @name gui.new_text_node
     * @param pos [type:vector3|vector4] node position
     * @param text [type:string] node text
     * @return node [type:node] new text node
     */
    static int LuaNewTextNode(lua_State* L)
    {
        Vector3 pos;
        if (dmScript::IsVector4(L, 1))
        {
            Vector4* p4 = dmScript::CheckVector4(L, 1);
            pos = Vector3(p4->getX(), p4->getY(), p4->getZ());
        }
        else
        {
            pos = *dmScript::CheckVector3(L, 1);
        }
        const char* text = luaL_checkstring(L, 2);
        Scene* scene = GuiScriptInstance_Check(L);
        void* font = scene->m_DefaultFont;
        if (font == 0x0)
            font = scene->m_Context->m_DefaultFont;
        Vector3 size = Vector3(1,1,1);
        if (font != 0x0)
        {
            dmGui::TextMetrics metrics;
            scene->m_Context->m_GetTextMetricsCallback(font, text, 0.0f, false, 1, 0, &metrics);
            size.setX(metrics.m_Width);
            size.setY(metrics.m_MaxAscent + metrics.m_MaxDescent);
        }

        return LuaDoNewNode(L, scene, Point3(pos), size, NODE_TYPE_TEXT, text, font);
    }

    /*# creates a new pie node
     * Dynamically create a new pie node.
     *
     * @name gui.new_pie_node
     * @param pos [type:vector3|vector4] node position
     * @param size [type:vector3] node size
     * @return node [type:node] new box node
     */
    static int LuaNewPieNode(lua_State* L)
    {
        Vector3 pos;
        if (dmScript::IsVector4(L, 1))
        {
            Vector4* p4 = dmScript::CheckVector4(L, 1);
            pos = Vector3(p4->getX(), p4->getY(), p4->getZ());
        }
        else
        {
            pos = *dmScript::CheckVector3(L, 1);
        }
        Vector3 size = *dmScript::CheckVector3(L, 2);
        Scene* scene = GuiScriptInstance_Check(L);
        return LuaDoNewNode(L, scene, Point3(pos), size, NODE_TYPE_PIE, 0, 0x0);
    }

    /*# creates a new spine node
     * Dynamically create a new spine node.
     *
     * @name gui.new_spine_node
     * @param pos [type:vector3|vector4] node position
     * @param spine_scene [type:string|hash] spine scene id
     * @return node [type:node] new spine node
     */
    static int LuaNewSpineNode(lua_State* L)
    {
        Vector3 pos;
        if (dmScript::IsVector4(L, 1))
        {
            Vector4* p4 = dmScript::CheckVector4(L, 1);
            pos = Vector3(p4->getX(), p4->getY(), p4->getZ());
        }
        else
        {
            pos = *dmScript::CheckVector3(L, 1);
        }

        Scene* scene = GuiScriptInstance_Check(L);
        HNode node = NewNode(scene, Point3(pos), Vector3(1,1,0), NODE_TYPE_SPINE);
        if (!node)
        {
            return luaL_error(L, "Out of nodes (max %d)", scene->m_Nodes.Capacity());
        }

        dmhash_t spine_scene_id = dmScript::CheckHashOrString(L, 2);
        if (RESULT_OK != SetNodeSpineScene(scene, node, spine_scene_id, 0, 0, true))
        {
            GetNode(scene, node)->m_Deleted = 1;
            return luaL_error(L, "failed to set spine scene for new node");
        }

        LuaPushNode(L, scene, node);
        return 1;
    }

    /*# gets the node text
     * Returns the text value of a text node. This is only useful for text nodes.
     *
     * @name gui.get_text
     * @param node [type:node] node from which to get the text
     * @return text [type:string] text value
     */
    static int LuaGetText(lua_State* L)
    {
        InternalNode* n = LuaCheckNode(L, 1, 0);
        lua_pushstring(L, n->m_Node.m_Text);
        return 1;
    }

    /*# sets the node text
     * Set the text value of a text node. This is only useful for text nodes.
     *
     * @name gui.set_text
     * @param node [type:node] node to set text for
     * @param text [type:string] text to set
     */
    static int LuaSetText(lua_State* L)
    {
        HNode hnode;
        InternalNode* n = LuaCheckNode(L, 1, &hnode);
        const char* text = luaL_checkstring(L, 2);
        if (n->m_Node.m_Text)
            free((void*) n->m_Node.m_Text);
        n->m_Node.m_Text = strdup(text);
        return 0;
    }

    /*# get line-break mode
     * Returns whether a text node is in line-break mode or not.
     * This is only useful for text nodes.
     *
     * @name gui.get_line_break
     * @param node [type:node] node from which to get the line-break for
     * @return line-break [type:boolean] true or false
     */
    static int LuaGetLineBreak(lua_State* L)
    {
        InternalNode* n = LuaCheckNode(L, 1, 0);
        lua_pushboolean(L, n->m_Node.m_LineBreak);
        return 1;
    }

    /*# set line-break mode
     * Sets the line-break mode on a text node.
     * This is only useful for text nodes.
     *
     * @name gui.set_line_break
     * @param node [type:node] node to set line-break for
     * @param line-break [type:boolean] true of false
     */
    static int LuaSetLineBreak(lua_State* L)
    {
        HNode hnode;
        InternalNode* n = LuaCheckNode(L, 1, &hnode);
        bool line_break = (bool) lua_toboolean(L, 2);
        n->m_Node.m_LineBreak = line_break;
        return 0;
    }

    /*# gets the node blend mode
     * Returns the blend mode of a node.
     * Blend mode defines how the node will be blended with the background.
     *
     * @name gui.get_blend_mode
     * @param node [type:node] node from which to get the blend mode
     * @return blend_mode [type:constant] blend mode
     *
     * - `gui.BLEND_ALPHA`
     * - `gui.BLEND_ADD`
     * - `gui.BLEND_ADD_ALPHA`
     * - `gui.BLEND_MULT`
     */
    static int LuaGetBlendMode(lua_State* L)
    {
        InternalNode* n = LuaCheckNode(L, 1, 0);
        lua_pushnumber(L, (lua_Number) n->m_Node.m_BlendMode);
        return 1;
    }

    /*# sets node blend mode
     * Set the blend mode of a node.
     * Blend mode defines how the node will be blended with the background.
     *
     * @name gui.set_blend_mode
     * @param node [type:node] node to set blend mode for
     * @param blend_mode [type:constant] blend mode to set
     *
     * - `gui.BLEND_ALPHA`
     * - `gui.BLEND_ADD`
     * - `gui.BLEND_ADD_ALPHA`
     * - `gui.BLEND_MULT`
     */
    static int LuaSetBlendMode(lua_State* L)
    {
        HNode hnode;
        InternalNode* n = LuaCheckNode(L, 1, &hnode);
        int blend_mode = (int) luaL_checknumber(L, 2);
        n->m_Node.m_BlendMode = (BlendMode) blend_mode;
        return 0;
    }

    /*# gets node texture
     * Returns the texture of a node.
     * This is currently only useful for box or pie nodes.
     * The texture must be mapped to the gui scene in the gui editor.
     *
     * @name gui.get_texture
     * @param node [type:node] node to get texture from
     * @return texture [type:hash] texture id
     */
    static int LuaGetTexture(lua_State* L)
    {
        Scene* scene = GuiScriptInstance_Check(L);

        HNode hnode;
        InternalNode* n = LuaCheckNode(L, 1, &hnode);
        (void)n;

        dmScript::PushHash(L, dmGui::GetNodeTextureId(scene, hnode));
        return 1;
    }

    /*# sets the node texture
     * Set the texture on a box or pie node. The texture must be mapped to
     * the gui scene in the gui editor. The function points out which texture
     * the node should render from. If the texture is an atlas, further
     * information is needed to select which image/animation in the atlas
     * to render. In such cases, use <code>gui.play_flipbook()</code> in
     * addition to this function.
     *
     * @name gui.set_texture
     * @param node [type:node] node to set texture for
     * @param texture [type:string|hash] texture id
     * @examples
     *
     * To set a texture (or animation) from an atlas:
     *
     * ```lua
     * local node = gui.get_node("box_node")
     * gui.set_texture(node, "my_atlas")
     * gui.play_flipbook(node, "image")
     * ```
     *
     * Set a dynamically created texture to a node. Note that there is only
     * one texture image in this case so <code>gui.set_texture()</code> is
     * sufficient.
     *
     * ```lua
     * local w = 200
     * local h = 300
     * -- A nice orange. String with the RGB values.
     * local orange = string.char(0xff) .. string.char(0x80) .. string.char(0x10)
     * -- Create the texture. Repeat the color string for each pixel.
     * if gui.new_texture("orange_tx", w, h, "rgb", string.rep(orange, w * h)) then
     *     local node = gui.get_node("box_node")
     *     gui.set_texture(node, "orange_tx")
     * end
     * ```
     */
    static int LuaSetTexture(lua_State* L)
    {
        int top = lua_gettop(L);
        (void) top;

        Scene* scene = GuiScriptInstance_Check(L);

        HNode hnode;
        InternalNode* n = LuaCheckNode(L, 1, &hnode);
        (void)n;
        if (lua_isstring(L, 2))
        {
            const char* texture_id = luaL_checkstring(L, 2);

            Result r = SetNodeTexture(scene, hnode, texture_id);
            if (r != RESULT_OK)
            {
                luaL_error(L, "Texture %s is not specified in scene", texture_id);
            }
        }
        else
        {
            dmhash_t texture_id = dmScript::CheckHash(L, 2);

            Result r = SetNodeTexture(scene, hnode, texture_id);
            if (r != RESULT_OK)
            {
                const char* id_string = (const char*)dmHashReverse64(texture_id, 0x0);
                if (id_string != 0x0)
                    luaL_error(L, "Texture %s is not specified in scene", id_string);
                else
                    luaL_error(L, "Texture %llu is not specified in scene", texture_id);
            }
        }
        assert(top == lua_gettop(L));
        return 0;
    }

    /*# gets the node flipbook animation
     * Get node flipbook animation.
     *
     * @name gui.get_flipbook
     * @param node [type:node] node to get flipbook animation from
     * @return animation [type:hash] animation id
     */
    static int LuaGetFlipbook(lua_State* L)
    {
        Scene* scene = GuiScriptInstance_Check(L);

        HNode hnode;
        InternalNode* n = LuaCheckNode(L, 1, &hnode);
        (void)n;

        dmScript::PushHash(L, dmGui::GetNodeFlipbookAnimId(scene, hnode));
        return 1;
    }

    /*# play node flipbook animation
     * Play flipbook animation on a box or pie node.
     * The current node texture must contain the animation.
     * Use this function to set one-frame still images on the node.
     *
     * @name gui.play_flipbook
     * @param node [type:node] node to set animation for
     * @param animation [type:string|hash] animation id
     * @param [complete_function] [type:function(self, node)] function to call when the animation has completed
     * @examples
     *
     * Set the texture of a node to a flipbook animation from an atlas:
     *
     * ```lua
     * local function anim_callback(self, node)
     *     -- Take action after animation has played.
     * end
     *
     * function init(self)
     *     -- Create a new node and set the texture to a flipbook animation
     *     local node = gui.get_node("button_node")
     *     gui.set_texture(node, "gui_sprites")
     *     gui.play_flipbook(node, "animated_button")
     * end
     * ```
     *
     * Set the texture of a node to an image from an atlas:
     *
     * ```lua
     * -- Create a new node and set the texture to a "button.png" from atlas
     * local node = gui.get_node("button_node")
     * gui.set_texture(node, "gui_sprites")
     * gui.play_flipbook(node, "button")
     * ```
     */
    static int LuaPlayFlipbook(lua_State* L)
    {
        int top = lua_gettop(L);
        (void) top;

        Scene* scene = GuiScriptInstance_Check(L);

        HNode hnode;
        InternalNode* n = LuaCheckNode(L, 1, &hnode);
        (void)n;

        int node_ref = LUA_NOREF;
        int animation_complete_ref = LUA_NOREF;
        if (lua_isfunction(L, 3))
        {
            lua_rawgeti(L, LUA_REGISTRYINDEX, scene->m_RefTableReference);
            lua_pushvalue(L, 3);
            animation_complete_ref = dmScript::Ref(L, -2);
            lua_pushvalue(L, 1);
            node_ref = dmScript::Ref(L, -2);
            lua_pop(L, 1);
        }

        if (lua_isstring(L, 2))
        {
            const char* anim_id = luaL_checkstring(L, 2);
            Result r;
            if(animation_complete_ref != LUA_NOREF)
                r = PlayNodeFlipbookAnim(scene, hnode, anim_id, &LuaAnimationComplete, (void*) animation_complete_ref, (void*) node_ref);
            else
                r = PlayNodeFlipbookAnim(scene, hnode, anim_id);
            if (r != RESULT_OK)
            {
                const char* node_id_string = (const char*)dmHashReverse64(n->m_NameHash, 0x0);
                if(node_id_string != 0x0)
                    luaL_error(L, "Animation %s invalid for node %s (no animation set)", anim_id, node_id_string);
                else
                    luaL_error(L, "Animation %s invalid for node %llu (no animation set)", anim_id, n->m_NameHash);
            }
        }
        else
        {
            dmhash_t anim_id = dmScript::CheckHash(L, 2);
            Result r;
            if(animation_complete_ref != LUA_NOREF)
                r = PlayNodeFlipbookAnim(scene, hnode, anim_id, &LuaAnimationComplete, (void*) animation_complete_ref, (void*) node_ref);
            else
                r = PlayNodeFlipbookAnim(scene, hnode, anim_id);
            if (r != RESULT_OK)
            {
                const char* node_id_string = (const char*)dmHashReverse64(anim_id, 0x0);
                const char* anim_id_string = (const char*)dmHashReverse64(n->m_NameHash, 0x0);
                if(node_id_string != 0x0 && anim_id_string != 0x0)
                    luaL_error(L, "Animation %s invalid for node %s (no animation set)", anim_id_string, node_id_string);
                else
                    luaL_error(L, "Animation %llu invalid for node %llu (no animation set)", anim_id, n->m_NameHash);
            }
        }
        assert(top == lua_gettop(L));
        return 0;
    }

    /*# cancel a node flipbook animation
     * Cancels any running flipbook animation on the specified node.
     *
     * @name gui.cancel_flipbook
     * @param node [type:node] node cancel flipbook animation for
     * @examples
     *
     * ```lua
     * local node = gui.get_node("anim_node")
     * gui.cancel_flipbook(node)
     * ```
     */
    static int LuaCancelFlipbook(lua_State* L)
    {
        HNode hnode;
        InternalNode* n = LuaCheckNode(L, 1, &hnode);
        (void) n;
        Scene* scene = GuiScriptInstance_Check(L);
        CancelNodeFlipbookAnim(scene, hnode);
        return 0;
    }

    static dmImage::Type ToImageType(lua_State*L, const char* type_str)
    {
        if (strcmp(type_str, "rgb") == 0) {
            return dmImage::TYPE_RGB;
        } else if (strcmp(type_str, "rgba") == 0) {
            return dmImage::TYPE_RGBA;
        } else if (strcmp(type_str, "l") == 0) {
            return dmImage::TYPE_LUMINANCE;
        } else {
            luaL_error(L, "unsupported texture format '%s'", type_str);
        }

        // never reached
        return (dmImage::Type) 0;
    }

    /*# create new texture
     * Dynamically create a new texture.
     *
     * @name gui.new_texture
     * @param texture [type:string|hash] texture id
     * @param width [type:number] texture width
     * @param height [type:number] texture height
     * @param type [type:string|constant] texture type
     * <ul>
     *   <li><code>"rgb"</code> - RGB</li>
     *   <li><code>"rgba"</code> - RGBA</li>
     *   <li><code>"l"</code> - LUMINANCE</li>
     * </ul>
     * @param buffer [type:string] texture data
     * @return success [type:boolean] texture creation was successful
     * @examples
     *
     * ```lua
     * function init(self)
     *      local w = 200
     *      local h = 300
     *
     *      -- A nice orange. String with the RGB values.
     *      local orange = string.char(0xff) .. string.char(0x80) .. string.char(0x10)
     *
     *      -- Create the texture. Repeat the color string for each pixel.
     *      if gui.new_texture("orange_tx", w, h, "rgb", string.rep(orange, w * h)) then
     *          -- Create a box node and apply the texture to it.
     *          local n = gui.new_box_node(vmath.vector3(200, 200, 0), vmath.vector3(w, h, 0))
     *          gui.set_texture(n, "orange_tx")
     *      else
     *          -- Could not create texture...
     *          ...
     *      end
     * end
     * ```
     */
    static int LuaNewTexture(lua_State* L)
    {
        int top = lua_gettop(L);
        (void) top;

        const char* name = luaL_checkstring(L, 1);
        int width = luaL_checkinteger(L, 2);
        int height = luaL_checkinteger(L, 3);
        const char* type_str = luaL_checkstring(L, 4);
        size_t buffer_size;
        luaL_checktype(L, 5, LUA_TSTRING);
        const char* buffer = lua_tolstring(L, 5, &buffer_size);
        Scene* scene = GuiScriptInstance_Check(L);

        dmImage::Type type = ToImageType(L, type_str);
        Result r = NewDynamicTexture(scene, name, width, height, type, buffer, buffer_size);
        if (r == RESULT_OK) {
            lua_pushboolean(L, 1);
        } else {
            dmLogWarning("Failed to create dynamic gui texture (%d)", r);
            lua_pushboolean(L, 0);
        }
        assert(top + 1 == lua_gettop(L));
        return 1;
    }

    /*# delete texture
     * Delete a dynamically created texture.
     *
     * @name gui.delete_texture
     * @param texture [type:string|hash] texture id
     * @examples
     *
     * ```lua
     * function init(self)
     *      -- Create a texture.
     *      if gui.new_texture("temp_tx", 10, 10, "rgb", string.rep('\0', 10 * 10 * 3)) then
     *          -- Do something with the texture.
     *          ...
     *
     *          -- Delete the texture
     *          gui.delete_texture("temp_tx")
     *      end
     * end
     * ```
     */
    static int LuaDeleteTexture(lua_State* L)
    {
        int top = lua_gettop(L);
        (void) top;

        const char* name = luaL_checkstring(L, 1);

        Scene* scene = GuiScriptInstance_Check(L);

        Result r = DeleteDynamicTexture(scene, name);
        if (r != RESULT_OK) {
            luaL_error(L, "failed to delete texture '%s' (%d)", name, r);
        }

        assert(top == lua_gettop(L));
        return 0;
    }

    /*# set the buffer data for a texture
     * Set the texture buffer data for a dynamically created texture.
     *
     * @name gui.set_texture_data
     * @param texture [type:string|hash] texture id
     * @param width [type:number] texture width
     * @param height [type:number] texture height
     * @param type [type:string|constant] texture type
     * <ul>
     *   <li><code>"rgb"</code> - RGB</li>
     *   <li><code>"rgba"</code> - RGBA</li>
     *   <li><code>"l"</code> - LUMINANCE</li>
     * </ul>
     * @param buffer texture data (string)
     * @return setting the data was successful (boolean)
     * @examples
     *
     * ```lua
     * function init(self)
     *      local w = 200
     *      local h = 300
     *
     *      -- Create a dynamic texture, all white.
     *      if gui.new_texture("dynamic_tx", w, h, "rgb", string.rep(string.char(0xff), w * h * 3)) then
     *          -- Create a box node and apply the texture to it.
     *          local n = gui.new_box_node(vmath.vector3(200, 200, 0), vmath.vector3(w, h, 0))
     *          gui.set_texture(n, "dynamic_tx")
     *
     *          ...
     *
     *          -- Change the data in the texture to a nice orange.
     *          local orange = string.char(0xff) .. string.char(0x80) .. string.char(0x10)
     *          if gui.set_texture_data("dynamic_tx", w, h, "rgb", string.rep(orange, w * h)) then
     *              -- Go on and to more stuff
     *              ...
     *          end
     *      else
     *          -- Something went wrong
     *          ...
     *      end
     * end
     * ```
     */
    static int LuaSetTextureData(lua_State* L)
    {
        int top = lua_gettop(L);
        (void) top;

        const char* name = luaL_checkstring(L, 1);
        int width = luaL_checkinteger(L, 2);
        int height = luaL_checkinteger(L, 3);
        const char* type_str = luaL_checkstring(L, 4);
        size_t buffer_size;
        luaL_checktype(L, 5, LUA_TSTRING);
        const char* buffer = lua_tolstring(L, 5, &buffer_size);
        Scene* scene = GuiScriptInstance_Check(L);

        dmImage::Type type = ToImageType(L, type_str);
        Result r = SetDynamicTextureData(scene, name, width, height, type, buffer, buffer_size);
        if (r == RESULT_OK) {
            lua_pushboolean(L, 1);
        } else {
            dmLogWarning("Failed to set texture data (%d)", r);
            lua_pushboolean(L, 0);
        }

        assert(top + 1 == lua_gettop(L));
        return 1;
    }

    /*# gets the node font
     * This is only useful for text nodes. The font must be mapped to the gui scene in the gui editor.
     *
     * @name gui.get_font
     * @param node [type:node] node from which to get the font
     * @return font [type:hash] font id
     */
    static int LuaGetFont(lua_State* L)
    {
        int top = lua_gettop(L);
        (void) top;

        Scene* scene = GuiScriptInstance_Check(L);

        HNode hnode;
        InternalNode* n = LuaCheckNode(L, 1, &hnode);
        (void)n;

        dmScript::PushHash(L, dmGui::GetNodeFontId(scene, hnode));
        assert(top + 1 == lua_gettop(L));
        return 1;
    }

    /*# sets the node font
     * This is only useful for text nodes.
     * The font must be mapped to the gui scene in the gui editor.
     *
     * @name gui.set_font
     * @param node [type:node] node for which to set the font
     * @param font [type:string|hash] font id
     */
    static int LuaSetFont(lua_State* L)
    {
        int top = lua_gettop(L);
        (void) top;

        Scene* scene = GuiScriptInstance_Check(L);

        HNode hnode;
        InternalNode* n = LuaCheckNode(L, 1, &hnode);
        (void)n;

        if (lua_isstring(L, 2))
        {
            const char* font_id = luaL_checkstring(L, 2);

            Result r = SetNodeFont(scene, hnode, font_id);
            if (r != RESULT_OK)
            {
                luaL_error(L, "Font %s is not specified in scene", font_id);
            }
        }
        else
        {
            dmhash_t font_id = dmScript::CheckHash(L, 2);
            Result r = SetNodeFont(scene, hnode, font_id);
            if (r != RESULT_OK)
            {
                const char* id_string = (const char*)dmHashReverse64(font_id, 0x0);
                if (id_string != 0x0)
                    luaL_error(L, "Font %s is not specified in scene", id_string);
                else
                    luaL_error(L, "Font %llu is not specified in scene", font_id);
            }
        }
        assert(top == lua_gettop(L));
        return 0;
    }

    /*# gets the node layer
     * The layer must be mapped to the gui scene in the gui editor.
     *
     * @name gui.get_layer
     * @param node [type:node] node from which to get the layer
     * @return layer [type:hash] layer id
     */
    static int LuaGetLayer(lua_State* L)
    {
        int top = lua_gettop(L);
        (void) top;

        Scene* scene = GuiScriptInstance_Check(L);

        HNode hnode;
        InternalNode* n = LuaCheckNode(L, 1, &hnode);
        (void)n;

        dmScript::PushHash(L, dmGui::GetNodeLayerId(scene, hnode));
        assert(top + 1 == lua_gettop(L));
        return 1;
    }

    /*# sets the node layer
     * The layer must be mapped to the gui scene in the gui editor.
     *
     * @name gui.set_layer
     * @param node [type:node] node for which to set the layer
     * @param layer [type:string|hash] layer id
     */
    static int LuaSetLayer(lua_State* L)
    {
        int top = lua_gettop(L);
        (void) top;

        Scene* scene = GuiScriptInstance_Check(L);

        HNode hnode;
        InternalNode* n = LuaCheckNode(L, 1, &hnode);
        (void)n;

        if (lua_isstring(L, 2))
        {
            const char* layer_id = luaL_checkstring(L, 2);

            Result r = SetNodeLayer(scene, hnode, layer_id);
            if (r != RESULT_OK)
            {
                luaL_error(L, "Layer %s is not specified in scene", layer_id);
            }
        }
        else
        {
            dmhash_t layer_id = dmScript::CheckHash(L, 2);
            Result r = SetNodeLayer(scene, hnode, layer_id);
            if (r != RESULT_OK)
            {
                const char* id_string = (const char*)dmHashReverse64(layer_id, 0x0);
                if (id_string != 0x0)
                    luaL_error(L, "Layer %s is not specified in scene", id_string);
                else
                    luaL_error(L, "Layer %llu is not specified in scene", layer_id);
            }
        }
        assert(top == lua_gettop(L));
        return 0;
    }

    /*# gets the scene current layout
     *
     * @name gui.get_layout
     * @return layout [type:hash] layout id
     */
    static int LuaGetLayout(lua_State* L)
    {
        int top = lua_gettop(L);
        (void) top;
        Scene* scene = GuiScriptInstance_Check(L);

        dmScript::PushHash(L, dmGui::GetLayout(scene));
        assert(top + 1 == lua_gettop(L));
        return 1;
    }

    /*# gets the node clipping mode
     * Clipping mode defines how the node will clipping it's children nodes
     *
     * @name gui.get_clipping_mode
     * @param node [type:node] node from which to get the clipping mode
     * @return clipping_mode [type:constant] clipping mode
     * <ul>
     *   <li><code>gui.CLIPPING_MODE_NONE</code></li>
     *   <li><code>gui.CLIPPING_MODE_STENCIL</code></li>
     * </ul>
     */
    static int LuaGetClippingMode(lua_State* L)
    {
        InternalNode* n = LuaCheckNode(L, 1, 0);
        lua_pushnumber(L, (lua_Number) n->m_Node.m_ClippingMode);
        return 1;
    }

    /*# sets node clipping mode state
     * Clipping mode defines how the node will clipping it's children nodes
     *
     * @name gui.set_clipping_mode
     * @param node [type:node] node to set clipping mode for
     * @param clipping_mode [type:constant] clipping mode to set
     * <ul>
     *   <li><code>gui.CLIPPING_MODE_NONE</code></li>
     *   <li><code>gui.CLIPPING_MODE_STENCIL</code></li>
     * </ul>
     */
    static int LuaSetClippingMode(lua_State* L)
    {
        HNode hnode;
        InternalNode* n = LuaCheckNode(L, 1, &hnode);
        int clipping_mode = (int) luaL_checknumber(L, 2);
        n->m_Node.m_ClippingMode = (ClippingMode) clipping_mode;
        return 0;
    }

    /*# gets node clipping visibility state
     * If node is set as visible clipping node, it will be shown as well as clipping. Otherwise, it will only clip but not show visually.
     *
     * @name gui.get_clipping_visible
     * @param node [type:node] node from which to get the clipping visibility state
     * @return visible [type:boolean] true or false
     */
    static int LuaGetClippingVisible(lua_State* L)
    {
        HNode hnode;
        InternalNode* n = LuaCheckNode(L, 1, &hnode);
        lua_pushboolean(L, n->m_Node.m_ClippingVisible);
        return 1;
    }

    /*# sets node clipping visibility
     * If node is set as an visible clipping node, it will be shown as well as clipping. Otherwise, it will only clip but not show visually.
     *
     * @name gui.set_clipping_visible
     * @param node [type:node] node to set clipping visibility for
     * @param visible [type:boolean] true or false
     */
    static int LuaSetClippingVisible(lua_State* L)
    {
        HNode hnode;
        InternalNode* n = LuaCheckNode(L, 1, &hnode);
        int visible = lua_toboolean(L, 2);
        n->m_Node.m_ClippingVisible = visible;
        return 0;
    }

    /*# gets node clipping inverted state
     * If node is set as an inverted clipping node, it will clip anything inside as opposed to outside.
     *
     * @name gui.get_clipping_inverted
     * @param node [type:node] node from which to get the clipping inverted state
     * @return inverted [type:boolean] true or false
     */
    static int LuaGetClippingInverted(lua_State* L)
    {
        HNode hnode;
        InternalNode* n = LuaCheckNode(L, 1, &hnode);
        lua_pushboolean(L, n->m_Node.m_ClippingInverted);
        return 1;
    }

    /*# sets node clipping inversion
     * If node is set as an inverted clipping node, it will clip anything inside as opposed to outside.
     *
     * @name gui.set_clipping_inverted
     * @param node [type:node] node to set clipping inverted state for
     * @param inverted [type:boolean] true or false
     */
    static int LuaSetClippingInverted(lua_State* L)
    {
        HNode hnode;
        InternalNode* n = LuaCheckNode(L, 1, &hnode);
        int inverted = lua_toboolean(L, 2);
        n->m_Node.m_ClippingInverted = inverted;
        return 0;
    }

    static void PushTextMetrics(lua_State* L, Scene* scene, dmhash_t font_id_hash, const char* text, float width, bool line_break, float leading, float tracking)
    {
        dmGui::TextMetrics metrics;
        dmGui::Result r = dmGui::GetTextMetrics(scene, text, font_id_hash, width, line_break, leading, tracking, &metrics);
        if (r != RESULT_OK) {
            const char* id_string = (const char*)dmHashReverse64(font_id_hash, 0x0);
            if (id_string != 0x0) {
                luaL_error(L, "Font %s is not specified in scene", id_string);
            } else {
                luaL_error(L, "Font %llu is not specified in scene", font_id_hash);
            }
        }

        lua_createtable(L, 0, 4);
        lua_pushliteral(L, "width");
        lua_pushnumber(L, metrics.m_Width);
        lua_rawset(L, -3);
        lua_pushliteral(L, "height");
        lua_pushnumber(L, metrics.m_Height);
        lua_rawset(L, -3);
        lua_pushliteral(L, "max_ascent");
        lua_pushnumber(L, metrics.m_MaxAscent);
        lua_rawset(L, -3);
        lua_pushliteral(L, "max_descent");
        lua_pushnumber(L, metrics.m_MaxDescent);
        lua_rawset(L, -3);
    }

    /*# get text metrics from node
     * Get the text metrics from a text node.
     *
     * @name gui.get_text_metrics_from_node
     * @param node [type:node] text node to measure text from
     * @return metrics [type:table] a table with the following fields:
     *
     * - width
     * - height
     * - max_ascent
     * - max_descent
     */
    static int LuaGetTextMetricsFromNode(lua_State* L)
    {
        int top = lua_gettop(L);
        (void) top;

        Scene* scene = GuiScriptInstance_Check(L);

        HNode hnode;
        InternalNode* n = LuaCheckNode(L, 1, &hnode);
        (void)n;

        dmhash_t font_id_hash = dmGui::GetNodeFontId(scene, hnode);
        const char* text = dmGui::GetNodeText(scene, hnode);
        float width = dmGui::GetNodeProperty(scene, hnode, PROPERTY_SIZE).getX();
        bool line_break = dmGui::GetNodeLineBreak(scene, hnode);
        float leading = dmGui::GetNodeTextLeading(scene, hnode);
        float tracking = dmGui::GetNodeTextTracking(scene, hnode);
        PushTextMetrics(L, scene, font_id_hash, text, width, line_break, leading, tracking);

        assert(top + 1 == lua_gettop(L));
        return 1;
    }

    static inline float LuaUtilGetDefaultFloat(lua_State* L, int index, float defaultvalue)
    {
        if( lua_isnoneornil(L, index) )
        {
            return defaultvalue;
        }
        return (float) luaL_checknumber(L, index);
    }

    static inline bool LuaUtilGetDefaultBool(lua_State* L, int index, bool defaultvalue)
    {
        if( lua_isnoneornil(L, index) )
        {
            return defaultvalue;
        }
        return lua_toboolean(L, index);
    }

    /*# get text metrics
     * Get text metrics given the provided font, text and parameters.
     *
     * @name gui.get_text_metrics
     * @param font [type:hash|string] font id
     * @param text [type:string] text to measure
     * @param width [type:number] max-width. Use for line-breaks (default=FLT_MAX)
     * @param line_breaks [type:boolean] true to break lines accordingly to width (default=false)
     * @param leading [type:number] scale value for line spacing (default=1)
     * @param tracking [type:number] scale value for letter spacing (default=0)
     * @return metrics [type:table] a table with the following fields:
     *
     * - width
     * - height
     * - max_ascent
     * - max_descent
     */
    static int LuaGetTextMetrics(lua_State* L)
    {
        int top = lua_gettop(L);
        (void) top;

        Scene* scene = GuiScriptInstance_Check(L);

        dmhash_t font_id_hash = 0;
        if (lua_isstring(L, 1)) {
            const char* font_id = luaL_checkstring(L, 1);
            font_id_hash = dmHashString64(font_id);
        } else {
            font_id_hash = dmScript::CheckHash(L, 1);
        }

        const char* text = luaL_checkstring(L, 2);

        float width     = LuaUtilGetDefaultFloat(L, 3, FLT_MAX);
        bool line_break = LuaUtilGetDefaultBool(L, 4, false);
        float leading   = LuaUtilGetDefaultFloat(L, 5, 1.0f);
        float tracking  = LuaUtilGetDefaultFloat(L, 6, 0.0f);
        PushTextMetrics(L, scene, font_id_hash, text, width, line_break, leading, tracking);

        assert(top + 1 == lua_gettop(L));
        return 1;
    }

    /*# gets the x-anchor of a node
     * The x-anchor specifies how the node is moved when the game is run in a different resolution.
     *
     * @name gui.get_xanchor
     * @param node [type:node] node to get x-anchor from
     * @return anchor [type:constant] anchor constant
     *
     * - `gui.ANCHOR_NONE`
     * - `gui.ANCHOR_LEFT`
     * - `gui.ANCHOR_RIGHT`
     */
    static int LuaGetXAnchor(lua_State* L)
    {
        HNode hnode;
        InternalNode* n = LuaCheckNode(L, 1, &hnode);
        (void) n;

        Scene* scene = GuiScriptInstance_Check(L);

        lua_pushnumber(L, GetNodeXAnchor(scene, hnode));

        return 1;
    }

    /*# sets the x-anchor of a node
     * The x-anchor specifies how the node is moved when the game is run in a different resolution.
     *
     * @name gui.set_xanchor
     * @param node [type:node] node to set x-anchor for
     * @param anchor [type:constant] anchor constant
     *
     * - `gui.ANCHOR_NONE`
     * - `gui.ANCHOR_LEFT`
     * - `gui.ANCHOR_RIGHT`
     */
    static int LuaSetXAnchor(lua_State* L)
    {
        int top = lua_gettop(L);
        (void) top;

        HNode hnode;
        InternalNode* n = LuaCheckNode(L, 1, &hnode);
        (void) n;

        int anchor = luaL_checkint(L, 2);
        if (anchor != XANCHOR_NONE && anchor != XANCHOR_LEFT && anchor != XANCHOR_RIGHT)
        {
            luaL_error(L, "Invalid x-anchor: %d", anchor);
        }

        Scene* scene = GuiScriptInstance_Check(L);

        SetNodeXAnchor(scene, hnode, (XAnchor) anchor);

        assert(top == lua_gettop(L));
        return 0;
    }

    /*# gets the y-anchor of a node
     * The y-anchor specifies how the node is moved when the game is run in a different resolution.
     *
     * @name gui.get_yanchor
     * @param node [type:node] node to get y-anchor from
     * @return anchor [type:constant] anchor constant
     *
     * - `gui.ANCHOR_NONE`
     * - `gui.ANCHOR_TOP`
     * - `gui.ANCHOR_BOTTOM`
     */
    static int LuaGetYAnchor(lua_State* L)
    {
        int top = lua_gettop(L);
        (void) top;

        HNode hnode;
        InternalNode* n = LuaCheckNode(L, 1, &hnode);
        (void) n;

        Scene* scene = GuiScriptInstance_Check(L);

        lua_pushnumber(L, GetNodeYAnchor(scene, hnode));

        assert(top + 1 == lua_gettop(L));
        return 1;
    }

    /*# sets the y-anchor of a node
     * The y-anchor specifies how the node is moved when the game is run in a different resolution.
     *
     * @name gui.set_yanchor
     * @param node [type:node] node to set y-anchor for
     * @param anchor [type:constant] anchor constant
     *
     * - `gui.ANCHOR_NONE`
     * - `gui.ANCHOR_TOP`
     * - `gui.ANCHOR_BOTTOM`
     */
    static int LuaSetYAnchor(lua_State* L)
    {
        int top = lua_gettop(L);
        (void) top;

        HNode hnode;
        InternalNode* n = LuaCheckNode(L, 1, &hnode);
        (void) n;

        int anchor = luaL_checkint(L, 2);
        if (anchor != YANCHOR_NONE && anchor != YANCHOR_TOP && anchor != YANCHOR_BOTTOM)
        {
            luaL_error(L, "Invalid y-anchor: %d", anchor);
        }

        Scene* scene = GuiScriptInstance_Check(L);

        SetNodeYAnchor(scene, hnode, (YAnchor) anchor);

        assert(top == lua_gettop(L));
        return 0;
    }

    /*# gets the pivot of a node
     * The pivot specifies how the node is drawn and rotated from its position.
     *
     * @name gui.get_pivot
     * @param node [type:node] node to get pivot from
     * @return pivot [type:constant] pivot constant
     * <ul>
     *   <li><code>gui.PIVOT_CENTER</code></li>
     *   <li><code>gui.PIVOT_N</code></li>
     *   <li><code>gui.PIVOT_NE</code></li>
     *   <li><code>gui.PIVOT_E</code></li>
     *   <li><code>gui.PIVOT_SE</code></li>
     *   <li><code>gui.PIVOT_S</code></li>
     *   <li><code>gui.PIVOT_SW</code></li>
     *   <li><code>gui.PIVOT_W</code></li>
     *   <li><code>gui.PIVOT_NW</code></li>
     * </ul>
     */
    static int LuaGetPivot(lua_State* L)
    {
        int top = lua_gettop(L);
        (void) top;

        Scene* scene = GuiScriptInstance_Check(L);

        HNode hnode;
        InternalNode* n = LuaCheckNode(L, 1, &hnode);
        (void) n;

        lua_pushnumber(L, dmGui::GetNodePivot(scene, hnode));

        assert(top + 1 == lua_gettop(L));
        return 1;
    }

    /*# sets the pivot of a node
     * The pivot specifies how the node is drawn and rotated from its position.
     *
     * @name gui.set_pivot
     * @param node [type:node] node to set pivot for
     * @param pivot [type:constant] pivot constant
     * <ul>
     *   <li><code>gui.PIVOT_CENTER</code></li>
     *   <li><code>gui.PIVOT_N</code></li>
     *   <li><code>gui.PIVOT_NE</code></li>
     *   <li><code>gui.PIVOT_E</code></li>
     *   <li><code>gui.PIVOT_SE</code></li>
     *   <li><code>gui.PIVOT_S</code></li>
     *   <li><code>gui.PIVOT_SW</code></li>
     *   <li><code>gui.PIVOT_W</code></li>
     *   <li><code>gui.PIVOT_NW</code></li>
     * </ul>
     */
    static int LuaSetPivot(lua_State* L)
    {
        int top = lua_gettop(L);
        (void) top;

        HNode hnode;
        InternalNode* n = LuaCheckNode(L, 1, &hnode);
        (void) n;

        int pivot = luaL_checkint(L, 2);
        if (pivot < PIVOT_CENTER || pivot > PIVOT_NW)
        {
            luaL_error(L, "Invalid pivot: %d", pivot);
        }

        Scene* scene = GuiScriptInstance_Check(L);

        SetNodePivot(scene, hnode, (Pivot) pivot);

        assert(top == lua_gettop(L));
        return 0;
    }

    /*# gets the scene width
     * Returns the scene width.
     *
     * @name gui.get_width
     * @return width [type:number] scene width
     */
    static int LuaGetWidth(lua_State* L)
    {
        Scene* scene = GuiScriptInstance_Check(L);

        lua_pushnumber(L, scene->m_Width);
        return 1;
    }

    /*# gets the scene height
     * Returns the scene height.
     *
     * @name gui.get_height
     * @return height [type:number] scene height
     */
    static int LuaGetHeight(lua_State* L)
    {
        Scene* scene = GuiScriptInstance_Check(L);

        lua_pushnumber(L, scene->m_Height);
        return 1;
    }

    /*# set the slice9 configuration for the node
     * Set the slice9 configuration values for the node.
     *
     * @name gui.set_slice9
     * @param node [type:node] node to manipulate
     * @param values [type:vector4] new values
     */
    static int LuaSetSlice9(lua_State* L)
    {
        int top = lua_gettop(L);
        (void) top;

        HNode hnode;
        InternalNode* n = LuaCheckNode(L, 1, &hnode);
        (void) n;

        if (dmScript::IsVector4(L, 2))
        {
            const Vector4 value = *(dmScript::CheckVector4(L, 2));
            Scene* scene = GuiScriptInstance_Check(L);
            dmGui::SetNodeProperty(scene, hnode, dmGui::PROPERTY_SLICE9, value);
        }
        else
        {
            luaL_error(L, "invalid parameter given");
        }

        assert(top == lua_gettop(L));
        return 0;
    }

    /*# get the slice9 values for the node
     * Returns the slice9 configuration values for the node.
     *
     * @name gui.get_slice9
     * @param node [type:node] node to manipulate
     * @return values [type:vector4] configuration values
     */
    static int LuaGetSlice9(lua_State* L)
    {
        HNode hnode;
        InternalNode* n = LuaCheckNode(L, 1, &hnode);
        (void) n;

        Scene* scene = GuiScriptInstance_Check(L);
        dmScript::PushVector4(L, dmGui::GetNodeProperty(scene, hnode, dmGui::PROPERTY_SLICE9));
        return 1;
    }

    /*# sets the number of generated vertices around the perimeter
     * Sets the number of generated vertices around the perimeter of a pie node.
     *
     * @name gui.set_perimeter_vertices
     * @param node [type:node] pie node
     * @param vertices [type:number] vertex count
     */
    static int LuaSetPerimeterVertices(lua_State* L)
    {
        int top = lua_gettop(L);
        (void) top;

        HNode hnode;
        InternalNode* n = LuaCheckNode(L, 1, &hnode);
        (void) n;

        const int vertices = luaL_checkint(L, 2);
        if (vertices < 2 || vertices > 100000)
        {
            luaL_error(L, "Unreasonable number of vertices: %d", vertices);
        }

        Scene* scene = GuiScriptInstance_Check(L);
        SetNodePerimeterVertices(scene, hnode, vertices);
        assert(top == lua_gettop(L));
        return 0;
    }

    /*# gets the number of generarted vertices around the perimeter
     * Returns the number of generated vertices around the perimeter
     * of a pie node.
     *
     * @name gui.get_perimeter_vertices
     * @param node [type:node] pie node
     * @return vertices [type:number] vertex count
     */
    static int LuaGetPerimeterVertices(lua_State* L)
    {
        int top = lua_gettop(L);
        (void) top;

        Scene* scene = GuiScriptInstance_Check(L);

        HNode hnode;
        InternalNode* n = LuaCheckNode(L, 1, &hnode);
        (void) n;

        lua_pushinteger(L, dmGui::GetNodePerimeterVertices(scene, hnode));

        assert(top + 1 == lua_gettop(L));
        return 1;
    }

    /*# sets the angle for the filled pie sector
     * Set the sector angle of a pie node.
     *
     * @name gui.set_fill_angle
     * @param node [type:node] node to set the fill angle for
     * @param angle [type:number] sector angle
     */
    static int LuaSetPieFillAngle(lua_State* L)
    {
        int top = lua_gettop(L);
        (void) top;

        HNode hnode;
        InternalNode* n = LuaCheckNode(L, 1, &hnode);
        (void) n;

        float angle = luaL_checknumber(L, 2);
        if (angle < -360.f || angle > 360.f)
        {
            luaL_error(L, "Fill angle out of bounds %f", angle);
        }

        Scene* scene = GuiScriptInstance_Check(L);
        SetNodePieFillAngle(scene, hnode, angle);
        assert(top == lua_gettop(L));
        return 0;
    }

    /*# gets the angle for the filled pie sector
     * Returns the sector angle of a pie node.
     *
     * @name gui.get_fill_angle
     * @param node [type:node] node from which to get the fill angle
     * @return angle [type:number] sector angle
     */
    static int LuaGetPieFillAngle(lua_State* L)
    {
        int top = lua_gettop(L);
        (void) top;

        Scene* scene = GuiScriptInstance_Check(L);

        HNode hnode;
        InternalNode* n = LuaCheckNode(L, 1, &hnode);
        (void) n;

        lua_pushnumber(L, dmGui::GetNodePieFillAngle(scene, hnode));

        assert(top + 1 == lua_gettop(L));
        return 1;
    }

    /*# sets the pie inner radius
     * Sets the inner radius of a pie node.
     * The radius is defined along the x axis.
     *
     * @name gui.set_inner_radius
     * @param node [type:node] node to set the inner radius for
     * @param radius [type:number] inner radius
     */
    static int LuaSetInnerRadius(lua_State* L)
    {
        int top = lua_gettop(L);
        (void) top;

        HNode hnode;
        InternalNode* n = LuaCheckNode(L, 1, &hnode);
        (void) n;

        float inner_radius = luaL_checknumber(L, 2);
        if (inner_radius < 0)
        {
            luaL_error(L, "Inner radius out of bounds %f", inner_radius);
        }

        Scene* scene = GuiScriptInstance_Check(L);
        SetNodeInnerRadius(scene, hnode, inner_radius);
        assert(top == lua_gettop(L));
        return 0;
    }

    /*# gets the pie inner radius
     * Returns the inner radius of a pie node.
     * The radius is defined along the x axis.
     *
     * @name gui.get_inner_radius
     * @param node [type:node] node from where to get the inner radius
     * @return radius [type:number] inner radius
     */
    static int LuaGetInnerRadius(lua_State* L)
    {
        int top = lua_gettop(L);
        (void) top;

        Scene* scene = GuiScriptInstance_Check(L);

        HNode hnode;
        InternalNode* n = LuaCheckNode(L, 1, &hnode);
        (void) n;

        lua_pushnumber(L, dmGui::GetNodeInnerRadius(scene, hnode));

        assert(top + 1 == lua_gettop(L));
        return 1;
    }

    /*# sets the pie node outer bounds mode
     * Sets the outer bounds mode for a pie node.
     *
     * @name gui.set_outer_bounds
<<<<<<< HEAD
     * @param node [type:node] node for which to set the outer bounds mode
     * @param bounds_mode [type:constant] the outer bounds mode of the pie node:
     *
     * - `gui.PIEBOUNDS_RECTANGLE`
     * - `gui.PIEBOUNDS_ELLIPSE`
=======
     * @param node node for which to set the outer bounds mode (node)
     * @param gui.PIEBOUNDS_RECTANGLE or gui.PIEBOUNDS_ELLIPSE
>>>>>>> a30ee423
     */
    static int LuaSetOuterBounds(lua_State* L)
    {
        int top = lua_gettop(L);
        (void) top;

        HNode hnode;
        InternalNode* n = LuaCheckNode(L, 1, &hnode);
        (void) n;

        int bounds = luaL_checkint(L, 2);
        if (bounds != PIEBOUNDS_ELLIPSE && bounds != PIEBOUNDS_RECTANGLE)
        {
            luaL_error(L, "Invalid value for outer bounds! %d", bounds);
        }

        Scene* scene = GuiScriptInstance_Check(L);
        SetNodeOuterBounds(scene, hnode, (PieBounds)bounds);
        assert(top == lua_gettop(L));
        return 0;
    }

    /*# gets the pie outer bounds mode
     * Returns the outer bounds mode for a pie node.
     *
     * @name gui.get_outer_bounds
<<<<<<< HEAD
     * @param node [type:node] node from where to get the outer bounds mode
     * @return bounds_mode [type:constant] the outer bounds mode of the pie node:
     *
     * - `gui.PIEBOUNDS_RECTANGLE`
     * - `gui.PIEBOUNDS_ELLIPSE`
=======
     * @param node node from where to get the outer bounds mode (node)
     * @return gui.PIEBOUNDS_RECTANGLE or gui.PIEBOUNDS_ELLIPSE
>>>>>>> a30ee423
     */
    static int LuaGetOuterBounds(lua_State* L)
    {
        int top = lua_gettop(L);
        (void) top;

        Scene* scene = GuiScriptInstance_Check(L);

        HNode hnode;
        InternalNode* n = LuaCheckNode(L, 1, &hnode);
        (void) n;

        lua_pushinteger(L, dmGui::GetNodeOuterBounds(scene, hnode));

        assert(top + 1 == lua_gettop(L));
        return 1;
    }

    /*# sets the leading of the text node
     * Sets the leading value for a text node. This value is used to
     * scale the line spacing of text.
     *
     * @name gui.set_leading
     * @param node [type:node] node for which to set the leading
     * @param leading [type:number] a scaling value for the line spacing (default=1)
     */
    static int LuaSetLeading(lua_State* L)
    {
        int top = lua_gettop(L);
        (void) top;

        HNode hnode;
        InternalNode* n = LuaCheckNode(L, 1, &hnode);
        (void) n;

        lua_Number leading = luaL_checknumber(L, 2);

        Scene* scene = GuiScriptInstance_Check(L);
        SetNodeTextLeading(scene, hnode, leading);
        assert(top == lua_gettop(L));
        return 0;
    }

    /*# gets the leading of the text node
     * Returns the leading value for a text node.
     *
     * @name gui.get_leading
     * @param node [type:node] node from where to get the leading
     * @return leading [type:number] leading scaling value (default=1)
     */
    static int LuaGetLeading(lua_State* L)
    {
        int top = lua_gettop(L);
        (void) top;

        Scene* scene = GuiScriptInstance_Check(L);

        HNode hnode;
        InternalNode* n = LuaCheckNode(L, 1, &hnode);
        (void) n;

        lua_pushnumber(L, (lua_Number) dmGui::GetNodeTextLeading(scene, hnode));

        assert(top + 1 == lua_gettop(L));
        return 1;
    }

    /*# sets the tracking of the text node
     * Sets the tracking value of a text node. This value is used to
     * adjust the vertical spacing of characters in the text.
     *
     * @name gui.set_tracking
     * @param node [type:node] node for which to set the tracking
     * @param tracking [type:number] a scaling number for the letter spacing (default=0)
     */
    static int LuaSetTracking(lua_State* L)
    {
        int top = lua_gettop(L);
        (void) top;

        HNode hnode;
        InternalNode* n = LuaCheckNode(L, 1, &hnode);
        (void) n;

        lua_Number tracking = luaL_checknumber(L, 2);

        Scene* scene = GuiScriptInstance_Check(L);
        SetNodeTextTracking(scene, hnode, tracking);
        assert(top == lua_gettop(L));
        return 0;
    }

    /*# gets the tracking of the text node
     * Returns the tracking value of a text node.
     *
     * @name gui.get_tracking
     * @param node [type:node] node from where to get the tracking
     * @return tracking [type:number] tracking scaling number (default=0)
     */
    static int LuaGetTracking(lua_State* L)
    {
        int top = lua_gettop(L);
        (void) top;

        Scene* scene = GuiScriptInstance_Check(L);

        HNode hnode;
        InternalNode* n = LuaCheckNode(L, 1, &hnode);
        (void) n;

        lua_pushnumber(L, (lua_Number) dmGui::GetNodeTextTracking(scene, hnode));

        assert(top + 1 == lua_gettop(L));
        return 1;
    }

    /*# determines if the node is pickable by the supplied coordinates
     * Tests whether a coordinate is within the bounding box of a
     * node.
     *
     * @name gui.pick_node
     * @param node [type:node] node to be tested for picking
     * @param x [type:number] x-coordinate (see <a href="#on_input">on_input</a> )
     * @param y [type:number] y-coordinate (see <a href="#on_input">on_input</a> )
     * @return pickable [type:boolean] pick result
     */
    static int LuaPickNode(lua_State* L)
    {
        HNode hnode;
        InternalNode* n = LuaCheckNode(L, 1, &hnode);
        (void) n;

        lua_Number x = luaL_checknumber(L, 2);
        lua_Number y = luaL_checknumber(L, 3);

        Scene* scene = GuiScriptInstance_Check(L);

        lua_pushboolean(L, PickNode(scene, hnode, (float) x, (float) y));
        return 1;
    }

    /*# returns if a node is enabled or not
     * Returns `true` if a node is enabled and `false` if it's not.
     * Disabled nodes are not rendered and animations acting on them are not evaluated.
     *
     * @name gui.is_enabled
     * @param node [type:node] node to query
     * @return enabled [type:boolean] whether the node is enabled or not
     */
    static int LuaIsEnabled(lua_State* L)
    {
        HNode hnode;
        InternalNode* n = LuaCheckNode(L, 1, &hnode);
        (void) n;

        Scene* scene = GuiScriptInstance_Check(L);

        lua_pushboolean(L, dmGui::IsNodeEnabled(scene, hnode));

        return 1;
    }

    /*# enables/disables a node
     * Sets a node to the disabled or enabled state.
     * Disabled nodes are not rendered and animations acting on them are not evaluated.
     *
     * @name gui.set_enabled
     * @param node [type:node] node to be enabled/disabled
     * @param enabled [type:boolean] whether the node should be enabled or not
     */
    static int LuaSetEnabled(lua_State* L)
    {
        HNode hnode;
        InternalNode* n = LuaCheckNode(L, 1, &hnode);
        (void) n;

        int enabled = lua_toboolean(L, 2);

        Scene* scene = GuiScriptInstance_Check(L);

        dmGui::SetNodeEnabled(scene, hnode, enabled != 0);

        return 0;
    }

    /*# gets the node adjust mode
     * Returns the adjust mode of a node.
     * The adjust mode defines how the node will adjust itself to screen
     * resolutions that differs from the one in the project settings.
     *
     * @name gui.get_adjust_mode
     * @param node [type:node] node from which to get the adjust mode (node)
     * @return adjust_mode [type:constant] the current adjust mode
     *
     * - `gui.ADJUST_FIT`
     * - `gui.ADJUST_ZOOM`
     * - `gui.ADJUST_STRETCH`
     */
    static int LuaGetAdjustMode(lua_State* L)
    {
        InternalNode* n = LuaCheckNode(L, 1, 0);
        lua_pushnumber(L, (lua_Number) n->m_Node.m_AdjustMode);
        return 1;
    }

    /*# sets node adjust mode
     * Sets the adjust mode on a node.
     * The adjust mode defines how the node will adjust itself to screen
     * resolutions that differs from the one in the project settings.
     *
     * @name gui.set_adjust_mode
     * @param node [type:node] node to set adjust mode for
     * @param adjust_mode [type:constant] adjust mode to set
     *
     * - `gui.ADJUST_FIT`
     * - `gui.ADJUST_ZOOM`
     * - `gui.ADJUST_STRETCH`
     */
    static int LuaSetAdjustMode(lua_State* L)
    {
        HNode hnode;
        InternalNode* n = LuaCheckNode(L, 1, &hnode);
        int adjust_mode = (int) luaL_checknumber(L, 2);
        n->m_Node.m_AdjustMode = (AdjustMode) adjust_mode;
        return 0;
    }

    /*# gets the node size mode
     * Returns the size node of a node.
     * The size mode defines how the node will adjust itself in size. Automatic
     * size mode alters the node size based on the node's content.
     *
     * @name gui.get_size_mode
     * @param node [type:node] node from which to get the size mode (node)
     * @return size_mode [type:constant] the current size mode
     *   - `gui.SIZE_MODE_MANUAL`
     *   - `gui.SIZE_MODE_AUTO`
     */
    static int LuaGetSizeMode(lua_State* L)
    {
        InternalNode* n = LuaCheckNode(L, 1, 0);
        lua_pushnumber(L, (lua_Number) n->m_Node.m_SizeMode);
        return 1;
    }

    /*# sets node size mode
     * Sets the size mode of a node.
     * The size mode defines how the node will adjust itself in size. Automatic
     * size mode alters the node size based on the node's content.
     *
     * @name gui.set_size_mode
     * @param node [type:node] node to set size mode for
     * @param size_mode [type:constant] size mode to set
     *   - `gui.SIZE_MODE_MANUAL`
     *   - `gui.SIZE_MODE_AUTO`
     */
    static int LuaSetSizeMode(lua_State* L)
    {
        HNode hnode;
        InternalNode* n = LuaCheckNode(L, 1, &hnode);
        int size_mode = (int) luaL_checknumber(L, 2);
        Scene* scene = GuiScriptInstance_Check(L);
        dmGui::SetNodeSizeMode(scene, GetNodeHandle(n), (SizeMode)size_mode);
        return 0;
    }

    /*# moves the first node above the second
     * Alters the ordering of the two supplied nodes by moving the first node
     * above the second.
     * If the second argument is `nil` the first node is moved to the top.
     *
     * @name gui.move_above
     * @param node [type:node] to move
     * @param node [type:node|nil] reference node above which the first node should be moved
     */
    static int LuaMoveAbove(lua_State* L)
    {
        HNode hnode;
        InternalNode* n = LuaCheckNode(L, 1, &hnode);
        HNode r = INVALID_HANDLE;
        if (!lua_isnil(L, 2))
        {
            r = GetNodeHandle(LuaCheckNode(L, 2, &hnode));
        }
        Scene* scene = GuiScriptInstance_Check(L);
        MoveNodeAbove(scene, GetNodeHandle(n), r);
        return 0;
    }

    /*# moves the first node below the second
     * Alters the ordering of the two supplied nodes by moving the first node
     * below the second.
     * If the second argument is `nil` the first node is moved to the bottom.
     *
     * @name gui.move_below
     * @param node [type:node] to move
     * @param node [type:node|nil] reference node below which the first node should be moved
     */
    static int LuaMoveBelow(lua_State* L)
    {
        HNode hnode;
        InternalNode* n = LuaCheckNode(L, 1, &hnode);
        HNode r = INVALID_HANDLE;
        if (!lua_isnil(L, 2))
        {
            r = GetNodeHandle(LuaCheckNode(L, 2, &hnode));
        }
        Scene* scene = GuiScriptInstance_Check(L);
        MoveNodeBelow(scene, GetNodeHandle(n), r);
        return 0;
    }

    /*# gets the parent of the specified node
     * Returns the parent node of the specified node.
     * If the supplied node does not have a parent, `nil` is returned.
     *
     * @name gui.get_parent
     * @param node [type:node] the node from which to retrieve its parent
     * @return parent [type:node] parent instance or nil
     */
    int LuaGetParent(lua_State* L)
    {
        int top = lua_gettop(L);
        (void) top;

        Scene* scene = GuiScriptInstance_Check(L);

        HNode hnode;
        InternalNode* n = LuaCheckNode(L, 1, &hnode);

        if (n->m_ParentIndex != INVALID_INDEX)
        {
            InternalNode* parent = &scene->m_Nodes[n->m_ParentIndex];
            NodeProxy* node_proxy = (NodeProxy *)lua_newuserdata(L, sizeof(NodeProxy));
            node_proxy->m_Scene = scene;
            node_proxy->m_Node = GetNodeHandle(parent);
            luaL_getmetatable(L, NODE_PROXY_TYPE_NAME);
            lua_setmetatable(L, -2);
        }
        else
        {
            lua_pushnil(L);
        }

        assert(top + 1 == lua_gettop(L));

        return 1;
    }

    /*# sets the parent of the node
     * Sets the parent node of the specified node.
     *
     * @name gui.set_parent
     * @param node [type:node] node for which to set its parent
     * @param parent [type:node] parent node to set
     */
    static int LuaSetParent(lua_State* L)
    {
        HNode hnode;
        InternalNode* n = LuaCheckNode(L, 1, &hnode);
        if(n->m_Node.m_IsBone) {
            return 0;
        }
        HNode parent = INVALID_HANDLE;
        if (!lua_isnil(L, 2))
        {
            parent = GetNodeHandle(LuaCheckNode(L, 2, &hnode));
        }
        Scene* scene = GuiScriptInstance_Check(L);
        dmGui::Result result = dmGui::SetNodeParent(scene, GetNodeHandle(n), parent);
        switch (result)
        {
        case dmGui::RESULT_INF_RECURSION:
            return luaL_error(L, "Unable to set parent since it would cause an infinite loop");
        case dmGui::RESULT_OK:
            return 0;
        default:
            return luaL_error(L, "An unexpected error occurred");
        }
    }

    /*# clone a node
     * Make a clone instance of a node.
     * This function does not clone the supplied node's children nodes.
     * Use gui.clone_tree for that purpose.
     *
     * @name gui.clone
     * @param node [type:node] node to clone
     * @return clone [type:node] the cloned node
     */
    static int LuaClone(lua_State* L)
    {
        int top = lua_gettop(L);
        (void) top;

        HNode hnode;
        LuaCheckNode(L, 1, &hnode);

        Scene* scene = GuiScriptInstance_Check(L);
        HNode out_node;
        dmGui::Result result = dmGui::CloneNode(scene, hnode, &out_node);
        switch (result)
        {
        case dmGui::RESULT_OUT_OF_RESOURCES:
            return luaL_error(L, "Not enough resources to clone the node");
        case dmGui::RESULT_OK:
            MoveNodeAbove(scene, out_node, hnode);
            LuaPushNode(L, scene, out_node);
            assert(top + 1 == lua_gettop(L));
            return 1;
        default:
            return luaL_error(L, "An unexpected error occurred");
        }
    }

    static int HashTableIndex(lua_State* L)
    {
        if (lua_isstring(L, -1))
        {
            dmScript::PushHash(L, dmHashString64(lua_tostring(L, -1)));
            lua_rawget(L, -3);
            return 1;
        }
        else
        {
            lua_pushvalue(L, -1);
            lua_rawget(L, -3);
            return 1;
        }
    }

    static dmGui::Result CloneNodeListToTable(lua_State* L, dmGui::HScene scene, uint16_t start_index, dmGui::HNode parent);

    static dmGui::Result CloneNodeToTable(lua_State* L, dmGui::HScene scene, InternalNode* n, dmGui::HNode* out_node)
    {
        dmGui::HNode node = GetNodeHandle(n);
        dmGui::Result result = CloneNode(scene, node, out_node);
        if (result == dmGui::RESULT_OK)
        {
            dmScript::PushHash(L, n->m_NameHash);
            LuaPushNode(L, scene, *out_node);
            lua_rawset(L, -3);
            result = CloneNodeListToTable(L, scene, n->m_ChildHead, *out_node);
        }
        return result;
    }

    static dmGui::Result CloneNodeListToTable(lua_State* L, dmGui::HScene scene, uint16_t start_index, dmGui::HNode parent)
    {
        uint32_t index = start_index;
        dmGui::Result result = dmGui::RESULT_OK;
        while (index != INVALID_INDEX && result == dmGui::RESULT_OK)
        {
            InternalNode* node = &scene->m_Nodes[index];
            dmGui::HNode out_node;
            result = CloneNodeToTable(L, scene, node, &out_node);
            if (result == dmGui::RESULT_OK)
            {
                dmGui::SetNodeParent(scene, out_node, parent);
            }
            index = node->m_NextIndex;
        }
        return result;
    }

    /*# clone a node including its children
     * Make a clone instance of a node and all its children.
     * Use gui.clone to clone a node excluding its children.
     *
     * @name gui.clone_tree
     * @param node [type:node] root node to clone
     * @return clones [type:table] a table mapping node ids to the corresponding cloned nodes
     */
    static int LuaCloneTree(lua_State* L)
    {
        int top = lua_gettop(L);
        (void)top;

        lua_newtable(L);

        // Set meta table to convert string indices to hashes
        lua_createtable(L, 0, 1);
        lua_pushcfunction(L, HashTableIndex);
        lua_setfield(L, -2, "__index");
        lua_setmetatable(L, -2);

        Scene* scene = GuiScriptInstance_Check(L);
        dmGui::Result result;
        if (!lua_isnil(L, 1))
        {
            dmGui::HNode hnode;
            InternalNode* root = LuaCheckNode(L, 1, &hnode);
            dmGui::HNode out_node;
            result = CloneNodeToTable(L, scene, root, &out_node);
            if (result == dmGui::RESULT_OK)
            {
                dmGui::HNode parent = INVALID_HANDLE;
                if (root->m_ParentIndex != INVALID_INDEX)
                {
                    parent = GetNodeHandle(&scene->m_Nodes[root->m_ParentIndex]);
                }
                dmGui::SetNodeParent(scene, out_node, parent);
            }
        }
        else
        {
            result = CloneNodeListToTable(L, scene, scene->m_RenderHead, INVALID_HANDLE);
        }

        switch (result)
        {
        case dmGui::RESULT_OUT_OF_RESOURCES:
            lua_pop(L, 1);
            return luaL_error(L, "Not enough resources to clone the node tree");
        case dmGui::RESULT_OK:
            assert(top + 1 == lua_gettop(L));
            return 1;
        default:
            lua_pop(L, 1);
            return luaL_error(L, "An unexpected error occurred");
        }
    }

    /*# resets all nodes to initial state
     * Resets all nodes in the current GUI scene to their initial state.
     * The reset only applies to static node loaded from the scene.
     * Nodes that are created dynamically from script are not affected.
     *
     * @name gui.reset_nodes
     */
    static int LuaResetNodes(lua_State* L)
    {
        Scene* scene = GuiScriptInstance_Check(L);
        ResetNodes(scene);
        return 0;
    }

    /*# sets the render ordering for the current GUI scene
     * Set the order number for the current GUI scene.
     * The number dictates the sorting of the "gui" render predicate,
     * in other words in which order the scene will be rendered in relation
     * to other currently rendered GUI scenes.
     *
     * The number must be in the range 0 to 15.
     *
     * @name gui.set_render_order
     * @param order [type:number] rendering order (0-15)
     */
    static int LuaSetRenderOrder(lua_State* L)
    {
        Scene* scene = GuiScriptInstance_Check(L);
        int order = luaL_checkinteger(L, 1);
        // NOTE: The range reflects the current bits allocated in RenderKey for order
        if (order < 0 || order > 15) {
            dmLogWarning("Render must be in range [0,15]");
        }
        order = dmMath::Clamp(order, 0, 15);
        scene->m_RenderOrder = (uint16_t) order;
        return 0;
    }

    /*# default keyboard
     *
     * @name gui.KEYBOARD_TYPE_DEFAULT
     * @variable
     */

    /*# number input keyboard
     *
     * @name gui.KEYBOARD_TYPE_NUMBER_PAD
     * @variable
     */

    /*# email keyboard
     *
     * @name gui.KEYBOARD_TYPE_EMAIL
     * @variable
     */

    /*# password keyboard
     *
     * @name gui.KEYBOARD_TYPE_PASSWORD
     * @variable
     */

    /*# shows the on-display keyboard if available
     * Shows the on-display touch keyboard.
     * The specified type of keyboard is displayed if it is available on
     * the device.
     *
     * @name gui.show_keyboard
     * @param type [type:constant] keyboard type
     *
     * - `gui.KEYBOARD_TYPE_DEFAULT`
     * - `gui.KEYBOARD_TYPE_EMAIL`
     * - `gui.KEYBOARD_TYPE_NUMBER_PAD`
     * - `gui.KEYBOARD_TYPE_PASSWORD`
     * @param autoclose [type:boolean] if the keyboard should automatically close when clicking outside
     */
    static int LuaShowKeyboard(lua_State* L)
    {
        Scene* scene = GuiScriptInstance_Check(L);
        int type = luaL_checkinteger(L, 1);
        luaL_checktype(L, 2, LUA_TBOOLEAN);
        bool autoclose = (bool) lua_toboolean(L, 2);
        dmHID::ShowKeyboard(scene->m_Context->m_HidContext, (dmHID::KeyboardType) type, autoclose);
        return 0;
    }

    /*# hides on-display keyboard if available
     * Hides the on-display touch keyboard on the device.
     *
     * @name gui.hide_keyboard
     */
    static int LuaHideKeyboard(lua_State* L)
    {
        Scene* scene = GuiScriptInstance_Check(L);
        dmHID::HideKeyboard(scene->m_Context->m_HidContext);
        return 0;
    }

    /*# resets on-display keyboard if available
     * Resets the input context of keyboard. This will clear marked text.
     *
     * @name gui.reset_keyboard
     */
    static int LuaResetKeyboard(lua_State* L)
    {
        Scene* scene = GuiScriptInstance_Check(L);
        dmHID::ResetKeyboard(scene->m_Context->m_HidContext);
        return 0;
    }

    /*# gets the node position
     * Returns the position of the supplied node.
     *
     * @name gui.get_position
     * @param node [type:node] node to get the position from
     * @return position [type:vector3] node position
     */

    /*# sets the node position
     * Sets the position of the supplied node.
     *
     * @name gui.set_position
     * @param node [type:node] node to set the position for
     * @param position [type:vector3|vector4] new position
     */

    /*# gets the node rotation
     * Returns the rotation of the supplied node.
     * The rotation is expressed in degree Euler angles.
     *
     * @name gui.get_rotation
     * @param node [type:node] node to get the rotation from
     * @return rotation [type:vector3] node rotation
     */

    /*# sets the node rotation
     * Sets the rotation of the supplied node.
     * The rotation is expressed in degree Euler angles.
     *
     * @name gui.set_rotation
     * @param node [type:node] node to set the rotation for
     * @param rotation [type:vector3|vector4] new rotation
     */

    /*# gets the node scale
     * Returns the scale of the supplied node.
     *
     * @name gui.get_scale
     * @param node [type:node] node to get the scale from
     * @return scale [type:vector3] node scale
     */

    /*# sets the node scale
     * Sets the scaling of the supplied node.
     *
     * @name gui.set_scale
     * @param node [type:node] node to set the scale for
     * @param scale [type:vector3|vector4] new scale
     */

    /*# gets the node color
     * Returns the color of the supplied node. The components
     * of the vector4 contains the color channel values:
     *
     * x
     * : Red value
     *
     * y
     * : Green value
     *
     * z
     * : Blue value
     *
     * w
     * : Alpha value
     *
     * @name gui.get_color
     * @param node [type:node] node to get the color from
     * @return color [type:vector4] node color
     */

    /*# sets the node color
     * Sets the color of the supplied node. The components
     * of the supplied vector3 or vector4 should contain the color channel values:
     *
     * x
     * : Red value
     *
     * y
     * : Green value
     *
     * z
     * : Blue value
     *
     * w (for [type:vector4])
     * : Alpha value
     *
     * @name gui.set_color
     * @param node [type:node] node to set the color for
     * @param color [type:vector3|vector4] new color
     */

    /*# gets the node outline color
     * Returns the outline color of the supplied node.
     * See [ref:gui.get_color] for info how vectors encode color values.
     *
     * @name gui.get_outline
     * @param node [type:node] node to get the outline color from
     * @return color [type:vector4] outline color
     */

    /*# sets the node outline color
     * Sets the outline color of the supplied node.
     * See [ref:gui.set_color] for info how vectors encode color values.
     *
     * @name gui.set_outline
     * @param node [type:node] node to set the outline color for
     * @param color [type:vector3|vector4] new outline color
     */

    /*# gets the node shadow color
     * Returns the shadow color of the supplied node.
     * See [ref:gui.get_color] for info how vectors encode color values.
     *
     * @name gui.get_shadow
     * @param node [type:node] node to get the shadow color from
     * @return color [type:vector4] node shadow color
     */

    /*# sets the node shadow color
     * Sets the shadow color of the supplied node.
     * See [ref:gui.set_color] for info how vectors encode color values.
     *
     * @name gui.set_shadow
     * @param node [type:node] node to set the shadow color for
     * @param color [type:vector3|vector4] new shadow color
     */

#define LUASET(name, property) \
        int LuaSet##name(lua_State* L)\
        {\
            HNode hnode;\
            InternalNode* n = LuaCheckNode(L, 1, &hnode);\
            if (n->m_Node.m_IsBone) {\
                return 0;\
            }\
            Vector4 v;\
            if (dmScript::IsVector3(L, 2))\
            {\
                Scene* scene = GetScene(L);\
                Vector4 original = dmGui::GetNodeProperty(scene, hnode, property);\
                v = Vector4(*dmScript::CheckVector3(L, 2), original.getW());\
            }\
            else\
                v = *dmScript::CheckVector4(L, 2);\
            n->m_Node.m_Properties[property] = v;\
            n->m_Node.m_DirtyLocal = 1;\
            return 0;\
        }\

#define LUAGETSETV3(name, property) \
    int LuaGet##name(lua_State* L)\
    {\
        InternalNode* n = LuaCheckNode(L, 1, 0);\
        const Vector4& v = n->m_Node.m_Properties[property];\
        dmScript::PushVector3(L, Vector3(v.getX(), v.getY(), v.getZ()));\
        return 1;\
    }\
    LUASET(name, property)\

#define LUAGETSETV4(name, property) \
    int LuaGet##name(lua_State* L)\
    {\
        InternalNode* n = LuaCheckNode(L, 1, 0);\
        dmScript::PushVector4(L, n->m_Node.m_Properties[property]);\
        return 1;\
    }\
    LUASET(name, property)\

    LUAGETSETV3(Position, PROPERTY_POSITION)
    LUAGETSETV3(Rotation, PROPERTY_ROTATION)
    LUAGETSETV3(Scale, PROPERTY_SCALE)
    LUAGETSETV4(Color, PROPERTY_COLOR)
    LUAGETSETV4(Outline, PROPERTY_OUTLINE)
    LUAGETSETV4(Shadow, PROPERTY_SHADOW)

#undef LUAGETSET

    void SetDefaultNewContextParams(NewContextParams* params)
    {
        memset(params, 0, sizeof(*params));
        params->m_PhysicalWidth = 640;
        params->m_PhysicalHeight = 960;
        params->m_Dpi = 360;
        params->m_RigContext = 0x0;
    }

    /*# sets the node size
     * Sets the size of the supplied node.
     *
     * @note You can only set size on nodes with size mode set to SIZE_MODE_MANUAL
     *
     * @name gui.set_size
     * @param node [type:node] node to set the size for
     * @param size [type:vector3|vector4] new size
     */
    int LuaSetSize(lua_State* L)
    {
        HNode hnode;
        InternalNode* n = LuaCheckNode(L, 1, &hnode);
        if(n->m_Node.m_SizeMode != SIZE_MODE_MANUAL)
        {
            dmLogWarning("Can not set size on auto-sized nodes.");
            return 0;
        }
        if(n->m_Node.m_IsBone)
        {
            return 0;
        }
        Vector4 v;
        if (dmScript::IsVector3(L, 2))
        {
            Scene* scene = GetScene(L);
            Vector4 original = dmGui::GetNodeProperty(scene, hnode, PROPERTY_SIZE);
            v = Vector4(*dmScript::CheckVector3(L, 2), original.getW());
        }
        else
            v = *dmScript::CheckVector4(L, 2);
        n->m_Node.m_Properties[PROPERTY_SIZE] = v;
        n->m_Node.m_DirtyLocal = 1;
        return 0;
    }

    /*# gets the node size
     * Returns the size of the supplied node.
     *
     * @name gui.get_size
     * @param node [type:node] node to get the size from
     * @return size [type:vector3] node size
     */
    int LuaGetSize(lua_State* L)
    {
        InternalNode* n = LuaCheckNode(L, 1, 0);
        Vector3 v(n->m_Node.m_Properties[PROPERTY_SIZE].getX(), n->m_Node.m_Properties[PROPERTY_SIZE].getY(), n->m_Node.m_Properties[PROPERTY_SIZE].getZ());
        dmScript::PushVector3(L, v);
        return 1;
    }

    /*# gets the node screen position
     * Returns the screen position of the supplied node.
     *
     * @name gui.get_screen_position
     * @param node [type:node] node to get the screen position from
     * @return position [type:vector3] node screen position
     */
    int LuaGetScreenPosition(lua_State* L)
    {
        InternalNode* n = LuaCheckNode(L, 1, 0);
        Scene* scene = GuiScriptInstance_Check(L);
        Matrix4 node_transform;
        Vector4 center(0.5f, 0.5f, 0.0f, 1.0f);
        CalculateNodeTransform(scene, n, CalculateNodeTransformFlags(CALCULATE_NODE_BOUNDARY | CALCULATE_NODE_INCLUDE_SIZE | CALCULATE_NODE_RESET_PIVOT), node_transform);
        Vector4 p = node_transform * center;
        dmScript::PushVector3(L, Vector3(p.getX(), p.getY(), p.getZ()));
        return 1;
    }

    int LuaPlaySpine(lua_State* L)
    {
        int top = lua_gettop(L);

        HNode hnode;
        Scene* scene = GuiScriptInstance_Check(L);
        LuaCheckNode(L, 1, &hnode);
        dmhash_t anim_id = dmScript::CheckHashOrString(L, 2);
        lua_Integer playback = luaL_checkinteger(L, 3);
        lua_Number blend_duration = luaL_checknumber(L, 4);
        // default values
        float offset = 0.0f;
        float playback_rate = 1.0f;

        int node_ref = LUA_NOREF;
        int animation_complete_ref = LUA_NOREF;
        if (top > 4)
        {
            if (lua_isfunction(L, 5))
            {
                lua_rawgeti(L, LUA_REGISTRYINDEX, scene->m_RefTableReference);
                lua_pushvalue(L, 5);
                animation_complete_ref = dmScript::Ref(L, -2);
                lua_pushvalue(L, 1);
                node_ref = dmScript::Ref(L, -2);
                lua_pop(L, 1);
            }
        }

        dmGui::Result res;
        if (animation_complete_ref == LUA_NOREF)
        {
            res = dmGui::PlayNodeSpineAnim(scene, hnode, anim_id, (dmGui::Playback)playback, blend_duration, offset, playback_rate, 0, 0, 0);
        }
        else
        {
            res = dmGui::PlayNodeSpineAnim(scene, hnode, anim_id, (dmGui::Playback)playback, blend_duration, offset, playback_rate, &LuaAnimationComplete, (void*) animation_complete_ref, (void*) node_ref);
        }

        if (res == RESULT_WRONG_TYPE)
        {
            dmLogError("Could not play spine animation on non-spine node.");
        }
        else if (res == RESULT_INVAL_ERROR)
        {
            const char* id_string = (const char*)dmHashReverse64(anim_id, 0x0);
            if (id_string != 0x0)
            {
                dmLogError("Could not find and play spine animation %s.", id_string);
            }
            else
            {
                dmLogError("Could not find and play spine animation (hash %llu).", anim_id);
            }
        }

        assert(top == lua_gettop(L));
        return 0;
    }

    /*# play a spine animation
     * Starts a spine animation.
     *
<<<<<<< HEAD
     * @name gui.play_spine
     * @param node [type:node] spine node that should play the animation
     * @param animation_id [type:string|hash] id of the animation to play
     * @param playback [type:constant] playback mode
     * @param blend_duration [type:number] duration of a linear blend between the current and new animations
     * @param [complete_function] [type:function(self, node)] function to call when the animation has completed
=======
     * @name gui.play_spine_anim
     * @param node spine node that should play the animation (node)
     * @param animation_id id of the animation to play (string|hash)
     * @param playback playback mode (constant)
     * <ul>
     *   <li><code>gui.PLAYBACK_ONCE_FORWARD</code></li>
     *   <li><code>gui.PLAYBACK_ONCE_BACKWARD</code></li>
     *   <li><code>gui.PLAYBACK_ONCE_PINGPONG</code></li>
     *   <li><code>gui.PLAYBACK_LOOP_FORWARD</code></li>
     *   <li><code>gui.PLAYBACK_LOOP_BACKWARD</code></li>
     *   <li><code>gui.PLAYBACK_LOOP_PINGPONG</code></li>
     * </ul>
     * @param [play_properties] optional table with properties (table)
     * <ul>
     *   <li><code>blend_duration</code> duration of a linear blend between the current and new animation (number)</li>
     *   <li><code>offset</code> the normalized initial value of the animation cursor when the animation starts playing (number)</li>
     *   <li><code>playback_rate</code> the rate with which the animation will be played. Must be positive (number)</li>
     * </ul>
>>>>>>> a30ee423
     */
    int LuaPlaySpineAnim(lua_State* L)
    {
        int top = lua_gettop(L);

        HNode hnode;
        Scene* scene = GuiScriptInstance_Check(L);
        LuaCheckNode(L, 1, &hnode);

        dmhash_t anim_id = dmScript::CheckHashOrString(L, 2);
        lua_Integer playback = luaL_checkinteger(L, 3);
        lua_Number blend_duration = 0.0, offset = 0.0, playback_rate = 1.0;

        int node_ref = LUA_NOREF;
        int animation_complete_ref = LUA_NOREF;
        if (top > 3) // table with args, parse
        {
            luaL_checktype(L, 4, LUA_TTABLE);
            lua_pushvalue(L, 4);

            lua_getfield(L, -1, "blend_duration");
            blend_duration = lua_isnil(L, -1) ? 0.0 : luaL_checknumber(L, -1);
            lua_pop(L, 1);

            lua_getfield(L, -1, "offset");
            offset = lua_isnil(L, -1) ? 0.0 : luaL_checknumber(L, -1);
            lua_pop(L, 1);

            lua_getfield(L, -1, "playback_rate");
            playback_rate = lua_isnil(L, -1) ? 1.0 : luaL_checknumber(L, -1);
            lua_pop(L, 1);

            lua_pop(L, 1);
        }

        if (top > 4) // completed cb
        {
            if (lua_isfunction(L, 5))
            {
                lua_rawgeti(L, LUA_REGISTRYINDEX, scene->m_RefTableReference);
                lua_pushvalue(L, 5);
                animation_complete_ref = dmScript::Ref(L, -2);
                lua_pushvalue(L, 1);
                node_ref = dmScript::Ref(L, -2);
                lua_pop(L, 1);
            }
        }

        dmGui::Result res;
        if (animation_complete_ref == LUA_NOREF)
        {
            res = dmGui::PlayNodeSpineAnim(scene, hnode, anim_id, (dmGui::Playback)playback, blend_duration, offset, playback_rate, 0, 0, 0);
        }
        else
        {
            res = dmGui::PlayNodeSpineAnim(scene, hnode, anim_id, (dmGui::Playback)playback, blend_duration, offset, playback_rate, &LuaAnimationComplete, (void*) animation_complete_ref, (void*) node_ref);
        }

        if (res == RESULT_WRONG_TYPE)
        {
            dmLogError("Could not play spine animation on non-spine node.");
        }
        else if (res == RESULT_INVAL_ERROR)
        {
            const char* id_string = (const char*)dmHashReverse64(anim_id, 0x0);
            if (id_string != 0x0)
            {
                dmLogError("Could not find and play spine animation %s.", id_string);
            }
            else
            {
                dmLogError("Could not find and play spine animation (hash %llu).", anim_id);
            }
        }

        assert(top == lua_gettop(L));
        return 0;
    }

    /*# cancel a spine animation
     *
     * @name gui.cancel_spine
     * @param node [type:node] spine node that should cancel its animation
     */
    int LuaCancelSpine(lua_State* L)
    {
        int top = lua_gettop(L);

        HNode hnode;
        Scene* scene = GuiScriptInstance_Check(L);
        LuaCheckNode(L, 1, &hnode);

        if (dmGui::CancelNodeSpineAnim(scene, hnode) != RESULT_OK) {
            dmLogError("Could not cancel spine animation on GUI spine node.");
        }

        assert(top == lua_gettop(L));
        return 0;
    }

    /*# retrieve the GUI node corresponding to a spine skeleton bone
     * The returned node can be used for parenting and transform queries.
     * This function has complexity O(n), where n is the number of bones in the spine model skeleton.
     *
     * @name gui.get_spine_bone
     * @param node [type:node] spine node to query for bone node
     * @param bone_id [type:string|hash] id of the corresponding bone
     * @return bone [type:node] node corresponding to the spine bone
     */
    int LuaGetSpineBone(lua_State* L)
    {
        int top = lua_gettop(L);
        HNode spine_node;
        Scene* scene = GuiScriptInstance_Check(L);
        LuaCheckNode(L, 1, &spine_node);

        dmhash_t bone_id;
        if (lua_isstring(L, 2)) {
            const char* bone_id_str = luaL_checkstring(L, 2);
            bone_id = dmHashString64(bone_id_str);
        } else {
            bone_id = dmScript::CheckHash(L, 2);
        }

        HNode bone_node = GetNodeSpineBone(scene, spine_node, bone_id);
        if (bone_node == 0)
        {
            return luaL_error(L, "no gui node found for the bone '%s'", lua_tostring(L, 2));
        }

        NodeProxy* node_proxy = (NodeProxy *)lua_newuserdata(L, sizeof(NodeProxy));
        node_proxy->m_Scene = scene;
        node_proxy->m_Node = bone_node;
        luaL_getmetatable(L, NODE_PROXY_TYPE_NAME);
        lua_setmetatable(L, -2);

        assert(top + 1 == lua_gettop(L));
        return 1;
    }

    /*# sets the spine scene of a node
     * Set the spine scene on a spine node. The spine scene must be mapped to the gui scene in the gui editor.
     *
     * @name gui.set_spine_scene
     * @param node [type:node] node to set spine scene for
     * @param spine_scene [type:string|hash] spine scene id
     */
    int LuaSetSpineScene(lua_State* L)
    {
        int top = lua_gettop(L);
        HNode node;
        Scene* scene = GuiScriptInstance_Check(L);
        LuaCheckNode(L, 1, &node);
        if (dmGui::GetNodeIsBone(scene, node)) 
        {
            return 0;
        }

        if (RESULT_OK != SetNodeSpineScene(scene, node, dmScript::CheckHashOrString(L, 2), 0, 0, false))
        {
            return luaL_error(L, "failed to set spine scene for gui node");
        }

        assert(top == lua_gettop(L));
        return 0;
    }

    /*# gets the spine scene of a node
     * Returns the spine scene id of the supplied node.
     * This is currently only useful for spine nodes.
     * The returned spine scene must be mapped to the gui scene in the gui editor.
     *
     * @name gui.get_spine_scene
<<<<<<< HEAD
     * @param node [type:node] node to get texture from
     * @return spine_scene [type:hash] spine scene id
=======
     * @param node node to get spine scene from (node)
     * @return spine scene id (hash)
>>>>>>> a30ee423
     */
    int LuaGetSpineScene(lua_State* L)
    {
        Scene* scene = GuiScriptInstance_Check(L);

        HNode hnode;
        LuaCheckNode(L, 1, &hnode);

        dmScript::PushHash(L, dmGui::GetNodeSpineSceneId(scene, hnode));
        return 1;
    }

    /*# sets the spine skin
     * Sets the spine skin on a spine node.
     *
     * @name gui.set_spine_skin
     * @param node node to set the spine skin on (node)
     * @param spine_skin spine skin id (string|hash)
     */
    int LuaSetSpineSkin(lua_State* L)
    {
        DM_LUA_STACK_CHECK(L, 0);

        HNode node;
        Scene* scene = GuiScriptInstance_Check(L);
        LuaCheckNode(L, 1, &node);

        if (dmGui::GetNodeIsBone(scene, node))
        {
            return luaL_error(L, "cannot set skin for bone, did you mean to set skin for the spine model?");
        }

        dmhash_t spine_skin_id = dmScript::CheckHashOrString(L, 2);

        if (RESULT_OK != dmGui::SetNodeSpineSkin(scene, node, spine_skin_id))
        {
            return luaL_error(L, "failed to set spine skin for gui node");
        }

        return 0;
    }

    /*# gets the skin of a spine node
     * Gets the spine skin of a spine node
     *
     * @name gui.get_spine_skin
     * @param node node to get spine skin from (node)
     * @return spine skin id, 0 if no explicit skin is set (hash)
     */
    int LuaGetSpineSkin(lua_State* L)
    {
        DM_LUA_STACK_CHECK(L, 1); // hash pushed onto state will increase stack by 1

        Scene* scene = GuiScriptInstance_Check(L);
        HNode node;
        LuaCheckNode(L, 1, &node);

        if (dmGui::GetNodeIsBone(scene, node))
        {
            return luaL_error(L, "cannot get skin for bone, did you mean to get skin for the spine model?");
        }

        dmhash_t spine_skin_id = dmGui::GetNodeSpineSkin(scene, node);
        dmScript::PushHash(L, spine_skin_id);

        return 1;
    }

    /*# sets the normalized cursor of the animation on a spine node
     * This is only useful for spine nodes. The cursor is normalized.
     *
     * @name gui.set_spine_cursor
     * @param node spine node to set the cursor for (node)
     * @param cursor cursor value (number)
     */
    int LuaSetSpineCursor(lua_State* L)
    {
        DM_LUA_STACK_CHECK(L, 0);

        HNode node;
        Scene* scene = GuiScriptInstance_Check(L);
        LuaCheckNode(L, 1, &node);

        if(dmGui::GetNodeIsBone(scene, node))
        {
            return luaL_error(L, "cannot set cursor for bone, did you mean to set cursor for the spine model?");
        }

        float cursor = luaL_checknumber(L, 2);

        if (RESULT_OK != SetNodeSpineCursor(scene, node, cursor))
        {
            return luaL_error(L, "failed to set spine cursor for gui spine node");
        }

        return 0;
    }

    /*# gets the normalized cursor of the animation on a spine node
     * This is only useful for spine nodes. Gets the normalized cursor of the animation on a spine node.
     *
     * @name gui.get_spine_cursor
     * @param node spine node to set the cursor for (node)
     * @return cursor value (number)
     */
    int LuaGetSpineCursor(lua_State* L)
    {
        DM_LUA_STACK_CHECK(L, 1);

        Scene* scene = GuiScriptInstance_Check(L);
        HNode node;
        LuaCheckNode(L, 1, &node);

        if (dmGui::GetNodeIsBone(scene, node))
        {
            return luaL_error(L, "cannot get cursor for bone, did you mean to get cursor for the spine model?");
        }

        float cursor = dmGui::GetNodeSpineCursor(scene, node);
        lua_pushnumber(L, cursor);

        return 1;
    }

    /*# sets the playback rate of the animation on a spine node
     * This is only useful for spine nodes. Sets the playback rate of the animation on a spine node. Must be positive.
     *
     * @name gui.set_spine_playback_rate
     * @param node spine node to set the cursor for (node)
     * @param playback_rate playback rate (number)
     */
    int LuaSetSpinePlaybackRate(lua_State* L)
    {
        DM_LUA_STACK_CHECK(L, 0);

        HNode node;
        Scene* scene = GuiScriptInstance_Check(L);
        LuaCheckNode(L, 1, &node);

        if(dmGui::GetNodeIsBone(scene, node))
        {
            return luaL_error(L, "cannot set playback rate for bone, did you mean to set playnack rate for the spine model?");
        }

        float playback_rate = luaL_checknumber(L, 2);

        if (RESULT_OK != SetNodeSpinePlaybackRate(scene, node, playback_rate))
        {
            return luaL_error(L, "failed to set spine playback rate for gui spine node");
        }

        return 0;
    }

    /*# gets the playback rate of the animation on a spine node
     * This is only useful for spine nodes. Gets the playback rate of the animation on a spine node.
     *
     * @name gui.get_spine_playback_rate
     * @param node spine node to set the cursor for (node)
     * @return playack rate (number)
     */
    int LuaGetSpinePlaybackRate(lua_State* L)
    {
        DM_LUA_STACK_CHECK(L, 1);

        Scene* scene = GuiScriptInstance_Check(L);
        HNode node;
        LuaCheckNode(L, 1, &node);

        if (dmGui::GetNodeIsBone(scene, node))
        {
            return luaL_error(L, "cannot get playback rate for bone, did you mean to get playback rate for the spine model?");
        }

        float playback_rate = dmGui::GetNodeSpinePlaybackRate(scene, node);

        lua_pushnumber(L, playback_rate);

        return 1;
    }

#define REGGETSET(name, luaname) \
        {"get_"#luaname, LuaGet##name},\
        {"set_"#luaname, LuaSet##name},\

    static const luaL_reg Gui_methods[] =
    {
        {"get_node",        LuaGetNode},
        {"get_id",          LuaGetId},
        {"set_id",          LuaSetId},
        {"get_index",       LuaGetIndex},
        {"delete_node",     LuaDeleteNode},
        {"animate",         LuaAnimate},
        {"cancel_animation",LuaCancelAnimation},
        {"new_box_node",    LuaNewBoxNode},
        {"new_text_node",   LuaNewTextNode},
        {"new_pie_node",    LuaNewPieNode},
        {"new_spine_node",  LuaNewSpineNode},
        {"get_text",        LuaGetText},
        {"set_text",        LuaSetText},
        {"set_line_break",  LuaSetLineBreak},
        {"get_line_break",  LuaGetLineBreak},
        {"get_blend_mode",  LuaGetBlendMode},
        {"set_blend_mode",  LuaSetBlendMode},
        {"get_clipping_mode",  LuaGetClippingMode},
        {"set_clipping_mode",  LuaSetClippingMode},
        {"get_clipping_visible", LuaGetClippingVisible},
        {"set_clipping_visible",LuaSetClippingVisible},
        {"get_clipping_inverted", LuaGetClippingInverted},
        {"set_clipping_inverted",LuaSetClippingInverted},
        {"get_texture",     LuaGetTexture},
        {"set_texture",     LuaSetTexture},
        {"get_flipbook",    LuaGetFlipbook},
        {"play_flipbook",   LuaPlayFlipbook},
        {"cancel_flipbook", LuaCancelFlipbook},
        {"new_texture",     LuaNewTexture},
        {"delete_texture",  LuaDeleteTexture},
        {"set_texture_data",LuaSetTextureData},
        {"get_font",        LuaGetFont},
        {"set_font",        LuaSetFont},
        {"get_layer",        LuaGetLayer},
        {"set_layer",        LuaSetLayer},
        {"get_layout",        LuaGetLayout},
        {"get_text_metrics",LuaGetTextMetrics},
        {"get_text_metrics_from_node",LuaGetTextMetricsFromNode},
        {"get_xanchor",     LuaGetXAnchor},
        {"set_xanchor",     LuaSetXAnchor},
        {"get_yanchor",     LuaGetYAnchor},
        {"set_yanchor",     LuaSetYAnchor},
        {"get_pivot",       LuaGetPivot},
        {"set_pivot",       LuaSetPivot},
        {"get_width",       LuaGetWidth},
        {"get_height",      LuaGetHeight},
        {"get_slice9",      LuaGetSlice9},
        {"set_slice9",      LuaSetSlice9},
        {"pick_node",       LuaPickNode},
        {"is_enabled",      LuaIsEnabled},
        {"set_enabled",     LuaSetEnabled},
        {"get_adjust_mode", LuaGetAdjustMode},
        {"set_adjust_mode", LuaSetAdjustMode},
        {"get_size_mode",   LuaGetSizeMode},
        {"set_size_mode",   LuaSetSizeMode},
        {"move_above",      LuaMoveAbove},
        {"move_below",      LuaMoveBelow},
        {"get_parent",      LuaGetParent},
        {"set_parent",      LuaSetParent},
        {"clone",           LuaClone},
        {"clone_tree",      LuaCloneTree},
        {"show_keyboard",   LuaShowKeyboard},
        {"hide_keyboard",   LuaHideKeyboard},
        {"reset_keyboard",  LuaResetKeyboard},
        {"get_screen_position", LuaGetScreenPosition},
        {"reset_nodes",     LuaResetNodes},
        {"set_render_order",LuaSetRenderOrder},
        {"set_fill_angle", LuaSetPieFillAngle},
        {"get_fill_angle", LuaGetPieFillAngle},
        {"set_perimeter_vertices", LuaSetPerimeterVertices},
        {"get_perimeter_vertices", LuaGetPerimeterVertices},
        {"set_inner_radius", LuaSetInnerRadius},
        {"get_inner_radius", LuaGetInnerRadius},
        {"set_outer_bounds", LuaSetOuterBounds},
        {"get_outer_bounds", LuaGetOuterBounds},
        {"set_leading",     LuaSetLeading},
        {"get_leading",     LuaGetLeading},
        {"set_tracking",    LuaSetTracking},
        {"get_tracking",    LuaGetTracking},
        {"set_size",        LuaSetSize},
        {"get_size",        LuaGetSize},
        {"play_spine",      LuaPlaySpine},
        {"play_spine_anim", LuaPlaySpineAnim},
        {"cancel_spine",    LuaCancelSpine},
        {"get_spine_bone",  LuaGetSpineBone},
        {"set_spine_scene", LuaSetSpineScene},
        {"get_spine_scene", LuaGetSpineScene},
        {"set_spine_skin",  LuaSetSpineSkin},
        {"get_spine_skin",  LuaGetSpineSkin},
        {"set_spine_cursor", LuaSetSpineCursor},
        {"get_spine_cursor", LuaGetSpineCursor},
        {"set_spine_playback_rate", LuaSetSpinePlaybackRate},
        {"get_spine_playback_rate", LuaGetSpinePlaybackRate},

        REGGETSET(Position, position)
        REGGETSET(Rotation, rotation)
        REGGETSET(Scale, scale)
        REGGETSET(Color, color)
        REGGETSET(Outline, outline)
        REGGETSET(Shadow, shadow)
        {0, 0}
    };

#undef REGGETSET

    /*# position property
     *
     * @name gui.PROP_POSITION
     * @variable
     */

    /*# rotation property
     *
     * @name gui.PROP_ROTATION
     * @variable
     */

    /*# scale property
     *
     * @name gui.PROP_SCALE
     * @variable
     */

    /*# color property
     *
     * @name gui.PROP_COLOR
     * @variable
     */

    /*# outline color property
     *
     * @name gui.PROP_OUTLINE
     * @variable
     */

    /*# shadow color property
     *
     * @name gui.PROP_SHADOW
     * @variable
     */

    /*# size property
     *
     * @name gui.PROP_SIZE
     * @variable
     */

    /*# fill_angle property
     *
     * @name gui.PROP_FILL_ANGLE
     * @variable
     */

    /*# inner_radius property
     *
     * @name gui.PROP_INNER_RADIUS
     * @variable
     */

    /*# slice9 property
     *
     * @name gui.PROP_SLICE9
     * @variable
     */

    /*# alpha blending
     *
     * @name gui.BLEND_ALPHA
     * @variable
     */

    /*# additive blending
     *
     * @name gui.BLEND_ADD
     * @variable
     */

    /*# additive alpha blending
     *
     * @name gui.BLEND_ADD_ALPHA
     * @variable
     */

    /*# multiply blending
     *
     * @name gui.BLEND_MULT
     * @variable
     */

    /*# clipping mode none
     *
     * @name gui.CLIPPING_MODE_NONE
     * @variable
     */

    /*# clipping mode stencil
     *
     * @name gui.CLIPPING_MODE_STENCIL
     * @variable
     */

    /*# left x-anchor
     *
     * @name gui.ANCHOR_LEFT
     * @variable
     */

    /*# right x-anchor
     *
     * @name gui.ANCHOR_RIGHT
     * @variable
     */

    /*# top y-anchor
     *
     * @name gui.ANCHOR_TOP
     * @variable
     */

    /*# bottom y-anchor
     *
     * @name gui.ANCHOR_BOTTOM
     * @variable
     */

    /*# center pivor
     *
     * @name gui.PIVOT_CENTER
     * @variable
     */
    /*# north pivot
     *
     * @name gui.PIVOT_N
     * @variable
     */
    /*# north-east pivot
     *
     * @name gui.PIVOT_NE
     * @variable
     */
    /*# east pivot
     *
     * @name gui.PIVOT_E
     * @variable
     */
    /*# south-east pivot
     *
     * @name gui.PIVOT_SE
     * @variable
     */
    /*# south pivot
     *
     * @name gui.PIVOT_S
     * @variable
     */
    /*# south-west pivot
     *
     * @name gui.PIVOT_SW
     * @variable
     */
    /*# west pivot
     *
     * @name gui.PIVOT_W
     * @variable
     */
    /*# north-west pivot
     *
     * @name gui.PIVOT_NW
     * @variable
     */

    /*# fit adjust mode
     * Adjust mode is used when the screen resolution differs from the project settings.
     * The fit mode ensures that the entire node is visible in the adjusted gui scene.
     * @name gui.ADJUST_FIT
     * @variable
     */

    /*# zoom adjust mode
     * Adjust mode is used when the screen resolution differs from the project settings.
     * The zoom mode ensures that the node fills its entire area and might make the node exceed it.
     * @name gui.ADJUST_ZOOM
     * @variable
     */

    /*# stretch adjust mode
     * Adjust mode is used when the screen resolution differs from the project settings.
     * The stretch mode ensures that the node is displayed as is in the adjusted gui scene, which might scale it non-uniformally.
     * @name gui.ADJUST_STRETCH
     * @variable
     */

    /*# elliptical pie node bounds
     * @name gui.PIEBOUNDS_ELLIPSE
     * @variable
     */

    /*# rectangular pie node bounds
     * @name gui.PIEBOUNDS_RECTANGLE
     * @variable
     */


    /*# manual size mode
     * The size of the node is determined by the size set in the editor, the constructor or by gui.set_size()
     * @name gui.SIZE_MODE_MANUAL
     * @variable
     */

    /*# automatic size mode
     * The size of the node is determined by the currently assigned texture.
     * @name gui.SIZE_MODE_AUTO
     * @variable
     */

    lua_State* InitializeScript(dmScript::HContext script_context)
    {
        lua_State* L = dmScript::GetLuaState(script_context);

        int top = lua_gettop(L);
        (void)top;

        dmScript::RegisterUserType(L, GUI_SCRIPT, GuiScript_methods, GuiScript_meta);

        dmScript::RegisterUserType(L, GUI_SCRIPT_INSTANCE, GuiScriptInstance_methods, GuiScriptInstance_meta);

        dmScript::RegisterUserType(L, NODE_PROXY_TYPE_NAME, NodeProxy_methods, NodeProxy_meta);

        luaL_register(L, LIB_NAME, Gui_methods);

#define SETPROP(name, prop) \
        lua_pushliteral(L, #name);\
        lua_setfield(L, -2, "PROP_"#prop);\

        SETPROP(position, POSITION)
        SETPROP(rotation, ROTATION)
        SETPROP(scale, SCALE)
        SETPROP(color, COLOR)
        SETPROP(outline, OUTLINE)
        SETPROP(shadow, SHADOW)
        SETPROP(size, SIZE)
        SETPROP(fill_angle, FILL_ANGLE)
        SETPROP(inner_radius, INNER_RADIUS)
        SETPROP(slice9, SLICE9)

#undef SETPROP

// For backwards compatibility
#define SETEASINGOLD(name, easing) \
        lua_pushnumber(L, (lua_Number) easing); \
        lua_setfield(L, -2, "EASING_"#name);\

        SETEASINGOLD(NONE, dmEasing::TYPE_LINEAR)
        SETEASINGOLD(IN, dmEasing::TYPE_INCUBIC)
        SETEASINGOLD(OUT,  dmEasing::TYPE_OUTCUBIC)
        SETEASINGOLD(INOUT,  dmEasing::TYPE_INOUTCUBIC)

#undef SETEASINGOLD

#define SETEASING(name) \
        lua_pushnumber(L, (lua_Number) dmEasing::TYPE_##name); \
        lua_setfield(L, -2, "EASING_"#name);\

        SETEASING(LINEAR)
        SETEASING(INQUAD)
        SETEASING(OUTQUAD)
        SETEASING(INOUTQUAD)
        SETEASING(OUTINQUAD)
        SETEASING(INCUBIC)
        SETEASING(OUTCUBIC)
        SETEASING(INOUTCUBIC)
        SETEASING(OUTINCUBIC)
        SETEASING(INQUART)
        SETEASING(OUTQUART)
        SETEASING(INOUTQUART)
        SETEASING(OUTINQUART)
        SETEASING(INQUINT)
        SETEASING(OUTQUINT)
        SETEASING(INOUTQUINT)
        SETEASING(OUTINQUINT)
        SETEASING(INSINE)
        SETEASING(OUTSINE)
        SETEASING(INOUTSINE)
        SETEASING(OUTINSINE)
        SETEASING(INEXPO)
        SETEASING(OUTEXPO)
        SETEASING(INOUTEXPO)
        SETEASING(OUTINEXPO)
        SETEASING(INCIRC)
        SETEASING(OUTCIRC)
        SETEASING(INOUTCIRC)
        SETEASING(OUTINCIRC)
        SETEASING(INELASTIC)
        SETEASING(OUTELASTIC)
        SETEASING(INOUTELASTIC)
        SETEASING(OUTINELASTIC)
        SETEASING(INBACK)
        SETEASING(OUTBACK)
        SETEASING(INOUTBACK)
        SETEASING(OUTINBACK)
        SETEASING(INBOUNCE)
        SETEASING(OUTBOUNCE)
        SETEASING(INOUTBOUNCE)
        SETEASING(OUTINBOUNCE)

#undef SETEASING


#define SETBLEND(name) \
        lua_pushnumber(L, (lua_Number) BLEND_MODE_##name); \
        lua_setfield(L, -2, "BLEND_"#name);\

        SETBLEND(ALPHA)
        SETBLEND(ADD)
        SETBLEND(ADD_ALPHA)
        SETBLEND(MULT)

#undef SETBLEND

#define SETCLIPPINGMODE(name) \
        lua_pushnumber(L, (lua_Number) CLIPPING_MODE_##name); \
        lua_setfield(L, -2, "CLIPPING_MODE_"#name);\

        SETCLIPPINGMODE(NONE)
        SETCLIPPINGMODE(STENCIL)

#undef SETBLEND

#define SETKEYBOARD(name) \
        lua_pushnumber(L, (lua_Number) dmHID::KEYBOARD_TYPE_##name); \
        lua_setfield(L, -2, "KEYBOARD_TYPE_"#name);\

        SETKEYBOARD(DEFAULT)
        SETKEYBOARD(NUMBER_PAD)
        SETKEYBOARD(EMAIL)
        SETKEYBOARD(PASSWORD)

#undef SETKEYBOARD

        // Assert that the assumption of 0 below holds
        assert(XANCHOR_NONE == 0);
        assert(YANCHOR_NONE == 0);

        lua_pushnumber(L, 0);
        lua_setfield(L, -2, "ANCHOR_NONE");
        lua_pushnumber(L, (lua_Number) XANCHOR_LEFT);
        lua_setfield(L, -2, "ANCHOR_LEFT");
        lua_pushnumber(L, (lua_Number) XANCHOR_RIGHT);
        lua_setfield(L, -2, "ANCHOR_RIGHT");
        lua_pushnumber(L, (lua_Number) YANCHOR_TOP);
        lua_setfield(L, -2, "ANCHOR_TOP");
        lua_pushnumber(L, (lua_Number) YANCHOR_BOTTOM);
        lua_setfield(L, -2, "ANCHOR_BOTTOM");

#define SETPIVOT(name) \
        lua_pushnumber(L, (lua_Number) PIVOT_##name); \
        lua_setfield(L, -2, "PIVOT_"#name);\

        SETPIVOT(CENTER)
        SETPIVOT(N)
        SETPIVOT(NE)
        SETPIVOT(E)
        SETPIVOT(SE)
        SETPIVOT(S)
        SETPIVOT(SW)
        SETPIVOT(W)
        SETPIVOT(NW)

#undef SETPIVOT

#define SETADJUST(name) \
        lua_pushnumber(L, (lua_Number) ADJUST_MODE_##name); \
        lua_setfield(L, -2, "ADJUST_"#name);\

        SETADJUST(FIT)
        SETADJUST(ZOOM)
        SETADJUST(STRETCH)

#undef SETADJUST

#define SETPLAYBACK(name) \
        lua_pushnumber(L, (lua_Number) PLAYBACK_##name); \
        lua_setfield(L, -2, "PLAYBACK_"#name);\

        SETPLAYBACK(ONCE_FORWARD)
        SETPLAYBACK(ONCE_BACKWARD)
        SETPLAYBACK(ONCE_PINGPONG)
        SETPLAYBACK(LOOP_FORWARD)
        SETPLAYBACK(LOOP_BACKWARD)
        SETPLAYBACK(LOOP_PINGPONG)

#undef SETADJUST

#define SETBOUNDS(name) \
        lua_pushnumber(L, (lua_Number) PIEBOUNDS_##name); \
        lua_setfield(L, -2, "PIEBOUNDS_"#name);\

        SETBOUNDS(RECTANGLE)
        SETBOUNDS(ELLIPSE)
#undef SETBOUNDS

        lua_pushnumber(L, (lua_Number) SIZE_MODE_MANUAL);
        lua_setfield(L, -2, "SIZE_MODE_MANUAL");
        lua_pushnumber(L, (lua_Number) SIZE_MODE_AUTO);
        lua_setfield(L, -2, "SIZE_MODE_AUTO");

        lua_pop(L, 1);

        assert(lua_gettop(L) == top);

        return L;
    }

    void FinalizeScript(lua_State* L, dmScript::HContext script_context)
    {
    }

    // Documentation for the scripts

    /*# called when a gui component is initialized
     * This is a callback-function, which is called by the engine when a gui component is initialized. It can be used
     * to set the initial state of the script and gui scene.
     *
     * @name init
     * @param self [type:object] reference to the script state to be used for storing data
     * @examples
     *
     * ```lua
     * function init(self)
     *     -- set up useful data
     *     self.my_value = 1
     * end
     * ```
     */

    /*# called when a gui component is finalized
     * This is a callback-function, which is called by the engine when a gui component is finalized (destroyed). It can
     * be used to e.g. take some last action, report the finalization to other game object instances
     * or release user input focus (see <code>release_input_focus</code>). There is no use in starting any animations or similar
     * from this function since the gui component is about to be destroyed.
     *
     * @name final
     * @param self [type:object] reference to the script state to be used for storing data
     * @examples
     *
     * ```lua
     * function final(self)
     *     -- report finalization
     *     msg.post("my_friend_instance", "im_dead", {my_stats = self.some_value})
     * end
     * ```
     */

    /*# called every frame to update the gui component
     * This is a callback-function, which is called by the engine every frame to update the state of a gui component.
     * It can be used to perform any kind of gui related tasks, e.g. animating nodes.
     *
     * @name update
     * @param self [type:object] reference to the script state to be used for storing data
     * @param dt [type:number] the time-step of the frame update
     * @examples
     *
     * This example demonstrates how to update a text node that displays game score in a counting fashion.
     * It is assumed that the gui component receives messages from the game when a new score is to be shown.
     *
     * ```lua
     * function init(self)
     *     -- fetch the score text node for later use (assumes it is called "score")
     *     self.score_node = gui.get_node("score")
     *     -- keep track of the current score counted up so far
     *     self.current_score = 0
     *     -- keep track of the target score we should count up to
     *     self.current_score = 0
     *     -- how fast we will update the score, in score/second
     *     self.score_update_speed = 1
     * end
     *
     * function update(self, dt)
     *     -- check if target score is more than current score
     *     if self.current_score < self.target_score
     *         -- increment current score according to the speed
     *         self.current_score = self.current_score + dt * self.score_update_speed
     *         -- check if we went past the target score, clamp current score in that case
     *         if self.current_score > self.target_score then
     *             self.current_score = self.target_score
     *         end
     *         -- update the score text node
     *         gui.set_text(self.score_node, "" .. math.floor(self.current_score))
     *     end
     * end
     *
     * function on_message(self, message_id, message, sender)
     *     -- check the message
     *     if message_id == hash("set_score") then
     *         self.target_score = message.score
     *     end
     * end
     * ```
     */

    /*# called when a message has been sent to the gui component
     * <p>
     * This is a callback-function, which is called by the engine whenever a message has been sent to the gui component.
     * It can be used to take action on the message, e.g. update the gui or send a response back to the sender of the message.
     * </p>
     * <p>
     * The <code>message</code> parameter is a table containing the message data. If the message is sent from the engine, the
     * documentation of the message specifies which data is supplied.
     * </p>
     * <p>See the <code>update</code> function for examples on how to use this callback-function.</p>
     *
     * @name on_message
     * @param self [type:object] reference to the script state to be used for storing data
     * @param message_id [type:hash] id of the received message
     * @param message [type:table] a table containing the message data
     */

    /*# called when user input is received
     * This is a callback-function, which is called by the engine when user input is sent to the instance of the gui component.
     * It can be used to take action on the input, e.g. modify the gui according to the input.
     *
     * For an instance to obtain user input, it must first acquire input
     * focus through the message `acquire_input_focus`.
     *
     * Any instance that has obtained input will be put on top of an
     * input stack. Input is sent to all listeners on the stack until the
     * end of stack is reached, or a listener returns `true`
     * to signal that it wants input to be consumed.
     *
     * See the documentation of [ref:go.acquire_input_focus] for more
     * information.
     *
     * The `action` parameter is a table containing data about the input mapped to the
     * `action_id`.
     * For mapped actions it specifies the value of the input and if it was just pressed or released.
     * Actions are mapped to input in an input_binding-file.
     *
     * Mouse movement is specifically handled and uses `nil` as its `action_id`.
     * The `action` only contains positional parameters in this case, such as x and y of the pointer.
     *
     * Here is a brief description of the available table fields:
     *
     * Field       | Description
     * -------------------------------------------------------------------------
     * `value`     | The amount of input given by the user. This is usually 1 for buttons and 0-1 for analogue inputs. This is not present for mouse movement.
     * `pressed`   | If the input was pressed this frame, 0 for false and 1 for true. This is not present for mouse movement.
     * `released`  | If the input was released this frame, 0 for false and 1 for true. This is not present for mouse movement.
     * `repeated`  | If the input was repeated this frame, 0 for false and 1 for true. This is similar to how a key on a keyboard is repeated when you hold it down. This is not present for mouse movement.
     * `x`         | The x value of a pointer device, if present.
     * `y`         | The y value of a pointer device, if present.
     * `screen_x`  | The screen space x value of a pointer device, if present.
     * `screen_y`  | The screen space y value of a pointer device, if present.
     * `dx`        | The change in x value of a pointer device, if present.
     * `dy`        | The change in y value of a pointer device, if present.
     * `screen_dx` | The change in screen space x value of a pointer device, if present.
     * `screen_dy` | The change in screen space y value of a pointer device, if present.
     * `gamepad`   | The index of the gamepad device that provided the input.
     * `touch`     | List of touch input, one element per finger, if present. See table below about touch input
     *
     * Touch input table:
     *
     * Field       | Description
     * -------------------------------------------------------------------------
     * `pressed´   | True if the finger was pressed this frame.
     * `released`  | True if the finger was released this frame.
     * `tap_count` | Number of taps, one for singledouble-tap, etc.
     * `x`         | The x touch location.
     * `y`         | The y touch location.
     * `dx`        | The change in x value.
     * `dy`        | The change in y value.
     * `acc_x`     | Accelerometer x value (if present).
     * `acc_y`     | Accelerometer y value (if present).
     * `acc_z`     | Accelerometer z value (if present).
     *
     * @name on_input
     * @param self [type:object] reference to the script state to be used for storing data
     * @param action_id [type:hash] id of the received input action, as mapped in the input_binding-file
     * @param action [type:table] a table containing the input data, see above for a description
     * @return [consume] [type:boolean] optional boolean to signal if the input should be consumed (not passed on to others) or not, default is false
     * @examples
     *
     * ```lua
     * function on_input(self, action_id, action)
     *     -- check for input
     *     if action_id == hash("my_action") then
     *         -- take appropritate action
     *         self.my_value = action.value
     *     end
     *     -- consume input
     *     return true
     * end
     * ```
     */

    /*# called when the gui script is reloaded
     * <p>
     * This is a callback-function, which is called by the engine when the gui script is reloaded, e.g. from the editor.
     * It can be used for live development, e.g. to tweak constants or set up the state properly for the script.
     * </p>
     *
     * @name on_reload
     * @param self [type:object] reference to the script state to be used for storing data
     * @examples
     *
     * ```lua
     * function on_reload(self)
     *     -- restore some color (or similar)
     *     gui.set_color(gui.get_node("my_node"), self.my_original_color)
     * end
     * ```
     */

    HScene GetSceneFromLua(lua_State* L) {
        return GetScene(L);
    }
}<|MERGE_RESOLUTION|>--- conflicted
+++ resolved
@@ -2503,16 +2503,11 @@
      * Sets the outer bounds mode for a pie node.
      *
      * @name gui.set_outer_bounds
-<<<<<<< HEAD
      * @param node [type:node] node for which to set the outer bounds mode
      * @param bounds_mode [type:constant] the outer bounds mode of the pie node:
      *
      * - `gui.PIEBOUNDS_RECTANGLE`
      * - `gui.PIEBOUNDS_ELLIPSE`
-=======
-     * @param node node for which to set the outer bounds mode (node)
-     * @param gui.PIEBOUNDS_RECTANGLE or gui.PIEBOUNDS_ELLIPSE
->>>>>>> a30ee423
      */
     static int LuaSetOuterBounds(lua_State* L)
     {
@@ -2539,16 +2534,11 @@
      * Returns the outer bounds mode for a pie node.
      *
      * @name gui.get_outer_bounds
-<<<<<<< HEAD
      * @param node [type:node] node from where to get the outer bounds mode
      * @return bounds_mode [type:constant] the outer bounds mode of the pie node:
      *
      * - `gui.PIEBOUNDS_RECTANGLE`
      * - `gui.PIEBOUNDS_ELLIPSE`
-=======
-     * @param node node from where to get the outer bounds mode (node)
-     * @return gui.PIEBOUNDS_RECTANGLE or gui.PIEBOUNDS_ELLIPSE
->>>>>>> a30ee423
      */
     static int LuaGetOuterBounds(lua_State* L)
     {
@@ -3502,33 +3492,28 @@
     /*# play a spine animation
      * Starts a spine animation.
      *
-<<<<<<< HEAD
-     * @name gui.play_spine
+     * @name gui.play_spine_anim
+     * @replaces gui.play_spine
      * @param node [type:node] spine node that should play the animation
      * @param animation_id [type:string|hash] id of the animation to play
      * @param playback [type:constant] playback mode
-     * @param blend_duration [type:number] duration of a linear blend between the current and new animations
+     *
+     * - `gui.PLAYBACK_ONCE_FORWARD`
+     * - `gui.PLAYBACK_ONCE_BACKWARD`
+     * - `gui.PLAYBACK_ONCE_PINGPONG`
+     * - `gui.PLAYBACK_LOOP_FORWARD`
+     * - `gui.PLAYBACK_LOOP_BACKWARD`
+     * - `gui.PLAYBACK_LOOP_PINGPONG`
+     *
+     * @param [play_properties] optional table with properties (table)
+     *
+     * Field            | Description
+     * --------------------------------------------------------------------
+     * `blend_duration` | [type:number] The duration of a linear blend between the current and new animation
+     * `offset`         | [type:number] The normalized initial value of the animation cursor when the animation starts playing
+     * `playback_rate`  | [type:number] The rate with which the animation will be played. Must be positive
+     *
      * @param [complete_function] [type:function(self, node)] function to call when the animation has completed
-=======
-     * @name gui.play_spine_anim
-     * @param node spine node that should play the animation (node)
-     * @param animation_id id of the animation to play (string|hash)
-     * @param playback playback mode (constant)
-     * <ul>
-     *   <li><code>gui.PLAYBACK_ONCE_FORWARD</code></li>
-     *   <li><code>gui.PLAYBACK_ONCE_BACKWARD</code></li>
-     *   <li><code>gui.PLAYBACK_ONCE_PINGPONG</code></li>
-     *   <li><code>gui.PLAYBACK_LOOP_FORWARD</code></li>
-     *   <li><code>gui.PLAYBACK_LOOP_BACKWARD</code></li>
-     *   <li><code>gui.PLAYBACK_LOOP_PINGPONG</code></li>
-     * </ul>
-     * @param [play_properties] optional table with properties (table)
-     * <ul>
-     *   <li><code>blend_duration</code> duration of a linear blend between the current and new animation (number)</li>
-     *   <li><code>offset</code> the normalized initial value of the animation cursor when the animation starts playing (number)</li>
-     *   <li><code>playback_rate</code> the rate with which the animation will be played. Must be positive (number)</li>
-     * </ul>
->>>>>>> a30ee423
      */
     int LuaPlaySpineAnim(lua_State* L)
     {
@@ -3682,7 +3667,7 @@
         HNode node;
         Scene* scene = GuiScriptInstance_Check(L);
         LuaCheckNode(L, 1, &node);
-        if (dmGui::GetNodeIsBone(scene, node)) 
+        if (dmGui::GetNodeIsBone(scene, node))
         {
             return 0;
         }
@@ -3702,13 +3687,8 @@
      * The returned spine scene must be mapped to the gui scene in the gui editor.
      *
      * @name gui.get_spine_scene
-<<<<<<< HEAD
      * @param node [type:node] node to get texture from
      * @return spine_scene [type:hash] spine scene id
-=======
-     * @param node node to get spine scene from (node)
-     * @return spine scene id (hash)
->>>>>>> a30ee423
      */
     int LuaGetSpineScene(lua_State* L)
     {
