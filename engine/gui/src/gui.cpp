// Copyright 2020 The Defold Foundation
// Licensed under the Defold License version 1.0 (the "License"); you may not use
// this file except in compliance with the License.
//
// You may obtain a copy of the License, together with FAQs at
// https://www.defold.com/license
//
// Unless required by applicable law or agreed to in writing, software distributed
// under the License is distributed on an "AS IS" BASIS, WITHOUT WARRANTIES OR
// CONDITIONS OF ANY KIND, either express or implied. See the License for the
// specific language governing permissions and limitations under the License.

#include "gui.h"

#include <string.h>
#include <new>
#include <algorithm>

#include <dlib/array.h>
#include <dlib/dstrings.h>
#include <dlib/index_pool.h>
#include <dlib/log.h>
#include <dlib/hash.h>
#include <dlib/hashtable.h>
#include <dlib/math.h>
#include <dlib/vmath.h>
#include <dlib/transform.h>
#include <dlib/message.h>
#include <dlib/profile.h>
#include <dlib/trig_lookup.h>

#include <script/script.h>
#include <script/lua_source_ddf.h>

#include <render/display_profiles.h>

#include "gui_private.h"
#include "gui_script.h"

namespace dmGui
{
    using namespace dmVMath;

    /**
     * Default layer id
     */
    const dmhash_t DEFAULT_LAYER = dmHashString64("");

    const dmhash_t DEFAULT_LAYOUT = dmHashString64("");

    const uint16_t INVALID_INDEX = 0xffff;

    const uint32_t INITIAL_SCENE_COUNT = 32;

    const uint64_t LAYER_RANGE = 4; // 16 layers
    const uint64_t INDEX_RANGE = 13; // 8192 nodes
    const uint64_t CLIPPER_RANGE = 8;

    const uint64_t SUB_INDEX_SHIFT = 0;
    const uint64_t SUB_LAYER_SHIFT = INDEX_RANGE;
    const uint64_t CLIPPER_SHIFT = SUB_LAYER_SHIFT + LAYER_RANGE;
    const uint64_t INDEX_SHIFT = CLIPPER_SHIFT + CLIPPER_RANGE;
    const uint64_t LAYER_SHIFT = INDEX_SHIFT + INDEX_RANGE;


    static inline void UpdateTextureSetAnimData(HScene scene, InternalNode* n);
    static inline Animation* GetComponentAnimation(HScene scene, HNode node, float* value);
    static inline void ResetInternalNode(HScene scene, InternalNode* n);
    static void RemoveFromNodeList(HScene scene, InternalNode* n);

    static const char* SCRIPT_FUNCTION_NAMES[] =
    {
        "init",
        "final",
        "update",
        "on_message",
        "on_input",
        "on_reload"
    };

#define PROP(name, prop)\
    { dmHashString64(#name), prop, 0xff }, \
    { dmHashString64(#name ".x"), prop, 0 }, \
    { dmHashString64(#name ".y"), prop, 1 }, \
    { dmHashString64(#name ".z"), prop, 2 }, \
    { dmHashString64(#name ".w"), prop, 3 },

    struct PropDesc
    {
        dmhash_t m_Hash;
        Property m_Property;
        uint8_t  m_Component;
    };

    PropDesc g_Properties[] = {
            PROP(position, PROPERTY_POSITION )
            PROP(rotation, PROPERTY_ROTATION )
            PROP(scale, PROPERTY_SCALE )
            PROP(color, PROPERTY_COLOR )
            PROP(size, PROPERTY_SIZE )
            PROP(outline, PROPERTY_OUTLINE )
            PROP(shadow, PROPERTY_SHADOW )
            PROP(slice9, PROPERTY_SLICE9 )
            { dmHashString64("inner_radius"), PROPERTY_PIE_PARAMS, 0 },
            { dmHashString64("fill_angle"), PROPERTY_PIE_PARAMS, 1 },
            { dmHashString64("leading"), PROPERTY_TEXT_PARAMS, 0 },
            { dmHashString64("tracking"), PROPERTY_TEXT_PARAMS, 1 },
    };
#undef PROP

    PropDesc g_PropTable[] = {
            { dmHashString64("position"), PROPERTY_POSITION, 0xff },
            { dmHashString64("rotation"), PROPERTY_ROTATION, 0xff },
            { dmHashString64("scale"), PROPERTY_SCALE, 0xff },
            { dmHashString64("color"), PROPERTY_COLOR, 0xff },
            { dmHashString64("size"), PROPERTY_SIZE, 0xff },
            { dmHashString64("outline"), PROPERTY_OUTLINE, 0xff },
            { dmHashString64("shadow"), PROPERTY_SHADOW, 0xff },
            { dmHashString64("slice"), PROPERTY_SLICE9, 0xff },
    };

    static PropDesc* GetPropertyDesc(dmhash_t property_hash)
    {
        int n_props = sizeof(g_Properties) / sizeof(g_Properties[0]);
        for (int i = 0; i < n_props; ++i) {
            PropDesc* pd = &g_Properties[i];
            if (pd->m_Hash == property_hash) {
                return pd;
            }
        }
        return 0;
    }

    TextMetrics::TextMetrics()
    {
        memset(this, 0, sizeof(TextMetrics));
    }

    InputAction::InputAction()
    {
        memset(this, 0, sizeof(InputAction));
    }

    bool IsNodeValid(HScene scene, HNode node)
    {
        uint16_t version = (uint16_t) (node >> 16);
        uint16_t index = node & 0xffff;
        if (index >= scene->m_Nodes.Size())
            return false;
        InternalNode* n = &scene->m_Nodes[index];
        return n->m_Version == version && n->m_Index == index;
    }

    InternalNode* GetNode(HScene scene, HNode node)
    {
        uint16_t version = (uint16_t) (node >> 16);
        uint16_t index = node & 0xffff;
        InternalNode* n = &scene->m_Nodes[index];
        assert(n->m_Version == version);
        assert(n->m_Index == index);
        return n;
    }

    HContext NewContext(const NewContextParams* params)
    {
        Context* context = new Context();
        context->m_LuaState = InitializeScript(params->m_ScriptContext);
        context->m_GetURLCallback = params->m_GetURLCallback;
        context->m_GetUserDataCallback = params->m_GetUserDataCallback;
        context->m_ResolvePathCallback = params->m_ResolvePathCallback;
        context->m_GetTextMetricsCallback = params->m_GetTextMetricsCallback;
        context->m_DefaultProjectWidth = params->m_DefaultProjectWidth;
        context->m_DefaultProjectHeight = params->m_DefaultProjectHeight;
        context->m_PhysicalWidth = params->m_PhysicalWidth;
        context->m_PhysicalHeight = params->m_PhysicalHeight;
        context->m_Dpi = params->m_Dpi;
        context->m_Scenes.SetCapacity(INITIAL_SCENE_COUNT);
        context->m_ScratchBoneNodes.SetCapacity(32);

        return context;
    }

    void DeleteContext(HContext context, dmScript::HContext script_context)
    {
        FinalizeScript(context->m_LuaState, script_context);
        delete context;
    }

    void GetPhysicalResolution(HContext context, uint32_t& width, uint32_t& height)
    {
        width = context->m_PhysicalWidth;
        height = context->m_PhysicalHeight;
    }

    uint32_t GetDisplayDpi(HContext context)
    {
        return context->m_Dpi;
    }

    void GetSceneResolution(HScene scene, uint32_t& width, uint32_t& height)
    {
        width = scene->m_Width;
        height = scene->m_Height;
    }

    void SetSceneResolution(HScene scene, uint32_t width, uint32_t height)
    {
        scene->m_Width = width;
        scene->m_Height = height;
        scene->m_ResChanged = 1;
    }

    void GetPhysicalResolution(HScene scene, uint32_t& width, uint32_t& height)
    {
        width = scene->m_Context->m_PhysicalWidth;
        height = scene->m_Context->m_PhysicalHeight;
    }

    uint32_t GetDisplayDpi(HScene scene)
    {
        return scene->m_Context->m_Dpi;
    }

    void SetPhysicalResolution(HContext context, uint32_t width, uint32_t height)
    {
        context->m_PhysicalWidth = width;
        context->m_PhysicalHeight = height;
        dmArray<HScene>& scenes = context->m_Scenes;
        uint32_t scene_count = scenes.Size();

        for (uint32_t i = 0; i < scene_count; ++i)
        {
            Scene* scene = scenes[i];
            scene->m_ResChanged = 1;
            if(scene->m_OnWindowResizeCallback)
            {
                scene->m_OnWindowResizeCallback(scene, width, height);
            }
        }
    }

    void GetDefaultResolution(HContext context, uint32_t& width, uint32_t& height)
    {
        width = context->m_DefaultProjectWidth;
        height = context->m_DefaultProjectHeight;
    }

    void SetDefaultResolution(HContext context, uint32_t width, uint32_t height)
    {
        context->m_DefaultProjectWidth = width;
        context->m_DefaultProjectHeight = height;
    }

    void* GetDisplayProfiles(HScene scene)
    {
        return scene->m_Context->m_DisplayProfiles;
    }

    AdjustReference GetSceneAdjustReference(HScene scene)
    {
        return scene->m_AdjustReference;
    }

    void SetDisplayProfiles(HContext context, void* display_profiles)
    {
        context->m_DisplayProfiles = display_profiles;
    }

    void SetDefaultFont(HContext context, void* font)
    {
        context->m_DefaultFont = font;
    }

    void SetSceneAdjustReference(HScene scene, AdjustReference adjust_reference)
    {
        scene->m_AdjustReference = adjust_reference;
    }

    void SetDefaultNewSceneParams(NewSceneParams* params)
    {
        memset(params, 0, sizeof(*params));
        // The default max value for a scene is 512 (same as in gui_ddf.proto). Absolute max value is 2^INDEX_RANGE.
        params->m_MaxNodes = 512;
        params->m_MaxAnimations = 128;
        params->m_MaxTextures = 32;
        params->m_MaxFonts = 4;
        params->m_MaxParticlefxs = 128;
        // 16 is a hard cap for max layers since only 4 bits is available in the render key (see LAYER_RANGE above)
        params->m_MaxLayers = 16;
        params->m_AdjustReference = dmGui::ADJUST_REFERENCE_LEGACY;

        params->m_ScriptWorld = 0x0;
    }

    static void ResetScene(HScene scene) {
        memset(scene, 0, sizeof(Scene));
        scene->m_InstanceReference = LUA_NOREF;
        scene->m_DataReference = LUA_NOREF;
        scene->m_ContextTableReference = LUA_NOREF;
    }

    HScene NewScene(HContext context, const NewSceneParams* params)
    {
        lua_State* L = context->m_LuaState;
        int top = lua_gettop(L);
        (void) top;

        Scene* scene = (Scene*)lua_newuserdata(L, sizeof(Scene));
        ResetScene(scene);

        dmArray<HScene>& scenes = context->m_Scenes;
        if (scenes.Full())
        {
            scenes.SetCapacity(scenes.Capacity() + INITIAL_SCENE_COUNT);
        }
        scenes.Push(scene);

        lua_pushvalue(L, -1);
        scene->m_InstanceReference = dmScript::Ref( L, LUA_REGISTRYINDEX );

        // Here we create a custom table to hold the references created by this gui scene
        // It is also the "Instance Context Table" used to by META_TABLE_SET_CONTEXT_VALUE
        // and META_TABLE_GET_CONTEXT_VALUE implementaion
        lua_newtable(L);
        scene->m_ContextTableReference = dmScript::Ref(L, LUA_REGISTRYINDEX);

        lua_newtable(L);
        scene->m_DataReference = dmScript::Ref(L, LUA_REGISTRYINDEX);

        scene->m_Context = context;
        scene->m_Script = 0x0;
        scene->m_ParticlefxContext = params->m_ParticlefxContext;
        scene->m_Nodes.SetCapacity(params->m_MaxNodes);
        scene->m_NodePool.SetCapacity(params->m_MaxNodes);
        scene->m_Animations.SetCapacity(params->m_MaxAnimations);
        scene->m_Textures.SetCapacity(params->m_MaxTextures*2, params->m_MaxTextures);
        scene->m_DynamicTextures.SetCapacity(params->m_MaxTextures*2, params->m_MaxTextures);
        scene->m_Fonts.SetCapacity(params->m_MaxFonts*2, params->m_MaxFonts);
        scene->m_Particlefxs.SetCapacity(params->m_MaxParticlefxs*2, params->m_MaxParticlefxs);
        scene->m_AliveParticlefxs.SetCapacity(params->m_MaxParticlefx);
        scene->m_Layers.SetCapacity(params->m_MaxLayers*2, params->m_MaxLayers);
        scene->m_Layouts.SetCapacity(1);
        scene->m_AdjustReference = params->m_AdjustReference;
        scene->m_DefaultFont = 0;
        scene->m_UserData = params->m_UserData;
        scene->m_RenderHead = INVALID_INDEX;
        scene->m_RenderTail = INVALID_INDEX;
        scene->m_NextVersionNumber = 0;
        scene->m_RenderOrder = 0;
        scene->m_Width = context->m_DefaultProjectWidth;
        scene->m_Height = context->m_DefaultProjectHeight;
        scene->m_FetchTextureSetAnimCallback = params->m_FetchTextureSetAnimCallback;
        scene->m_CreateCustomNodeCallback = params->m_CreateCustomNodeCallback;
        scene->m_DestroyCustomNodeCallback = params->m_DestroyCustomNodeCallback;
        scene->m_CloneCustomNodeCallback = params->m_CloneCustomNodeCallback;
        scene->m_UpdateCustomNodeCallback = params->m_UpdateCustomNodeCallback;
        scene->m_CreateCustomNodeCallbackContext = params->m_CreateCustomNodeCallbackContext;
        scene->m_GetResourceCallback = params->m_GetResourceCallback;
        scene->m_GetResourceCallbackContext = params->m_GetResourceCallbackContext;
        scene->m_OnWindowResizeCallback = params->m_OnWindowResizeCallback;
        scene->m_ScriptWorld = params->m_ScriptWorld;

        scene->m_Layers.Put(DEFAULT_LAYER, scene->m_NextLayerIndex++);

        ClearLayouts(scene);

        luaL_getmetatable(L, GUI_SCRIPT_INSTANCE);
        lua_setmetatable(L, -2);

        dmScript::SetInstance(L);
        dmScript::InitializeInstance(scene->m_ScriptWorld);
        lua_pushnil(L);
        dmScript::SetInstance(L);

        assert(top == lua_gettop(L));

        return scene;
    }

    void DeleteScene(HScene scene)
    {
        lua_State*L = scene->m_Context->m_LuaState;

        lua_rawgeti(L, LUA_REGISTRYINDEX, scene->m_InstanceReference);
        dmScript::SetInstance(L);
        dmScript::FinalizeInstance(scene->m_ScriptWorld);
        lua_pushnil(L);
        dmScript::SetInstance(L);

        uint32_t n = scene->m_Nodes.Size();
        InternalNode* nodes = scene->m_Nodes.Begin();
        for (uint32_t i = 0; i < n; ++i)
        {
            InternalNode* n = &nodes[i];

            if (n->m_Node.m_CustomType != 0)
            {
                scene->m_DestroyCustomNodeCallback(scene->m_CreateCustomNodeCallbackContext, scene, GetNodeHandle(n), n->m_Node.m_CustomType, n->m_Node.m_CustomData);
            }

            if (n->m_Node.m_Text)
                free((void*) n->m_Node.m_Text);
        }

        dmScript::Unref(L, LUA_REGISTRYINDEX, scene->m_InstanceReference);
        dmScript::Unref(L, LUA_REGISTRYINDEX, scene->m_DataReference);
        dmScript::Unref(L, LUA_REGISTRYINDEX, scene->m_ContextTableReference);

        dmArray<HScene>& scenes = scene->m_Context->m_Scenes;
        uint32_t scene_count = scenes.Size();
        for (uint32_t i = 0; i < scene_count; ++i)
        {
            if (scenes[i] == scene)
            {
                scenes.EraseSwap(i);
                break;
            }
        }

        scene->~Scene();

        ResetScene(scene);
    }

    void SetSceneUserData(HScene scene, void* userdata)
    {
        scene->m_UserData = userdata;
    }

    void* GetSceneUserData(HScene scene)
    {
        return scene->m_UserData;
    }

    Result AddTexture(HScene scene, dmhash_t texture_name_hash, void* texture, NodeTextureType texture_type, uint32_t original_width, uint32_t original_height)
    {
        if (scene->m_Textures.Full())
            return RESULT_OUT_OF_RESOURCES;

        scene->m_Textures.Put(texture_name_hash, TextureInfo(texture, texture_type, original_width, original_height));
        uint32_t n = scene->m_Nodes.Size();
        InternalNode* nodes = scene->m_Nodes.Begin();
        for (uint32_t i = 0; i < n; ++i)
        {
            if (nodes[i].m_Node.m_TextureHash == texture_name_hash)
            {
                nodes[i].m_Node.m_Texture     = texture;
                nodes[i].m_Node.m_TextureType = texture_type;
            }
        }
        return RESULT_OK;
    }

    void RemoveTexture(HScene scene, dmhash_t texture_name_hash)
    {
        scene->m_Textures.Erase(texture_name_hash);
        uint32_t n = scene->m_Nodes.Size();
        InternalNode* nodes = scene->m_Nodes.Begin();
        for (uint32_t i = 0; i < n; ++i)
        {
            Node& node = nodes[i].m_Node;
            if (node.m_TextureHash == texture_name_hash)
            {
                if (node.m_TextureType == NODE_TEXTURE_TYPE_TEXTURE_SET)
                {
                    CancelNodeFlipbookAnim(scene, GetNodeHandle(&nodes[i]));
                }

                node.m_Texture     = 0;
                node.m_TextureType = NODE_TEXTURE_TYPE_NONE;
            }
        }
    }

    void ClearTextures(HScene scene)
    {
        scene->m_Textures.Clear();
        uint32_t n = scene->m_Nodes.Size();
        InternalNode* nodes = scene->m_Nodes.Begin();
        for (uint32_t i = 0; i < n; ++i)
        {
            Node& node = nodes[i].m_Node;
            if (node.m_TextureType == NODE_TEXTURE_TYPE_TEXTURE_SET)
            {
                CancelNodeFlipbookAnim(scene, GetNodeHandle(&nodes[i]));
            }
            node.m_Texture = 0;
            node.m_TextureType = NODE_TEXTURE_TYPE_NONE;
        }
    }

    void* GetTexture(HScene scene, dmhash_t texture_name_hash)
    {
        TextureInfo* textureInfo = scene->m_Textures.Get(texture_name_hash);
        if (!textureInfo)
        {
            return 0;
        }
        return textureInfo->m_TextureSource;
    }

    static bool CopyImageBufferFlipped(uint32_t width, uint32_t height, const uint8_t* buffer, uint32_t buffer_size, dmImage::Type type, uint8_t* out_buffer)
    {
        uint32_t stride = width*sizeof(uint8_t);
        if (type == dmImage::TYPE_RGB) {
            stride *= 3;
        } else if (type == dmImage::TYPE_RGBA) {
            stride *= 4;
        }

        if (stride*height != buffer_size) {
            dmLogError("Invalid data size when flipping image buffer.");
            return false;
        }

        const uint8_t* read_buffer = buffer+buffer_size;
        for (uint32_t y = 0; y < height; ++y)
        {
            read_buffer -= stride;
            memcpy(out_buffer, read_buffer, stride);
            out_buffer += stride;
        }

        return true;
    }

    Result NewDynamicTexture(HScene scene, const dmhash_t texture_hash, uint32_t width, uint32_t height, dmImage::Type type, bool flip, const void* buffer, uint32_t buffer_size)
    {
        uint32_t expected_buffer_size = width * height * dmImage::BytesPerPixel(type);
        if (buffer_size != expected_buffer_size) {
            dmLogError("Invalid image buffer size. Expected %d, got %d", expected_buffer_size, buffer_size);
            return RESULT_INVAL_ERROR;
        }

        if (DynamicTexture* t = scene->m_DynamicTextures.Get(texture_hash)) {
            if (t->m_Deleted) {
                t->m_Deleted = 0;
                return RESULT_OK;
            } else {
                return RESULT_TEXTURE_ALREADY_EXISTS;
            }
        }

        if (scene->m_DynamicTextures.Full()) {
            return RESULT_OUT_OF_RESOURCES;
        }

        DynamicTexture t(0);
        t.m_Buffer = malloc(buffer_size);
        if (flip) {
            if (!CopyImageBufferFlipped(width, height, (uint8_t*)buffer, buffer_size, type, (uint8_t*)t.m_Buffer)) {
                free(t.m_Buffer);
                t.m_Buffer = 0;
                return RESULT_DATA_ERROR;
            }
        } else {
            memcpy(t.m_Buffer, buffer, buffer_size);
        }
        t.m_Width = width;
        t.m_Height = height;
        t.m_Type = type;

        scene->m_DynamicTextures.Put(texture_hash, t);

        return RESULT_OK;
    }

Result DeleteDynamicTexture(HScene scene, const dmhash_t texture_hash)
    {
        DynamicTexture* t = scene->m_DynamicTextures.Get(texture_hash);

        if (!t) {
            return RESULT_RESOURCE_NOT_FOUND;
        }
        t->m_Deleted = 1U;

        if (t->m_Buffer) {
            free(t->m_Buffer);
            t->m_Buffer = 0;
        }

        return RESULT_OK;
    }

    Result SetDynamicTextureData(HScene scene, const dmhash_t texture_hash, uint32_t width, uint32_t height, dmImage::Type type, bool flip, const void* buffer, uint32_t buffer_size)
    {
        DynamicTexture*t = scene->m_DynamicTextures.Get(texture_hash);

        if (!t) {
            return RESULT_RESOURCE_NOT_FOUND;
        }

        if (t->m_Deleted) {
            dmLogError("Can't set texture data for deleted texture");
            return RESULT_INVAL_ERROR;
        }

        if (t->m_Buffer) {
            free(t->m_Buffer);
            t->m_Buffer = 0;
        }

        t->m_Buffer = malloc(buffer_size);
        if (flip) {
            if (!CopyImageBufferFlipped(width, height, (uint8_t*)buffer, buffer_size, type, (uint8_t*)t->m_Buffer)) {
                free(t->m_Buffer);
                t->m_Buffer = 0;
                return RESULT_DATA_ERROR;
            }
        } else {
            memcpy(t->m_Buffer, buffer, buffer_size);
        }
        t->m_Width = width;
        t->m_Height = height;
        t->m_Type = type;

        return RESULT_OK;
    }

    Result GetDynamicTextureData(HScene scene, const dmhash_t texture_hash, uint32_t* out_width, uint32_t* out_height, dmImage::Type* out_type, const void** out_buffer)
    {
        DynamicTexture*t = scene->m_DynamicTextures.Get(texture_hash);

        if (!t) {
            return RESULT_RESOURCE_NOT_FOUND;
        }

        if (t->m_Deleted) {
            dmLogError("Can't get texture data for deleted texture");
            return RESULT_INVAL_ERROR;
        }

        if (!t->m_Buffer) {
            dmLogError("No texture data available for dynamic texture");
            return RESULT_DATA_ERROR;
        }

        *out_width = t->m_Width;
        *out_height = t->m_Height;
        *out_type = t->m_Type;
        *out_buffer = t->m_Buffer;

        return RESULT_OK;
    }

    static void AddResourcePath(HScene scene, void* resource, dmhash_t path_hash)
    {
        if (scene->m_ResourceToPath.Full())
        {
            int newcapacity = scene->m_ResourceToPath.Capacity() + 8;
            int tablesize = (newcapacity*2)/3;
            scene->m_ResourceToPath.SetCapacity(tablesize, newcapacity);
        }
        scene->m_ResourceToPath.Put((uintptr_t)resource, path_hash);
    }

    static void RemoveResourcePath(HScene scene, void* resource)
    {
        dmhash_t* path_hash = scene->m_ResourceToPath.Get((uintptr_t)resource);
        if (path_hash)
        {
            scene->m_ResourceToPath.Erase((uintptr_t)resource);
        }
    }

    static dmhash_t GetResourcePath(HScene scene, void* resource)
    {
        dmhash_t* path_hash = scene->m_ResourceToPath.Get((uintptr_t)resource);
        if (path_hash)
        {
            return *path_hash;
        }
        return 0;
    }

    Result AddFont(HScene scene, dmhash_t font_name_hash, void* font, dmhash_t path_hash)
    {
        if (scene->m_Fonts.Full())
            return RESULT_OUT_OF_RESOURCES;

        if (!scene->m_DefaultFont)
            scene->m_DefaultFont = font;

        AddResourcePath(scene, font, path_hash);
        scene->m_Fonts.Put(font_name_hash, font);
        uint32_t n = scene->m_Nodes.Size();
        InternalNode* nodes = scene->m_Nodes.Begin();
        for (uint32_t i = 0; i < n; ++i)
        {
            if (nodes[i].m_Node.m_FontHash == font_name_hash)
                nodes[i].m_Node.m_Font = font;
        }
        return RESULT_OK;
    }

    void RemoveFont(HScene scene, dmhash_t font_name_hash)
    {
        void** font = scene->m_Fonts.Get(font_name_hash);
        if (font)
        {
            RemoveResourcePath(scene, *font);
        }
        scene->m_Fonts.Erase(font_name_hash);
        uint32_t n = scene->m_Nodes.Size();
        InternalNode* nodes = scene->m_Nodes.Begin();
        for (uint32_t i = 0; i < n; ++i)
        {
            if (nodes[i].m_Node.m_FontHash == font_name_hash)
                nodes[i].m_Node.m_Font = 0;
        }
    }

    dmhash_t GetFontPath(HScene scene, dmhash_t font_hash)
    {
        void** font = scene->m_Fonts.Get(font_hash);
        if (!font)
        {
            return 0;
        }
        return GetResourcePath(scene, *font);
    }

    void* GetFont(HScene scene, dmhash_t font_hash)
    {
        void** font = scene->m_Fonts.Get(font_hash);
        if (!font)
        {
            return 0;
        }
        return *font;
    }

    Result AddParticlefx(HScene scene, const char* particlefx_name, void* particlefx_prototype)
    {
        if (scene->m_Particlefxs.Full())
            return RESULT_OUT_OF_RESOURCES;
        uint64_t name_hash = dmHashString64(particlefx_name);
        scene->m_Particlefxs.Put(name_hash, (dmParticle::HPrototype)particlefx_prototype);
        uint32_t n = scene->m_Nodes.Size();
        InternalNode* nodes = scene->m_Nodes.Begin();
        for (uint32_t i = 0; i < n; ++i)
        {
            if (nodes[i].m_Node.m_ParticlefxHash == name_hash)
            {
                nodes[i].m_Node.m_ParticlefxPrototype = particlefx_prototype;
            }
        }
        return RESULT_OK;
    }

    void RemoveParticlefx(HScene scene, const char* particlefx_name)
    {
        uint64_t name_hash = dmHashString64(particlefx_name);
        scene->m_Particlefxs.Erase(name_hash);
        uint32_t n = scene->m_Nodes.Size();
        InternalNode* nodes = scene->m_Nodes.Begin();
        for (uint32_t i = 0; i < n; ++i)
        {
            if (nodes[i].m_Node.m_ParticlefxHash == name_hash)
            {
                nodes[i].m_Node.m_ParticlefxPrototype = 0;
            }
        }
    }

    void ClearFonts(HScene scene)
    {
        scene->m_Fonts.Clear();
        uint32_t n = scene->m_Nodes.Size();
        InternalNode* nodes = scene->m_Nodes.Begin();
        for (uint32_t i = 0; i < n; ++i)
        {
            RemoveResourcePath(scene, nodes[i].m_Node.m_Font);
            nodes[i].m_Node.m_Font = 0;
        }
    }

    Result AddLayer(HScene scene, const char* layer_name)
    {
        if (scene->m_Layers.Full())
        {
            dmLogError("Max number of layers exhausted (max %d total)", scene->m_Layers.Capacity());
            return RESULT_OUT_OF_RESOURCES;
        }

        uint64_t layer_hash = dmHashString64(layer_name);
        uint16_t index = scene->m_NextLayerIndex++;
        scene->m_Layers.Put(layer_hash, index);
        uint32_t n = scene->m_Nodes.Size();
        InternalNode* nodes = scene->m_Nodes.Begin();
        for (uint32_t i = 0; i < n; ++i)
        {
            if (nodes[i].m_Node.m_LayerHash == layer_hash)
                nodes[i].m_Node.m_LayerIndex = index;
        }
        return RESULT_OK;
    }

    void AllocateLayouts(HScene scene, size_t node_count, size_t layouts_count)
    {
        layouts_count++;
        size_t capacity = dmMath::Max((uint32_t) layouts_count, scene->m_Layouts.Capacity());
        scene->m_Layouts.SetCapacity(capacity);
        scene->m_LayoutsNodeDescs.SetCapacity(layouts_count*node_count);
        scene->m_LayoutsNodeDescs.SetSize(0);
    }

    void ClearLayouts(HScene scene)
    {
        scene->m_LayoutId = DEFAULT_LAYOUT;
        scene->m_Layouts.SetSize(0);
        scene->m_Layouts.Push(DEFAULT_LAYOUT);
        scene->m_LayoutsNodeDescs.SetCapacity(0);
    }

    Result AddLayout(HScene scene, const char* layout_id)
    {
        if (scene->m_Layouts.Full())
        {
            dmLogError("Could not add layout to scene since the buffer is full (%d).", scene->m_Layouts.Capacity());
            return RESULT_OUT_OF_RESOURCES;
        }
        uint64_t layout_hash = dmHashString64(layout_id);
        scene->m_Layouts.Push(layout_hash);
        return RESULT_OK;
    }

    dmhash_t GetLayout(const HScene scene)
    {
        return scene->m_LayoutId;
    }

    uint16_t GetLayoutCount(const HScene scene)
    {
        return (uint16_t)scene->m_Layouts.Size();
    }

    Result GetLayoutId(const HScene scene, uint16_t layout_index, dmhash_t& layout_id_out)
    {
        if(layout_index >= (uint16_t)scene->m_Layouts.Size())
        {
            return RESULT_RESOURCE_NOT_FOUND;
        }
        layout_id_out = scene->m_Layouts[layout_index];
        return RESULT_OK;
    }

    uint16_t GetLayoutIndex(const HScene scene, dmhash_t layout_id)
    {
        uint32_t i;
        for(i = 0; i < scene->m_Layouts.Size(); ++i) {
            if(layout_id == scene->m_Layouts[i])
                break;
        }
        if(i == scene->m_Layouts.Size())
        {
            dmLogError("Could not get index for layout '%s'", dmHashReverseSafe64(layout_id));
            return 0;
        }
        return i;
    }

    Result SetNodeLayoutDesc(const HScene scene, HNode node, const void *desc, uint16_t layout_index_start, uint16_t layout_index_end)
    {
        InternalNode* n = GetNode(scene, node);
        void **table = n->m_Node.m_NodeDescTable;
        if(table == 0)
        {
            if(scene->m_LayoutsNodeDescs.Full())
                return RESULT_OUT_OF_RESOURCES;
            size_t table_index = scene->m_LayoutsNodeDescs.Size();
            scene->m_LayoutsNodeDescs.SetSize(table_index + scene->m_Layouts.Size());
            n->m_Node.m_NodeDescTable = table = &scene->m_LayoutsNodeDescs[table_index];
        }
        assert(layout_index_end < scene->m_Layouts.Size());
        for(uint16_t i = layout_index_start; i <= layout_index_end; ++i)
            table[i] = (void*) desc;
        return RESULT_OK;
    }

    Result SetLayout(const HScene scene, dmhash_t layout_id, SetNodeCallback set_node_callback)
    {
        scene->m_LayoutId = layout_id;
        uint16_t index = GetLayoutIndex(scene, layout_id);
        uint32_t n = scene->m_Nodes.Size();
        InternalNode* nodes = scene->m_Nodes.Begin();
        for (uint32_t i = 0; i < n; ++i)
        {
            InternalNode *n = &nodes[i];
            if(!n->m_Node.m_NodeDescTable)
                continue;
            set_node_callback(scene, GetNodeHandle(n), n->m_Node.m_NodeDescTable[index]);
            n->m_Node.m_DirtyLocal = 1;
        }
        return RESULT_OK;
    }

    HNode GetNodeHandle(InternalNode* node)
    {
        return ((uint32_t) node->m_Version) << 16 | node->m_Index;
    }

    TextureSetAnimDesc* GetNodeTextureSet(HScene scene, HNode node)
    {
        InternalNode* in = GetNode(scene, node);
        Node& n = in->m_Node;
        if(n.m_TextureType != NODE_TEXTURE_TYPE_TEXTURE_SET || n.m_TextureSetAnimDesc.m_TexCoords == 0x0)
            return 0;
        return &n.m_TextureSetAnimDesc;
    }

    static inline int32_t GetNodeAnimationFrameInternal(InternalNode* in)
    {
        Node& n = in->m_Node;
        if(n.m_TextureType != NODE_TEXTURE_TYPE_TEXTURE_SET || n.m_TextureSetAnimDesc.m_TexCoords == 0x0)
            return -1;
        TextureSetAnimDesc* anim_desc = &n.m_TextureSetAnimDesc;
        int32_t anim_frames = anim_desc->m_State.m_End - anim_desc->m_State.m_Start;
        int32_t anim_frame = (int32_t) (n.m_FlipbookAnimPosition * (float)anim_frames);
        return anim_desc->m_State.m_Start + dmMath::Clamp(anim_frame, 0, anim_frames-1);
    }

    int32_t GetNodeAnimationFrame(HScene scene, HNode node)
    {
        return GetNodeAnimationFrameInternal(GetNode(scene, node));
    }

    static inline const float* GetNodeFlipbookAnimUVInternal(InternalNode* in)
    {
        int32_t anim_frame = GetNodeAnimationFrameInternal(in);
        if (anim_frame < 0)
            return 0;

        Node& n = in->m_Node;
        TextureSetAnimDesc* anim_desc = &n.m_TextureSetAnimDesc;
        // Each frame is a quad, with 2 floats for each coord (== 8 floats)
        return anim_desc->m_TexCoords + anim_frame * 8;
    }

    const float* GetNodeFlipbookAnimUV(HScene scene, HNode node)
    {
        return GetNodeFlipbookAnimUVInternal(GetNode(scene, node));
    }

    Vector4 CalculateReferenceScale(HScene scene, InternalNode* node)
    {
        float scale_x = 1.0f;
        float scale_y = 1.0f;

        if (scene->m_AdjustReference == ADJUST_REFERENCE_LEGACY || node == 0x0 || node->m_ParentIndex == INVALID_INDEX) {
            scale_x = (float) scene->m_Context->m_PhysicalWidth / (float) scene->m_Width;
            scale_y = (float) scene->m_Context->m_PhysicalHeight / (float) scene->m_Height;
        } else {
            Vector4 adjust_scale = scene->m_Nodes[node->m_ParentIndex].m_Node.m_LocalAdjustScale;
            scale_x = adjust_scale.getX();
            scale_y = adjust_scale.getY();
        }
        return Vector4(scale_x, scale_y, 1.0f, 1.0f);
    }

    inline void CalculateNodeSize(InternalNode* in)
    {
        Node& n = in->m_Node;
        //TODO: Custom/ParticleFX shouldn't be singled out. It's the others that should be included
        if(n.m_SizeMode == SIZE_MODE_MANUAL || n.m_NodeType == NODE_TYPE_CUSTOM ||
           n.m_NodeType == NODE_TYPE_PARTICLEFX || n.m_TextureType != NODE_TEXTURE_TYPE_TEXTURE_SET ||
           n.m_TextureSetAnimDesc.m_TexCoords == 0x0)
        {
            return;
        }

        const float* tc = GetNodeFlipbookAnimUVInternal(in);
        TextureSetAnimDesc* anim_desc = &n.m_TextureSetAnimDesc;

        float w,h;
        if(tc[0] != tc[2] && tc[3] != tc[5])
        {
            // uv-rotated
            w = tc[2]-tc[0];
            h = tc[1]-tc[5];
            n.m_Properties[PROPERTY_SIZE][0] = h * (float)anim_desc->m_State.m_OriginalTextureHeight;
            n.m_Properties[PROPERTY_SIZE][1] = w * (float)anim_desc->m_State.m_OriginalTextureWidth;
        }
        else
        {
            w = tc[4]-tc[0];
            h = tc[3]-tc[1];
            n.m_Properties[PROPERTY_SIZE][0] = w * (float)anim_desc->m_State.m_OriginalTextureWidth;
            n.m_Properties[PROPERTY_SIZE][1] = h * (float)anim_desc->m_State.m_OriginalTextureHeight;
        }
    }

    struct UpdateDynamicTexturesParams
    {
        UpdateDynamicTexturesParams()
        {
            memset(this, 0, sizeof(*this));
        }
        HScene m_Scene;
        void*  m_Context;
        const RenderSceneParams* m_Params;
        int    m_NewCount;
    };

    static void UpdateDynamicTextures(UpdateDynamicTexturesParams* params, const dmhash_t* key, DynamicTexture* texture)
    {
        dmGui::Scene* const scene = params->m_Scene;
        void* const context = params->m_Context;

        if (texture->m_Deleted) {
            if (texture->m_Handle) {
                // handle might be null if the texture is created/destroyed in the same frame
                params->m_Params->m_DeleteTexture(scene, texture->m_Handle, context);
            }
            if (scene->m_DeletedDynamicTextures.Full()) {
                scene->m_DeletedDynamicTextures.OffsetCapacity(16);
            }
            scene->m_DeletedDynamicTextures.Push(*key);
        } else {
            if (!texture->m_Handle && texture->m_Buffer) {
                texture->m_Handle = params->m_Params->m_NewTexture(scene, texture->m_Width, texture->m_Height, texture->m_Type, texture->m_Buffer, context);
                params->m_NewCount++;
                free(texture->m_Buffer);
                texture->m_Buffer = 0;
            } else if (texture->m_Handle && texture->m_Buffer) {
                params->m_Params->m_SetTextureData(scene, texture->m_Handle, texture->m_Width, texture->m_Height, texture->m_Type, texture->m_Buffer, context);
                free(texture->m_Buffer);
                texture->m_Buffer = 0;
            }
        }
    }

    static void UpdateDynamicTextures(HScene scene, const RenderSceneParams& params, void* context)
    {
        UpdateDynamicTexturesParams p;
        p.m_Scene = scene;
        p.m_Context = context;
        p.m_Params = &params;
        scene->m_DeletedDynamicTextures.SetSize(0);
        scene->m_DynamicTextures.Iterate(UpdateDynamicTextures, &p);

        if (p.m_NewCount > 0) {
            uint32_t n = scene->m_Nodes.Size();
            InternalNode* nodes = scene->m_Nodes.Begin();
            for (uint32_t j = 0; j < n; ++j) {
                Node& node = nodes[j].m_Node;
                if (DynamicTexture* texture = scene->m_DynamicTextures.Get(node.m_TextureHash)) {
                    node.m_Texture = texture->m_Handle;
                    node.m_TextureType = NODE_TEXTURE_TYPE_DYNAMIC;
                }
            }
        }
    }

    static void DeferredDeleteDynamicTextures(HScene scene, const RenderSceneParams& params, void* context)
    {
        for (uint32_t i = 0; i < scene->m_DeletedDynamicTextures.Size(); ++i) {
            dmhash_t texture_hash = scene->m_DeletedDynamicTextures[i];
            scene->m_DynamicTextures.Erase(texture_hash);

            uint32_t n = scene->m_Nodes.Size();
            InternalNode* nodes = scene->m_Nodes.Begin();
            for (uint32_t j = 0; j < n; ++j) {
                Node& node = nodes[j].m_Node;
                if (node.m_TextureHash == texture_hash) {
                    node.m_Texture = 0;
                    node.m_TextureType = NODE_TEXTURE_TYPE_NONE;
                    // Do not break here. Texture may be used multiple times.
                }
            }
        }
    }

    static uint16_t GetLayerIndex(HScene scene, InternalNode* node)
    {
        if (node->m_Node.m_LayerHash == DEFAULT_LAYER && node->m_ParentIndex != INVALID_INDEX)
        {
            return GetLayerIndex(scene, &scene->m_Nodes[node->m_ParentIndex & 0xffff]);
        } else {
            return node->m_Node.m_LayerIndex;
        }
    }

    struct RenderEntrySortPred
    {
        HScene m_Scene;
        RenderEntrySortPred(HScene scene) : m_Scene(scene) {}

        bool operator ()(const RenderEntry& a, const RenderEntry& b) const
        {
            return a.m_RenderKey < b.m_RenderKey;
        }
    };

    struct ScopeContext {
        ScopeContext() {
            memset(this, 0, sizeof(*this));
            m_NonInvClipperHead = INVALID_INDEX;
            m_NonInvClipperTail = INVALID_INDEX;
        }
        uint16_t m_NonInvClipperHead;
        uint16_t m_NonInvClipperTail;
        uint16_t m_BitFieldOffset;
        uint16_t m_ClipperCount;
        uint16_t m_InvClipperCount;
    };

    static uint16_t CalcBitRange(uint16_t val) {
        uint16_t bit_range = 0;
        while (val != 0) {
            bit_range++;
            val >>= 1;
        }
        return bit_range;
    }

    static uint16_t CalcMask(uint16_t bits) {
        return (1 << bits) - 1;
    }

    static uint64_t CalcRenderKey(uint64_t layer, uint64_t index, uint64_t inv_clipper_id, uint64_t sub_layer, uint64_t sub_index) {
        return (layer << LAYER_SHIFT)
                | (index << INDEX_SHIFT)
                | (inv_clipper_id << CLIPPER_SHIFT)
                | (sub_layer << SUB_LAYER_SHIFT)
                | (sub_index << SUB_INDEX_SHIFT);
    }

    static void UpdateScope(InternalNode* node, StencilScope& scope, StencilScope& child_scope, const StencilScope* parent_scope, uint16_t index, uint16_t non_inv_clipper_count, uint16_t inv_clipper_count, uint16_t bit_field_offset) {
        int bit_range = CalcBitRange(non_inv_clipper_count);
        // state used for drawing the clipper
        scope.m_WriteMask = 0xff;
        scope.m_TestMask = 0;
        if (parent_scope != 0x0) {
            scope.m_TestMask = parent_scope->m_TestMask;
        }
        bool inverted = node->m_Node.m_ClippingInverted;
        if (!inverted) {
            scope.m_RefVal = (index + 1) << bit_field_offset;
            if (parent_scope != 0x0) {
                scope.m_RefVal |= parent_scope->m_RefVal;
            }
        } else {
            scope.m_RefVal = 1 << (7 - index);
            if (parent_scope != 0x0) {
                scope.m_RefVal |= (CalcMask(bit_field_offset) & parent_scope->m_RefVal);
            }
        }
        if (inverted && node->m_Node.m_ClippingVisible) {
            scope.m_ColorMask = 0xf;
        } else {
            scope.m_ColorMask = 0;
        }
        // state used for drawing any sub non-clippers
        child_scope.m_WriteMask = 0;
        if (!inverted) {
            child_scope.m_RefVal = scope.m_RefVal;
            child_scope.m_TestMask = (CalcMask(bit_range) << bit_field_offset) | scope.m_TestMask;
        } else {
            child_scope.m_RefVal = 0;
            child_scope.m_TestMask = scope.m_RefVal;
            if (parent_scope != 0x0) {
                child_scope.m_RefVal |= parent_scope->m_RefVal;
                child_scope.m_TestMask |= parent_scope->m_TestMask;
            }
        }
        child_scope.m_ColorMask = 0xf;
        // Check for overflow
        int inverted_count = 0;
        if (inverted) {
            inverted_count = index + 1;
        } else {
            inverted_count = inv_clipper_count;
        }
        int bit_count = inverted_count + bit_field_offset + bit_range;
        if (bit_count > 8) {
            dmLogWarning("Stencil buffer exceeded, clipping will not work as expected.");
        }
    }

    static void CollectInvClippers(HScene scene, uint16_t start_index, dmArray<InternalClippingNode>& clippers, ScopeContext& scope_context, uint16_t parent_index) {
        uint32_t index = start_index;
        InternalClippingNode* parent = 0x0;
        if (parent_index != INVALID_INDEX) {
            parent = &clippers[parent_index];
        }
        while (index != INVALID_INDEX)
        {
            InternalNode* n = &scene->m_Nodes[index];
            if (n->m_Node.m_Enabled)
            {
                switch (n->m_Node.m_ClippingMode) {
                case CLIPPING_MODE_STENCIL:
                    {
                        uint32_t clipper_index = clippers.Size();
                        clippers.SetSize(clipper_index + 1);
                        InternalClippingNode& clipper = clippers.Back();
                        clipper.m_NodeIndex = index;
                        clipper.m_ParentIndex = parent_index;
                        clipper.m_NextNonInvIndex = INVALID_INDEX;
                        clipper.m_VisibleRenderKey = ~0ULL;
                        n->m_ClipperIndex = clipper_index;
                        if (n->m_Node.m_ClippingInverted) {
                            StencilScope* parent_scope = 0x0;
                            if (parent != 0x0) {
                                parent_scope = &parent->m_ChildScope;
                            }
                            UpdateScope(n, clipper.m_Scope, clipper.m_ChildScope, parent_scope, scope_context.m_InvClipperCount, 0, 0, scope_context.m_BitFieldOffset);
                            ++scope_context.m_InvClipperCount;
                            CollectInvClippers(scene, n->m_ChildHead, clippers, scope_context, clipper_index);
                        } else {
                            // append to linked list
                            uint16_t* pointer = &scope_context.m_NonInvClipperHead;
                            if (*pointer != INVALID_INDEX) {
                                pointer = &clippers[scope_context.m_NonInvClipperTail].m_NextNonInvIndex;
                            }
                            *pointer = clipper_index;
                            scope_context.m_NonInvClipperTail = clipper_index;
                            ++scope_context.m_ClipperCount;
                        }
                    }
                    break;
                case CLIPPING_MODE_NONE:
                    n->m_ClipperIndex = parent_index;
                    CollectInvClippers(scene, n->m_ChildHead, clippers, scope_context, parent_index);
                    break;
                }
            }
            index = n->m_NextIndex;
        }
    }

    static void CollectClippers(HScene scene, uint16_t start_index, uint16_t bit_field_offset, uint16_t inv_clipper_count, dmArray<InternalClippingNode>& clippers, uint16_t parent_index)
    {
        ScopeContext context;
        context.m_BitFieldOffset = bit_field_offset;
        context.m_InvClipperCount = inv_clipper_count;
        CollectInvClippers(scene, start_index, clippers, context, parent_index);
        uint16_t non_inv_clipper_index = context.m_NonInvClipperHead;
        uint16_t index = 0;
        while (non_inv_clipper_index != INVALID_INDEX) {
            InternalClippingNode* non_inv_clipper = &clippers[non_inv_clipper_index];
            StencilScope* parent_scope = 0x0;
            if (non_inv_clipper->m_ParentIndex != INVALID_INDEX) {
                parent_scope = &clippers[non_inv_clipper->m_ParentIndex].m_ChildScope;
            }
            InternalNode* node = &scene->m_Nodes[non_inv_clipper->m_NodeIndex];
            UpdateScope(node, non_inv_clipper->m_Scope, non_inv_clipper->m_ChildScope, parent_scope, index, context.m_ClipperCount, context.m_InvClipperCount, bit_field_offset);
            uint16_t bit_range = CalcBitRange(context.m_ClipperCount);
            CollectClippers(scene, node->m_ChildHead, context.m_BitFieldOffset + bit_range, context.m_InvClipperCount, clippers, non_inv_clipper_index);
            non_inv_clipper_index = non_inv_clipper->m_NextNonInvIndex;
            ++index;
        }
    }

    static void Increment(Scope* scope) {
        scope->m_Index = dmMath::Min(255, scope->m_Index + 1);
    }

    static uint64_t CalcRenderKey(Scope* scope, uint16_t layer, uint16_t index) {
        if (scope != 0x0) {
            return CalcRenderKey(scope->m_RootLayer, scope->m_RootIndex, scope->m_Index, layer, index);
        } else {
            return CalcRenderKey(layer, index, 0, 0, 0);
        }
    }

    static uint16_t CollectRenderEntries(HScene scene, uint16_t start_index, uint16_t order, Scope* scope, dmArray<InternalClippingNode>& clippers, dmArray<RenderEntry>& render_entries) {
        uint16_t index = start_index;
        while (index != INVALID_INDEX) {
            InternalNode* n = &scene->m_Nodes[index];
            if (n->m_Node.m_Enabled) {
                HNode node = GetNodeHandle(n);
                uint16_t layer = GetLayerIndex(scene, n);
                if (n->m_ClipperIndex != INVALID_INDEX) {
                    InternalClippingNode& clipper = clippers[n->m_ClipperIndex];
                    if (clipper.m_NodeIndex == index) {
                        bool root_clipper = scope == 0x0;
                        Scope tmp_scope(0, order);
                        Scope* current_scope = scope;
                        if (current_scope == 0x0) {
                            current_scope = &tmp_scope;
                            ++order;
                        } else {
                            Increment(current_scope);
                        }
                        uint64_t clipping_key = CalcRenderKey(current_scope, 0, 0);
                        uint64_t render_key = CalcRenderKey(current_scope, layer, 1);
                        CollectRenderEntries(scene, n->m_ChildHead, 2, current_scope, clippers, render_entries);
                        if (layer > 0) {
                            render_key = CalcRenderKey(current_scope, layer, 1);
                        }
                        clipper.m_VisibleRenderKey = render_key;
                        RenderEntry entry;
                        entry.m_Node = node;
                        entry.m_RenderKey = clipping_key;
                        if (render_entries.Full())
                        {
                            render_entries.OffsetCapacity(16U);
                        }
                        render_entries.Push(entry);
                        if (n->m_Node.m_ClippingVisible) {
                            entry.m_RenderKey = render_key;
                            if (render_entries.Full())
                            {
                                render_entries.OffsetCapacity(16U);
                            }
                            render_entries.Push(entry);
                        }
                        if (!root_clipper) {
                            Increment(current_scope);
                        }
                        index = n->m_NextIndex;
                        continue;
                    }
                }

                if (n->m_Node.m_NodeType == NODE_TYPE_PARTICLEFX)
                {
                    HNode hnode = GetNodeHandle(n);
                    uint32_t alive_count = scene->m_AliveParticlefxs.Size();
                    for (uint32_t i = 0; i < alive_count; ++i)
                    {
                        ParticlefxComponent* comp = &scene->m_AliveParticlefxs[i];
                        if (hnode == comp->m_Node)
                        {
                            uint32_t emitter_count = dmParticle::GetInstanceEmitterCount(scene->m_ParticlefxContext, comp->m_Instance);

                            // Create a render entry for each emitter
                            for (uint32_t emitter_i = 0; emitter_i < emitter_count; ++emitter_i)
                            {
                                dmParticle::EmitterRenderData* emitter_render_data;
                                dmParticle::GetEmitterRenderData(scene->m_ParticlefxContext, comp->m_Instance, emitter_i, &emitter_render_data);

                                if (emitter_render_data == 0x0)
                                    continue;

                                RenderEntry emitter_render_entry;
                                emitter_render_entry.m_Node = node;
                                emitter_render_entry.m_RenderKey = CalcRenderKey(scope, layer, order++);
                                emitter_render_entry.m_RenderData = emitter_render_data;

                                if (render_entries.Full())
                                {
                                    render_entries.OffsetCapacity(16U);
                                }
                                render_entries.Push(emitter_render_entry);
                            }
                        }
                    }
                }
                else
                {
                    RenderEntry entry;
                    entry.m_Node = node;
                    entry.m_RenderKey = CalcRenderKey(scope, layer, order++);
                    if (render_entries.Full())
                    {
                        render_entries.OffsetCapacity(16U);
                    }
                    render_entries.Push(entry);
                }

                order = CollectRenderEntries(scene, n->m_ChildHead, order, scope, clippers, render_entries);
            }
            index = n->m_NextIndex;
        }
        return order;
    }

    static void CollectNodes(HScene scene, dmArray<InternalClippingNode>& clippers, dmArray<RenderEntry>& render_entries)
    {
        CollectClippers(scene, scene->m_RenderHead, 0, 0, clippers, INVALID_INDEX);
        CollectRenderEntries(scene, scene->m_RenderHead, 0, 0x0, clippers, render_entries);
    }

    void RenderScene(HScene scene, const RenderSceneParams& params, void* context)
    {
        Context* c = scene->m_Context;

        UpdateDynamicTextures(scene, params, context);
        DeferredDeleteDynamicTextures(scene, params, context);

        c->m_RenderNodes.SetSize(0);
        c->m_RenderTransforms.SetSize(0);
        c->m_RenderOpacities.SetSize(0);
        c->m_StencilClippingNodes.SetSize(0);
        c->m_StencilScopes.SetSize(0);
        c->m_StencilScopeIndices.SetSize(0);
        uint32_t capacity = scene->m_NodePool.Size() * 2;
        if (capacity > c->m_RenderNodes.Capacity())
        {
            c->m_RenderNodes.SetCapacity(capacity);
            c->m_RenderTransforms.SetCapacity(capacity);
            c->m_RenderOpacities.SetCapacity(capacity);
            c->m_SceneTraversalCache.m_Data.SetCapacity(capacity);
            c->m_SceneTraversalCache.m_Data.SetSize(capacity);
            c->m_StencilClippingNodes.SetCapacity(capacity);
            c->m_StencilScopes.SetCapacity(capacity);
            c->m_StencilScopeIndices.SetCapacity(capacity);
        }

        c->m_SceneTraversalCache.m_NodeIndex = 0;
        if(++c->m_SceneTraversalCache.m_Version == INVALID_INDEX)
        {
            c->m_SceneTraversalCache.m_Version = 0;
        }

        CollectNodes(scene, c->m_StencilClippingNodes, c->m_RenderNodes);
        uint32_t node_count = c->m_RenderNodes.Size();
        std::sort(c->m_RenderNodes.Begin(), c->m_RenderNodes.End(), RenderEntrySortPred(scene));
        Matrix4 transform;

        if (c->m_RenderNodes.Capacity() > c->m_RenderTransforms.Capacity())
        {
            uint32_t new_capacity = c->m_RenderNodes.Capacity();
            c->m_RenderTransforms.SetCapacity(new_capacity);
            c->m_RenderOpacities.SetCapacity(new_capacity);
            c->m_SceneTraversalCache.m_Data.SetCapacity(new_capacity);
            c->m_SceneTraversalCache.m_Data.SetSize(new_capacity);
            c->m_StencilClippingNodes.SetCapacity(new_capacity);
            c->m_StencilScopes.SetCapacity(new_capacity);
            c->m_StencilScopeIndices.SetCapacity(new_capacity);
        }

        for (uint32_t i = 0; i < node_count; ++i)
        {
            const RenderEntry& entry = c->m_RenderNodes[i];
            uint16_t index = entry.m_Node & 0xffff;
            InternalNode* n = &scene->m_Nodes[index];
            float opacity = 1.0f;
            CalculateNodeSize(n);
            CalculateNodeTransformAndAlphaCached(scene, n, CalculateNodeTransformFlags(CALCULATE_NODE_INCLUDE_SIZE | CALCULATE_NODE_RESET_PIVOT), transform, opacity);
            c->m_RenderTransforms.Push(transform);
            c->m_RenderOpacities.Push(opacity);
            if (n->m_ClipperIndex != INVALID_INDEX) {
                InternalClippingNode* clipper = &c->m_StencilClippingNodes[n->m_ClipperIndex];
                if (clipper->m_NodeIndex == index) {
                    if (clipper->m_VisibleRenderKey == entry.m_RenderKey) {
                        StencilScope* scope = 0x0;
                        if (clipper->m_ParentIndex != INVALID_INDEX) {
                            scope = &c->m_StencilClippingNodes[clipper->m_ParentIndex].m_ChildScope;
                        }
                        c->m_StencilScopes.Push(scope);
                    } else {
                        c->m_StencilScopes.Push(&clipper->m_Scope);
                    }
                } else {
                    c->m_StencilScopes.Push(&clipper->m_ChildScope);
                }
            } else {
                c->m_StencilScopes.Push(0x0);
            }
        }

        scene->m_ResChanged = 0;
        params.m_RenderNodes(scene, c->m_RenderNodes.Begin(), c->m_RenderTransforms.Begin(), c->m_RenderOpacities.Begin(), (const StencilScope**)c->m_StencilScopes.Begin(), c->m_RenderNodes.Size(), context);
    }

    void RenderScene(HScene scene, RenderNodes render_nodes, void* context)
    {
        RenderSceneParams p;
        p.m_RenderNodes = render_nodes;
        RenderScene(scene, p, context);
    }

    static bool IsNodeEnabledRecursive(HScene scene, uint16_t node_index)
    {
        InternalNode* node = &scene->m_Nodes[node_index];
        if (node->m_Node.m_Enabled && node->m_ParentIndex != INVALID_INDEX)
        {
            return IsNodeEnabledRecursive(scene, node->m_ParentIndex);
        }
        else
        {
            return node->m_Node.m_Enabled;
        }
    }

    #define OLD_VERSION false

    static bool AnimCompare(const Animation& lhs, const float* value)
    {
        return lhs.m_Value < value;
    }

    static inline void RemoveAnimation(dmArray<Animation>& animations, uint32_t i)
    {
        Animation* current = &animations[i];
        Animation* end = animations.End();
        // Move all one step to the "left"
        memmove(current, current+1, sizeof(Animation) * (end-current-1));
        animations.SetSize(animations.Size()-1);
    }

    static inline uint32_t FindAnimation(dmArray<Animation>& animations, float* value)
    {
        Animation* begin = animations.Begin();
        Animation* end = animations.End();
        Animation* anim = std::lower_bound(begin, end, value, AnimCompare);

        if (anim != end && anim->m_Value == value)
        {
            return (uint32_t)(anim - begin);
        }
        return 0xffffffff;
    }

    // This function assumes the size of the array has already grown 1 element
    static inline uint32_t InsertAnimation(dmArray<Animation>& animations, Animation* anim)
    {
        Animation* begin = animations.Begin();
        // We use the fact that the actual end pointer is actually valid here (it's just uninitialized)
        Animation* last = animations.End()-1;
        Animation* current = std::lower_bound(begin, last, anim->m_Value, AnimCompare);
        if (current != last && current->m_Value != anim->m_Value) // anim.m_Value >= value
        {
            // Move all one step to the "right"
            memmove(current+1, current, sizeof(Animation) * (last-current));
        }
        *current = *anim;
        return (uint32_t)(current - begin);
    }

    static inline void CompleteAnimation(HScene scene, Animation* anim, bool finished)
    {
        if (!anim->m_AnimationCompleteCalled)
        {
            // NOTE: Very important to set m_AnimationCompleteCalled to 1
            // before invoking the call-back. The call-back could potentially
            // start a new animation that could reuse the same animation slot.
            anim->m_AnimationCompleteCalled = 1;

            // NOTE: Very important to invoke the easing release callback for
            // the before calling animation complete. The animation
            // complete callback could start a new animation with an easing
            // curve that would be immediately released.
            if (anim->m_Easing.release_callback)
            {
                anim->m_Easing.release_callback(&anim->m_Easing);
            }

            if (anim->m_AnimationComplete)
            {
                anim->m_AnimationComplete(scene, anim->m_Node, finished, anim->m_Userdata1, anim->m_Userdata2);
            }
        }
    }

    void UpdateAnimations(HScene scene, float dt)
    {
        dmArray<Animation>* animations = &scene->m_Animations;

        uint32_t active_animations = 0;

        for (uint32_t i = 0; i < animations->Size(); ++i)
        {
            Animation* anim = &(*animations)[i];

            dmGui::Playback playback = anim->m_Playback;
            bool looping = playback == PLAYBACK_LOOP_FORWARD || playback == PLAYBACK_LOOP_BACKWARD || playback == PLAYBACK_LOOP_PINGPONG;

            if (anim->m_Elapsed > anim->m_Duration
                || anim->m_Cancelled
                || (!looping && anim->m_Elapsed == anim->m_Duration && anim->m_Duration != 0))
            {
                continue;
            }
            if (!IsNodeEnabledRecursive(scene, anim->m_Node & 0xffff))
            {
                continue;
            }
            ++active_animations;

            if (anim->m_Delay < dt)
            {
                if (anim->m_FirstUpdate)
                {
                    anim->m_From = *anim->m_Value;
                    anim->m_FirstUpdate = 0;
                    // Compensate Elapsed with Delay underflow
                    anim->m_Elapsed = -anim->m_Delay;
                    anim->m_Delay = 0;
                }

                // NOTE: We add dt to elapsed before we calculate t.
                // Example: 60 updates with dt=1/60.0 should result in a complete animation
                anim->m_Elapsed += dt*anim->m_PlaybackRate;

                // Clamp elapsed to duration if we are closer than half a time step
                anim->m_Elapsed = dmMath::Select(anim->m_Elapsed + dt * anim->m_PlaybackRate * 0.5f - anim->m_Duration, anim->m_Duration, anim->m_Elapsed);
                // Calculate normalized time if elapsed has not yet reached duration, otherwise it's set to 1 (animation complete)
                float t = 1.0f;
                if (anim->m_Duration != 0)
                {
                    t = dmMath::Select(anim->m_Duration - anim->m_Elapsed, anim->m_Elapsed / anim->m_Duration, 1.0f);
                }
                float t2 = t;
                if (playback == PLAYBACK_ONCE_BACKWARD || playback == PLAYBACK_LOOP_BACKWARD || anim->m_Backwards) {
                    t2 = 1.0f - t;
                }
                if (playback == PLAYBACK_ONCE_PINGPONG || playback == PLAYBACK_LOOP_PINGPONG) {
                    t2 *= 2.0f;
                    if (t2 > 1.0f) {
                        t2 = 2.0f - t2;
                    }
                }

                float x = dmEasing::GetValue(anim->m_Easing, t2);

                *anim->m_Value = anim->m_From + (anim->m_To - anim->m_From) * x;
                // Flag local transform as dirty for the node
                scene->m_Nodes[anim->m_Node & 0xffff].m_Node.m_DirtyLocal = 1;

                // Animation complete, see above
                if (t >= 1.0f)
                {
                    if (looping) {
                        anim->m_Elapsed = anim->m_Elapsed - anim->m_Duration;
                        if (playback == PLAYBACK_LOOP_PINGPONG) {
                            anim->m_Backwards ^= 1;
                        }
                    } else {
                        CompleteAnimation(scene, anim, true);
                    }
                }
            }
            else
            {
                anim->m_Delay -= dt;
            }
        }

        uint32_t n = animations->Size();
        for (uint32_t i = 0; i < n; ++i)
        {
            Animation* anim = &(*animations)[i];
            if ((anim->m_Elapsed >= anim->m_Duration && anim->m_Delay == 0) || anim->m_Cancelled)
            {
                // If we have cancelled an animation, its callback won't be called which means
                // we potentially get dangling lua refs in the script system
                if (!anim->m_AnimationCompleteCalled && anim->m_AnimationComplete)
                {
                    anim->m_AnimationCompleteCalled = 1;
                    anim->m_AnimationComplete(scene, anim->m_Node, !anim->m_Cancelled, anim->m_Userdata1, anim->m_Userdata2);
                }

                RemoveAnimation(*animations, i);
                i--;
                n--;
                continue;
            }
        }

        DM_COUNTER("Gui.Animations", n);
        DM_COUNTER("Gui.ActiveAnimations", active_animations);
    }

    struct InputArgs
    {
        const InputAction* m_Action;
        bool m_Consumed;
    };

    Result RunScript(HScene scene, ScriptFunction script_function, int custom_ref, void* args)
    {
        DM_PROFILE(Script, "GuiScript");

        if (scene->m_Script == 0x0)
            return RESULT_OK;

        lua_State* L = scene->m_Context->m_LuaState;
        int top = lua_gettop(L);
        (void)top;

        int lua_ref = scene->m_Script->m_FunctionReferences[script_function];
        if (custom_ref != LUA_NOREF) {
            lua_ref = custom_ref;
        }

        if (lua_ref != LUA_NOREF)
        {
            lua_rawgeti(L, LUA_REGISTRYINDEX, scene->m_InstanceReference);
            dmScript::SetInstance(L);

            if (custom_ref != LUA_NOREF) {
                dmScript::ResolveInInstance(L, custom_ref);
                if (!lua_isfunction(L, -1))
                {
                    // If the script instance is dead we just ignore the callback
                    lua_pop(L, 1);
                    lua_pushnil(L);
                    dmScript::SetInstance(L);
                    dmLogWarning("Failed to call message response callback function, has it been deleted?");
                    return RESULT_OK;
                }
                dmScript::UnrefInInstance(L, custom_ref);
            }
            else
            {
                lua_rawgeti(L, LUA_REGISTRYINDEX, lua_ref);
            }

            assert(lua_isfunction(L, -1));

            lua_rawgeti(L, LUA_REGISTRYINDEX, scene->m_InstanceReference);

            uint32_t arg_count = 1;
            uint32_t ret_count = 0;

            const char* message_name = 0;
            switch (script_function)
            {
            case SCRIPT_FUNCTION_UPDATE:
                {
                    float* dt = (float*)args;
                    lua_pushnumber(L, (lua_Number) *dt);
                    arg_count += 1;
                }
                break;
            case SCRIPT_FUNCTION_ONMESSAGE:
                {
                    dmMessage::Message* message = (dmMessage::Message*)args;
                    dmScript::PushHash(L, message->m_Id);

                    if (message->m_Descriptor)
                    {
                        message_name = ((const dmDDF::Descriptor*)message->m_Descriptor)->m_Name;
                        dmScript::PushDDF(L, (dmDDF::Descriptor*)message->m_Descriptor, (const char*) message->m_Data, true);
                    }
                    else
                    {
                        if (dmProfile::g_IsInitialized)
                        {
                            // Try to find the message name via id and reverse hash
                            message_name = (const char*)dmHashReverse64(message->m_Id, 0);
                        }
                        if (message->m_DataSize > 0)
                        {
                            dmScript::PushTable(L, (const char*) message->m_Data, message->m_DataSize);
                        }
                        else
                        {
                            lua_newtable(L);
                        }
                    }

                    dmScript::PushURL(L, message->m_Sender);
                    arg_count += 3;
                }
                break;
            case SCRIPT_FUNCTION_ONINPUT:
                {
                    InputArgs* input_args = (InputArgs*)args;
                    const InputAction* ia = input_args->m_Action;
                    // 0 is reserved for mouse movement
                    if (ia->m_ActionId != 0)
                    {
                        dmScript::PushHash(L, ia->m_ActionId);
                    }
                    else
                    {
                        lua_pushnil(L);
                    }

                    lua_newtable(L);

                    if (ia->m_IsGamepad) {
                        lua_pushliteral(L, "gamepad");
                        lua_pushnumber(L, ia->m_GamepadIndex);
                        lua_settable(L, -3);
                    }

                    if (ia->m_GamepadConnected)
                    {
                        lua_pushlstring(L, ia->m_Text, ia->m_TextCount);
                        lua_setfield(L, -2, "gamepad_name");
                    }

                    if (ia->m_ActionId != 0)
                    {
                        lua_pushstring(L, "value");
                        lua_pushnumber(L, ia->m_Value);
                        lua_rawset(L, -3);

                        lua_pushstring(L, "pressed");
                        lua_pushboolean(L, ia->m_Pressed);
                        lua_rawset(L, -3);

                        lua_pushstring(L, "released");
                        lua_pushboolean(L, ia->m_Released);
                        lua_rawset(L, -3);

                        lua_pushstring(L, "repeated");
                        lua_pushboolean(L, ia->m_Repeated);
                        lua_rawset(L, -3);
                    }

                    if (ia->m_PositionSet)
                    {
                        lua_pushstring(L, "x");
                        lua_pushnumber(L, ia->m_X);
                        lua_rawset(L, -3);

                        lua_pushstring(L, "y");
                        lua_pushnumber(L, ia->m_Y);
                        lua_rawset(L, -3);

                        lua_pushstring(L, "dx");
                        lua_pushnumber(L, ia->m_DX);
                        lua_rawset(L, -3);

                        lua_pushstring(L, "dy");
                        lua_pushnumber(L, ia->m_DY);
                        lua_rawset(L, -3);

                        lua_pushstring(L, "screen_x");
                        lua_pushnumber(L, ia->m_ScreenX);
                        lua_rawset(L, -3);

                        lua_pushstring(L, "screen_y");
                        lua_pushnumber(L, ia->m_ScreenY);
                        lua_rawset(L, -3);

                        lua_pushstring(L, "screen_dx");
                        lua_pushnumber(L, ia->m_ScreenDX);
                        lua_rawset(L, -3);

                        lua_pushstring(L, "screen_dy");
                        lua_pushnumber(L, ia->m_ScreenDY);
                        lua_rawset(L, -3);
                    }

                    if (ia->m_AccelerationSet)
                    {
                        lua_pushstring(L, "acc_x");
                        lua_pushnumber(L, ia->m_AccX);
                        lua_rawset(L,-3);

                        lua_pushstring(L, "acc_y");
                        lua_pushnumber(L, ia->m_AccY);
                        lua_rawset(L,-3);

                        lua_pushstring(L, "acc_z");
                        lua_pushnumber(L, ia->m_AccZ);
                        lua_rawset(L,-3);
                    }

                    if (ia->m_TouchCount > 0)
                    {
                        int tc = ia->m_TouchCount;
                        lua_pushliteral(L, "touch");
                        lua_createtable(L, tc, 0);
                        for (int i = 0; i < tc; ++i)
                        {
                            const dmHID::Touch& t = ia->m_Touch[i];

                            lua_pushinteger(L, (lua_Integer) (i+1));
                            lua_createtable(L, 0, 6);

                            lua_pushliteral(L, "id");
                            lua_pushinteger(L, (lua_Integer) t.m_Id);
                            lua_settable(L, -3);

                            lua_pushliteral(L, "tap_count");
                            lua_pushinteger(L, (lua_Integer) t.m_TapCount);
                            lua_settable(L, -3);

                            lua_pushliteral(L, "pressed");
                            lua_pushboolean(L, t.m_Phase == dmHID::PHASE_BEGAN);
                            lua_settable(L, -3);

                            lua_pushliteral(L, "released");
                            lua_pushboolean(L, t.m_Phase == dmHID::PHASE_ENDED || t.m_Phase == dmHID::PHASE_CANCELLED);
                            lua_settable(L, -3);

                            lua_pushliteral(L, "x");
                            lua_pushinteger(L, (lua_Integer) t.m_X);
                            lua_settable(L, -3);

                            lua_pushliteral(L, "y");
                            lua_pushinteger(L, (lua_Integer) t.m_Y);
                            lua_settable(L, -3);

                            lua_pushstring(L, "screen_x");
                            lua_pushnumber(L, (lua_Integer) t.m_ScreenX);
                            lua_rawset(L, -3);

                            lua_pushstring(L, "screen_y");
                            lua_pushnumber(L, (lua_Integer) t.m_ScreenY);
                            lua_rawset(L, -3);

                            lua_pushliteral(L, "dx");
                            lua_pushinteger(L, (lua_Integer) t.m_DX);
                            lua_settable(L, -3);

                            lua_pushliteral(L, "dy");
                            lua_pushinteger(L, (lua_Integer) t.m_DY);
                            lua_settable(L, -3);

                            lua_pushstring(L, "screen_dx");
                            lua_pushnumber(L, (lua_Integer) t.m_ScreenDX);
                            lua_rawset(L, -3);

                            lua_pushstring(L, "screen_dy");
                            lua_pushnumber(L, (lua_Integer) t.m_ScreenDY);
                            lua_rawset(L, -3);

                            lua_settable(L, -3);
                        }
                        lua_settable(L, -3);
                    }

                    if (ia->m_HasText)
                    {
                        lua_pushliteral(L, "text");
                        if (ia->m_TextCount == 0) {
                            lua_pushstring(L, "");
                        } else {
                            lua_pushlstring(L, ia->m_Text, ia->m_TextCount);
                        }

                        lua_settable(L, -3);
                    }

                    arg_count += 2;
                }
                break;
            default:
                break;
            }

            Result result = RESULT_OK;

            {
                uint32_t profiler_hash = 0;
                const char* profiler_string = dmScript::GetProfilerString(L, custom_ref != LUA_NOREF ? -5 : 0, scene->m_Script->m_SourceFileName, SCRIPT_FUNCTION_NAMES[script_function], message_name, &profiler_hash);
                DM_PROFILE_DYN(Script, profiler_string, profiler_hash);
                if (dmScript::PCall(L, arg_count, LUA_MULTRET) != 0)
                {
                    assert(top == lua_gettop(L));
                    result = RESULT_SCRIPT_ERROR;
                }
            }

            if (result == RESULT_OK)
            {
                switch (script_function)
                {
                case SCRIPT_FUNCTION_ONINPUT:
                    {
                        InputArgs* input_args = (InputArgs*)args;
                        int ret_count = lua_gettop(L) - top;
                        if (ret_count == 1 && lua_isboolean(L, -1))
                        {
                            input_args->m_Consumed = (bool) lua_toboolean(L, -1);
                            lua_pop(L, 1);
                        }
                        else if (ret_count != 0)
                        {
                            dmLogError("The function %s must either return true/false, or no value at all.", SCRIPT_FUNCTION_NAMES[script_function]);
                            result = RESULT_SCRIPT_ERROR;
                            lua_settop(L, top);
                        }
                    }
                    break;
                default:
                    if (lua_gettop(L) - top != (int32_t)ret_count)
                    {
                        dmLogError("The function %s must have exactly %d return values.", SCRIPT_FUNCTION_NAMES[script_function], ret_count);
                        result = RESULT_SCRIPT_ERROR;
                        lua_settop(L, top);
                    }
                    break;
                }
            }

            lua_pushnil(L);
            dmScript::SetInstance(L);
            assert(top == lua_gettop(L));
            return result;
        }
        assert(top == lua_gettop(L));
        return RESULT_OK;
    }

    Result InitScene(HScene scene)
    {
        return RunScript(scene, SCRIPT_FUNCTION_INIT, LUA_NOREF, 0x0);
    }

    Result FinalScene(HScene scene)
    {
        Result result = RunScript(scene, SCRIPT_FUNCTION_FINAL, LUA_NOREF, 0x0);

        // Deferred deletion of nodes
        uint32_t n = scene->m_Nodes.Size();
        InternalNode* nodes = scene->m_Nodes.Begin();
        for (uint32_t i = 0; i < n; ++i)
        {
            InternalNode* node = &nodes[i];

            if (node->m_Deleted)
            {
                HNode hnode = GetNodeHandle(node);
                DeleteNode(scene, hnode, true);
                node->m_Deleted = 0; // Make sure to clear deferred delete flag
                n = scene->m_Nodes.Size();
            }
        }

        // Destroy all living particlefx instances
        uint32_t count = scene->m_AliveParticlefxs.Size();
        for (uint32_t i = 0; i < count; ++i)
        {
            ParticlefxComponent* c = &scene->m_AliveParticlefxs[i];
            dmParticle::DestroyInstance(scene->m_ParticlefxContext, c->m_Instance);
        }
        scene->m_AliveParticlefxs.SetSize(0);

        ClearLayouts(scene);
        return result;
    }

    Result UpdateScene(HScene scene, float dt)
    {
        Result result = RunScript(scene, SCRIPT_FUNCTION_UPDATE, LUA_NOREF, (void*)&dt);

        uint32_t node_count = scene->m_Nodes.Size();
        InternalNode* nodes = scene->m_Nodes.Begin();

        if (dLib::IsDebugMode())
        {
            for (uint32_t i = 0; i < node_count; ++i)
            {
                InternalNode* node = &nodes[i];
                if (!node->m_Deleted)
                {
                    UpdateTextureSetAnimData(scene, node);
                }
            }
        }

        UpdateAnimations(scene, dt);

        uint32_t total_nodes = 0;
        uint32_t active_nodes = 0;
        node_count = scene->m_Nodes.Size();
        nodes      = scene->m_Nodes.Begin();
        for (uint32_t i = 0; i < node_count; ++i)
        {
            InternalNode* node = &nodes[i];

            // Deferred deletion of nodes
            if (node->m_Deleted)
            {
                DeleteNode(scene, GetNodeHandle(node), false);
                node->m_Deleted = 0; // Make sure to clear deferred delete flag
                node_count = scene->m_Nodes.Size();
            }
            else if (node->m_Index != INVALID_INDEX)
            {
                ++total_nodes;
                if (node->m_Node.m_Enabled)
                    ++active_nodes;

                if (node->m_Node.m_CustomType != 0)
                {
                    scene->m_UpdateCustomNodeCallback(scene->m_CreateCustomNodeCallbackContext, scene, GetNodeHandle(node),
                                                        node->m_Node.m_CustomType, node->m_Node.m_CustomData, dt);
                }
            }
        }

        // Prune sleeping pfx instances
        uint32_t count = scene->m_AliveParticlefxs.Size();
        uint32_t i = 0;
        while (i < count)
        {
            ParticlefxComponent* c = &scene->m_AliveParticlefxs[i];
            if (dmParticle::IsSleeping(scene->m_ParticlefxContext, c->m_Instance))
            {
                if (c->m_Node != INVALID_HANDLE)
                {
                    InternalNode* n = GetNode(scene, c->m_Node);

                    if (n->m_Node.m_ParticleInstance == c->m_Instance)
                    {
                        n->m_Node.m_ParticleInstance = dmParticle::INVALID_INSTANCE;
                    }

                    if (n->m_Node.m_HasHeadlessPfx)
                    {
                        // Mark all ParticlefxComponents that reference this node
                        // so we don't try to delete the same internal node more than once
                        HNode hnode = c->m_Node;
                        for (uint32_t i_inner = 0; i_inner < count; ++i_inner)
                        {
                            ParticlefxComponent* c_inner = &scene->m_AliveParticlefxs[i_inner];
                            if (c_inner->m_Node == hnode)
                            {
                                c_inner->m_Node = INVALID_HANDLE; // makes the callbacks return nil to the user
                            }
                        }

                        ResetInternalNode(scene, n);
                    }
                }

                dmParticle::DestroyInstance(scene->m_ParticlefxContext, c->m_Instance);
                scene->m_AliveParticlefxs.EraseSwap(i);
                --count;
            }
            else
            {
                ++i;
            }
        }

        DM_COUNTER("Gui.Nodes", total_nodes);
        DM_COUNTER("Gui.ActiveNodes", active_nodes);
        DM_COUNTER("Gui.StaticTextures", scene->m_Textures.Size());
        DM_COUNTER("Gui.DynamicTextures", scene->m_DynamicTextures.Size());
        DM_COUNTER("Gui.Textures", scene->m_Textures.Size() + scene->m_DynamicTextures.Size());
        DM_COUNTER("Gui.Particlefx", scene->m_AliveParticlefxs.Size());

        return result;
    }

    HNode GetFirstChildNode(HScene scene, HNode node)
    {
        assert(scene != 0);
        if (!node)
        {
            uint32_t node_count = scene->m_Nodes.Size();
            InternalNode* nodes = scene->m_Nodes.Begin();
            for (uint32_t i = 0; i < node_count; ++i)
            {
                InternalNode* node = &nodes[i];
                if (!node->m_Deleted && node->m_Index != INVALID_INDEX && node->m_ParentIndex == INVALID_INDEX)
                {
                    return GetNodeHandle(node);
                }
            }
            return INVALID_HANDLE;
        }

        InternalNode* n = GetNode(scene, node);
        uint16_t child_index = n->m_ChildHead;
        while (child_index != INVALID_INDEX)
        {
            InternalNode* child = &scene->m_Nodes[child_index & 0xffff];
            child_index = child->m_NextIndex;
            if (!child->m_Deleted && child->m_Index != INVALID_INDEX)
                return GetNodeHandle(child);
        }
        return INVALID_HANDLE;
    }

    HNode GetNextNode(HScene scene, HNode node)
    {
        InternalNode* n = GetNode(scene, node);
        uint16_t next_index = n->m_NextIndex;
        while (next_index != INVALID_INDEX)
        {
            InternalNode* next = &scene->m_Nodes[next_index & 0xffff];
            next_index = next->m_NextIndex;

            if (!next->m_Deleted && next->m_Index != INVALID_INDEX)
                return GetNodeHandle(next);
        }
        return INVALID_HANDLE;
    }

    Result DispatchMessage(HScene scene, dmMessage::Message* message)
    {
        int custom_ref = LUA_NOREF;
        if (message->m_UserData2) {
            // NOTE: By convention m_FunctionRef is offset by LUA_NOREF, see message.h in dlib
            custom_ref = message->m_UserData2 + LUA_NOREF;
            // RunScript method will DeRef the custom_ref if it is not LUA_NOREF
        }

        Result r = RunScript(scene, SCRIPT_FUNCTION_ONMESSAGE, custom_ref, (void*)message);

        return r;
    }

    Result DispatchInput(HScene scene, const InputAction* input_actions, uint32_t input_action_count, bool* input_consumed)
    {
        InputArgs args;
        args.m_Consumed = false;
        for (uint32_t i = 0; i < input_action_count; ++i)
        {
            args.m_Action = &input_actions[i];
            Result result = RunScript(scene, SCRIPT_FUNCTION_ONINPUT, LUA_NOREF, (void*)&args);
            if (result != RESULT_OK)
            {
                return result;
            }
            else
            {
                input_consumed[i] = args.m_Consumed;
            }
        }

        return RESULT_OK;
    }

    Result ReloadScene(HScene scene)
    {
        return RunScript(scene, SCRIPT_FUNCTION_ONRELOAD, LUA_NOREF, 0x0);
    }

    Result SetSceneScript(HScene scene, HScript script)
    {
        scene->m_Script = script;
        return RESULT_OK;
    }

    HScript GetSceneScript(HScene scene)
    {
        return scene->m_Script;
    }

    static uint32_t AllocateNode(HScene scene)
    {
        if (scene->m_NodePool.Remaining() == 0)
        {
            return scene->m_NodePool.Capacity();
        }
        uint16_t index = scene->m_NodePool.Pop();
        if (index >= scene->m_Nodes.Size())
        {
            scene->m_Nodes.SetSize(index + 1);
        }
        return index;
    }

    HNode NewNode(HScene scene, const Point3& position, const Vector3& size, NodeType node_type, uint32_t custom_type)
    {
        uint16_t index = AllocateNode(scene);
        if (index == scene->m_NodePool.Capacity())
        {
            dmLogError("Could not create the node since the buffer is full (%d).", scene->m_NodePool.Capacity());
            return 0;
        }
        uint16_t version = scene->m_NextVersionNumber;
        if (version == 0)
        {
            // We can't use zero in order to avoid a handle == 0
            ++version;
        }

        InternalNode* node = &scene->m_Nodes[index];
        memset(node, 0, sizeof(InternalNode));
        node->m_Node.m_Properties[PROPERTY_POSITION] = Vector4(Vector3(position), 1);
        node->m_Node.m_Properties[PROPERTY_ROTATION] = Vector4(0);
        node->m_Node.m_Properties[PROPERTY_SCALE] = Vector4(1,1,1,0);
        node->m_Node.m_Properties[PROPERTY_COLOR] = Vector4(1,1,1,1);
        node->m_Node.m_Properties[PROPERTY_OUTLINE] = Vector4(0,0,0,1);
        node->m_Node.m_Properties[PROPERTY_SHADOW] = Vector4(0,0,0,1);
        node->m_Node.m_Properties[PROPERTY_SIZE] = Vector4(size, 0);
        node->m_Node.m_Properties[PROPERTY_SLICE9] = Vector4(0,0,0,0);
        node->m_Node.m_Properties[PROPERTY_PIE_PARAMS] = Vector4(0,360,0,0);
        node->m_Node.m_Properties[PROPERTY_TEXT_PARAMS] = Vector4(1, 0, 0, 0);
        node->m_Node.m_LocalTransform = Matrix4::identity();
        node->m_Node.m_LocalAdjustScale = Vector4(1.0, 1.0, 1.0, 1.0);
        node->m_Node.m_PerimeterVertices = 32;
        node->m_Node.m_OuterBounds = PIEBOUNDS_ELLIPSE;
        node->m_Node.m_BlendMode = 0;
        node->m_Node.m_NodeType = (uint32_t) node_type;
        node->m_Node.m_CustomType = custom_type;
        node->m_Node.m_XAnchor = 0;
        node->m_Node.m_YAnchor = 0;
        node->m_Node.m_Pivot = 0;
        node->m_Node.m_AdjustMode = 0;
        node->m_Node.m_SizeMode = SIZE_MODE_MANUAL;
        node->m_Node.m_LineBreak = 0;
        node->m_Node.m_Enabled = 1;
        node->m_Node.m_DirtyLocal = 1;
        node->m_Node.m_InheritAlpha = 0;
        node->m_Node.m_ClippingMode = CLIPPING_MODE_NONE;
        node->m_Node.m_ClippingVisible = true;
        node->m_Node.m_ClippingInverted = false;

        node->m_Node.m_HasResetPoint = 0;
        node->m_Node.m_TextureHash = 0;
        node->m_Node.m_Texture = 0;
        node->m_Node.m_TextureType = NODE_TEXTURE_TYPE_NONE;
        node->m_Node.m_TextureSetAnimDesc.Init();
        node->m_Node.m_FlipbookAnimHash = 0;
        node->m_Node.m_FlipbookAnimPosition = 0.0f;
        node->m_Node.m_FontHash = 0;
        node->m_Node.m_Font = 0;
        node->m_Node.m_HasHeadlessPfx = 0;
        node->m_Node.m_LayerHash = DEFAULT_LAYER;
        node->m_Node.m_LayerIndex = 0;
        node->m_Node.m_NodeDescTable = 0;
        node->m_Version = version;
        node->m_Index = index;
        node->m_PrevIndex = INVALID_INDEX;
        node->m_NextIndex = INVALID_INDEX;
        node->m_ParentIndex = INVALID_INDEX;
        node->m_ChildHead = INVALID_INDEX;
        node->m_ChildTail = INVALID_INDEX;
        node->m_SceneTraversalCacheVersion = INVALID_INDEX;
        node->m_ClipperIndex = INVALID_INDEX;
        scene->m_NextVersionNumber = (version + 1) % ((1 << 16) - 1);

        HNode hnode = GetNodeHandle(node);

        if (custom_type != 0)
        {
            void* custom_node_data = scene->m_CreateCustomNodeCallback(scene->m_CreateCustomNodeCallbackContext, scene, hnode, custom_type);
            node->m_Node.m_CustomData = custom_node_data;
        }

        MoveNodeAbove(scene, hnode, INVALID_HANDLE);
        return hnode;
    }

    void SetNodeId(HScene scene, HNode node, dmhash_t id)
    {
        InternalNode* n = GetNode(scene, node);
        n->m_NameHash = id;
    }

    void SetNodeId(HScene scene, HNode node, const char* id)
    {
        SetNodeId(scene, node, dmHashString64(id));
    }

    dmhash_t GetNodeId(HScene scene, HNode node)
    {
        InternalNode* n = GetNode(scene, node);
        return n->m_NameHash;
    }

    HNode GetNodeById(HScene scene, const char* id)
    {
        dmhash_t name_hash = dmHashString64(id);
        return GetNodeById(scene, name_hash);
    }

    HNode GetNodeById(HScene scene, dmhash_t id)
    {
        uint32_t n = scene->m_Nodes.Size();
        InternalNode* nodes = scene->m_Nodes.Begin();
        HNode foundNode = 0;
        for (uint32_t i = 0; i < n; ++i)
        {
            InternalNode* node = &nodes[i];
            if (node->m_NameHash == id)
            {
                foundNode = GetNodeHandle(node);
                // https://github.com/defold/defold/issues/3481
                // The node may have been deleted and another node given the
                // same id in the same frame. If we find a node with the correct
                // id but flagged for deferred delete we keep looking for
                // another one
                if (!node->m_Deleted)
                {
                    break;
                }
            }
        }
        return foundNode;
    }

    uint32_t GetNodeCount(HScene scene)
    {
        return scene->m_NodePool.Size();
    }

    uint32_t GetParticlefxCount(HScene scene)
    {
        return scene->m_AliveParticlefxs.Size();
    }

    static void GetNodeList(HScene scene, InternalNode* n, uint16_t** out_head, uint16_t** out_tail)
    {
        if (n->m_ParentIndex != INVALID_INDEX)
        {
            InternalNode* parent = &scene->m_Nodes[n->m_ParentIndex];
            *out_head = &parent->m_ChildHead;
            *out_tail = &parent->m_ChildTail;
        }
        else
        {
            *out_head = &scene->m_RenderHead;
            *out_tail = &scene->m_RenderTail;
        }
    }

    static void AddToNodeList(HScene scene, InternalNode* n, InternalNode* parent_n, InternalNode* prev_n)
    {
        uint16_t* head = &scene->m_RenderHead, * tail = &scene->m_RenderTail;
        uint16_t parent_index = INVALID_INDEX;
        if (parent_n != 0x0)
        {
            parent_index = parent_n->m_Index;
            head = &parent_n->m_ChildHead;
            tail = &parent_n->m_ChildTail;
        }
        n->m_ParentIndex = parent_index;
        if (prev_n != 0x0)
        {
            if (*tail == prev_n->m_Index)
            {
                *tail = n->m_Index;
                n->m_NextIndex = INVALID_INDEX;
            }
            else if (prev_n->m_NextIndex != INVALID_INDEX)
            {
                InternalNode* next_n = &scene->m_Nodes[prev_n->m_NextIndex];
                next_n->m_PrevIndex = n->m_Index;
                n->m_NextIndex = prev_n->m_NextIndex;
            }
            prev_n->m_NextIndex = n->m_Index;
            n->m_PrevIndex = prev_n->m_Index;
        }
        else
        {
            n->m_PrevIndex = INVALID_INDEX;
            n->m_NextIndex = *head;
            if (*head != INVALID_INDEX)
            {
                InternalNode* next_n = &scene->m_Nodes[*head];
                next_n->m_PrevIndex = n->m_Index;
            }
            *head = n->m_Index;
            if (*tail == INVALID_INDEX)
            {
                *tail = n->m_Index;
            }
        }
    }

    static void RemoveFromNodeList(HScene scene, InternalNode* n)
    {
        // Remove from list
        if (n->m_PrevIndex != INVALID_INDEX)
            scene->m_Nodes[n->m_PrevIndex].m_NextIndex = n->m_NextIndex;
        if (n->m_NextIndex != INVALID_INDEX)
            scene->m_Nodes[n->m_NextIndex].m_PrevIndex = n->m_PrevIndex;
        uint16_t* head_ptr = 0x0, * tail_ptr = 0x0;
        GetNodeList(scene, n, &head_ptr, &tail_ptr);

        if (*head_ptr == n->m_Index)
            *head_ptr = n->m_NextIndex;
        if (*tail_ptr == n->m_Index)
            *tail_ptr = n->m_PrevIndex;
    }

    static inline void ResetInternalNode(HScene scene, InternalNode* n)
    {
        RemoveFromNodeList(scene, n);
        uint16_t node_index = n->m_Index;
        scene->m_NodePool.Push(node_index);
        if (node_index + 1 == scene->m_Nodes.Size())
        {
            scene->m_Nodes.SetSize(node_index);
        }
        if (n->m_Node.m_Text)
            free((void*)n->m_Node.m_Text);
        memset(n, 0, sizeof(InternalNode));
        n->m_Index = INVALID_INDEX;
    }

    void DeleteNode(HScene scene, HNode node, bool delete_headless_pfx)
    {
        InternalNode* n = GetNode(scene, node);

        if (n->m_Node.m_CustomType != 0)
        {
            scene->m_DestroyCustomNodeCallback(scene->m_CreateCustomNodeCallbackContext, scene, node, n->m_Node.m_CustomType, n->m_Node.m_CustomData);
        }

        // Stop (or destroy) any living particle instances started on this node
        uint32_t count = scene->m_AliveParticlefxs.Size();
        uint32_t i = 0;
        if (n->m_Node.m_NodeType == NODE_TYPE_PARTICLEFX)
        {
            while (i < count)
            {
                ParticlefxComponent* c = &scene->m_AliveParticlefxs[i];
                if (node == c->m_Node)
                {
                    if (delete_headless_pfx)
                    {
                        InternalNode* comp_n = GetNode(scene, c->m_Node);
                        dmParticle::DestroyInstance(scene->m_ParticlefxContext, comp_n->m_Node.m_ParticleInstance);
                        n->m_Node.m_ParticleInstance = dmParticle::INVALID_INSTANCE;
                        scene->m_AliveParticlefxs.EraseSwap(i);
                        --count;
                    }
                    else
                    {
                        dmParticle::StopInstance(scene->m_ParticlefxContext, c->m_Instance);
                        n->m_Node.m_HasHeadlessPfx = 1;
                        ++i;
                    }
                }
                else
                {
                    ++i;
                }
            }
        }

        // Delete children first
        uint16_t child_index = n->m_ChildHead;
        while (child_index != INVALID_INDEX)
        {
            InternalNode* child = &scene->m_Nodes[child_index & 0xffff];
            child_index = child->m_NextIndex;
            DeleteNode(scene, GetNodeHandle(child), delete_headless_pfx);
        }

        dmArray<Animation> *animations = &scene->m_Animations;
        uint32_t n_anims = animations->Size();
        for (uint32_t i = 0; i < n_anims; ++i)
        {
            Animation* anim = &(*animations)[i];

            if (anim->m_Node == node)
            {
                CompleteAnimation(scene, anim, false);
                RemoveAnimation(*animations, i);
                i--;
                n_anims--;
                continue;
            }
        }

        if (!delete_headless_pfx && n->m_Node.m_HasHeadlessPfx)
        {
            RemoveFromNodeList(scene, n);
            n->m_ParentIndex = INVALID_INDEX;
            n->m_PrevIndex = INVALID_INDEX;
            n->m_NextIndex = INVALID_INDEX;
            return;
        }

        ResetInternalNode(scene, n);
    }


    void DeleteNode(HScene scene, HNode node)
    {
        DeleteNode(scene, node, false);
    }

    void ClearNodes(HScene scene)
    {
        scene->m_Nodes.SetSize(0);
        scene->m_RenderHead = INVALID_INDEX;
        scene->m_RenderTail = INVALID_INDEX;
        scene->m_NodePool.Clear();
        scene->m_Animations.SetSize(0);
    }

    static Vector4 ApplyAdjustOnReferenceScale(const Vector4& reference_scale, uint32_t adjust_mode)
    {
        Vector4 parent_adjust_scale = reference_scale;
        if (adjust_mode == dmGui::ADJUST_MODE_FIT)
        {
            float uniform = dmMath::Min(reference_scale.getX(), reference_scale.getY());
            parent_adjust_scale.setX(uniform);
            parent_adjust_scale.setY(uniform);
        }
        else if (adjust_mode == dmGui::ADJUST_MODE_ZOOM)
        {
            float uniform = dmMath::Max(reference_scale.getX(), reference_scale.getY());
            parent_adjust_scale.setX(uniform);
            parent_adjust_scale.setY(uniform);
        }
        parent_adjust_scale.setZ(1.0f);
        parent_adjust_scale.setW(1.0f);
        return parent_adjust_scale;
    }

    static void AdjustPosScale(HScene scene, InternalNode* n, const Vector4& reference_scale, Vector4& position, Vector4& scale)
    {
        if (scene->m_AdjustReference == ADJUST_REFERENCE_LEGACY && n->m_ParentIndex != INVALID_INDEX)
        {
            return;
        }

        Node& node = n->m_Node;
        // Apply ref-scaling to scale uniformly, select the smallest scale component to make sure everything fits
        Vector4 adjust_scale = ApplyAdjustOnReferenceScale(reference_scale, node.m_AdjustMode);

        Context* context = scene->m_Context;
        Vector4 parent_dims;

        if (scene->m_AdjustReference == ADJUST_REFERENCE_LEGACY || n->m_ParentIndex == INVALID_INDEX) {
            parent_dims = Vector4((float) scene->m_Width, (float) scene->m_Height, 0.0f, 1.0f);
        } else {
            InternalNode* parent = &scene->m_Nodes[n->m_ParentIndex];
            parent_dims = Vector4(parent->m_Node.m_Properties[dmGui::PROPERTY_SIZE].getX(), parent->m_Node.m_Properties[dmGui::PROPERTY_SIZE].getY(), 0.0f, 1.0f);
        }

        Vector4 offset = Vector4(0.0f, 0.0f, 0.0f, 0.0f);
        Vector4 adjusted_dims = mulPerElem(parent_dims, adjust_scale);
        Vector4 ref_size;
        if (scene->m_AdjustReference == ADJUST_REFERENCE_LEGACY || n->m_ParentIndex == INVALID_INDEX) {
            ref_size = Vector4((float) context->m_PhysicalWidth, (float) context->m_PhysicalHeight, 0.0f, 1.0f);

            // need to calculate offset for root nodes, since (0,0) is in middle of scene
            offset = (ref_size - adjusted_dims) * 0.5f;
        } else {
            InternalNode* parent = &scene->m_Nodes[n->m_ParentIndex];
            ref_size = Vector4(parent->m_Node.m_Properties[dmGui::PROPERTY_SIZE].getX() * reference_scale.getX(), parent->m_Node.m_Properties[dmGui::PROPERTY_SIZE].getY() * reference_scale.getY(), 0.0f, 1.0f);
        }

        // Apply anchoring
        Vector4 scaled_position = mulPerElem(position, adjust_scale);
        if (node.m_XAnchor == XANCHOR_LEFT || node.m_XAnchor == XANCHOR_RIGHT)
        {
            offset.setX(0.0f);
            scaled_position.setX(position.getX() * reference_scale.getX());
        }

        if (node.m_YAnchor == YANCHOR_TOP || node.m_YAnchor == YANCHOR_BOTTOM)
        {
            offset.setY(0.0f);
            scaled_position.setY(position.getY() * reference_scale.getY());
        }

        position = scaled_position + offset;
        scale = mulPerElem(adjust_scale, scale);
    }

    void UpdateLocalTransform(HScene scene, InternalNode* n)
    {
        Node& node = n->m_Node;

        Vector4 position = node.m_Properties[dmGui::PROPERTY_POSITION];
        Vector4 prop_scale = node.m_Properties[dmGui::PROPERTY_SCALE];
        Vector4 reference_scale = Vector4(1.0, 1.0, 1.0, 1.0);
        node.m_LocalAdjustScale = reference_scale;
        if (scene->m_AdjustReference != ADJUST_REFERENCE_DISABLED) {
            reference_scale = CalculateReferenceScale(scene, n);
            AdjustPosScale(scene, n, reference_scale, position, node.m_LocalAdjustScale);
        }
        const Vector3& rotation = node.m_Properties[dmGui::PROPERTY_ROTATION].getXYZ();
        Quat r = dmVMath::EulerToQuat(rotation);
        r = normalize(r);

        node.m_LocalTransform.setUpper3x3(Matrix3::rotation(r) * Matrix3::scale( mulPerElem(node.m_LocalAdjustScale, prop_scale).getXYZ() ));
        node.m_LocalTransform.setTranslation(position.getXYZ());

        if (scene->m_AdjustReference == ADJUST_REFERENCE_PARENT && n->m_ParentIndex != INVALID_INDEX)
        {
            // undo parent scale (if node has parent)
            Vector3 inv_ref_scale = Vector3(1.0f / reference_scale.getX(), 1.0f / reference_scale.getY(), 1.0f / reference_scale.getZ());
            node.m_LocalTransform = Matrix4::scale( inv_ref_scale ) * node.m_LocalTransform;
        }

        node.m_DirtyLocal = 0;
    }

    void ResetNodes(HScene scene)
    {
        uint32_t n_nodes = scene->m_Nodes.Size();
        InternalNode* nodes = scene->m_Nodes.Begin();
        for (uint32_t i = 0; i < n_nodes; ++i) {
            InternalNode* node = &nodes[i];
            Node* n = &node->m_Node;
            if (n->m_HasResetPoint) {
                memcpy(n->m_Properties, n->m_ResetPointProperties, sizeof(n->m_Properties));
                n->m_DirtyLocal = 1;
                n->m_State = n->m_ResetPointState;
            }
        }
        scene->m_Animations.SetSize(0);
    }

    uint16_t GetRenderOrder(HScene scene)
    {
        return scene->m_RenderOrder;
    }

    NodeType GetNodeType(HScene scene, HNode node)
    {
        InternalNode* n = GetNode(scene, node);
        return (NodeType)n->m_Node.m_NodeType;
    }

    uint32_t GetNodeCustomType(HScene scene, HNode node)
    {
        InternalNode* n = GetNode(scene, node);
        return n->m_Node.m_CustomType;
    }

    void* GetNodeCustomData(HScene scene, HNode node)
    {
        InternalNode* n = GetNode(scene, node);
        return n->m_Node.m_CustomData;
    }

    Point3 GetNodePosition(HScene scene, HNode node)
    {
        InternalNode* n = GetNode(scene, node);
        return Point3(n->m_Node.m_Properties[PROPERTY_POSITION].getXYZ());
    }

    Point3 GetNodeSize(HScene scene, HNode node)
    {
        InternalNode* n = GetNode(scene, node);
        return Point3(n->m_Node.m_Properties[PROPERTY_SIZE].getXYZ());
    }

    Matrix4 GetNodeWorldTransform(HScene scene, HNode node)
    {
        InternalNode* n = GetNode(scene, node);
        Matrix4 world;
        CalculateNodeTransform(scene, n, CalculateNodeTransformFlags(), world);
        return world;
    }

    Vector4 GetNodeSlice9(HScene scene, HNode node)
    {
        InternalNode* n = GetNode(scene, node);
        return n->m_Node.m_Properties[PROPERTY_SLICE9];
    }

    void SetNodePosition(HScene scene, HNode node, const Point3& position)
    {
        InternalNode* n = GetNode(scene, node);
        n->m_Node.m_Properties[PROPERTY_POSITION] = Vector4(position);
        n->m_Node.m_DirtyLocal = 1;
    }

    bool HasPropertyHash(HScene scene, HNode node, dmhash_t property)
    {
        PropDesc* pd = GetPropertyDesc(property);
        return pd != 0;
    }

    Vector4 GetNodeProperty(HScene scene, HNode node, Property property)
    {
        assert(property < PROPERTY_COUNT);
        InternalNode* n = GetNode(scene, node);
        return n->m_Node.m_Properties[property];
    }

    Vector4 GetNodePropertyHash(HScene scene, HNode node, dmhash_t property)
    {
        InternalNode* n = GetNode(scene, node);
        PropDesc* pd = GetPropertyDesc(property);
        if (pd) {
            Vector4* base_value = &n->m_Node.m_Properties[pd->m_Property];

            if (pd->m_Component == 0xff) {
                return *base_value;
            } else {
                return Vector4(base_value->getElem(pd->m_Component));
            }
        }
        dmLogError("Property '%s' not found", dmHashReverseSafe64(property));
        return Vector4(0, 0, 0, 0);
    }

    void SetNodeProperty(HScene scene, HNode node, Property property, const Vector4& value)
    {
        assert(property < PROPERTY_COUNT);
        InternalNode* n = GetNode(scene, node);
        n->m_Node.m_Properties[property] = value;
        n->m_Node.m_DirtyLocal = 1;
    }

    void SetNodeResetPoint(HScene scene, HNode node)
    {
        InternalNode* n = GetNode(scene, node);
        memcpy(n->m_Node.m_ResetPointProperties, n->m_Node.m_Properties, sizeof(n->m_Node.m_Properties));
        n->m_Node.m_ResetPointState = n->m_Node.m_State;
        n->m_Node.m_HasResetPoint = 1;
    }

    const char* GetNodeText(HScene scene, HNode node)
    {
        InternalNode* n = GetNode(scene, node);
        return n->m_Node.m_Text;
    }

    void SetNodeText(HScene scene, HNode node, const char* text)
    {
        InternalNode* n = GetNode(scene, node);
        if (n->m_Node.m_Text)
            free((void*) n->m_Node.m_Text);

        if (text)
            n->m_Node.m_Text = strdup(text);
        else
            n->m_Node.m_Text = 0;
    }

    void SetNodeLineBreak(HScene scene, HNode node, bool line_break)
    {
        InternalNode* n = GetNode(scene, node);
        n->m_Node.m_LineBreak = line_break;
    }

    bool GetNodeLineBreak(HScene scene, HNode node)
    {
        InternalNode* n = GetNode(scene, node);
        return n->m_Node.m_LineBreak;
    }

    void SetNodeTextLeading(HScene scene, HNode node, float leading)
    {
        InternalNode* n = GetNode(scene, node);
        n->m_Node.m_Properties[PROPERTY_TEXT_PARAMS].setX(leading);
    }
    float GetNodeTextLeading(HScene scene, HNode node)
    {
        InternalNode* n = GetNode(scene, node);
        return n->m_Node.m_Properties[PROPERTY_TEXT_PARAMS].getX();
    }

    void SetNodeTextTracking(HScene scene, HNode node, float tracking)
    {
        InternalNode* n = GetNode(scene, node);
        n->m_Node.m_Properties[PROPERTY_TEXT_PARAMS].setY(tracking);
    }
    float GetNodeTextTracking(HScene scene, HNode node)
    {
        InternalNode* n = GetNode(scene, node);
        return n->m_Node.m_Properties[PROPERTY_TEXT_PARAMS].getY();
    }

    void* GetNodeTexture(HScene scene, HNode node, NodeTextureType* textureTypeOut)
    {
        InternalNode* n = GetNode(scene, node);
        *textureTypeOut = n->m_Node.m_TextureType;
        return n->m_Node.m_Texture;
    }

    dmhash_t GetNodeTextureId(HScene scene, HNode node)
    {
        InternalNode* n = GetNode(scene, node);
        return n->m_Node.m_TextureHash;
    }

    dmhash_t GetNodeFlipbookAnimId(HScene scene, HNode node)
    {
        InternalNode* n = GetNode(scene, node);
        return n->m_Node.m_TextureType == NODE_TEXTURE_TYPE_TEXTURE_SET ? n->m_Node.m_FlipbookAnimHash : 0x0;
    }

    Result SetNodeTexture(HScene scene, HNode node, dmhash_t texture_id)
    {
        InternalNode* n = GetNode(scene, node);
        if (n->m_Node.m_TextureType == NODE_TEXTURE_TYPE_TEXTURE_SET)
            CancelNodeFlipbookAnim(scene, node);
        if (TextureInfo* texture_info = scene->m_Textures.Get(texture_id)) {
            n->m_Node.m_TextureHash = texture_id;
            n->m_Node.m_Texture = texture_info->m_TextureSource;
            n->m_Node.m_TextureType = texture_info->m_TextureSourceType;

            if((n->m_Node.m_SizeMode != SIZE_MODE_MANUAL) &&
                (n->m_Node.m_NodeType != NODE_TYPE_CUSTOM) &&
                (n->m_Node.m_NodeType != NODE_TYPE_PARTICLEFX) && (texture_info->m_TextureSource))
            {
                n->m_Node.m_Properties[PROPERTY_SIZE][0] = texture_info->m_OriginalWidth;
                n->m_Node.m_Properties[PROPERTY_SIZE][1] = texture_info->m_OriginalHeight;
            }
            return RESULT_OK;
        } else if (DynamicTexture* texture = scene->m_DynamicTextures.Get(texture_id)) {
            n->m_Node.m_TextureHash = texture_id;
            n->m_Node.m_Texture = texture->m_Handle;
            n->m_Node.m_TextureType = NODE_TEXTURE_TYPE_DYNAMIC;
            if((n->m_Node.m_SizeMode != SIZE_MODE_MANUAL) &&
                (n->m_Node.m_NodeType != NODE_TYPE_CUSTOM) &&
                (n->m_Node.m_NodeType != NODE_TYPE_PARTICLEFX))
            {
                n->m_Node.m_Properties[PROPERTY_SIZE][0] = texture->m_Width;
                n->m_Node.m_Properties[PROPERTY_SIZE][1] = texture->m_Height;
            }
            return RESULT_OK;
        }
        n->m_Node.m_Texture = 0;
        n->m_Node.m_TextureType = NODE_TEXTURE_TYPE_NONE;
        return RESULT_RESOURCE_NOT_FOUND;
    }

    Result SetNodeTexture(HScene scene, HNode node, const char* texture_id)
    {
        return SetNodeTexture(scene, node, dmHashString64(texture_id));
    }

    Result SetNodeTexture(HScene scene, HNode node, NodeTextureType type, void* texture)
    {
        InternalNode* n = GetNode(scene, node);
        n->m_Node.m_TextureHash = (uintptr_t)texture;
        n->m_Node.m_TextureType = type;
        n->m_Node.m_Texture = texture;
        return RESULT_OK;
    }

    Result SetNodeParticlefx(HScene scene, HNode node, dmhash_t particlefx_id)
    {
        InternalNode* n = GetNode(scene, node);
        if (n->m_Node.m_NodeType != NODE_TYPE_PARTICLEFX) {
            return RESULT_WRONG_TYPE;
        }

        if (scene->m_Particlefxs.Get(particlefx_id) == 0) {
            return RESULT_RESOURCE_NOT_FOUND;
        }

        n->m_Node.m_ParticlefxHash = particlefx_id;
        return RESULT_OK;
    }

    Result GetNodeParticlefx(HScene scene, HNode node, dmhash_t& particlefx_id)
    {
        InternalNode* n = GetNode(scene, node);
        if (n->m_Node.m_NodeType != NODE_TYPE_PARTICLEFX) {
            return RESULT_WRONG_TYPE;
        }

        particlefx_id = n->m_Node.m_ParticlefxHash;
        return RESULT_OK;
    }

    Result SetNodeParticlefxConstant(HScene scene, HNode node, dmhash_t emitter_id, dmhash_t constant_id, Vector4& value)
    {
        InternalNode* n = GetNode(scene, node);
        if (n->m_Node.m_NodeType != NODE_TYPE_PARTICLEFX) {
            return RESULT_WRONG_TYPE;
        }

        dmParticle::HParticleContext context = scene->m_ParticlefxContext;
        // Set render constant on all particle instances spawned by this node
        uint32_t count = scene->m_AliveParticlefxs.Size();
        for (uint32_t i = 0; i < count; ++i)
        {
            ParticlefxComponent* c = &scene->m_AliveParticlefxs[i];
            InternalNode* comp_n = GetNode(scene, c->m_Node);
            if (comp_n->m_Index == n->m_Index && comp_n->m_Version == n->m_Version)
            {
                dmParticle::SetRenderConstant(context, c->m_Instance, emitter_id, constant_id, value);
            }
        }

        return RESULT_OK;
    }

    Result ResetNodeParticlefxConstant(HScene scene, HNode node, dmhash_t emitter_id, dmhash_t constant_id)
    {
        InternalNode* n = GetNode(scene, node);
        if (n->m_Node.m_NodeType != NODE_TYPE_PARTICLEFX) {
            return RESULT_WRONG_TYPE;
        }

        dmParticle::HParticleContext context = scene->m_ParticlefxContext;
        // Reset render constant on all particle instances spawned by this node
        uint32_t count = scene->m_AliveParticlefxs.Size();
        for (uint32_t i = 0; i < count; ++i)
        {
            ParticlefxComponent* c = &scene->m_AliveParticlefxs[i];
            InternalNode* comp_n = GetNode(scene, c->m_Node);
            if (comp_n->m_Index == n->m_Index && comp_n->m_Version == n->m_Version)
            {
                dmParticle::ResetRenderConstant(context, c->m_Instance, emitter_id, constant_id);
            }
        }

        return RESULT_OK;
    }

    void* GetNodeFont(HScene scene, HNode node)
    {
        InternalNode* n = GetNode(scene, node);
        return n->m_Node.m_Font;
    }

    dmhash_t GetNodeFontId(HScene scene, HNode node)
    {
        InternalNode* n = GetNode(scene, node);
        return n->m_Node.m_FontHash;
    }

    Result SetNodeFont(HScene scene, HNode node, dmhash_t font_id)
    {
        void** font = scene->m_Fonts.Get(font_id);
        if (font)
        {
            InternalNode* n = GetNode(scene, node);
            n->m_Node.m_FontHash = font_id;
            n->m_Node.m_Font = *font;
            return RESULT_OK;
        }
        else
        {
            return RESULT_RESOURCE_NOT_FOUND;
        }
    }

    Result SetNodeFont(HScene scene, HNode node, const char* font_id)
    {
        return SetNodeFont(scene, node, dmHashString64(font_id));
    }

    dmhash_t GetNodeLayerId(HScene scene, HNode node)
    {
        InternalNode* n = GetNode(scene, node);
        return n->m_Node.m_LayerHash;
    }

    Result SetNodeLayer(HScene scene, HNode node, dmhash_t layer_id)
    {
        uint16_t* layer_index = scene->m_Layers.Get(layer_id);
        if (layer_index)
        {
            InternalNode* n = GetNode(scene, node);
            n->m_Node.m_LayerHash = layer_id;
            n->m_Node.m_LayerIndex = *layer_index;
            return RESULT_OK;
        }
        else
        {
            return RESULT_RESOURCE_NOT_FOUND;
        }
    }

    Result SetNodeLayer(HScene scene, HNode node, const char* layer_id)
    {
        return SetNodeLayer(scene, node, dmHashString64(layer_id));
    }

    bool GetNodeInheritAlpha(HScene scene, HNode node)
    {
        InternalNode* n = GetNode(scene, node);
        return n->m_Node.m_InheritAlpha != 0;
    }

    void SetNodeInheritAlpha(HScene scene, HNode node, bool inherit_alpha)
    {
        InternalNode* n = GetNode(scene, node);
        n->m_Node.m_InheritAlpha = inherit_alpha;
    }

    void SetNodeAlpha(HScene scene, HNode node, float alpha)
    {
        InternalNode* n = GetNode(scene, node);
        n->m_Node.m_Properties[PROPERTY_COLOR].setW(alpha);
    }

    float GetNodeAlpha(HScene scene, HNode node)
    {
        InternalNode* n = GetNode(scene, node);
        return n->m_Node.m_Properties[PROPERTY_COLOR].getW();
    }

    float GetNodeFlipbookCursor(HScene scene, HNode node)
    {
        InternalNode* n = GetNode(scene, node);
        float t = n->m_Node.m_FlipbookAnimPosition;

        return t;
    }

    void SetNodeFlipbookCursor(HScene scene, HNode node, float cursor)
    {
        InternalNode* n = GetNode(scene, node);

        cursor = dmMath::Clamp(cursor, 0.0f, 1.0f);
        n->m_Node.m_FlipbookAnimPosition = cursor;
        if (n->m_Node.m_FlipbookAnimHash) {
            Animation* anim = GetComponentAnimation(scene, node, &n->m_Node.m_FlipbookAnimPosition);
            if (anim) {

                if (anim->m_Playback == PLAYBACK_ONCE_BACKWARD || anim->m_Playback == PLAYBACK_LOOP_BACKWARD)
                {
                    cursor = 1.0f - cursor;
                } else if (anim->m_Playback == PLAYBACK_ONCE_PINGPONG || anim->m_Playback == PLAYBACK_LOOP_PINGPONG) {
                    cursor /= 2.0f;
                }

                anim->m_Elapsed = cursor * anim->m_Duration;
            }
        }
    }

    float GetNodeFlipbookPlaybackRate(HScene scene, HNode node)
    {
        InternalNode* n = GetNode(scene, node);

        if (n->m_Node.m_FlipbookAnimHash) {
            Animation* anim = GetComponentAnimation(scene, node, &n->m_Node.m_FlipbookAnimPosition);
            if (anim) {
                return anim->m_PlaybackRate;
            }
        }

        return 0.0f;
    }

    void SetNodeFlipbookPlaybackRate(HScene scene, HNode node, float playback_rate)
    {
        InternalNode* n = GetNode(scene, node);

        if (n->m_Node.m_FlipbookAnimHash) {
            Animation* anim = GetComponentAnimation(scene, node, &n->m_Node.m_FlipbookAnimPosition);
            if (anim) {
                anim->m_PlaybackRate = playback_rate;
            }
        }
    }

    Result PlayNodeParticlefx(HScene scene, HNode node, dmParticle::EmitterStateChangedData* callbackdata)
    {
        InternalNode* n = GetNode(scene, node);
        if (n->m_Node.m_NodeType != NODE_TYPE_PARTICLEFX) {
            return RESULT_WRONG_TYPE;
        }

        dmhash_t particlefx_id = n->m_Node.m_ParticlefxHash;

        if (particlefx_id == 0)
        {
            dmLogError("Particle FX node does not have a particle fx set");
            return RESULT_RESOURCE_NOT_FOUND;
        }

        if (scene->m_AliveParticlefxs.Full())
        {
            dmLogError("Particle FX gui component buffer is full (%d), component disregarded. Increase 'gui.max_particlefx_count' as needed", scene->m_AliveParticlefxs.Capacity());
            return RESULT_OUT_OF_RESOURCES;
        }

        dmParticle::HPrototype particlefx_prototype = *(scene->m_Particlefxs.Get(particlefx_id));
        dmParticle::HInstance inst = dmParticle::CreateInstance(scene->m_ParticlefxContext, particlefx_prototype, callbackdata);

        if (n->m_Node.m_AdjustMode == ADJUST_MODE_STRETCH)
        {
            n->m_Node.m_AdjustMode = ADJUST_MODE_FIT;
            dmLogOnceWarning("Adjust mode \"Stretch\" is not supported by particlefx nodes, falling back to \"Fit\" instead (node '%s').", dmHashReverseSafe64(n->m_NameHash));
        }

        // Set initial transform
        Matrix4 trans;
        CalculateNodeTransform(scene, n, (CalculateNodeTransformFlags)(CALCULATE_NODE_INCLUDE_SIZE), trans);
        dmTransform::Transform transform = dmTransform::ToTransform(trans);
        float scale = transform.GetScalePtr()[0];
        dmParticle::SetPosition(scene->m_ParticlefxContext, inst, Point3(transform.GetTranslation()));
        dmParticle::SetRotation(scene->m_ParticlefxContext, inst, transform.GetRotation());
        dmParticle::SetScale(scene->m_ParticlefxContext, inst, scale);

        uint32_t count = scene->m_AliveParticlefxs.Size();
        scene->m_AliveParticlefxs.SetSize(count + 1);
        ParticlefxComponent* component = &scene->m_AliveParticlefxs[count];
        component->m_Prototype = particlefx_prototype;
        component->m_Instance = inst;
        component->m_Node = node;

        n->m_Node.m_ParticlefxPrototype = particlefx_prototype;
        n->m_Node.m_ParticleInstance = inst;

        dmParticle::StartInstance(scene->m_ParticlefxContext, inst);

        return RESULT_OK;
    }

    Result StopNodeParticlefx(HScene scene, HNode node)
    {
        InternalNode* n = GetNode(scene, node);
        if (n->m_Node.m_NodeType != NODE_TYPE_PARTICLEFX) {
            return RESULT_WRONG_TYPE;
        }

        uint32_t alive_count = scene->m_AliveParticlefxs.Size();
        for (uint32_t i = 0; i < alive_count; ++i)
        {
            ParticlefxComponent* component = &scene->m_AliveParticlefxs[i];
            if (component->m_Node == node)
            {
                dmParticle::StopInstance(scene->m_ParticlefxContext, component->m_Instance);
            }
        }

        return RESULT_OK;
    }

    void SetNodeClippingMode(HScene scene, HNode node, ClippingMode mode)
    {
        InternalNode* n = GetNode(scene, node);
        n->m_Node.m_ClippingMode = mode;
    }

    ClippingMode GetNodeClippingMode(HScene scene, HNode node)
    {
        InternalNode* n = GetNode(scene, node);
        return (ClippingMode) n->m_Node.m_ClippingMode;
    }

    void SetNodeClippingVisible(HScene scene, HNode node, bool visible)
    {
        InternalNode* n = GetNode(scene, node);
        n->m_Node.m_ClippingVisible = (uint32_t) visible;
    }

    bool GetNodeClippingVisible(HScene scene, HNode node)
    {
        InternalNode* n = GetNode(scene, node);
        return n->m_Node.m_ClippingVisible;
    }

    void SetNodeClippingInverted(HScene scene, HNode node, bool inverted)
    {
        InternalNode* n = GetNode(scene, node);
        n->m_Node.m_ClippingInverted = (uint32_t) inverted;
    }

    bool GetNodeClippingInverted(HScene scene, HNode node)
    {
        InternalNode* n = GetNode(scene, node);
        return n->m_Node.m_ClippingInverted;
    }

    Result GetTextMetrics(HScene scene, const char* text, const char* font_id, float width, bool line_break, float leading, float tracking, TextMetrics* metrics)
    {
        return GetTextMetrics(scene, text, dmHashString64(font_id), width, line_break, leading, tracking, metrics);
    }

    Result GetTextMetrics(HScene scene, const char* text, dmhash_t font_id, float width, bool line_break, float leading, float tracking, TextMetrics* metrics)
    {
        memset(metrics, 0, sizeof(*metrics));
        void** font = scene->m_Fonts.Get(font_id);
        if (!font) {
            return RESULT_RESOURCE_NOT_FOUND;
        }

        scene->m_Context->m_GetTextMetricsCallback(*font, text, width, line_break, leading, tracking, metrics);
        return RESULT_OK;
    }

    BlendMode GetNodeBlendMode(HScene scene, HNode node)
    {
        InternalNode* n = GetNode(scene, node);
        return (BlendMode)n->m_Node.m_BlendMode;
    }

    void SetNodeBlendMode(HScene scene, HNode node, BlendMode blend_mode)
    {
        InternalNode* n = GetNode(scene, node);
        n->m_Node.m_BlendMode = (uint32_t) blend_mode;
    }

    XAnchor GetNodeXAnchor(HScene scene, HNode node)
    {
        InternalNode* n = GetNode(scene, node);
        return (XAnchor)n->m_Node.m_XAnchor;
    }

    void SetNodeXAnchor(HScene scene, HNode node, XAnchor x_anchor)
    {
        InternalNode* n = GetNode(scene, node);
        n->m_Node.m_XAnchor = (uint32_t) x_anchor;
    }

    YAnchor GetNodeYAnchor(HScene scene, HNode node)
    {
        InternalNode* n = GetNode(scene, node);
        return (YAnchor)n->m_Node.m_YAnchor;
    }

    void SetNodeYAnchor(HScene scene, HNode node, YAnchor y_anchor)
    {
        InternalNode* n = GetNode(scene, node);
        n->m_Node.m_YAnchor = (uint32_t) y_anchor;
    }


    void SetNodeOuterBounds(HScene scene, HNode node, PieBounds bounds)
    {
        InternalNode* n = GetNode(scene, node);
        n->m_Node.m_OuterBounds = bounds;
    }

    void SetNodePerimeterVertices(HScene scene, HNode node, uint32_t vertices)
    {
        InternalNode* n = GetNode(scene, node);
        n->m_Node.m_PerimeterVertices = vertices;
    }

    void SetNodeInnerRadius(HScene scene, HNode node, float radius)
    {
        InternalNode* n = GetNode(scene, node);
        n->m_Node.m_Properties[PROPERTY_PIE_PARAMS].setX(radius);
    }

    void SetNodePieFillAngle(HScene scene, HNode node, float fill_angle)
    {
        InternalNode* n = GetNode(scene, node);
        n->m_Node.m_Properties[PROPERTY_PIE_PARAMS].setY(fill_angle);
    }

    PieBounds GetNodeOuterBounds(HScene scene, HNode node)
    {
        InternalNode* n = GetNode(scene, node);
        return n->m_Node.m_OuterBounds;
    }

    uint32_t GetNodePerimeterVertices(HScene scene, HNode node)
    {
        InternalNode* n = GetNode(scene, node);
        return n->m_Node.m_PerimeterVertices;
    }

    float GetNodeInnerRadius(HScene scene, HNode node)
    {
        InternalNode* n = GetNode(scene, node);
        return n->m_Node.m_Properties[PROPERTY_PIE_PARAMS].getX();
    }

    float GetNodePieFillAngle(HScene scene, HNode node)
    {
        InternalNode* n = GetNode(scene, node);
        return n->m_Node.m_Properties[PROPERTY_PIE_PARAMS].getY();
    }

    Pivot GetNodePivot(HScene scene, HNode node)
    {
        InternalNode* n = GetNode(scene, node);
        return (Pivot)n->m_Node.m_Pivot;
    }

    void SetNodePivot(HScene scene, HNode node, Pivot pivot)
    {
        InternalNode* n = GetNode(scene, node);
        n->m_Node.m_Pivot = (uint32_t) pivot;
    }

    bool GetNodeIsBone(HScene scene, HNode node)
    {
        InternalNode* n = GetNode(scene, node);
        return n->m_Node.m_IsBone;
    }

    void SetNodeIsBone(HScene scene, HNode node, bool is_bone)
    {
        InternalNode* n = GetNode(scene, node);
        n->m_Node.m_IsBone = is_bone;
    }

    void SetNodeAdjustMode(HScene scene, HNode node, AdjustMode adjust_mode)
    {
        InternalNode* n = GetNode(scene, node);
        n->m_Node.m_AdjustMode = (uint32_t) adjust_mode;
    }

    void SetNodeSizeMode(HScene scene, HNode node, SizeMode size_mode)
    {
        InternalNode* n = GetNode(scene, node);
        n->m_Node.m_SizeMode = (uint32_t) size_mode;
        if((n->m_Node.m_SizeMode != SIZE_MODE_MANUAL) && (n->m_Node.m_NodeType != NODE_TYPE_CUSTOM) && (n->m_Node.m_NodeType != NODE_TYPE_PARTICLEFX))
        {
            if (TextureInfo* texture_info = scene->m_Textures.Get(n->m_Node.m_TextureHash))
            {
                if(texture_info->m_TextureSource)
                {
                    n->m_Node.m_Properties[PROPERTY_SIZE][0] = texture_info->m_OriginalWidth;
                    n->m_Node.m_Properties[PROPERTY_SIZE][1] = texture_info->m_OriginalHeight;
                }
            }
            else if (DynamicTexture* texture = scene->m_DynamicTextures.Get(n->m_Node.m_TextureHash))
            {
                n->m_Node.m_Properties[PROPERTY_SIZE][0] = texture->m_Width;
                n->m_Node.m_Properties[PROPERTY_SIZE][1] = texture->m_Height;
            }
        }
    }

    SizeMode GetNodeSizeMode(HScene scene, HNode node)
    {
        InternalNode* n = GetNode(scene, node);
        return (SizeMode) n->m_Node.m_SizeMode;
    }

    static Animation* AnimateComponent(HScene scene,
                                 HNode node,
                                 float* value,
                                 float to,
                                 dmEasing::Curve easing,
                                 Playback playback,
                                 float duration,
                                 float delay,
                                 float playback_rate,
                                 AnimationComplete animation_complete,
                                 void* userdata1,
                                 void* userdata2)
    {
        uint16_t version = (uint16_t) (node >> 16);
        uint16_t index = node & 0xffff;
        InternalNode* n = &scene->m_Nodes[index];
        assert(n->m_Version == version);

        Animation animation;
        uint32_t animation_index = FindAnimation(scene->m_Animations, value);

        if (animation_index == 0xffffffff)
        {
            if (scene->m_Animations.Full())
            {
                dmLogWarning("Out of animation resources (%d)", scene->m_Animations.Size());
                return NULL;
            }
            animation_index = scene->m_Animations.Size();
            scene->m_Animations.SetSize(animation_index+1);
        }
        else
        {
            // Make sure to invoke the callback when we are re-using the
            // animation index so that we can clean up dangling ref's in
            // the gui_script module.
            Animation* anim = &scene->m_Animations[animation_index];
            if (anim->m_AnimationComplete && !anim->m_AnimationCompleteCalled)
            {
                anim->m_AnimationComplete(scene, anim->m_Node, false, anim->m_Userdata1, anim->m_Userdata2);
            }
        }

        animation.m_Node = node;
        animation.m_Value = value;
        animation.m_To = to;
        animation.m_Delay = delay < 0.0f ? 0.0f : delay;
        animation.m_Elapsed = 0.0f;
        animation.m_Duration = duration < 0.0f ? 0.0f : duration;
        animation.m_PlaybackRate = playback_rate;
        animation.m_Easing = easing;
        animation.m_Playback = playback;
        animation.m_AnimationComplete = animation_complete;
        animation.m_Userdata1 = userdata1;
        animation.m_Userdata2 = userdata2;
        animation.m_FirstUpdate = 1;
        animation.m_AnimationCompleteCalled = 0;
        animation.m_Cancelled = 0;
        animation.m_Backwards = 0;

        animation_index = InsertAnimation(scene->m_Animations, &animation);
        return &scene->m_Animations[animation_index];
    }

    void AnimateNodeHash(HScene scene,
                         HNode node,
                         dmhash_t property,
                         const Vector4& to,
                         dmEasing::Curve easing,
                         Playback playback,
                         float duration,
                         float delay,
                         AnimationComplete animation_complete,
                         void* userdata1,
                         void* userdata2)
    {
        uint16_t version = (uint16_t) (node >> 16);
        uint16_t index = node & 0xffff;
        InternalNode* n = &scene->m_Nodes[index];
        assert(n->m_Version == version);

        PropDesc* pd = GetPropertyDesc(property);
        if (pd)
        {
            float* base_value = (float*)&n->m_Node.m_Properties[pd->m_Property];

            if (pd->m_Component == 0xff)
            {
                dmEasing::Curve no_callback_easing = easing;
                no_callback_easing.release_callback = 0;
                for (int j = 0; j < 3; ++j)
                {
                    AnimateComponent(scene, node, &base_value[j], to.getElem(j), no_callback_easing, playback, duration, delay, 1.0f, 0, 0, 0);
                }

                // Only run callback for the lastcomponent
                AnimateComponent(scene, node, &base_value[3], to.getElem(3), easing, playback, duration, delay, 1.0f, animation_complete, userdata1, userdata2);
            }
            else
            {
                AnimateComponent(scene, node, &base_value[pd->m_Component], to.getElem(pd->m_Component), easing, playback, duration, delay, 1.0f, animation_complete, userdata1, userdata2);
            }
        }
        else
        {
            dmLogError("property '%s' not found", dmHashReverseSafe64(property));
        }
    }

    void AnimateNode(HScene scene,
                     HNode node,
                     Property property,
                     const Vector4& to,
                     dmEasing::Curve easing,
                     Playback playback,
                     float duration,
                     float delay,
                     AnimationComplete animation_complete,
                     void* userdata1,
                     void* userdata2)
    {
        dmhash_t prop_hash = g_PropTable[property].m_Hash;
        AnimateNodeHash(scene, node, prop_hash, to, easing, playback, duration, delay, animation_complete, userdata1, userdata2);
    }

    dmhash_t GetPropertyHash(Property property)
    {
        dmhash_t hash = 0;
        if (PROPERTY_SHADOW >= property) {
            hash = g_PropTable[property].m_Hash;
        }
        return hash;
    }

    void CancelAnimationHash(HScene scene, HNode node, dmhash_t property_hash)
    {
        uint16_t version = (uint16_t) (node >> 16);
        uint16_t index = node & 0xffff;
        InternalNode* n = &scene->m_Nodes[index];
        assert(n->m_Version == version);

        dmArray<Animation>* animations = &scene->m_Animations;
        uint32_t n_animations = animations->Size();

        PropDesc* pd = GetPropertyDesc(property_hash);
        if (pd) {
            for (uint32_t i = 0; i < n_animations; ++i)
            {
                Animation* anim = &(*animations)[i];

                int from = 0;
                int to = 4; // NOTE: Exclusive range
                int expect = 4;
                if (pd->m_Component != 0xff) {
                    from = pd->m_Component;
                    to = pd->m_Component + 1;
                    expect = 1;
                }

                float* value = (float*) &n->m_Node.m_Properties[pd->m_Property];
                int count = 0;
                for (int j = from; j < to; ++j) {
                    if (anim->m_Node == node && anim->m_Value == (value + j))
                    {
                        anim->m_Cancelled = 1;
                        ++count;
                        if (count == expect) {
                            return;
                        }
                    }
                }
            }
        } else {
            dmLogError("property '%s' not found", dmHashReverseSafe64(property_hash));
        }
    }


    inline Animation* GetComponentAnimation(HScene scene, HNode node, float* value)
    {
        uint16_t version = (uint16_t) (node >> 16);
        uint16_t index = node & 0xffff;
        InternalNode* n = &scene->m_Nodes[index];
        assert(n->m_Version == version);

        dmArray<Animation>* animations = &scene->m_Animations;
        uint32_t n_animations = animations->Size();
        for (uint32_t i = 0; i < n_animations; ++i)
        {
            Animation* anim = &(*animations)[i];
            if (anim->m_Node == node && anim->m_Value == value)
                return anim;
        }
        return 0;
    }

    static void CancelAnimationComponent(HScene scene, HNode node, float* value)
    {
        Animation* anim = GetComponentAnimation(scene, node, value);
        if(anim == 0x0)
            return;
        anim->m_Cancelled = 1;
    }

    static inline void AnimateTextureSetAnim(HScene scene, HNode node, float offset, float playback_rate, AnimationComplete anim_complete_callback, void* callback_userdata1, void* callback_userdata2)
    {
        InternalNode* n = GetNode(scene, node);
        TextureSetAnimDesc& anim_desc = n->m_Node.m_TextureSetAnimDesc;
        uint64_t anim_frames = (anim_desc.m_State.m_End - anim_desc.m_State.m_Start);
        dmGui::Playback playback = (dmGui::Playback)anim_desc.m_State.m_Playback;
        bool pingpong = playback == dmGui::PLAYBACK_ONCE_PINGPONG || playback == dmGui::PLAYBACK_LOOP_PINGPONG;

        // Ping pong for flipbook animations should result in double the
        // animation duration.
        if (pingpong)
            anim_frames = anim_frames * 2;

        // Convert offset into elapsed time, needed for GUI animation system.
        offset = dmMath::Clamp(offset, 0.0f, 1.0f);
        float elapsed = offset;
        float duration = (float) anim_frames / (float) anim_desc.m_State.m_FPS;
        if (pingpong) {
            elapsed /= 2.0f;
        }
        elapsed = elapsed * duration;

        Animation* anim = AnimateComponent(
                scene,
                node,
                &n->m_Node.m_FlipbookAnimPosition,
                1.0f,
                dmEasing::Curve(dmEasing::TYPE_LINEAR),
                playback,
                duration,
                0.0f,
                playback_rate,
                anim_complete_callback,
                callback_userdata1,
                callback_userdata2);

        if (!anim) {
            return;
        }

        // We force some of the animation properties here to simulate
        // elapsed time for flipbook animations that has offset.
        anim->m_From = 0.0f,
        anim->m_FirstUpdate = 0.0f;
        anim->m_Elapsed = elapsed;
        n->m_Node.m_FlipbookAnimPosition = offset;
    }

    static inline FetchTextureSetAnimResult FetchTextureSetAnim(HScene scene, InternalNode* n, dmhash_t anim)
    {
        FetchTextureSetAnimCallback fetch_anim_callback = scene->m_FetchTextureSetAnimCallback;
        if(fetch_anim_callback == 0x0)
        {
            dmLogError("PlayNodeFlipbookAnim called with node in scene with no FetchTextureSetAnimCallback set.");
            return FETCH_ANIMATION_CALLBACK_ERROR;
        }
        return fetch_anim_callback(n->m_Node.m_Texture, anim, &n->m_Node.m_TextureSetAnimDesc);
    }

    static inline void UpdateTextureSetAnimData(HScene scene, InternalNode* n)
    {
        // if we got a textureset (i.e. texture animation), we want to update the animation in case it is reloaded
        uint64_t anim_hash = n->m_Node.m_FlipbookAnimHash;
        if(n->m_Node.m_TextureType != NODE_TEXTURE_TYPE_TEXTURE_SET || anim_hash == 0)
            return;

        // update animationdata, compare state to current and early bail if equal
        TextureSetAnimDesc& anim_desc = n->m_Node.m_TextureSetAnimDesc;
        const TextureSetAnimDesc::State state_previous = anim_desc.m_State;
        if(FetchTextureSetAnim(scene, n, anim_hash)!=FETCH_ANIMATION_OK)
        {
            // general error in retreiving animation. This could be it being deleted or otherwise changed erraneously
            anim_desc.Init();
            CancelAnimationComponent(scene, GetNodeHandle(n), &n->m_Node.m_FlipbookAnimPosition);
            dmLogWarning("Failed to update animation '%s'.", dmHashReverseSafe64(anim_hash));
            return;
        }

        if (anim_desc.m_State.IsEqual(state_previous))
            return;

        n->m_Node.m_FlipbookAnimPosition = 0.0f;
        HNode node = GetNodeHandle(n);
        if(anim_desc.m_State.m_Playback == PLAYBACK_NONE)
        {
            CancelAnimationComponent(scene, node, &n->m_Node.m_FlipbookAnimPosition);
            return;
        }

        Animation* anim = GetComponentAnimation(scene, node, &n->m_Node.m_FlipbookAnimPosition);
        if(anim && (anim->m_Cancelled == 0))
            AnimateTextureSetAnim(scene, node, 0.0f, 1.0f, anim->m_AnimationComplete, anim->m_Userdata1, anim->m_Userdata2);
        else
            AnimateTextureSetAnim(scene, node, 0.0f, 1.0f, 0, 0, 0);
    }

    Result PlayNodeFlipbookAnim(HScene scene, HNode node, dmhash_t anim, float offset, float playback_rate, AnimationComplete anim_complete_callback, void* callback_userdata1, void* callback_userdata2)
    {
        InternalNode* n = GetNode(scene, node);
        n->m_Node.m_FlipbookAnimPosition = 0.0f;
        n->m_Node.m_FlipbookAnimHash = 0x0;

        if(anim == 0x0)
        {
            dmLogError("PlayNodeFlipbookAnim called with invalid anim name.");
            return RESULT_INVAL_ERROR;
        }
        if(n->m_Node.m_TextureType != NODE_TEXTURE_TYPE_TEXTURE_SET)
        {
            dmLogError("PlayNodeFlipbookAnim called with node not containing animation.");
            return RESULT_INVAL_ERROR;
        }

        n->m_Node.m_FlipbookAnimHash = anim;
        FetchTextureSetAnimResult result = FetchTextureSetAnim(scene, n, anim);
        if(result != FETCH_ANIMATION_OK)
        {
            CancelAnimationComponent(scene, node, &n->m_Node.m_FlipbookAnimPosition);
            n->m_Node.m_FlipbookAnimHash = 0;
            n->m_Node.m_TextureSetAnimDesc.Init();
            if(result == FETCH_ANIMATION_NOT_FOUND)
            {
                dmLogWarning("The animation '%s' could not be found.", dmHashReverseSafe64(anim));
            }
            else
            {
                dmLogWarning("Error playing animation '%s' (result %d).", dmHashReverseSafe64(anim), (int32_t) result);
            }
            return RESULT_RESOURCE_NOT_FOUND;
        }

        if(n->m_Node.m_TextureSetAnimDesc.m_State.m_Playback == PLAYBACK_NONE)
            CancelAnimationComponent(scene, node, &n->m_Node.m_FlipbookAnimPosition);
        else
            AnimateTextureSetAnim(scene, node, offset, playback_rate, anim_complete_callback, callback_userdata1, callback_userdata2);
        CalculateNodeSize(n);
        return RESULT_OK;
    }

    Result PlayNodeFlipbookAnim(HScene scene, HNode node, const char* anim, float offset, float playback_rate, AnimationComplete anim_complete_callback, void* callback_userdata1, void* callback_userdata2)
    {
        return PlayNodeFlipbookAnim(scene, node, dmHashString64(anim), offset, playback_rate, anim_complete_callback, callback_userdata1, callback_userdata2);
    }

    void CancelNodeFlipbookAnim(HScene scene, HNode node)
    {
        InternalNode* n = GetNode(scene, node);
        CancelAnimationComponent(scene, node, &n->m_Node.m_FlipbookAnimPosition);
        n->m_Node.m_FlipbookAnimHash = 0;
    }

    void GetNodeFlipbookAnimUVFlip(HScene scene, HNode node, bool& flip_horizontal, bool& flip_vertical)
    {
        InternalNode* n = GetNode(scene, node);
        flip_horizontal = n->m_Node.m_TextureSetAnimDesc.m_FlipHorizontal;
        flip_vertical = n->m_Node.m_TextureSetAnimDesc.m_FlipVertical;
    }

    bool PickNode(HScene scene, HNode node, float x, float y)
    {
        Vector4 scale((float) scene->m_Context->m_PhysicalWidth / (float) scene->m_Context->m_DefaultProjectWidth,
                (float) scene->m_Context->m_PhysicalHeight / (float) scene->m_Context->m_DefaultProjectHeight, 1, 1);
        Matrix4 transform;
        InternalNode* n = GetNode(scene, node);
        CalculateNodeTransform(scene, n, CalculateNodeTransformFlags(CALCULATE_NODE_BOUNDARY | CALCULATE_NODE_INCLUDE_SIZE | CALCULATE_NODE_RESET_PIVOT), transform);
        // DEF-3066 set Z scale to 1.0 to get a sound inverse node transform for picking
        transform.setElem(2, 2, 1.0f);
        transform = inverse(transform);
        Vector4 screen_pos(x * scale.getX(), y * scale.getY(), 0.0f, 1.0f);
        Vector4 node_pos = transform * screen_pos;
        const float EPSILON = 0.0001f;
        // check if we need to project the local position to the node plane
        if (dmMath::Abs(node_pos.getZ()) > EPSILON)
        {
            Vector4 ray_dir = transform.getCol2();
            // falsify if node is almost orthogonal to the screen plane, impossible to pick
            if (dmMath::Abs(ray_dir.getZ()) < 0.0001f)
            {
                return false;
            }
            node_pos -= ray_dir * (node_pos.getZ() / ray_dir.getZ());
        }
        return node_pos.getX() >= 0.0f
                && node_pos.getX() <= 1.0f
                && node_pos.getY() >= 0.0f
                && node_pos.getY() <= 1.0f;
    }

    bool IsNodeEnabled(HScene scene, HNode node, bool recursive)
    {
        InternalNode* n = GetNode(scene, node);
        if (recursive)
        {
            return IsNodeEnabledRecursive(scene, n->m_Index);
        }
        return n->m_Node.m_Enabled;
    }

    static inline void SetDirtyLocalRecursive(HScene scene, HNode node)
    {
        InternalNode* n = GetNode(scene, node);
        n->m_Node.m_DirtyLocal = 1;
        uint16_t index = n->m_ChildHead;
        while (index != INVALID_INDEX)
        {
            InternalNode* n = &scene->m_Nodes[index];
            n->m_Node.m_DirtyLocal = 1;
            if(n->m_ChildHead != INVALID_INDEX)
            {
                SetDirtyLocalRecursive(scene, GetNodeHandle(n));
            }
            index = n->m_NextIndex;
        }
    }

    void SetNodeEnabled(HScene scene, HNode node, bool enabled)
    {
        InternalNode* n = GetNode(scene, node);
        n->m_Node.m_Enabled = enabled;
        if(enabled)
        {
            SetDirtyLocalRecursive(scene, node);
        }
    }

    void MoveNodeBelow(HScene scene, HNode node, HNode reference)
    {
        if (node != INVALID_HANDLE && node != reference)
        {
            InternalNode* n = GetNode(scene, node);
            RemoveFromNodeList(scene, n);
            InternalNode* parent = 0x0;
            InternalNode* prev = 0x0;
            if (reference != INVALID_HANDLE)
            {
                uint16_t ref_index = reference & 0xffff;
                InternalNode* ref = &scene->m_Nodes[ref_index];
                // The reference is actually the next node, find the previous
                if (ref->m_PrevIndex != INVALID_INDEX)
                {
                    prev = &scene->m_Nodes[ref->m_PrevIndex];
                }
                if (ref->m_ParentIndex != INVALID_INDEX)
                {
                    parent = &scene->m_Nodes[ref->m_ParentIndex];
                }
            }
            AddToNodeList(scene, n, parent, prev);
        }
    }

    void MoveNodeAbove(HScene scene, HNode node, HNode reference)
    {
        if (node != INVALID_HANDLE && node != reference)
        {
            InternalNode* n = GetNode(scene, node);
            RemoveFromNodeList(scene, n);
            InternalNode* parent = 0x0;
            InternalNode* prev = 0x0;
            if (reference != INVALID_HANDLE)
            {
                uint16_t ref_index = reference & 0xffff;
                prev = &scene->m_Nodes[ref_index];
                if (prev->m_ParentIndex != INVALID_INDEX)
                {
                    parent = &scene->m_Nodes[prev->m_ParentIndex];
                }
            }
            else
            {
                // Find the previous node of the root list
                uint16_t prev_index = scene->m_RenderTail;
                if (prev_index != INVALID_INDEX)
                {
                    prev = &scene->m_Nodes[prev_index];
                }
            }
            AddToNodeList(scene, n, parent, prev);
        }
    }

<<<<<<< HEAD
    Vector3 ScreenToLocalPosition(HScene scene, InternalNode* node, InternalNode* parent_node, dmVMath::Vector3 screen_position)
    {
        Matrix4 parent_m;

        Vector4 reference_scale;
        Vector4 adjust_scale;
        Vector4 offset(0.0f);

        // Calculate the new parents scene transform
        // We also need to calculate values relative to adjustments and offset
        // corresponding to the values that would be used in AdjustPosScale (see reasoning below).
        if (parent_node != 0x0)
        {
            CalculateNodeTransform(scene, parent_node, CalculateNodeTransformFlags(), parent_m);
            reference_scale = parent_node->m_Node.m_LocalAdjustScale;
            adjust_scale = ApplyAdjustOnReferenceScale(reference_scale, node->m_Node.m_AdjustMode);
        } else {
            reference_scale = CalculateReferenceScale(scene, 0x0);
            adjust_scale = ApplyAdjustOnReferenceScale(reference_scale, node->m_Node.m_AdjustMode);
            parent_m = Matrix4::scale(adjust_scale.getXYZ());

            Vector4 parent_dims = Vector4((float) scene->m_Width, (float) scene->m_Height, 0.0f, 1.0f);
            Vector4 adjusted_dims = mulPerElem(parent_dims, adjust_scale);
            Vector4 ref_size = Vector4((float) scene->m_Context->m_PhysicalWidth, (float) scene->m_Context->m_PhysicalHeight, 0.0f, 1.0f);
            offset = (ref_size - adjusted_dims) * 0.5f;
        }

        // We calculate a new position that will be the relative position once
        // the node has been childed to the new parent.
        Vector3 position = screen_position - parent_m.getCol3().getXYZ();

        // We need to perform the inverse of what AdjustPosScale will do to counteract when
        // it will be applied during next call to CalculateNodeTransform.
        // See AdjustPosScale for comparison on the steps being performed/inversed.
        if (node->m_Node.m_XAnchor == XANCHOR_LEFT || node->m_Node.m_XAnchor == XANCHOR_RIGHT) {
            offset.setX(0.0f);
        }
        if (node->m_Node.m_YAnchor == YANCHOR_TOP || node->m_Node.m_YAnchor == YANCHOR_BOTTOM) {
            offset.setY(0.0f);
        }

        Vector3 scaled_position = position - offset.getXYZ();
        position = mulPerElem(recipPerElem(adjust_scale.getXYZ()), scaled_position);

        if (node->m_Node.m_XAnchor == dmGui::XANCHOR_LEFT || node->m_Node.m_XAnchor == dmGui::XANCHOR_RIGHT) {
            position.setX(scaled_position.getX() / reference_scale.getX());
        }

        if (node->m_Node.m_YAnchor == dmGui::YANCHOR_BOTTOM || node->m_Node.m_YAnchor == dmGui::YANCHOR_TOP) {
            position.setY(scaled_position.getY() / reference_scale.getY());
        }
        return position;
    }

    Point3 ScreenToLocalPosition(HScene scene, HNode node, const Point3& screen_position)
    {
        InternalNode* n = GetNode(scene, node);
        InternalNode* parent_node = 0x0;
        if (n->m_ParentIndex != INVALID_INDEX)
        {
            parent_node = &scene->m_Nodes[n->m_ParentIndex];
        }
        Vector3 local_position = ScreenToLocalPosition(scene, n, parent_node, Vector3(screen_position));
        return Point3(local_position);
    }

    void SetScreenPosition(HScene scene, InternalNode* node, InternalNode* parent_node, dmVMath::Vector3 screen_position)
    {
        Vector3 local_position = ScreenToLocalPosition(scene, node, parent_node, screen_position);
        node->m_Node.m_Properties[dmGui::PROPERTY_POSITION] = Vector4(local_position, 1.0f);
        node->m_Node.m_DirtyLocal = 1;
    }

    void SetScreenPosition(HScene scene, HNode node, const Point3& screen_position)
    {
        InternalNode* n = GetNode(scene, node);
        InternalNode* parent_node = 0x0;
        if (n->m_ParentIndex != INVALID_INDEX)
        {
            parent_node = &scene->m_Nodes[n->m_ParentIndex];
        }
        SetScreenPosition(scene, n, parent_node, Vector3(screen_position));
=======
    HNode GetNodeParent(HScene scene, HNode node)
    {
        InternalNode* n = GetNode(scene, node);
        if (n->m_ParentIndex == INVALID_INDEX)
        {
            return dmGui::INVALID_HANDLE;
        }
        InternalNode* parent_n = &scene->m_Nodes[n->m_ParentIndex];
        return GetNodeHandle(parent_n);
>>>>>>> b1817373
    }

    Result SetNodeParent(HScene scene, HNode node, HNode parent, bool keep_scene_transform)
    {
        if (node == parent)
            return RESULT_INF_RECURSION;
        InternalNode* n = GetNode(scene, node);
        uint16_t parent_index = INVALID_INDEX;
        InternalNode* parent_node = 0x0;
        if (parent != INVALID_HANDLE)
        {
            parent_node = GetNode(scene, parent);
            // Check for infinite recursion
            uint16_t ancestor_index = parent_node->m_ParentIndex;
            while (ancestor_index != INVALID_INDEX)
            {
                if (n->m_Index == ancestor_index)
                    return RESULT_INF_RECURSION;
                ancestor_index = scene->m_Nodes[ancestor_index].m_ParentIndex;
            }
            parent_index = parent_node->m_Index;
        }
        if (parent_index != n->m_ParentIndex)
        {
            if (keep_scene_transform) {

                Matrix4 node_m;
                // Calculate the nodes current scene transform
                CalculateNodeTransform(scene, n, CalculateNodeTransformFlags(), node_m);
                Vector3 node_pos = node_m.getCol3().getXYZ();

                SetScreenPosition(scene, n, parent_node, node_pos);
            }

            RemoveFromNodeList(scene, n);
            InternalNode* prev = 0x0;
            uint16_t prev_index = scene->m_RenderTail;
            if (parent_index != INVALID_INDEX)
            {
                prev_index = parent_node->m_ChildTail;
            }
            if (prev_index != INVALID_INDEX)
            {
                prev = &scene->m_Nodes[prev_index];
            }
            AddToNodeList(scene, n, parent_node, prev);
        }
        return RESULT_OK;
    }

    Result CloneNode(HScene scene, HNode node, HNode* out_node)
    {
        uint16_t index = AllocateNode(scene);
        if (index == scene->m_NodePool.Capacity())
        {
            dmLogError("Could not create the node since the buffer is full (%d).", scene->m_NodePool.Capacity());
            return RESULT_OUT_OF_RESOURCES;
        }
        uint16_t version = scene->m_NextVersionNumber;
        if (version == 0)
        {
            // We can't use zero in order to avoid a handle == 0
            ++version;
        }
        *out_node = ((uint32_t) version) << 16 | index;
        InternalNode* out_n = &scene->m_Nodes[index];
        memset(out_n, 0, sizeof(InternalNode));

        InternalNode* n = GetNode(scene, node);
        out_n->m_Node = n->m_Node;
        if (n->m_Node.m_Text != 0x0)
            out_n->m_Node.m_Text = strdup(n->m_Node.m_Text);
        out_n->m_Version = version;
        out_n->m_Index = index;
        out_n->m_SceneTraversalCacheVersion = INVALID_INDEX;
        out_n->m_PrevIndex = INVALID_INDEX;
        out_n->m_NextIndex = INVALID_INDEX;
        out_n->m_ParentIndex = INVALID_INDEX;
        out_n->m_ChildHead = INVALID_INDEX;
        out_n->m_ChildTail = INVALID_INDEX;
        scene->m_NextVersionNumber = (version + 1) % ((1 << 16) - 1);

        if (n->m_Node.m_CustomType != 0)
        {
            void* src_custom_data = n->m_Node.m_CustomData;
            out_n->m_Node.m_CustomData = scene->m_CloneCustomNodeCallback(scene->m_CreateCustomNodeCallbackContext, scene, *out_node, n->m_Node.m_CustomType, src_custom_data);
            out_n->m_Node.m_CustomType = n->m_Node.m_CustomType;
        }

        if (n->m_Node.m_FlipbookAnimHash != 0)
        {
            float playback_rate = GetNodeFlipbookPlaybackRate(scene, node);
            float cursor = GetNodeFlipbookCursor(scene, node);
            PlayNodeFlipbookAnim(scene, *out_node, n->m_Node.m_FlipbookAnimHash, cursor, playback_rate, 0, 0, 0);
        }

        if (n->m_Node.m_ParticleInstance != 0x0)
        {
            out_n->m_Node.m_ParticleInstance = dmParticle::INVALID_INSTANCE;
            out_n->m_Node.m_ParticlefxHash = n->m_Node.m_ParticlefxHash;
        }
        // Add to the top of the scene
        MoveNodeAbove(scene, *out_node, INVALID_HANDLE);

        return RESULT_OK;
    }

    inline void CalculateParentNodeTransform(HScene scene, InternalNode* n, Matrix4& out_transform)
    {
        Matrix4 parent_trans;
        if (n->m_ParentIndex != INVALID_INDEX)
        {
            InternalNode* parent = &scene->m_Nodes[n->m_ParentIndex];
            CalculateParentNodeTransform(scene, parent, parent_trans);
        }

        const Node& node = n->m_Node;
        if (node.m_DirtyLocal || (scene->m_ResChanged && scene->m_AdjustReference != ADJUST_REFERENCE_DISABLED))
        {
            UpdateLocalTransform(scene, n);
        }
        out_transform = node.m_LocalTransform;

        if (n->m_ParentIndex != INVALID_INDEX)
        {
            out_transform = parent_trans * out_transform;
        }
    }

    void CalculateNodeTransform(HScene scene, InternalNode* n, const CalculateNodeTransformFlags flags, Matrix4& out_transform)
    {
        Matrix4 parent_trans;
        if (n->m_ParentIndex != INVALID_INDEX)
        {
            InternalNode* parent = &scene->m_Nodes[n->m_ParentIndex];
            CalculateParentNodeTransform(scene, parent, parent_trans);
        }

        const Node& node = n->m_Node;
        if (node.m_DirtyLocal || (scene->m_ResChanged && scene->m_AdjustReference != ADJUST_REFERENCE_DISABLED))
        {
            UpdateLocalTransform(scene, n);
        }
        out_transform = node.m_LocalTransform;
        CalculateNodeExtents(node, flags, out_transform);

        if (n->m_ParentIndex != INVALID_INDEX)
        {
            out_transform = parent_trans * out_transform;
        }
    }

    void* GetResource(dmGui::HScene scene, dmhash_t resource_id, dmhash_t suffix_with_dot)
    {
        // First, ask the comp_gui.cpp for the resource (it might be overridden!)
        if (scene->m_GetResourceCallback)
            return scene->m_GetResourceCallback(scene->m_GetResourceCallbackContext, scene, resource_id, suffix_with_dot);

        // Check the internal resources (if we ever need to)
        return 0;
    }

    static void ResetScript(HScript script) {
        memset(script, 0, sizeof(Script));
        for (int i = 0; i < MAX_SCRIPT_FUNCTION_COUNT; ++i) {
            script->m_FunctionReferences[i] = LUA_NOREF;
        }
        script->m_InstanceReference = LUA_NOREF;
    }

    HScript NewScript(HContext context)
    {
        lua_State* L = context->m_LuaState;
        Script* script = (Script*)lua_newuserdata(L, sizeof(Script));
        ResetScript(script);
        script->m_Context = context;
        script->m_SourceFileName = 0;

        luaL_getmetatable(L, GUI_SCRIPT);
        lua_setmetatable(L, -2);

        script->m_InstanceReference = dmScript::Ref(L, LUA_REGISTRYINDEX);

        return script;
    }

    void DeleteScript(HScript script)
    {
        lua_State* L = script->m_Context->m_LuaState;
        for (int i = 0; i < MAX_SCRIPT_FUNCTION_COUNT; ++i) {
            if (script->m_FunctionReferences[i] != LUA_NOREF) {
                dmScript::Unref(L, LUA_REGISTRYINDEX, script->m_FunctionReferences[i]);
            }
        }
        dmScript::Unref(L, LUA_REGISTRYINDEX, script->m_InstanceReference);
        script->~Script();
        ResetScript(script);
    }

    Result SetScript(HScript script, dmLuaDDF::LuaSource *source)
    {
        lua_State* L = script->m_Context->m_LuaState;
        int top = lua_gettop(L);
        (void) top;

        Result res = RESULT_OK;

        int ret = dmScript::LuaLoad(L, source);
        if (ret != 0)
        {
            dmLogError("Error compiling script: %s", lua_tostring(L,-1));
            lua_pop(L, 1);
            res = RESULT_SYNTAX_ERROR;
            goto bail;
        }

        lua_rawgeti(L, LUA_REGISTRYINDEX, script->m_InstanceReference);
        dmScript::SetInstance(L);

        ret = dmScript::PCall(L, 0, 0);

        lua_pushnil(L);
        dmScript::SetInstance(L);

        if (ret != 0)
        {
            res = RESULT_SCRIPT_ERROR;
            goto bail;
        }

        for (uint32_t i = 0; i < MAX_SCRIPT_FUNCTION_COUNT; ++i)
        {
            if (script->m_FunctionReferences[i] != LUA_NOREF)
            {
                dmScript::Unref(L, LUA_REGISTRYINDEX, script->m_FunctionReferences[i]);
                script->m_FunctionReferences[i] = LUA_NOREF;
            }

            lua_getglobal(L, SCRIPT_FUNCTION_NAMES[i]);
            if (lua_type(L, -1) == LUA_TFUNCTION)
            {
                script->m_FunctionReferences[i] = dmScript::Ref(L, LUA_REGISTRYINDEX);
            }
            else
            {
                if (lua_isnil(L, -1) == 0)
                    dmLogWarning("'%s' is not a function (%s)", SCRIPT_FUNCTION_NAMES[i], source->m_Filename);
                lua_pop(L, 1);
            }

            lua_pushnil(L);
            lua_setglobal(L, SCRIPT_FUNCTION_NAMES[i]);
        }
        // m_SourceFileName will be null if profiling is not enabled, this is fine
        // as m_SourceFileName will only be used if profiling is enabled
        script->m_SourceFileName = DM_INTERNALIZE(source->m_Filename);
bail:
        assert(top == lua_gettop(L));
        return res;
    }

    lua_State* GetLuaState(HContext context)
    {
        return context->m_LuaState;
    }

    int GetContextTableRef(HScene scene)
    {
        return scene->m_ContextTableReference;
    }

}  // namespace dmGui<|MERGE_RESOLUTION|>--- conflicted
+++ resolved
@@ -3868,7 +3868,17 @@
         }
     }
 
-<<<<<<< HEAD
+    HNode GetNodeParent(HScene scene, HNode node)
+    {
+        InternalNode* n = GetNode(scene, node);
+        if (n->m_ParentIndex == INVALID_INDEX)
+        {
+            return dmGui::INVALID_HANDLE;
+        }
+        InternalNode* parent_n = &scene->m_Nodes[n->m_ParentIndex];
+        return GetNodeHandle(parent_n);
+    }
+
     Vector3 ScreenToLocalPosition(HScene scene, InternalNode* node, InternalNode* parent_node, dmVMath::Vector3 screen_position)
     {
         Matrix4 parent_m;
@@ -3951,17 +3961,6 @@
             parent_node = &scene->m_Nodes[n->m_ParentIndex];
         }
         SetScreenPosition(scene, n, parent_node, Vector3(screen_position));
-=======
-    HNode GetNodeParent(HScene scene, HNode node)
-    {
-        InternalNode* n = GetNode(scene, node);
-        if (n->m_ParentIndex == INVALID_INDEX)
-        {
-            return dmGui::INVALID_HANDLE;
-        }
-        InternalNode* parent_n = &scene->m_Nodes[n->m_ParentIndex];
-        return GetNodeHandle(parent_n);
->>>>>>> b1817373
     }
 
     Result SetNodeParent(HScene scene, HNode node, HNode parent, bool keep_scene_transform)
