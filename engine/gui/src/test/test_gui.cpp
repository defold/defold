--- conflicted
+++ resolved
@@ -603,27 +603,16 @@
         uint32_t mesh_count = m_MeshSet->m_MeshAttachments.m_Count;
         for (int i = 0; i < mesh_count; ++i)
         {
-<<<<<<< HEAD
-            delete [] m_MeshSet->m_MeshEntries.m_Data[i].m_Meshes.m_Data[0].m_Normals.m_Data;
-            delete [] m_MeshSet->m_MeshEntries.m_Data[i].m_Meshes.m_Data[0].m_BoneIndices.m_Data;
-            delete [] m_MeshSet->m_MeshEntries.m_Data[i].m_Meshes.m_Data[0].m_Weights.m_Data;
-            delete [] m_MeshSet->m_MeshEntries.m_Data[i].m_Meshes.m_Data[0].m_PositionIndices.m_Data;
-            delete [] m_MeshSet->m_MeshEntries.m_Data[i].m_Meshes.m_Data[0].m_Color.m_Data;
-            delete [] m_MeshSet->m_MeshEntries.m_Data[i].m_Meshes.m_Data[0].m_SkinColor.m_Data;
-            delete [] m_MeshSet->m_MeshEntries.m_Data[i].m_Meshes.m_Data[0].m_Texcoord0.m_Data;
-            delete [] m_MeshSet->m_MeshEntries.m_Data[i].m_Meshes.m_Data[0].m_Positions.m_Data;
-            delete [] m_MeshSet->m_MeshEntries.m_Data[i].m_Meshes.m_Data;
-=======
             dmRigDDF::Mesh& mesh = m_MeshSet->m_MeshAttachments.m_Data[i];
             if (mesh.m_NormalsIndices.m_Count > 0)   { delete [] mesh.m_NormalsIndices.m_Data; }
             if (mesh.m_Normals.m_Count > 0)          { delete [] mesh.m_Normals.m_Data; }
             if (mesh.m_BoneIndices.m_Count > 0)      { delete [] mesh.m_BoneIndices.m_Data; }
             if (mesh.m_Weights.m_Count > 0)          { delete [] mesh.m_Weights.m_Data; }
-            if (mesh.m_Indices.m_Count > 0)          { delete [] mesh.m_Indices.m_Data; }
             if (mesh.m_MeshColor.m_Count > 0)            { delete [] mesh.m_MeshColor.m_Data; }
             if (mesh.m_Texcoord0Indices.m_Count > 0) { delete [] mesh.m_Texcoord0Indices.m_Data; }
             if (mesh.m_Texcoord0.m_Count > 0)        { delete [] mesh.m_Texcoord0.m_Data; }
             if (mesh.m_Positions.m_Count > 0)        { delete [] mesh.m_Positions.m_Data; }
+            if (mesh.m_PositionIndices.m_Count > 0)  { delete [] mesh.m_PositionIndices.m_Data; }
         }
         delete [] m_MeshSet->m_MeshAttachments.m_Data;
 
@@ -639,8 +628,6 @@
                 if (mesh_slot.m_SlotColor.m_Count > 0) { delete [] mesh_slot.m_SlotColor.m_Data; }
             }
             delete [] m_MeshSet->m_MeshEntries.m_Data[i].m_MeshSlots.m_Data;
-
->>>>>>> 18731de7
         }
         delete [] m_MeshSet->m_MeshEntries.m_Data;
 
@@ -5197,29 +5184,16 @@
         // Delete mesh attachments and their data
         for (int i = 0; i < num_dummy_mesh_entries; ++i)
         {
-<<<<<<< HEAD
-            dmRig::MeshEntry& mesh_entry = dummy_data->m_MeshSet->m_MeshEntries.m_Data[i];
-            dmRig::Mesh& mesh = mesh_entry.m_Meshes.m_Data[0];
-            delete [] mesh.m_Normals.m_Data;
-            delete [] mesh.m_BoneIndices.m_Data;
-            delete [] mesh.m_Weights.m_Data;
-            delete [] mesh.m_PositionIndices.m_Data;
-            delete [] mesh.m_Color.m_Data;
-            delete [] mesh.m_SkinColor.m_Data;
-            delete [] mesh.m_Texcoord0.m_Data;
-            delete [] mesh.m_Positions.m_Data;
-            delete [] mesh_entry.m_Meshes.m_Data;
-=======
             dmRigDDF::Mesh& mesh = dummy_data->m_MeshSet->m_MeshAttachments.m_Data[i];
             if (mesh.m_NormalsIndices.m_Count > 0)   { delete [] mesh.m_NormalsIndices.m_Data; }
             if (mesh.m_Normals.m_Count > 0)          { delete [] mesh.m_Normals.m_Data; }
             if (mesh.m_BoneIndices.m_Count > 0)      { delete [] mesh.m_BoneIndices.m_Data; }
             if (mesh.m_Weights.m_Count > 0)          { delete [] mesh.m_Weights.m_Data; }
-            if (mesh.m_Indices.m_Count > 0)          { delete [] mesh.m_Indices.m_Data; }
             if (mesh.m_MeshColor.m_Count > 0)            { delete [] mesh.m_MeshColor.m_Data; }
             if (mesh.m_Texcoord0Indices.m_Count > 0) { delete [] mesh.m_Texcoord0Indices.m_Data; }
             if (mesh.m_Texcoord0.m_Count > 0)        { delete [] mesh.m_Texcoord0.m_Data; }
             if (mesh.m_Positions.m_Count > 0)        { delete [] mesh.m_Positions.m_Data; }
+            if (mesh.m_PositionIndices.m_Count > 0)  { delete [] mesh.m_PositionIndices.m_Data; }
         }
         delete [] dummy_data->m_MeshSet->m_MeshAttachments.m_Data;
 
@@ -5234,8 +5208,6 @@
                 if (mesh_slot.m_SlotColor.m_Count > 0) { delete [] mesh_slot.m_SlotColor.m_Data; }
             }
             delete [] dummy_data->m_MeshSet->m_MeshEntries.m_Data[i].m_MeshSlots.m_Data;
-
->>>>>>> 18731de7
         }
         delete [] dummy_data->m_MeshSet->m_MeshEntries.m_Data;
     }
