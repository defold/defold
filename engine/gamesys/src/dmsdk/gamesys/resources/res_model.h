// Copyright 2020-2023 The Defold Foundation
// Copyright 2014-2020 King
// Copyright 2009-2014 Ragnar Svensson, Christian Murray
// Licensed under the Defold License version 1.0 (the "License"); you may not use
// this file except in compliance with the License.
// 
// You may obtain a copy of the License, together with FAQs at
// https://www.defold.com/license
// 
// Unless required by applicable law or agreed to in writing, software distributed
// under the License is distributed on an "AS IS" BASIS, WITHOUT WARRANTIES OR
// CONDITIONS OF ANY KIND, either express or implied. See the License for the
// specific language governing permissions and limitations under the License.

#ifndef DMSDK_GAMESYS_RES_MODEL_H
#define DMSDK_GAMESYS_RES_MODEL_H

#include <stdint.h>

#include <dmsdk/dlib/hash.h>
#include <dmsdk/dlib/vmath.h>
#include <dmsdk/graphics/graphics.h>
#include <dmsdk/render/render.h>
#include <dmsdk/gamesys/resources/res_rig_scene.h>
#include <dmsdk/gamesys/resources/res_texture.h>
#include <gamesys/model_ddf.h>

namespace dmGameSystem
{
    struct ModelResourceBuffers
    {
        dmGraphics::HVertexBuffer   m_VertexBuffer;
        dmGraphics::HIndexBuffer    m_IndexBuffer;
        uint32_t                    m_VertexCount;
        uint32_t                    m_IndexCount;
        uint32_t                    m_MaterialIndex; // Index into ModelResource::m_Materials
        dmGraphics::Type            m_IndexBufferElementType;
    };

    struct MeshInfo
    {
        ModelResourceBuffers*   m_Buffers; // Currently a vertex+index buffer per mesh
        dmRigDDF::Model*        m_Model;   // For the transform
        dmRigDDF::Mesh*         m_Mesh;
    };

    // pod type, for easier hashing in comp_model.cpp: ReHash
    struct MaterialInfo
    {
<<<<<<< HEAD
        const char*             m_Name;
        dmRender::HMaterial     m_Material;
        dmGraphics::HTexture    m_Textures[dmRender::RenderObject::MAX_TEXTURE_COUNT];
        dmhash_t                m_TexturePaths[dmRender::RenderObject::MAX_TEXTURE_COUNT];
    };

    struct ModelResource
    {
        dmModelDDF::Model*       m_Model;
        uint32_t                 m_ModelsCount;
        RigSceneResource*        m_RigScene;

        dmArray<MeshInfo>        m_Meshes;
        dmArray<MaterialInfo>    m_Materials;    // List matches the list of material names in the dmRigDDF::Model
=======
        dmModelDDF::Model*              m_Model;
        uint32_t                        m_ModelsCount;
        RigSceneResource*               m_RigScene;
        dmArray<MeshInfo>               m_Meshes;
        dmArray<dmRender::HMaterial>    m_Materials;    // List matches the list of material names in the dmRigDDF::Model
        TextureResource*                m_Textures[dmRender::RenderObject::MAX_TEXTURE_COUNT];
        dmhash_t                        m_TexturePaths[dmRender::RenderObject::MAX_TEXTURE_COUNT];
>>>>>>> ad5d5c1c
    };
}

#endif // DMSDK_GAMESYS_RES_MODEL_H<|MERGE_RESOLUTION|>--- conflicted
+++ resolved
@@ -3,10 +3,10 @@
 // Copyright 2009-2014 Ragnar Svensson, Christian Murray
 // Licensed under the Defold License version 1.0 (the "License"); you may not use
 // this file except in compliance with the License.
-// 
+//
 // You may obtain a copy of the License, together with FAQs at
 // https://www.defold.com/license
-// 
+//
 // Unless required by applicable law or agreed to in writing, software distributed
 // under the License is distributed on an "AS IS" BASIS, WITHOUT WARRANTIES OR
 // CONDITIONS OF ANY KIND, either express or implied. See the License for the
@@ -21,12 +21,25 @@
 #include <dmsdk/dlib/vmath.h>
 #include <dmsdk/graphics/graphics.h>
 #include <dmsdk/render/render.h>
-#include <dmsdk/gamesys/resources/res_rig_scene.h>
-#include <dmsdk/gamesys/resources/res_texture.h>
-#include <gamesys/model_ddf.h>
+
+namespace dmRigDDF
+{
+    struct RigScene;
+    struct Mesh;
+    struct Model;
+}
+
+namespace dmModelDDF
+{
+    struct Model;
+}
 
 namespace dmGameSystem
 {
+    struct MaterialResource;
+    struct RigSceneResource;
+    struct TextureResource;
+
     struct ModelResourceBuffers
     {
         dmGraphics::HVertexBuffer   m_VertexBuffer;
@@ -47,11 +60,8 @@
     // pod type, for easier hashing in comp_model.cpp: ReHash
     struct MaterialInfo
     {
-<<<<<<< HEAD
         const char*             m_Name;
-        dmRender::HMaterial     m_Material;
-        dmGraphics::HTexture    m_Textures[dmRender::RenderObject::MAX_TEXTURE_COUNT];
-        dmhash_t                m_TexturePaths[dmRender::RenderObject::MAX_TEXTURE_COUNT];
+        MaterialResource*       m_Material;
     };
 
     struct ModelResource
@@ -62,15 +72,11 @@
 
         dmArray<MeshInfo>        m_Meshes;
         dmArray<MaterialInfo>    m_Materials;    // List matches the list of material names in the dmRigDDF::Model
-=======
-        dmModelDDF::Model*              m_Model;
-        uint32_t                        m_ModelsCount;
-        RigSceneResource*               m_RigScene;
-        dmArray<MeshInfo>               m_Meshes;
-        dmArray<dmRender::HMaterial>    m_Materials;    // List matches the list of material names in the dmRigDDF::Model
-        TextureResource*                m_Textures[dmRender::RenderObject::MAX_TEXTURE_COUNT];
-        dmhash_t                        m_TexturePaths[dmRender::RenderObject::MAX_TEXTURE_COUNT];
->>>>>>> ad5d5c1c
+
+        // Deprecated: Currently, the overrides are the same on all materials
+        TextureResource*         m_Textures[dmRender::RenderObject::MAX_TEXTURE_COUNT];
+        dmhash_t                 m_TextureSamplerNames[dmRender::RenderObject::MAX_TEXTURE_COUNT];
+        dmhash_t                 m_TexturePaths[dmRender::RenderObject::MAX_TEXTURE_COUNT];
     };
 }
 
