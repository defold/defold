--- conflicted
+++ resolved
@@ -138,8 +138,6 @@
         , m_Owner(OWNER_RES)
         {
         }
-<<<<<<< HEAD
-=======
 
         LuaHBuffer(dmBuffer::HBuffer buffer, bool use_lua_gc)
         : m_Buffer(buffer)
@@ -149,10 +147,9 @@
             if (first)
             {
                 first = 0;
-                dmLogWarning("The constructor is deprecate: dmScript::LuaHBuffer wrapper = { buffer, false };");
+                dmLogWarning("The constructor is deprecated: dmScript::LuaHBuffer wrapper = { HBuffer, bool };");
             }
         }
->>>>>>> 5183a05b
     };
 
     /*# check if the value is a dmScript::LuaHBuffer
