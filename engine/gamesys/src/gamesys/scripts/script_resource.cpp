--- conflicted
+++ resolved
@@ -2792,65 +2792,7 @@
  * @variable
  */
 
-<<<<<<< HEAD
-static void LuaInit(lua_State* L)
-=======
- /*# LIVEUPDATE_OK
- *
- * @name resource.LIVEUPDATE_OK
- * @variable
- */
-
- /*# LIVEUPDATE_INVALID_RESOURCE
- * The handled resource is invalid.
- *
- * @name resource.LIVEUPDATE_INVALID_RESOURCE
- * @variable
- */
-
- /*# LIVEUPDATE_VERSION_MISMATCH
- * Mismatch between manifest expected version and actual version.
- *
- * @name resource.LIVEUPDATE_VERSION_MISMATCH
- * @variable
- */
-
- /*# LIVEUPDATE_ENGINE_VERSION_MISMATCH
- * Mismatch between running engine version and engine versions supported by manifest.
- *
- * @name resource.LIVEUPDATE_ENGINE_VERSION_MISMATCH
- * @variable
- */
-
- /*# LIVEUPDATE_SIGNATURE_MISMATCH
- * Mismatch between manifest expected signature and actual signature.
- *
- * @name resource.LIVEUPDATE_SIGNATURE_MISMATCH
- * @variable
- */
-
- /*# LIVEUPDATE_SCHEME_MISMATCH
- * Mismatch between scheme used to load resources. Resources are loaded with a different scheme than from manifest, for example over HTTP or directly from file. This is typically the case when running the game directly from the editor instead of from a bundle.
- *
- * @name resource.LIVEUPDATE_SCHEME_MISMATCH
- * @variable
- */
-
- /*# LIVEUPDATE_BUNDLED_RESOURCE_MISMATCH
- * Mismatch between between expected bundled resources and actual bundled resources. The manifest expects a resource to be in the bundle, but it was not found in the bundle. This is typically the case when a non-excluded resource was modified between publishing the bundle and publishing the manifest.
- *
- * @name resource.LIVEUPDATE_BUNDLED_RESOURCE_MISMATCH
- * @variable
- */
-
- /*# LIVEUPDATE_FORMAT_ERROR
- * Failed to parse manifest data buffer. The manifest was probably produced by a different engine version.
- *
- * @name resource.LIVEUPDATE_FORMAT_ERROR
- * @variable
- */
 static void LuaInit(lua_State* L, dmGraphics::HContext graphics_context)
->>>>>>> ea7bc122
 {
     int top = lua_gettop(L);
     luaL_register(L, "resource", Module_methods);
