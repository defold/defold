--- conflicted
+++ resolved
@@ -40,18 +40,6 @@
      * @property
      *
      * @examples
-<<<<<<< HEAD
-     * 
-     * How to query a sprite's size, either as a vector or selecting a specific dimension:
-     * 
-     * ```lua
-     * function init(self)
-     *     -- get size from component "sprite"
-     * 	   local size = go.get("#sprite", "size")
-     * 	   local sx = go.get("#sprite", "size.x")
-     * 	   -- do something useful
-     * 	   assert(size.x == sx)
-=======
      *
      * How to query a sprite's size, either as a vector or selecting a specific dimension:
      *
@@ -62,7 +50,6 @@
      * 	  local sx = go.get("#sprite", "size.x")
      * 	  -- do something useful
      * 	  assert(size.x == sx)
->>>>>>> f2252a31
      * end
      * ```
      */
@@ -75,15 +62,10 @@
      * @property
      *
      * @examples
-<<<<<<< HEAD
-     * 
+     *
      * How to scale a sprite independently along the X and Y axis:
-     * 
-=======
-     *
-     * How to scale a sprite independently along the X and Y axis:
-     *
->>>>>>> f2252a31
+     *
+
      * ```lua
      * function init(self)
      *     -- Double the y-axis scaling on component "sprite"
@@ -91,12 +73,11 @@
      * 	   go.set("#sprite", "scale.y", yscale * 2)
      * end
      * ```
-<<<<<<< HEAD
      */
 
     /*# [type:hash] sprite texture0
      *
-     * [READ ONLY] Returns the texture path hash of the sprite. Used for getting/setting resource data
+     * [mark:READ ONLY] Returns the texture path hash of the sprite. Used for getting/setting resource data
      *
      * @name texture0
      * @property
@@ -114,8 +95,6 @@
      *     resource.set(resource_path2, buffer)
      * end
      * ```
-=======
->>>>>>> f2252a31
      */
 
     /*# set horizontal flipping on a sprite's animations
@@ -124,31 +103,19 @@
      * If the currently playing animation is flipped by default, flipping it again will make it appear like the original texture.
      *
      * @name sprite.set_hflip
-<<<<<<< HEAD
-     * @param url [type:url] the sprite that should flip its animations
-     * @param flip [type:boolean] if the sprite should flip its animations or not
-     * @examples
-     * 
-     * How to flip a sprite so it faces the horizontal movement:
-     * 
-=======
      * @param url [type:string|hash|url] the sprite that should flip its animations
      * @param flip [type:boolean] `true` if the sprite should flip its animations, `false` if not
      * @examples
      *
      * How to flip a sprite so it faces the horizontal movement:
      *
->>>>>>> f2252a31
      * ```lua
      * function update(self, dt)
      *     -- calculate self.velocity somehow
      *     sprite.set_hflip("#sprite", self.velocity.x < 0)
      * end
      * ```
-<<<<<<< HEAD
-=======
-     *
->>>>>>> f2252a31
+     *
      * It is assumed that the sprite component has id "sprite" and that the original animations faces right.
      */
     int SpriteComp_SetHFlip(lua_State* L)
@@ -175,31 +142,19 @@
      * If the currently playing animation is flipped by default, flipping it again will make it appear like the original texture.
      *
      * @name sprite.set_vflip
-<<<<<<< HEAD
-     * @param url [type:url] the sprite that should flip its animations
-     * @param flip [type:boolean] if the sprite should flip its animations or not
-     * @examples
-     * 
-     * How to flip a sprite in a game which negates gravity as a game mechanic:
-     * 
-=======
      * @param url [type:string|hash|url] the sprite that should flip its animations
      * @param flip [type:boolean] `true` if the sprite should flip its animations, `false` if not
      * @examples
      *
      * How to flip a sprite in a game which negates gravity as a game mechanic:
      *
->>>>>>> f2252a31
      * ```lua
      * function update(self, dt)
      *     -- calculate self.up_side_down somehow
      *     sprite.set_vflip("#sprite", self.up_side_down)
      * end
      * ```
-<<<<<<< HEAD
-=======
-     *
->>>>>>> f2252a31
+     *
      * It is assumed that the sprite component has id "sprite" and that the original animations are up-right.
      */
     int SpriteComp_SetVFlip(lua_State* L)
@@ -228,19 +183,6 @@
      * Which sprite to set a constant for is identified by the URL.
      *
      * @name sprite.set_constant
-<<<<<<< HEAD
-     * @param url [type:url] the sprite that should have a constant set
-     * @param name [type:string|hash] name of the constant
-     * @param value [type:vec4] value of the constant
-     * @examples
-     * 
-     * The following examples assumes that the sprite has id "sprite" and that the default-material in builtins is used.
-     * If you assign a custom material to the sprite, you can set the constants defined there in the same manner.
-     * 
-     * 
-     * How to tint a sprite to red:
-     * 
-=======
      * @param url [type:string|hash|url] the sprite that should have a constant set
      * @param constant [type:string|hash] name of the constant
      * @param value [type:vector4] of the constant
@@ -251,7 +193,6 @@
      *
      * How to tint a sprite red:
      *
->>>>>>> f2252a31
      * ```lua
      * function init(self)
      *     sprite.set_constant("#sprite", "tint", vmath.vector4(1, 0, 0, 1))
@@ -286,18 +227,6 @@
      * Which sprite to reset a constant for is identified by the URL.
      *
      * @name sprite.reset_constant
-<<<<<<< HEAD
-     * @param url [type:url] the sprite that should have a constant reset
-     * @param name [type:string|hash] name of the constant
-     * @examples
-     * 
-     * The following examples assumes that the sprite has id "sprite" and that the default-material in builtins is used.
-     * If you assign a custom material to the sprite, you can reset the constants defined there in the same manner.
-     * 
-     * 
-     * How to reset the tinting of a sprite:
-     * 
-=======
      * @param url [type:string|hash|url] the sprite that should have a constant reset
      * @param constant [type:string|hash] name of the constant
      * @examples
@@ -307,7 +236,6 @@
      *
      * How to reset the tinting of a sprite:
      *
->>>>>>> f2252a31
      * ```lua
      * function init(self)
      *     sprite.reset_constant("#sprite", "tint")
