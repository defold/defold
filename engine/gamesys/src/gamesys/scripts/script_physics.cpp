#include <float.h>
#include <stdio.h>
#include <assert.h>

#include <dlib/hash.h>
#include <dlib/log.h>
#include <dlib/math.h>

#include "gamesys.h"
#include "gamesys_ddf.h"
#include "physics_ddf.h"
#include "../gamesys_private.h"

#include "components/comp_collision_object.h"

#include "script_physics.h"
#include <physics/physics.h>

extern "C"
{
#include <lua/lauxlib.h>
#include <lua/lualib.h>
}

static const char PHYSICS_CONTEXT_NAME[] = "__PhysicsContext";
static uint32_t PHYSICS_CONTEXT_HASH = 0;

namespace dmGameSystem
{
    /*# Collision object physics API documentation
     *
     * Functions and messages for collision object physics interaction
     * with other objects (collisions and ray-casting) and control of
     * physical behaviors.
     *
     * @document
     * @name Collision object
     * @namespace physics
     */

    struct PhysicsScriptContext
    {
        dmMessage::HSocket m_Socket;
        uint32_t m_ComponentIndex;
    };

    /*# [type:number] collision object mass
     *
     * [mark:READ ONLY] Returns the defined physical mass of the collision object component as a number.
     *
     * @name mass
     * @property
     *
     * @examples
     *
     * How to query a collision object component's mass:
     *
     * ```lua
     * -- get mass from collision object component "boulder"
     * local mass = go.get("#boulder", "mass")
     * -- do something useful
     * assert(mass > 1)
     * ```
     */

    /*# [type:vector3] collision object linear velocity
     *
     * [mark:READ ONLY] Returns the current linear velocity of the collision object component as a vector3.
     * The velocity is measured in units/s (pixels/s).
     *
     * @name linear_velocity
     * @replaces request_velocity and velocity_response
     * @property
     *
     * @examples
     *
     * How to query a collision object component's linear velocity:
     *
     * ```lua
     * -- get linear velocity from collision object "collisionobject" in gameobject "ship"
     * local source = "ship#collisionobject"
     * local velocity = go.get(source, "linear_velocity")
     * -- apply the velocity on target game object "boulder"'s collision object as a force
     * local target = "boulder#collisionobject"
     * local pos = go.get_position(target)
     * msg.post(target, "apply_force", { force = velocity, position = pos })
     * ```
     */

    /*# [type:vector3] collision object angular velocity
     *
     * [mark:READ ONLY] Returns the current angular velocity of the collision object component as a [type:vector3].
     * The velocity is measured as a rotation around the vector with a speed equivalent to the vector length
     * in radians/s.
     *
     * @name angular_velocity
     * @replaces request_velocity and velocity_response
     * @property
     * @examples
     *
     * How to query a collision object component's angular velocity:
     *
     * ```lua
     * -- get angular velocity from collision object "collisionobject" in gameobject "boulder"
     * -- this is a 2d game so rotation around z is the only one available.
     * local velocity = go.get("boulder#collisionobject", "angular_velocity.z")
     * -- do something interesting
     * if velocity < 0 then
     *     -- clockwise rotation
     *     ...
     * else
     *     -- counter clockwise rotation
     *     ...
     * end
     * ```
     */

    /*# [type:number] collision object linear damping
     *
     * The linear damping value for the collision object. Setting this value alters the damping of
     * linear motion of the object. Valid values are between 0 (no damping) and 1 (full damping).
     *
     * @name linear_damping
     * @property
     * @examples
     *
     * How to increase a collision object component's linear damping:
     *
     * ```lua
     * -- get linear damping from collision object "collisionobject" in gameobject "floater"
     * local target = "floater#collisionobject"
     * local damping = go.get(target, "linear_damping")
     * -- increase it by 10% if it's below 0.9
     * if damping <= 0.9 then
     *     go.set(target, "linear_damping", damping * 1.1)
     * end
     * ```
     */

    /*# [type:number] collision object angular damping
     *
     * The angular damping value for the collision object. Setting this value alters the damping of
     * angular motion of the object (rotation). Valid values are between 0 (no damping) and 1 (full damping).
     *
     * @name angular_damping
     * @property
     * @examples
     *
     * How to decrease a collision object component's angular damping:
     *
     * ```lua
     * -- get angular damping from collision object "collisionobject" in gameobject "floater"
     * local target = "floater#collisionobject"
     * local damping = go.get(target, "angular_damping")
     * -- decrease it by 10%
     * go.set(target, "angular_damping", damping * 0.9)
     * ```
     */

    /*# requests a ray cast to be performed
     *
     * Ray casts are used to test for intersections against collision objects in the physics world.
     * Collision objects of types kinematic, dynamic and static are tested against. Trigger objects
     * do not intersect with ray casts.
     * Which collision objects to hit is filtered by their collision groups and can be configured
     * through `groups`.
     * The actual ray cast will be performed during the physics-update.
     *
     * - If an object is hit, the result will be reported via a `ray_cast_response` message.
     * - If there is no object hit, the result will be reported via a `ray_cast_missed` message.
     *
     * @name physics.raycast_async
     * @param from [type:vector3] the world position of the start of the ray
     * @param to [type:vector3] the world position of the end of the ray
     * @param groups [type:table] a lua table containing the hashed groups for which to test collisions against
     * @param [request_id] [type:number] a number between [0,-255]. It will be sent back in the response for identification, 0 by default
     * @examples
     *
     * How to perform a ray cast asynchronously:
     *
     * ```lua
     * function init(self)
     *     self.my_groups = {hash("my_group1"), hash("my_group2")}
     * end
     *
     * function update(self, dt)
     *     -- request ray cast
     *     physics.raycast_async(my_start, my_end, self.my_groups)
     * end
     *
     * function on_message(self, message_id, message, sender)
     *     -- check for the response
     *     if message_id == hash("ray_cast_response") then
     *         -- act on the hit
     *     elseif message_id == hash("ray_cast_missed") then
     *         -- act on the miss
     *     end
     * end
     * ```
     */
    int Physics_RayCastAsync(lua_State* L)
    {
        DM_LUA_STACK_CHECK(L, 0);
        int top = lua_gettop(L);

        dmMessage::URL sender;
        if (!dmScript::GetURL(L, &sender)) {
            return luaL_error(L, "could not find a requesting instance for physics.raycast_async");
        }

        dmScript::GetGlobal(L, PHYSICS_CONTEXT_HASH);
        PhysicsScriptContext* context = (PhysicsScriptContext*)lua_touserdata(L, -1);
        lua_pop(L, 1);

        dmGameObject::HInstance sender_instance = CheckGoInstance(L);
        dmGameObject::HCollection collection = dmGameObject::GetCollection(sender_instance);
        void* world = dmGameObject::GetWorld(collection, context->m_ComponentIndex);

        Vectormath::Aos::Point3 from( *dmScript::CheckVector3(L, 1) );
        Vectormath::Aos::Point3 to( *dmScript::CheckVector3(L, 2) );

        uint32_t mask = 0;
        luaL_checktype(L, 3, LUA_TTABLE);
        lua_pushnil(L);
        while (lua_next(L, 3) != 0)
        {
            mask |= CompCollisionGetGroupBitIndex(world, dmScript::CheckHash(L, -1));
            lua_pop(L, 1);
        }

        int request_id = 0;
        if (top > 3)
        {
            request_id = luaL_checkinteger(L, 4);
            if (request_id < 0 || request_id > 255)
            {
                return luaL_error(L, "request_id must be between 0-255");
            }
        }

        dmPhysicsDDF::RequestRayCast request;
        request.m_From = from;
        request.m_To = to;
        request.m_Mask = mask;
        request.m_RequestId = request_id;

        dmMessage::URL receiver;
        dmMessage::ResetURL(receiver);
        receiver.m_Socket = context->m_Socket;
        dmMessage::Post(&sender, &receiver, dmPhysicsDDF::RequestRayCast::m_DDFDescriptor->m_NameHash, (uintptr_t)sender_instance, (uintptr_t)dmPhysicsDDF::RequestRayCast::m_DDFDescriptor, &request, sizeof(dmPhysicsDDF::RequestRayCast), 0);
        return 0;
    }

    /*# requests a ray cast to be performed
     *
     * Ray casts are used to test for intersections against collision objects in the physics world.
     * Collision objects of types kinematic, dynamic and static are tested against. Trigger objects
     * do not intersect with ray casts.
     * Which collision objects to hit is filtered by their collision groups and can be configured
     * through `groups`.
     *
     * @name physics.raycast
     * @param from [type:vector3] the world position of the start of the ray
     * @param to [type:vector3] the world position of the end of the ray
     * @param groups [type:table] a lua table containing the hashed groups for which to test collisions against
     * @return result [type:table] It returns a table. If missed it returns nil. See `ray_cast_response` for details on the returned values.
     * @examples
     *
     * How to perform a ray cast synchronously:
     *
     * ```lua
     * function init(self)
     *     self.my_groups = {hash("my_group1"), hash("my_group2")}
     * end
     *
     * function update(self, dt)
     *     -- request ray cast
     *     local result = physics.raycast(my_start, my_end, self.my_groups)
     *     if result ~= nil then
     *         -- act on the hit (see 'ray_cast_response')
     *     end
     * end
     * ```
     */
    int Physics_RayCast(lua_State* L)
    {
        DM_LUA_STACK_CHECK(L, 1);

        dmMessage::URL sender;
        if (!dmScript::GetURL(L, &sender)) {
            return luaL_error(L, "could not find a requesting instance for physics.raycast");
        }

        dmScript::GetGlobal(L, PHYSICS_CONTEXT_HASH);
        PhysicsScriptContext* context = (PhysicsScriptContext*)lua_touserdata(L, -1);
        lua_pop(L, 1);

        dmGameObject::HInstance sender_instance = CheckGoInstance(L);
        dmGameObject::HCollection collection = dmGameObject::GetCollection(sender_instance);
        void* world = dmGameObject::GetWorld(collection, context->m_ComponentIndex);

        Vectormath::Aos::Point3 from( *dmScript::CheckVector3(L, 1) );
        Vectormath::Aos::Point3 to( *dmScript::CheckVector3(L, 2) );

        uint32_t mask = 0;
        luaL_checktype(L, 3, LUA_TTABLE);
        lua_pushnil(L);
        while (lua_next(L, 3) != 0)
        {
            mask |= CompCollisionGetGroupBitIndex(world, dmScript::CheckHash(L, -1));
            lua_pop(L, 1);
        }

        dmPhysics::RayCastRequest request;
        dmPhysics::RayCastResponse response;
        request.m_From = from;
        request.m_To = to;
        request.m_Mask = mask;
        dmGameSystem::RayCast(world, request, response);

        if (response.m_Hit) {
            lua_newtable(L);
            lua_pushnumber(L, response.m_Fraction);
            lua_setfield(L, -2, "fraction");
            dmScript::PushVector3(L, Vectormath::Aos::Vector3(response.m_Position));
            lua_setfield(L, -2, "position");
            dmScript::PushVector3(L, response.m_Normal);
            lua_setfield(L, -2, "normal");

            dmhash_t group = dmGameSystem::GetLSBGroupHash(world, response.m_CollisionObjectGroup);
            dmScript::PushHash(L, group);
            lua_setfield(L, -2, "group");

            dmhash_t id = dmGameSystem::CompCollisionObjectGetIdentifier(response.m_CollisionObjectUserData);
            dmScript::PushHash(L, id);
            lua_setfield(L, -2, "id");
        } else {
            lua_pushnil(L);
        }
        return 1;
    }

<<<<<<< HEAD
    // Matches JointResult in physics.h
    static const char* PhysicsResultString[] = {
        "result ok",
        "not supported",
        "a joint with that id already exist",
        "joint id not found",
        "joint not connected",
        "unknown error",
    };

    static int GetCollisionObject(lua_State* L, dmGameObject::HCollection collection, dmMessage::URL url, void** comp, void** comp_world)
    {
        DM_LUA_STACK_CHECK(L, 0);

        dmGameObject::HInstance instance = dmGameObject::GetInstanceFromIdentifier(collection, url.m_Path);

        lua_getglobal(L, PHYSICS_CONTEXT_NAME);
        PhysicsScriptContext* context = (PhysicsScriptContext*)lua_touserdata(L, -1);
        lua_pop(L, 1);

        uint32_t type_index;
        *comp = dmGameObject::GetComponentFromInstance(instance, url.m_Fragment, &type_index);

        // Now check that the component is a collision object
        if (type_index != context->m_ComponentIndex) {
            return DM_LUA_ERROR("url %s.%s is not a collision object", dmHashReverseSafe64(url.m_Path), dmHashReverseSafe64(url.m_Fragment));
        }

        *comp_world = dmGameObject::GetWorld(collection, context->m_ComponentIndex);
        if (!CompCollisionIs2D(*comp_world)) {
            return DM_LUA_ERROR("joints are currently only supported with 2D physics");
        }

        return 0;
    }

    static int Physics_CreateJoint(lua_State* L)
    {
        DM_LUA_STACK_CHECK(L, 0);

        dmhash_t joint_id = dmScript::CheckHashOrString(L, 2);

        dmMessage::URL url;
        dmScript::ResolveURL(L, 1, &url, 0);
        dmGameObject::HCollection collection = dmGameObject::GetCollection(CheckGoInstance(L));

        void* comp = 0x0;
        void* comp_world = 0x0;
        GetCollisionObject(L, collection, url, &comp, &comp_world);

        dmPhysics::JointResult r = dmGameSystem::CreateJoint(comp_world, comp, joint_id);
        if (r != dmPhysics::RESULT_OK) {
            return DM_LUA_ERROR("could not create joint: %s (%d)", PhysicsResultString[r], r);
        }

        return 0;
    }

    static int UnpackFloatParam(lua_State* L, int table_index, const char* table_field, float& float_out)
    {
        DM_LUA_STACK_CHECK(L, 0);
        lua_getfield(L, table_index, table_field);
        int type = lua_type(L, -1);

        // return if the field was not found
        if (type == LUA_TNIL || type == LUA_TNONE) {
            lua_pop(L, 1);
            return 0;
        } else if (type != LUA_TNUMBER) {
            return DM_LUA_ERROR("physics.connect_joint property table field %s must be of number type.", table_field);
        }

        float_out = lua_tonumber(L, -1);
        lua_pop(L, 1);

        return 0;
    }

    static int UnpackVec3Param(lua_State* L, int table_index, const char* table_field, float float_out[3])
    {
        DM_LUA_STACK_CHECK(L, 0);
        lua_getfield(L, table_index, table_field);
        int type = lua_type(L, -1);
        bool vec3_type = dmScript::IsVector3(L, -1);

        // return if the field was not found
        if (type == LUA_TNIL || type == LUA_TNONE) {
            lua_pop(L, 1);
            return 0;
        } else if (!vec3_type) {
            return DM_LUA_ERROR("physics.connect_joint property table field %s must be of vmath.vector3 type.", table_field);
        }

        Vectormath::Aos::Vector3* v3 = dmScript::ToVector3(L, -1);
        float_out[0] = v3->getX();
        float_out[1] = v3->getY();
        float_out[2] = v3->getZ();
        lua_pop(L, 1);

        return 0;
    }

    static int UnpackBoolParam(lua_State* L, int table_index, const char* table_field, bool& bool_out)
    {
        DM_LUA_STACK_CHECK(L, 0);
        lua_getfield(L, table_index, table_field);
        int type = lua_type(L, -1);

        // return if the field was not found
        if (type == LUA_TNIL || type == LUA_TNONE) {
            lua_pop(L, 1);
            return 0;
        } else if (type != LUA_TBOOLEAN) {
            return DM_LUA_ERROR("physics.connect_joint property table field %s must be of bool type.", table_field);
        }

        bool_out = lua_toboolean(L, -1);
        lua_pop(L, 1);

        return 0;
    }

    static int UnpackConnectJointParams(lua_State* L, dmPhysics::JointType type, int table_index, dmPhysics::ConnectJointParams& params)
    {
        DM_LUA_STACK_CHECK(L, 0);

        // Fill with default values
        params = dmPhysics::ConnectJointParams(type);

        int table_index_type = lua_type(L, table_index);
        if (table_index_type == LUA_TNIL || table_index_type == LUA_TNONE) {
            // Early exit if table was nil (just returns default values from above).
            return 0;
        } else if (table_index_type != LUA_TTABLE) {
            return DM_LUA_ERROR("argument %d to physics.connect_joint must be either nil or table.", table_index);
        }

        // Common fields for all joints:
        UnpackBoolParam(L, table_index, "collide_connected", params.m_CollideConnected);

        switch (type)
        {
            case dmPhysics::JOINT_TYPE_SPRING:
                UnpackFloatParam(L, table_index, "length", params.m_SpringJointParams.m_Length);
                UnpackFloatParam(L, table_index, "frequency", params.m_SpringJointParams.m_FrequencyHz);
                UnpackFloatParam(L, table_index, "damping", params.m_SpringJointParams.m_DampingRatio);
                break;

            case dmPhysics::JOINT_TYPE_FIXED:
                UnpackFloatParam(L, table_index, "max_length", params.m_FixedJointParams.m_MaxLength);
                break;

            case dmPhysics::JOINT_TYPE_HINGE:
                UnpackFloatParam(L, table_index, "reference_angle", params.m_HingeJointParams.m_ReferenceAngle);
                UnpackFloatParam(L, table_index, "lower_angle", params.m_HingeJointParams.m_LowerAngle);
                UnpackFloatParam(L, table_index, "upper_angle", params.m_HingeJointParams.m_UpperAngle);
                UnpackFloatParam(L, table_index, "max_motor_torque", params.m_HingeJointParams.m_MaxMotorTorque);
                UnpackFloatParam(L, table_index, "motor_speed", params.m_HingeJointParams.m_MotorSpeed);
                UnpackBoolParam(L, table_index, "enable_limit", params.m_HingeJointParams.m_EnableLimit);
                UnpackBoolParam(L, table_index, "enable_motor", params.m_HingeJointParams.m_EnableMotor);

                // We need to catch this as soon as possible, if it trickles down to Box2D it could cause an assert.
                // The default values are both zero so they will not cause this error.
                // (Same check below in JOINT_TYPE_SLIDER.)
                if (params.m_HingeJointParams.m_LowerAngle > params.m_HingeJointParams.m_UpperAngle) {
                    return DM_LUA_ERROR("property field 'lower_angle' must be lower or equal to 'upper_angle'");
                }
                break;

            case dmPhysics::JOINT_TYPE_SLIDER:
                UnpackVec3Param(L, table_index, "local_axis_a", params.m_SliderJointParams.m_LocalAxisA);
                UnpackFloatParam(L, table_index, "reference_angle", params.m_SliderJointParams.m_ReferenceAngle);
                UnpackBoolParam(L, table_index, "enable_limit", params.m_SliderJointParams.m_EnableLimit);
                UnpackFloatParam(L, table_index, "lower_translation", params.m_SliderJointParams.m_LowerTranslation);
                UnpackFloatParam(L, table_index, "upper_translation", params.m_SliderJointParams.m_UpperTranslation);
                UnpackBoolParam(L, table_index, "enable_motor", params.m_SliderJointParams.m_EnableMotor);
                UnpackFloatParam(L, table_index, "max_motor_force", params.m_SliderJointParams.m_MaxMotorForce);
                UnpackFloatParam(L, table_index, "motor_speed", params.m_SliderJointParams.m_MotorSpeed);

                if (params.m_SliderJointParams.m_LowerTranslation > params.m_SliderJointParams.m_UpperTranslation) {
                    return DM_LUA_ERROR("property field 'lower_translation' must be lower or equal to 'upper_translation'");
                }
                break;

            default:
                return DM_LUA_ERROR("property table not implemented for joint type %d", type);
        }

        return 0;
    }

    static int Physics_ConnectJoint(lua_State* L)
    {
        DM_LUA_STACK_CHECK(L, 0);

        int top = lua_gettop(L);

        dmPhysics::JointType type = (dmPhysics::JointType)luaL_checkinteger(L, 1);
        if (type >= dmPhysics::JOINT_TYPE_COUNT)
        {
            return DM_LUA_ERROR("unknown joint type: %d", type);
        }

        dmhash_t joint_id = dmScript::CheckHashOrString(L, 3);

        dmMessage::URL url_a;
        dmScript::ResolveURL(L, 2, &url_a, 0);
        dmMessage::URL url_b;
        dmScript::ResolveURL(L, 5, &url_b, 0);
        Vectormath::Aos::Point3 pos_a = Vectormath::Aos::Point3(*dmScript::CheckVector3(L, 4));
        Vectormath::Aos::Point3 pos_b = Vectormath::Aos::Point3(*dmScript::CheckVector3(L, 6));

        dmGameObject::HCollection collection = dmGameObject::GetCollection(CheckGoInstance(L));

        void* comp_a = 0x0;
        void* comp_world_a = 0x0;
        GetCollisionObject(L, collection, url_a, &comp_a, &comp_world_a);
        void* comp_b = 0x0;
        void* comp_world_b = 0x0;
        GetCollisionObject(L, collection, url_b, &comp_b, &comp_world_b);

        if (comp_world_a != comp_world_b) {
            return DM_LUA_ERROR("joints can only be connected to collision objects within the same physics world");
        }

        // Unpack type specific joint connection paramaters
        dmPhysics::ConnectJointParams params(type);
        UnpackConnectJointParams(L, type, 7, params);
        dmPhysics::JointResult r = dmGameSystem::ConnectJoint(comp_world_a, comp_a, joint_id, pos_a, comp_b, pos_b, type, params);
        if (r != dmPhysics::RESULT_OK) {
            return DM_LUA_ERROR("could not connect joint: %s (%d)", PhysicsResultString[r], r);
        }

        return 0;

    }

    static int Physics_DisconnectJoint(lua_State* L)
    {
        DM_LUA_STACK_CHECK(L, 0);

        dmhash_t joint_id = dmScript::CheckHashOrString(L, 2);

        dmMessage::URL url;
        dmScript::ResolveURL(L, 1, &url, 0);
        dmGameObject::HCollection collection = dmGameObject::GetCollection(CheckGoInstance(L));

        void* comp = 0x0;
        void* comp_world = 0x0;
        GetCollisionObject(L, collection, url, &comp, &comp_world);

        // Unpack type specific joint connection paramaters
        dmPhysics::JointResult r = dmGameSystem::DisconnectJoint(comp_world, comp, joint_id);
        if (r != dmPhysics::RESULT_OK) {
            return DM_LUA_ERROR("could not disconnect joint: %s (%d)", PhysicsResultString[r], r);
        }

        return 0;
    }

    static int Physics_GetJointProperties(lua_State* L)
    {
        DM_LUA_STACK_CHECK(L, 1);

        dmhash_t joint_id = dmScript::CheckHashOrString(L, 2);

        dmMessage::URL url;
        dmScript::ResolveURL(L, 1, &url, 0);
        dmGameObject::HCollection collection = dmGameObject::GetCollection(CheckGoInstance(L));

        void* comp = 0x0;
        void* comp_world = 0x0;
        GetCollisionObject(L, collection, url, &comp, &comp_world);

        dmPhysics::JointType joint_type;
        dmPhysics::ConnectJointParams joint_params;
        dmPhysics::JointResult r = GetJointParams(comp_world, comp, joint_id, joint_type, joint_params);
        if (r != dmPhysics::RESULT_OK)
        {
            return DM_LUA_ERROR("unable to get joint properties for %s: %s (%d)", dmHashReverseSafe64(joint_id), PhysicsResultString[r], r);
        }

        lua_newtable(L);
        lua_pushboolean(L, joint_params.m_CollideConnected); lua_setfield(L, -2, "collide_connected");

        switch (joint_type)
        {
            case dmPhysics::JOINT_TYPE_SPRING:
                {
                    lua_pushnumber(L, joint_params.m_SpringJointParams.m_Length); lua_setfield(L, -2, "length");
                    lua_pushnumber(L, joint_params.m_SpringJointParams.m_FrequencyHz); lua_setfield(L, -2, "frequency");
                    lua_pushnumber(L, joint_params.m_SpringJointParams.m_DampingRatio); lua_setfield(L, -2, "damping");
                }
                break;
            case dmPhysics::JOINT_TYPE_FIXED:
                {
                    lua_pushnumber(L, joint_params.m_FixedJointParams.m_MaxLength); lua_setfield(L, -2, "max_length");
                }
                break;
            case dmPhysics::JOINT_TYPE_HINGE:
                {
                    lua_pushnumber(L, joint_params.m_HingeJointParams.m_ReferenceAngle); lua_setfield(L, -2, "reference_angle");
                    lua_pushnumber(L, joint_params.m_HingeJointParams.m_LowerAngle); lua_setfield(L, -2, "lower_angle");
                    lua_pushnumber(L, joint_params.m_HingeJointParams.m_UpperAngle); lua_setfield(L, -2, "upper_angle");
                    lua_pushnumber(L, joint_params.m_HingeJointParams.m_MaxMotorTorque); lua_setfield(L, -2, "max_motor_torque");
                    lua_pushnumber(L, joint_params.m_HingeJointParams.m_MotorSpeed); lua_setfield(L, -2, "motor_speed");
                    lua_pushboolean(L, joint_params.m_HingeJointParams.m_EnableLimit); lua_setfield(L, -2, "enable_limit");
                    lua_pushboolean(L, joint_params.m_HingeJointParams.m_EnableMotor); lua_setfield(L, -2, "enable_motor");

                    lua_pushnumber(L, joint_params.m_HingeJointParams.m_JointAngle); lua_setfield(L, -2, "joint_angle");
                    lua_pushnumber(L, joint_params.m_HingeJointParams.m_JointSpeed); lua_setfield(L, -2, "joint_speed");

                }
                break;
            case dmPhysics::JOINT_TYPE_SLIDER:
                {
                    Vectormath::Aos::Vector3 v(joint_params.m_SliderJointParams.m_LocalAxisA[0], joint_params.m_SliderJointParams.m_LocalAxisA[1], joint_params.m_SliderJointParams.m_LocalAxisA[2]);
                    dmScript::PushVector3(L, v);
                    lua_setfield(L, -2, "local_axis_a");
                    lua_pushnumber(L, joint_params.m_SliderJointParams.m_ReferenceAngle); lua_setfield(L, -2, "reference_angle");
                    lua_pushboolean(L, joint_params.m_SliderJointParams.m_EnableLimit); lua_setfield(L, -2, "enable_limit");
                    lua_pushnumber(L, joint_params.m_SliderJointParams.m_LowerTranslation); lua_setfield(L, -2, "lower_translation");
                    lua_pushnumber(L, joint_params.m_SliderJointParams.m_UpperTranslation); lua_setfield(L, -2, "upper_translation");
                    lua_pushboolean(L, joint_params.m_SliderJointParams.m_EnableMotor); lua_setfield(L, -2, "enable_motor");
                    lua_pushnumber(L, joint_params.m_SliderJointParams.m_MaxMotorForce); lua_setfield(L, -2, "max_motor_force");
                    lua_pushnumber(L, joint_params.m_SliderJointParams.m_MotorSpeed); lua_setfield(L, -2, "motor_speed");

                    lua_pushnumber(L, joint_params.m_SliderJointParams.m_JointTranslation); lua_setfield(L, -2, "joint_translation");
                    lua_pushnumber(L, joint_params.m_SliderJointParams.m_JointSpeed); lua_setfield(L, -2, "joint_speed");
                }
                break;
            default:
                return false;
        }

        return 1;
    }

    static int Phyics_UpdateJoint(lua_State* L)
    {
        DM_LUA_STACK_CHECK(L, 0);

        dmhash_t joint_id = dmScript::CheckHashOrString(L, 2);

        dmMessage::URL url;
        dmScript::ResolveURL(L, 1, &url, 0);

        dmGameObject::HInstance instance = CheckGoInstance(L);
        dmGameObject::HCollection collection = dmGameObject::GetCollection(instance);

        void* comp = 0x0;
        void* comp_world = 0x0;
        GetCollisionObject(L, collection, url, &comp, &comp_world);

        dmPhysics::JointType joint_type;
        dmPhysics::JointResult r = GetJointType(comp_world, comp, joint_id, joint_type);
        if (r != dmPhysics::RESULT_OK) {
            return DM_LUA_ERROR("unable to update joint, could not get joint type: %s (%d)", PhysicsResultString[r], r);
        }

        dmPhysics::ConnectJointParams joint_params(joint_type);
        UnpackConnectJointParams(L, joint_type, 3, joint_params);

        r = UpdateJoint(comp_world, comp, joint_id, joint_params);
        if (r != dmPhysics::RESULT_OK) {
            return DM_LUA_ERROR("unable to update joint properties: %s (%d)", PhysicsResultString[r], r);
        }

        return 0;
    }

    /*# get the gravity for collection
     *
     * Get the gravity in runtime. The gravity returned is not global, it will return
     * the gravity for the collection that the function is called from.
     *
     * Note: For 2D physics the z component will always be zero.
     *
     * @name physics.get_gravity
     * @return [type:vector3] gravity vector of collection
=======
    /*# set the gravity for collection
     *
     * Set the gravity in runtime. The gravity change is not global, it will only affect
     * the collection that the function is called from.
     *
     * Note: For 2D physics the z component of the gravity vector will be ignored.
     *
     * @name physics.set_gravity
     * @param gravity [type:vector3] the new gravity vector
>>>>>>> 2323c9c8
     * @examples
     *
     * ```lua
     * function init(self)
<<<<<<< HEAD
     *     local gravity = physics.get_gravity()
     *     -- Inverse gravity!
     *     gravity = -gravity
     *     physics.set_gravity(gravity)
     * end
     * ```
     */
    static int Physics_GetGravity(lua_State* L)
    {
        DM_LUA_STACK_CHECK(L, 1);
=======
     *     -- Set "upside down" gravity for this collection.
     *     physics.set_gravity(vmath.vector3(0, 10.0, 0))
     * end
     * ```
     */
    static int Physics_SetGravity(lua_State* L)
    {
        DM_LUA_STACK_CHECK(L, 0);
>>>>>>> 2323c9c8

        dmMessage::URL sender;
        if (!dmScript::GetURL(L, &sender)) {
            return luaL_error(L, "could not find a requesting instance for physics.raycast");
        }

        dmScript::GetGlobal(L, PHYSICS_CONTEXT_HASH);
        PhysicsScriptContext* context = (PhysicsScriptContext*)lua_touserdata(L, -1);
        lua_pop(L, 1);

        dmGameObject::HInstance sender_instance = CheckGoInstance(L);
        dmGameObject::HCollection collection = dmGameObject::GetCollection(sender_instance);
        void* world = dmGameObject::GetWorld(collection, context->m_ComponentIndex);

<<<<<<< HEAD
        Vectormath::Aos::Vector3 gravity = dmGameSystem::GetGravity(world);
        dmScript::PushVector3(L, gravity);

        return 1;
    }

    /*# set the gravity for collection
     *
     * Set the gravity in runtime. The gravity change is not global, it will only affect
     * the collection that the function is called from.
     *
     * Note: For 2D physics the z component of the gravity vector will be ignored.
     *
     * @name physics.set_gravity
     * @param gravity [type:vector3] the new gravity vector
=======
        Vectormath::Aos::Vector3 new_gravity( *dmScript::CheckVector3(L, 1) );

        dmGameSystem::SetGravity(world, new_gravity);

        return 0;
    }

    /*# get the gravity for collection
     *
     * Get the gravity in runtime. The gravity returned is not global, it will return
     * the gravity for the collection that the function is called from.
     *
     * Note: For 2D physics the z component will always be zero.
     *
     * @name physics.get_gravity
     * @return [type:vector3] gravity vector of collection
>>>>>>> 2323c9c8
     * @examples
     *
     * ```lua
     * function init(self)
<<<<<<< HEAD
     *     -- Set "upside down" gravity for this collection.
     *     physics.set_gravity(vmath.vector3(0, 10.0, 0))
     * end
     * ```
     */
    static int Physics_SetGravity(lua_State* L)
    {
        DM_LUA_STACK_CHECK(L, 0);
=======
     *     local gravity = physics.get_gravity()
     *     -- Inverse gravity!
     *     gravity = -gravity
     *     physics.set_gravity(gravity)
     * end
     * ```
     */
    static int Physics_GetGravity(lua_State* L)
    {
        DM_LUA_STACK_CHECK(L, 1);
>>>>>>> 2323c9c8

        dmMessage::URL sender;
        if (!dmScript::GetURL(L, &sender)) {
            return luaL_error(L, "could not find a requesting instance for physics.raycast");
        }

        dmScript::GetGlobal(L, PHYSICS_CONTEXT_HASH);
        PhysicsScriptContext* context = (PhysicsScriptContext*)lua_touserdata(L, -1);
        lua_pop(L, 1);

        dmGameObject::HInstance sender_instance = CheckGoInstance(L);
        dmGameObject::HCollection collection = dmGameObject::GetCollection(sender_instance);
        void* world = dmGameObject::GetWorld(collection, context->m_ComponentIndex);

<<<<<<< HEAD
        Vectormath::Aos::Vector3 new_gravity( *dmScript::CheckVector3(L, 1) );

        dmGameSystem::SetGravity(world, new_gravity);

        return 0;
=======
        Vectormath::Aos::Vector3 gravity = dmGameSystem::GetGravity(world);
        dmScript::PushVector3(L, gravity);

        return 1;
>>>>>>> 2323c9c8
    }

    static const luaL_reg PHYSICS_FUNCTIONS[] =
    {
        {"ray_cast",        Physics_RayCastAsync}, // Deprecated
        {"raycast_async",   Physics_RayCastAsync},
        {"raycast",         Physics_RayCast},
<<<<<<< HEAD

        {"create_joint",    Physics_CreateJoint},
        {"connect_joint",   Physics_ConnectJoint},
        {"disconnect_joint", Physics_DisconnectJoint},
        {"get_joint_properties", Physics_GetJointProperties},
        {"update_joint",    Phyics_UpdateJoint},

        {"set_gravity",     Physics_SetGravity},
        {"get_gravity",     Physics_GetGravity},

=======
        {"set_gravity",     Physics_SetGravity},
        {"get_gravity",     Physics_GetGravity},
>>>>>>> 2323c9c8
        {0, 0}
    };

    void ScriptPhysicsRegister(const ScriptLibContext& context)
    {
        lua_State* L = context.m_LuaState;
        luaL_register(L, "physics", PHYSICS_FUNCTIONS);

#define SETCONSTANT(name) \
    lua_pushnumber(L, (lua_Number) dmPhysics::name); \
    lua_setfield(L, -2, #name);\

        SETCONSTANT(JOINT_TYPE_SPRING)
        SETCONSTANT(JOINT_TYPE_FIXED)
        SETCONSTANT(JOINT_TYPE_HINGE)
        SETCONSTANT(JOINT_TYPE_SLIDER)

 #undef SETCONSTANT

        lua_pop(L, 1);

        bool result = true;

        PhysicsScriptContext* physics_context = new PhysicsScriptContext();
        dmMessage::Result socket_result = dmMessage::GetSocket(dmPhysics::PHYSICS_SOCKET_NAME, &physics_context->m_Socket);
        if (socket_result != dmMessage::RESULT_OK)
        {
            result = false;
        }
        dmResource::ResourceType co_resource_type;
        if (result)
        {
            dmResource::Result fact_result = dmResource::GetTypeFromExtension(context.m_Factory, COLLISION_OBJECT_EXT, &co_resource_type);
            if (fact_result != dmResource::RESULT_OK)
            {
                dmLogError("Unable to get resource type for '%s': %d.", COLLISION_OBJECT_EXT, fact_result);
                result = false;
            }
        }
        if (result)
        {
            dmGameObject::ComponentType* co_component_type = dmGameObject::FindComponentType(context.m_Register, co_resource_type, &physics_context->m_ComponentIndex);
            if (co_component_type == 0x0)
            {
                dmLogError("Could not find component type '%s'.", COLLISION_OBJECT_EXT);
                result = false;
            }
        }
        if (result)
        {
            lua_pushlightuserdata(L, physics_context);
            PHYSICS_CONTEXT_HASH = dmScript::SetGlobal(L, PHYSICS_CONTEXT_NAME);
        }
        else
        {
            delete physics_context;
        }
    }

    void ScriptPhysicsFinalize(const ScriptLibContext& context)
    {
        lua_State* L = context.m_LuaState;
        if (L != 0x0)
        {
            int top = lua_gettop(L);
            (void)top;

            dmScript::GetGlobal(L, PHYSICS_CONTEXT_HASH);
            PhysicsScriptContext* physics_context = (PhysicsScriptContext*)lua_touserdata(L, -1);
            lua_pop(L, 1);
            if (physics_context != 0x0)
            {
                delete physics_context;
            }

            assert(top == lua_gettop(L));
        }
    }

}<|MERGE_RESOLUTION|>--- conflicted
+++ resolved
@@ -340,7 +340,6 @@
         return 1;
     }
 
-<<<<<<< HEAD
     // Matches JointResult in physics.h
     static const char* PhysicsResultString[] = {
         "result ok",
@@ -712,6 +711,48 @@
         return 0;
     }
 
+    /*# set the gravity for collection
+     *
+     * Set the gravity in runtime. The gravity change is not global, it will only affect
+     * the collection that the function is called from.
+     *
+     * Note: For 2D physics the z component of the gravity vector will be ignored.
+     *
+     * @name physics.set_gravity
+     * @param gravity [type:vector3] the new gravity vector
+     * @examples
+     *
+     * ```lua
+     * function init(self)
+     *     -- Set "upside down" gravity for this collection.
+     *     physics.set_gravity(vmath.vector3(0, 10.0, 0))
+     * end
+     * ```
+     */
+    static int Physics_SetGravity(lua_State* L)
+    {
+        DM_LUA_STACK_CHECK(L, 0);
+
+        dmMessage::URL sender;
+        if (!dmScript::GetURL(L, &sender)) {
+            return luaL_error(L, "could not find a requesting instance for physics.set_gravity");
+        }
+
+        dmScript::GetGlobal(L, PHYSICS_CONTEXT_HASH);
+        PhysicsScriptContext* context = (PhysicsScriptContext*)lua_touserdata(L, -1);
+        lua_pop(L, 1);
+
+        dmGameObject::HInstance sender_instance = CheckGoInstance(L);
+        dmGameObject::HCollection collection = dmGameObject::GetCollection(sender_instance);
+        void* world = dmGameObject::GetWorld(collection, context->m_ComponentIndex);
+
+        Vectormath::Aos::Vector3 new_gravity( *dmScript::CheckVector3(L, 1) );
+
+        dmGameSystem::SetGravity(world, new_gravity);
+
+        return 0;
+    }
+
     /*# get the gravity for collection
      *
      * Get the gravity in runtime. The gravity returned is not global, it will return
@@ -721,22 +762,10 @@
      *
      * @name physics.get_gravity
      * @return [type:vector3] gravity vector of collection
-=======
-    /*# set the gravity for collection
-     *
-     * Set the gravity in runtime. The gravity change is not global, it will only affect
-     * the collection that the function is called from.
-     *
-     * Note: For 2D physics the z component of the gravity vector will be ignored.
-     *
-     * @name physics.set_gravity
-     * @param gravity [type:vector3] the new gravity vector
->>>>>>> 2323c9c8
      * @examples
      *
      * ```lua
      * function init(self)
-<<<<<<< HEAD
      *     local gravity = physics.get_gravity()
      *     -- Inverse gravity!
      *     gravity = -gravity
@@ -747,20 +776,10 @@
     static int Physics_GetGravity(lua_State* L)
     {
         DM_LUA_STACK_CHECK(L, 1);
-=======
-     *     -- Set "upside down" gravity for this collection.
-     *     physics.set_gravity(vmath.vector3(0, 10.0, 0))
-     * end
-     * ```
-     */
-    static int Physics_SetGravity(lua_State* L)
-    {
-        DM_LUA_STACK_CHECK(L, 0);
->>>>>>> 2323c9c8
 
         dmMessage::URL sender;
         if (!dmScript::GetURL(L, &sender)) {
-            return luaL_error(L, "could not find a requesting instance for physics.raycast");
+            return luaL_error(L, "could not find a requesting instance for physics.get_gravity");
         }
 
         dmScript::GetGlobal(L, PHYSICS_CONTEXT_HASH);
@@ -771,91 +790,10 @@
         dmGameObject::HCollection collection = dmGameObject::GetCollection(sender_instance);
         void* world = dmGameObject::GetWorld(collection, context->m_ComponentIndex);
 
-<<<<<<< HEAD
         Vectormath::Aos::Vector3 gravity = dmGameSystem::GetGravity(world);
         dmScript::PushVector3(L, gravity);
 
         return 1;
-    }
-
-    /*# set the gravity for collection
-     *
-     * Set the gravity in runtime. The gravity change is not global, it will only affect
-     * the collection that the function is called from.
-     *
-     * Note: For 2D physics the z component of the gravity vector will be ignored.
-     *
-     * @name physics.set_gravity
-     * @param gravity [type:vector3] the new gravity vector
-=======
-        Vectormath::Aos::Vector3 new_gravity( *dmScript::CheckVector3(L, 1) );
-
-        dmGameSystem::SetGravity(world, new_gravity);
-
-        return 0;
-    }
-
-    /*# get the gravity for collection
-     *
-     * Get the gravity in runtime. The gravity returned is not global, it will return
-     * the gravity for the collection that the function is called from.
-     *
-     * Note: For 2D physics the z component will always be zero.
-     *
-     * @name physics.get_gravity
-     * @return [type:vector3] gravity vector of collection
->>>>>>> 2323c9c8
-     * @examples
-     *
-     * ```lua
-     * function init(self)
-<<<<<<< HEAD
-     *     -- Set "upside down" gravity for this collection.
-     *     physics.set_gravity(vmath.vector3(0, 10.0, 0))
-     * end
-     * ```
-     */
-    static int Physics_SetGravity(lua_State* L)
-    {
-        DM_LUA_STACK_CHECK(L, 0);
-=======
-     *     local gravity = physics.get_gravity()
-     *     -- Inverse gravity!
-     *     gravity = -gravity
-     *     physics.set_gravity(gravity)
-     * end
-     * ```
-     */
-    static int Physics_GetGravity(lua_State* L)
-    {
-        DM_LUA_STACK_CHECK(L, 1);
->>>>>>> 2323c9c8
-
-        dmMessage::URL sender;
-        if (!dmScript::GetURL(L, &sender)) {
-            return luaL_error(L, "could not find a requesting instance for physics.raycast");
-        }
-
-        dmScript::GetGlobal(L, PHYSICS_CONTEXT_HASH);
-        PhysicsScriptContext* context = (PhysicsScriptContext*)lua_touserdata(L, -1);
-        lua_pop(L, 1);
-
-        dmGameObject::HInstance sender_instance = CheckGoInstance(L);
-        dmGameObject::HCollection collection = dmGameObject::GetCollection(sender_instance);
-        void* world = dmGameObject::GetWorld(collection, context->m_ComponentIndex);
-
-<<<<<<< HEAD
-        Vectormath::Aos::Vector3 new_gravity( *dmScript::CheckVector3(L, 1) );
-
-        dmGameSystem::SetGravity(world, new_gravity);
-
-        return 0;
-=======
-        Vectormath::Aos::Vector3 gravity = dmGameSystem::GetGravity(world);
-        dmScript::PushVector3(L, gravity);
-
-        return 1;
->>>>>>> 2323c9c8
     }
 
     static const luaL_reg PHYSICS_FUNCTIONS[] =
@@ -863,7 +801,6 @@
         {"ray_cast",        Physics_RayCastAsync}, // Deprecated
         {"raycast_async",   Physics_RayCastAsync},
         {"raycast",         Physics_RayCast},
-<<<<<<< HEAD
 
         {"create_joint",    Physics_CreateJoint},
         {"connect_joint",   Physics_ConnectJoint},
@@ -873,11 +810,6 @@
 
         {"set_gravity",     Physics_SetGravity},
         {"get_gravity",     Physics_GetGravity},
-
-=======
-        {"set_gravity",     Physics_SetGravity},
-        {"get_gravity",     Physics_GetGravity},
->>>>>>> 2323c9c8
         {0, 0}
     };
 
