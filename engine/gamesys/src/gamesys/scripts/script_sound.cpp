--- conflicted
+++ resolved
@@ -364,7 +364,9 @@
      *
      * `gain`
      * : [type:number] sound gain between 0 and 1, default is 1. The final gain of the sound will be a combination of this gain, the group gain and the master gain.
-<<<<<<< HEAD
+     *
+     * `pan`
+     * : [type:number] sound pan between -1 and 1, default is 0. The final gain of the sound will be an addition of this pan and the sound pan.
      * @param [complete_function] [type:function(self, message_id, message, sender))] function to call when the sound has finished playing.
      *
      * `self`
@@ -380,11 +382,6 @@
      *
      * `sender`
      * : [type:url] The invoker of the callback: the sound component.
-=======
-     *
-     * `pan`
-     * : [type:number] sound pan between -1 and 1, default is 0. The final gain of the sound will be an addition of this pan and the sound pan.
->>>>>>> 0ccdb987
      *
      * @examples
      *
@@ -416,15 +413,10 @@
 
         dmGameObject::HInstance instance = CheckGoInstance(L);
 
-<<<<<<< HEAD
         dmMessage::URL receiver;
         dmMessage::URL sender;
         dmScript::ResolveURL(L, 1, &receiver, &sender);
-
-        float delay = 0.0f, gain = 1.0f;
-=======
         float delay = 0.0f, gain = 1.0f, pan = 0.0f;
->>>>>>> 0ccdb987
 
         if (top > 1 && !lua_isnil(L,2)) // table with args
         {
@@ -446,7 +438,6 @@
             lua_pop(L, 1);
         }
 
-<<<<<<< HEAD
         if (top > 2) // completed cb
         {
             if (lua_isfunction(L, 3))
@@ -456,16 +447,15 @@
                 sender.m_FunctionRef = dmScript::RefInInstance(L) - LUA_NOREF;
             }
         }
-=======
+
         dmGameSystemDDF::PlaySound msg;
         msg.m_Delay = delay;
         msg.m_Gain = gain;
-        msg.m_Pan = pan;
->>>>>>> 0ccdb987
 
         dmGameSystemDDF::PlaySound msg;
         msg.m_Delay  = delay;
         msg.m_Gain   = gain;
+        msg.m_Pan = pan;
         msg.m_PlayId = dmSound::GetAndIncreasePlayCounter();
 
         dmMessage::Post(&sender, &receiver, dmGameSystemDDF::PlaySound::m_DDFDescriptor->m_NameHash, (uintptr_t)instance, (uintptr_t)dmGameSystemDDF::PlaySound::m_DDFDescriptor, &msg, sizeof(msg), 0);
