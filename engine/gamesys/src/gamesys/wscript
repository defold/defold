--- conflicted
+++ resolved
@@ -25,20 +25,6 @@
 
     bld.add_group()
 
-<<<<<<< HEAD
-    for d, source in [('camera', ('../../proto/camera_ddf.proto')),
-                      ('collection_proxy', ('components/comp_collection_proxy.cpp')),
-                      ('factory', ('scripts/script_factory.cpp')),
-                      ('collection_factory', ('scripts/script_collection_factory.cpp')),
-                      ('particlefx', ('scripts/script_particlefx.cpp')),
-                      ('collision_object', ('../../proto/physics_ddf.proto', 'scripts/script_physics.cpp')),
-                      ('sound', ('components/comp_sound.cpp', 'scripts/script_sound.cpp')),
-                      ('sprite', ('../../proto/sprite_ddf.proto', 'scripts/script_sprite.cpp')),
-                      ('tilemap', ('../../proto/tile_ddf.proto', 'scripts/script_tilemap.cpp')),
-                      ('spine', ('../../proto/spine_ddf.proto', 'scripts/script_spine_model.cpp')),
-                      ('rig', ('../../proto/rig_ddf.proto'))
-                      ]:
-=======
     sources = [
         ('camera', ('../../proto/camera_ddf.proto')),
         ('collection_proxy', ('components/comp_collection_proxy.cpp')),
@@ -50,11 +36,11 @@
         ('sprite', ('../../proto/sprite_ddf.proto', 'scripts/script_sprite.cpp')),
         ('tilemap', ('../../proto/tile_ddf.proto', 'scripts/script_tilemap.cpp')),
         ('spine', ('../../proto/spine_ddf.proto', 'scripts/script_spine_model.cpp')),
-        ('window', ('scripts/script_window.cpp'))
+        ('window', ('scripts/script_window.cpp')),
+        ('rig', ('../../proto/rig_ddf.proto'))
     ]
 
     for d, source in sources:
->>>>>>> 6c01e4f8
         bld.new_task_gen(source = source,
                          target = '%s_doc.sdoc' % d,
                          rule = '${SCRIPT_DOC} ${SRC} ${TGT}')
