// Copyright 2020-2023 The Defold Foundation
// Copyright 2014-2020 King
// Copyright 2009-2014 Ragnar Svensson, Christian Murray
// Licensed under the Defold License version 1.0 (the "License"); you may not use
// this file except in compliance with the License.
// 
// You may obtain a copy of the License, together with FAQs at
// https://www.defold.com/license
// 
// Unless required by applicable law or agreed to in writing, software distributed
// under the License is distributed on an "AS IS" BASIS, WITHOUT WARRANTIES OR
// CONDITIONS OF ANY KIND, either express or implied. See the License for the
// specific language governing permissions and limitations under the License.

#include "res_model.h"
#include "res_meshset.h"

#include <dlib/log.h>
#include <dlib/path.h>
#include <dlib/dstrings.h>
#include <dlib/memory.h>
#include <graphics/graphics.h>
#include <render/render.h>
#include <dmsdk/dlib/transform.h>
#include <rig/rig.h>
#include <algorithm> // std::sort


namespace dmGameSystem
{
    // TODO: Sorting+flattening the structure could be done in the pipeline
    struct MeshSortPred
    {
        inline bool operator() (const MeshInfo& p1, const MeshInfo& p2)
        {
            return p1.m_Mesh->m_MaterialIndex < p2.m_Mesh->m_MaterialIndex;
        }
    };

    // We could sort them in the pipeline, but then we'd have to read the mesh data
    // for compiling each model which we might not want
    struct MaterialSortPred
    {
        dmRigDDF::MeshSet* m_MeshSet;
        MaterialSortPred(dmRigDDF::MeshSet* mesh_set) : m_MeshSet(mesh_set) {}
        int FindMaterial(const char* s)
        {
            for (int i = 0; i < m_MeshSet->m_Materials.m_Count; ++i)
            {
                if (strcmp(s, m_MeshSet->m_Materials.m_Data[i]) == 0)
                    return i;
            }
            return -1;
        }
        inline bool operator() (const MaterialInfo& mat1, const MaterialInfo& mat2)
        {
            int i1 = FindMaterial(mat1.m_Name);
            int i2 = FindMaterial(mat2.m_Name);
            return i1 < i2;
        }
    };

    // We could sort them in the pipeline, but then we'd have to read the material data
    // for compiling each model which we might not want
    struct TextureSortPred
    {
        dmGraphics::HProgram m_Program;
        TextureSortPred(dmGraphics::HProgram program) : m_Program(program) {}

        bool operator ()(const dmModelDDF::Texture* a, const dmModelDDF::Texture* b) const
        {
            uintptr_t ia = dmGraphics::GetUniformLocation(m_Program, a->m_Sampler);
            uintptr_t ib = dmGraphics::GetUniformLocation(m_Program, b->m_Sampler);
            return ia < ib;
        }
    };

    // Flattens the meshes into a list, sorted on material
    static void FlattenMeshes(ModelResource* resource, dmRigDDF::MeshSet* mesh_set)
    {
        for (uint32_t i = 0; i < mesh_set->m_Models.m_Count; ++i)
        {
            dmRigDDF::Model* model = &mesh_set->m_Models[i];

            if (resource->m_Meshes.Remaining() < model->m_Meshes.m_Count)
            {
                resource->m_Meshes.OffsetCapacity(model->m_Meshes.m_Count - resource->m_Meshes.Remaining());
            }

            for (uint32_t j = 0; j < model->m_Meshes.m_Count; ++j)
            {
                dmRigDDF::Mesh* mesh = &model->m_Meshes[j];

                MeshInfo info;
                info.m_Model = model;
                info.m_Mesh = mesh;
                info.m_Buffers = 0;

                resource->m_Meshes.Push(info);
            }
        }

        // Sort the meshes by material
        std::sort(resource->m_Meshes.Begin(), resource->m_Meshes.End(), MeshSortPred());
    }

    // TODO: Now that we don't split meshes at runtime, we should move this code to the build pipeline /MAWE
    static dmRig::RigModelVertex* CreateVertexData(const dmRigDDF::Mesh* mesh, dmRig::RigModelVertex* out_write_ptr)
    {
        uint32_t vertex_count = mesh->m_Positions.m_Count / 3;

        const float* positions = mesh->m_Positions.m_Count ? mesh->m_Positions.m_Data : 0;
        const float* normals = mesh->m_Normals.m_Count ? mesh->m_Normals.m_Data : 0;
        const float* tangents = mesh->m_Tangents.m_Count ? mesh->m_Tangents.m_Data : 0;
        const float* colors = mesh->m_Colors.m_Count ? mesh->m_Colors.m_Data : 0;
        const float* uv0 = mesh->m_Texcoord0.m_Count ? mesh->m_Texcoord0.m_Data : 0;
        const float* uv1 = mesh->m_Texcoord1.m_Count ? mesh->m_Texcoord1.m_Data : 0;

        for (uint32_t i = 0; i < vertex_count; ++i)
        {
            for (int c = 0; c < 3; ++c)
            {
                out_write_ptr->pos[c] = *positions++;
                out_write_ptr->normal[c] = normals ? *normals++ : 0.0f;
                out_write_ptr->tangent[c] = tangents ? *tangents++ : 0.0f;
            }

            for (int c = 0; c < 4; ++c)
            {
                out_write_ptr->color[c] = colors ? *colors++ : 1.0f;
            }

            for (int c = 0; c < 2; ++c)
            {
                out_write_ptr->uv0[c] = uv0 ? *uv0++ : 0.0f;
                out_write_ptr->uv1[c] = uv1 ? *uv1++ : 0.0f;
            }

            out_write_ptr++;
        }

        return out_write_ptr;
    }

    static ModelResourceBuffers* CreateBuffers(dmGraphics::HContext context, const dmRigDDF::Mesh* ddf_mesh, dmArray<dmRig::RigModelVertex>& scratch_buffer)
    {
        ModelResourceBuffers* buffers = new ModelResourceBuffers;
        memset(buffers, 0, sizeof(ModelResourceBuffers));

        uint32_t num_vertices = ddf_mesh->m_Positions.m_Count / 3;

        bool support_32bit_indices = dmGraphics::IsIndexBufferFormatSupported(context, dmGraphics::INDEXBUFFER_FORMAT_32);

        dmGraphics::Type index_element_type = dmGraphics::TYPE_UNSIGNED_SHORT;
        void* index_buffer = ddf_mesh->m_Indices.m_Data;
        uint32_t num_indices = ddf_mesh->m_Indices.m_Count / 2;
        if (ddf_mesh->m_IndicesFormat == dmRigDDF::INDEXBUFFER_FORMAT_32)
        {
            num_indices = ddf_mesh->m_Indices.m_Count / 4;
            index_element_type = dmGraphics::TYPE_UNSIGNED_INT;

            // We've moved the runtime check to the build step instead
            if (!support_32bit_indices)
            {
                dmLogError("The platform doesn't support 32 bit index buffers. See the setting 'model.split_large_meshes'");
                return buffers;
            }
        }

        if (scratch_buffer.Capacity() < num_vertices)
            scratch_buffer.SetCapacity(num_vertices);
        scratch_buffer.SetSize(num_vertices);

        CreateVertexData(ddf_mesh, scratch_buffer.Begin());

        buffers->m_VertexBuffer = dmGraphics::NewVertexBuffer(context, num_vertices * sizeof(dmRig::RigModelVertex), scratch_buffer.Begin(), dmGraphics::BUFFER_USAGE_STATIC_DRAW);
        buffers->m_VertexCount = num_vertices;

        buffers->m_IndexBuffer = 0;
        buffers->m_IndexCount = 0;
        if (index_buffer != 0)
        {
            uint32_t index_type_size = dmGraphics::TYPE_UNSIGNED_INT == index_element_type ? 4 : 2;
            buffers->m_IndexBuffer = dmGraphics::NewIndexBuffer(context, num_indices * index_type_size, index_buffer, dmGraphics::BUFFER_USAGE_STATIC_DRAW);
            buffers->m_IndexBufferElementType = index_element_type;
            buffers->m_IndexCount = num_indices;
        }

        return buffers;
    }

    static void CreateBuffers(dmGraphics::HContext context, ModelResource* resource)
    {
        dmArray<dmRig::RigModelVertex> scratch_buffer;
        for (uint32_t i = 0; i < resource->m_Meshes.Size(); ++i)
        {
            MeshInfo& info = resource->m_Meshes[i];
            info.m_Buffers = CreateBuffers(context, info.m_Mesh, scratch_buffer);
        }
    }

    static bool AreAllMaterialsWorldSpace(const ModelResource* resource)
    {
        for (uint32_t i = 0; i < resource->m_Materials.Size(); ++i)
        {
            dmRender::HMaterial material = resource->m_Materials[i].m_Material;
            if (dmRender::GetMaterialVertexSpace(material) == dmRenderDDF::MaterialDesc::VERTEX_SPACE_LOCAL)
                return false;
        }
        return true; // All materials are currently world space
    }

    dmResource::Result AcquireResources(dmGraphics::HContext context, dmResource::HFactory factory, ModelResource* resource, const char* filename)
    {
        dmResource::Result result = dmResource::Get(factory, resource->m_Model->m_RigScene, (void**) &resource->m_RigScene);
        if (result != dmResource::RESULT_OK)
            return result;

        dmRigDDF::MeshSet* mesh_set = resource->m_RigScene->m_MeshSetRes->m_MeshSet;
        FlattenMeshes(resource, mesh_set);
        CreateBuffers(context, resource);

        resource->m_Materials.SetCapacity(resource->m_Model->m_Materials.m_Count);
        for (uint32_t i = 0; i < resource->m_Model->m_Materials.m_Count; ++i)
        {
            dmModelDDF::Material* model_material = &resource->m_Model->m_Materials[i];

            MaterialInfo info;
            memset(&info, 0, sizeof(info));

            result = dmResource::Get(factory, model_material->m_Material, (void**) &info.m_Material);
            if (result != dmResource::RESULT_OK)
            {
                return result;
            }

            info.m_Name = strdup(model_material->m_Name);

            dmModelDDF::Texture* textures[dmRender::RenderObject::MAX_TEXTURE_COUNT] = {0};
            bool sort_textures = true;

            uint32_t num_textures = 0;
            for (uint32_t j = 0; j < model_material->m_Textures.m_Count && j < dmRender::RenderObject::MAX_TEXTURE_COUNT; ++j)
            {
                dmModelDDF::Texture* texture_ddf = &model_material->m_Textures[j];
                if (texture_ddf->m_Texture && texture_ddf->m_Texture[0] == 0)
                    continue; // TODO: Can we clean up the content in the pipeline?

                textures[num_textures] = texture_ddf;
                num_textures++;

                // If it was a legacy material, where the textures already were sorted
                if (sort_textures && texture_ddf->m_Sampler[0] == 0)
                    sort_textures = false;
            }

            // Sort based on the uniform position
            if (sort_textures && num_textures)
            {
                std::sort(textures, textures+num_textures, TextureSortPred(dmRender::GetMaterialProgram(info.m_Material)));
            }

<<<<<<< HEAD
            for (uint32_t j = 0; j < num_textures; ++j)
            {
                dmModelDDF::Texture* texture_ddf = textures[j];

                dmResource::Result r = dmResource::Get(factory, texture_ddf->m_Texture, (void**) &info.m_Textures[j]);
=======
        TextureResource* textures[dmRender::RenderObject::MAX_TEXTURE_COUNT];
        memset(textures, 0, dmRender::RenderObject::MAX_TEXTURE_COUNT * sizeof(TextureResource*));

        for (uint32_t i = 0; i < resource->m_Model->m_Textures.m_Count && i < dmRender::RenderObject::MAX_TEXTURE_COUNT; ++i)
        {
            const char* texture_path = resource->m_Model->m_Textures[i];
            if (*texture_path != 0)
            {
                TextureResource* texture_res;
                dmResource::Result r = dmResource::Get(factory, texture_path, (void**) &texture_res);
>>>>>>> ad5d5c1c
                if (r != dmResource::RESULT_OK)
                {
                    if (result == dmResource::RESULT_OK)
                    {
                        result = r;
                    }
<<<<<<< HEAD
=======
                }
                else
                {
                    textures[i] = texture_res;
                    r = dmResource::GetPath(factory, textures[i], &resource->m_TexturePaths[i]);

                    if (r != dmResource::RESULT_OK)
                    {
                       result = r;
                    }
>>>>>>> ad5d5c1c
                }
            }

            // Get the resource hashes for easier get/set operations
            for (uint32_t i = 0; i < num_textures; ++i)
            {
                if (!info.m_Textures[i])
                    continue;

                dmResource::Result r = dmResource::GetPath(factory, info.m_Textures[i], &info.m_TexturePaths[i]);
                if (r != dmResource::RESULT_OK) {
                   result = r;
                   break;
                }
            }

            if (result != dmResource::RESULT_OK)
            {
                dmLogWarning("Result is not ok for %s", model_material->m_Material);
                for (uint32_t i = 0; i < num_textures; ++i)
                    if (info.m_Textures[i]) dmResource::Release(factory, (void*) info.m_Textures[i]);
                return result;
            }
            resource->m_Materials.Push(info);
        }
<<<<<<< HEAD

        // Sort the materials so that they have the same indices as specified in the MeshSet list of materials
        std::sort(resource->m_Materials.Begin(), resource->m_Materials.End(), MaterialSortPred(mesh_set));
=======
        if (result != dmResource::RESULT_OK)
        {
            for (uint32_t i = 0; i < dmRender::RenderObject::MAX_TEXTURE_COUNT; ++i)
            {
                if (textures[i]) dmResource::Release(factory, (void*) textures[i]);
            }
            return result;
        }

        memcpy(resource->m_Textures, textures, sizeof(TextureResource*) * dmRender::RenderObject::MAX_TEXTURE_COUNT);
>>>>>>> ad5d5c1c

        if(resource->m_RigScene->m_AnimationSetRes || resource->m_RigScene->m_SkeletonRes)
        {
            if (!AreAllMaterialsWorldSpace(resource))
            {
                dmLogError("Failed to create Model component. Material vertex space option VERTEX_SPACE_LOCAL does not support skinning.");
                return dmResource::RESULT_NOT_SUPPORTED;
            }
        }

        return result;
    }

    static void ReleaseBuffers(ModelResourceBuffers* buffers)
    {
        dmGraphics::DeleteVertexBuffer(buffers->m_VertexBuffer);
        dmGraphics::DeleteIndexBuffer(buffers->m_IndexBuffer);
        delete buffers;
    }

    static void ReleaseResources(dmResource::HFactory factory, ModelResource* resource)
    {
        for (uint32_t i = 0; i < resource->m_Meshes.Size(); ++i)
        {
            MeshInfo& info = resource->m_Meshes[i];
            ReleaseBuffers(info.m_Buffers);
        }
        resource->m_Meshes.SetSize(0);

        if (resource->m_Model != 0x0)
            dmDDF::FreeMessage(resource->m_Model);
        resource->m_Model = 0x0;
        if (resource->m_RigScene != 0x0)
            dmResource::Release(factory, resource->m_RigScene);
        resource->m_RigScene = 0x0;

        for (uint32_t i = 0; i < resource->m_Materials.Size(); ++i)
        {
            free((void*)resource->m_Materials[i].m_Name);
            dmResource::Release(factory, resource->m_Materials[i].m_Material);

<<<<<<< HEAD
            for (uint32_t j = 0; j < dmRender::RenderObject::MAX_TEXTURE_COUNT; ++j)
            {
                if (resource->m_Materials[i].m_Textures[j])
                    dmResource::Release(factory, (void*)resource->m_Materials[i].m_Textures[j]);
                resource->m_Materials[i].m_Textures[j] = 0x0;
            }
=======
        for (uint32_t i = 0; i < dmRender::RenderObject::MAX_TEXTURE_COUNT; ++i)
        {
            if (resource->m_Textures[i])
            {
                dmResource::Release(factory, (void*) resource->m_Textures[i]);
            }
            resource->m_Textures[i] = 0x0;
>>>>>>> ad5d5c1c
        }
        resource->m_Materials.SetSize(0);
    }

    dmResource::Result ResModelPreload(const dmResource::ResourcePreloadParams& params)
    {
        dmModelDDF::Model* ddf;
        dmDDF::Result e = dmDDF::LoadMessage(params.m_Buffer, params.m_BufferSize, &dmModelDDF_Model_DESCRIPTOR, (void**) &ddf);
        if (e != dmDDF::RESULT_OK)
        {
            return dmResource::RESULT_DDF_ERROR;
        }

        for (uint32_t i = 0; i < ddf->m_Materials.m_Count; ++i)
        {
            dmResource::PreloadHint(params.m_HintInfo, ddf->m_Materials[i].m_Material);

            for (uint32_t j = 0; j < ddf->m_Materials[i].m_Textures.m_Count && j < dmRender::RenderObject::MAX_TEXTURE_COUNT; ++j)
            {
                dmResource::PreloadHint(params.m_HintInfo, ddf->m_Materials[i].m_Textures[j].m_Texture);
            }
        }

        dmResource::PreloadHint(params.m_HintInfo, ddf->m_RigScene);

        *params.m_PreloadData = ddf;
        return dmResource::RESULT_OK;
    }

    dmResource::Result ResModelCreate(const dmResource::ResourceCreateParams& params)
    {
        ModelResource* model_resource = new ModelResource();
        memset(model_resource, 0, sizeof(ModelResource));
        model_resource->m_Model = (dmModelDDF::Model*) params.m_PreloadData;
        dmResource::Result r = AcquireResources((dmGraphics::HContext) params.m_Context, params.m_Factory, model_resource, params.m_Filename);
        if (r == dmResource::RESULT_OK)
        {
            params.m_Resource->m_Resource = (void*) model_resource;
        }
        else
        {
            ReleaseResources(params.m_Factory, model_resource);
            delete model_resource;
        }
        return r;
    }

    dmResource::Result ResModelDestroy(const dmResource::ResourceDestroyParams& params)
    {
        ModelResource* model_resource = (ModelResource*)params.m_Resource->m_Resource;
        ReleaseResources(params.m_Factory, model_resource);
        delete model_resource;
        return dmResource::RESULT_OK;
    }

    dmResource::Result ResModelRecreate(const dmResource::ResourceRecreateParams& params)
    {
        dmModelDDF::Model* ddf;
        dmDDF::Result e = dmDDF::LoadMessage(params.m_Buffer, params.m_BufferSize, &dmModelDDF_Model_DESCRIPTOR, (void**) &ddf);
        if (e != dmDDF::RESULT_OK)
        {
            return dmResource::RESULT_DDF_ERROR;
        }
        ModelResource* model_resource = (ModelResource*)params.m_Resource->m_Resource;
        ReleaseResources(params.m_Factory, model_resource);
        model_resource->m_Model = ddf;
        return AcquireResources((dmGraphics::HContext) params.m_Context, params.m_Factory, model_resource, params.m_Filename);
    }
}<|MERGE_RESOLUTION|>--- conflicted
+++ resolved
@@ -3,17 +3,21 @@
 // Copyright 2009-2014 Ragnar Svensson, Christian Murray
 // Licensed under the Defold License version 1.0 (the "License"); you may not use
 // this file except in compliance with the License.
-// 
+//
 // You may obtain a copy of the License, together with FAQs at
 // https://www.defold.com/license
-// 
+//
 // Unless required by applicable law or agreed to in writing, software distributed
 // under the License is distributed on an "AS IS" BASIS, WITHOUT WARRANTIES OR
 // CONDITIONS OF ANY KIND, either express or implied. See the License for the
 // specific language governing permissions and limitations under the License.
 
+#include "res_rig_scene.h"
 #include "res_model.h"
 #include "res_meshset.h"
+#include "res_material.h"
+
+#include <gamesys/model_ddf.h>
 
 #include <dlib/log.h>
 #include <dlib/path.h>
@@ -25,7 +29,6 @@
 #include <rig/rig.h>
 #include <algorithm> // std::sort
 
-
 namespace dmGameSystem
 {
     // TODO: Sorting+flattening the structure could be done in the pipeline
@@ -203,7 +206,7 @@
     {
         for (uint32_t i = 0; i < resource->m_Materials.Size(); ++i)
         {
-            dmRender::HMaterial material = resource->m_Materials[i].m_Material;
+            dmRender::HMaterial material = resource->m_Materials[i].m_Material->m_Material;
             if (dmRender::GetMaterialVertexSpace(material) == dmRenderDDF::MaterialDesc::VERTEX_SPACE_LOCAL)
                 return false;
         }
@@ -236,108 +239,54 @@
 
             info.m_Name = strdup(model_material->m_Name);
 
-            dmModelDDF::Texture* textures[dmRender::RenderObject::MAX_TEXTURE_COUNT] = {0};
-            bool sort_textures = true;
-
-            uint32_t num_textures = 0;
-            for (uint32_t j = 0; j < model_material->m_Textures.m_Count && j < dmRender::RenderObject::MAX_TEXTURE_COUNT; ++j)
-            {
-                dmModelDDF::Texture* texture_ddf = &model_material->m_Textures[j];
-                if (texture_ddf->m_Texture && texture_ddf->m_Texture[0] == 0)
-                    continue; // TODO: Can we clean up the content in the pipeline?
-
-                textures[num_textures] = texture_ddf;
-                num_textures++;
-
-                // If it was a legacy material, where the textures already were sorted
-                if (sort_textures && texture_ddf->m_Sampler[0] == 0)
-                    sort_textures = false;
-            }
-
-            // Sort based on the uniform position
-            if (sort_textures && num_textures)
-            {
-                std::sort(textures, textures+num_textures, TextureSortPred(dmRender::GetMaterialProgram(info.m_Material)));
-            }
-
-<<<<<<< HEAD
-            for (uint32_t j = 0; j < num_textures; ++j)
-            {
-                dmModelDDF::Texture* texture_ddf = textures[j];
-
-                dmResource::Result r = dmResource::Get(factory, texture_ddf->m_Texture, (void**) &info.m_Textures[j]);
-=======
-        TextureResource* textures[dmRender::RenderObject::MAX_TEXTURE_COUNT];
-        memset(textures, 0, dmRender::RenderObject::MAX_TEXTURE_COUNT * sizeof(TextureResource*));
+            // Currently, we don't support overriding the textures per-material on the model level
+
+            if (resource->m_Materials.Full())
+                resource->m_Materials.OffsetCapacity(1);
+            resource->m_Materials.Push(info);
+        }
+
+        memset(resource->m_Textures, 0, dmRender::RenderObject::MAX_TEXTURE_COUNT * sizeof(TextureResource*));
+        memset(resource->m_TextureSamplerNames, 0, dmRender::RenderObject::MAX_TEXTURE_COUNT * sizeof(dmhash_t));
 
         for (uint32_t i = 0; i < resource->m_Model->m_Textures.m_Count && i < dmRender::RenderObject::MAX_TEXTURE_COUNT; ++i)
         {
-            const char* texture_path = resource->m_Model->m_Textures[i];
-            if (*texture_path != 0)
-            {
-                TextureResource* texture_res;
-                dmResource::Result r = dmResource::Get(factory, texture_path, (void**) &texture_res);
->>>>>>> ad5d5c1c
+            const dmModelDDF::Texture* texture = &resource->m_Model->m_Textures[i];;
+            const char* texture_path = texture->m_Texture;
+            if (*texture->m_Texture == 0)
+                continue;
+            dmResource::Result r = dmResource::Get(factory, texture->m_Texture, (void**) &resource->m_Textures[i]);
+            if (r != dmResource::RESULT_OK)
+            {
+                if (result == dmResource::RESULT_OK)
+                {
+                    result = r;
+                }
+            }
+            else
+            {
+                resource->m_TextureSamplerNames[i] = dmHashString64(texture->m_Sampler);
+
+                r = dmResource::GetPath(factory, resource->m_Textures[i], &resource->m_TexturePaths[i]);
+
                 if (r != dmResource::RESULT_OK)
                 {
-                    if (result == dmResource::RESULT_OK)
-                    {
-                        result = r;
-                    }
-<<<<<<< HEAD
-=======
+                   result = r;
                 }
-                else
-                {
-                    textures[i] = texture_res;
-                    r = dmResource::GetPath(factory, textures[i], &resource->m_TexturePaths[i]);
-
-                    if (r != dmResource::RESULT_OK)
-                    {
-                       result = r;
-                    }
->>>>>>> ad5d5c1c
-                }
-            }
-
-            // Get the resource hashes for easier get/set operations
-            for (uint32_t i = 0; i < num_textures; ++i)
-            {
-                if (!info.m_Textures[i])
-                    continue;
-
-                dmResource::Result r = dmResource::GetPath(factory, info.m_Textures[i], &info.m_TexturePaths[i]);
-                if (r != dmResource::RESULT_OK) {
-                   result = r;
-                   break;
-                }
-            }
-
-            if (result != dmResource::RESULT_OK)
-            {
-                dmLogWarning("Result is not ok for %s", model_material->m_Material);
-                for (uint32_t i = 0; i < num_textures; ++i)
-                    if (info.m_Textures[i]) dmResource::Release(factory, (void*) info.m_Textures[i]);
-                return result;
-            }
-            resource->m_Materials.Push(info);
-        }
-<<<<<<< HEAD
+            }
+        }
 
         // Sort the materials so that they have the same indices as specified in the MeshSet list of materials
         std::sort(resource->m_Materials.Begin(), resource->m_Materials.End(), MaterialSortPred(mesh_set));
-=======
+
         if (result != dmResource::RESULT_OK)
         {
             for (uint32_t i = 0; i < dmRender::RenderObject::MAX_TEXTURE_COUNT; ++i)
             {
-                if (textures[i]) dmResource::Release(factory, (void*) textures[i]);
+                if (resource->m_Textures[i]) dmResource::Release(factory, (void*) resource->m_Textures[i]);
             }
             return result;
         }
-
-        memcpy(resource->m_Textures, textures, sizeof(TextureResource*) * dmRender::RenderObject::MAX_TEXTURE_COUNT);
->>>>>>> ad5d5c1c
 
         if(resource->m_RigScene->m_AnimationSetRes || resource->m_RigScene->m_SkeletonRes)
         {
@@ -378,15 +327,9 @@
         {
             free((void*)resource->m_Materials[i].m_Name);
             dmResource::Release(factory, resource->m_Materials[i].m_Material);
-
-<<<<<<< HEAD
-            for (uint32_t j = 0; j < dmRender::RenderObject::MAX_TEXTURE_COUNT; ++j)
-            {
-                if (resource->m_Materials[i].m_Textures[j])
-                    dmResource::Release(factory, (void*)resource->m_Materials[i].m_Textures[j]);
-                resource->m_Materials[i].m_Textures[j] = 0x0;
-            }
-=======
+        }
+        resource->m_Materials.SetSize(0);
+
         for (uint32_t i = 0; i < dmRender::RenderObject::MAX_TEXTURE_COUNT; ++i)
         {
             if (resource->m_Textures[i])
@@ -394,9 +337,7 @@
                 dmResource::Release(factory, (void*) resource->m_Textures[i]);
             }
             resource->m_Textures[i] = 0x0;
->>>>>>> ad5d5c1c
-        }
-        resource->m_Materials.SetSize(0);
+        }
     }
 
     dmResource::Result ResModelPreload(const dmResource::ResourcePreloadParams& params)
