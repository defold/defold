// Copyright 2020-2025 The Defold Foundation
// Copyright 2014-2020 King
// Copyright 2009-2014 Ragnar Svensson, Christian Murray
// Licensed under the Defold License version 1.0 (the "License"); you may not use
// this file except in compliance with the License.
//
// You may obtain a copy of the License, together with FAQs at
// https://www.defold.com/license
//
// Unless required by applicable law or agreed to in writing, software distributed
// under the License is distributed on an "AS IS" BASIS, WITHOUT WARRANTIES OR
// CONDITIONS OF ANY KIND, either express or implied. See the License for the
// specific language governing permissions and limitations under the License.

#include "res_material.h"

#include <string.h>
#include <algorithm> // std::sort

#include <dlib/array.h>
#include <dlib/dstrings.h>
#include <dlib/hash.h>
#include <dlib/log.h>

#include <render/render.h>
#include <render/material_ddf.h>

<<<<<<< HEAD
#include "res_fragment_program.h"
#include "res_vertex_program.h"

#include "gamesys_private.h"

=======
>>>>>>> d80ef0c2
#include <dmsdk/dlib/hashtable.h>

namespace dmGameSystem
{
    static inline bool ValidateFormat(dmRenderDDF::MaterialDesc* material_desc)
    {
        if (strlen(material_desc->m_Name) == 0)
            return false;
        return true;
    }

    struct MaterialResources
    {
        MaterialResources()
        {
            memset(this, 0, sizeof(*this));
        }

        dmGraphics::HProgram m_Program;
        TextureResource*     m_Textures[dmRender::RenderObject::MAX_TEXTURE_COUNT];
        dmhash_t             m_SamplerNames[dmRender::RenderObject::MAX_TEXTURE_COUNT];
    };

    static void ReleaseTextures(dmResource::HFactory factory, TextureResource** textures)
    {
        for (uint32_t i = 0; i < dmRender::RenderObject::MAX_TEXTURE_COUNT; ++i)
        {
            if (textures[i])
                dmResource::Release(factory, (void*)textures[i]);
        }
        memset(textures, 0, sizeof(TextureResource*)*dmRender::RenderObject::MAX_TEXTURE_COUNT);
    }

    static void ReleaseResources(dmResource::HFactory factory, MaterialResources* resources)
    {
        if (resources->m_Program)
        {
            dmResource::Release(factory, (void*)resources->m_Program);
            resources->m_Program = 0;
        }

        ReleaseTextures(factory, resources->m_Textures);
    }

    static dmResource::Result AcquireResources(dmResource::HFactory factory, dmRenderDDF::MaterialDesc* ddf, MaterialResources* resources)
    {
        memset(resources->m_Textures, 0, sizeof(resources->m_Textures));
        memset(resources->m_SamplerNames, 0, sizeof(resources->m_SamplerNames));

        dmResource::Result factory_e = dmResource::Get(factory, ddf->m_Program, (void**) &resources->m_Program);
        if ( factory_e != dmResource::RESULT_OK)
        {
            ReleaseResources(factory, resources);
            return factory_e;
        }

        // Later, in the render.cpp, we do a mapping between the sampler's location and the texture unit.
        // We assume that the textures[8] are always sorted in the sampler appearance.
        // however, the order of samplers here may be different from the order in the actual material!
        dmRenderDDF::MaterialDesc::Sampler* sampler = ddf->m_Samplers.m_Data;
        for (uint32_t i = 0; i < ddf->m_Samplers.m_Count; i++)
        {
            resources->m_SamplerNames[i] = sampler[i].m_NameHash;
            const char* texture_path = sampler[i].m_Texture;
            if (*texture_path != 0)
            {
                factory_e = dmResource::Get(factory, texture_path, (void**)&resources->m_Textures[i]);
                if ( factory_e != dmResource::RESULT_OK)
                {
                    ReleaseResources(factory, resources);
                    return factory_e;
                }
            }
        }
        return dmResource::RESULT_OK;
    }

<<<<<<< HEAD
    static void ResourceReloadedCallback(const dmResource::ResourceReloadedParams* params)
    {
        dmRender::HMaterial material = (dmRender::HMaterial) params->m_UserData;

        MaterialResourceUserData* data = (MaterialResourceUserData*) dmRender::GetMaterialUserData(material);

        if (params->m_FilenameHash == data->m_VertexShaderNameHash || params->m_FilenameHash == data->m_FragmentShaderNameHash)
        {
            dmRender::HRenderContext render_context = dmRender::GetMaterialRenderContext(material);
            dmGraphics::HContext graphics_context = dmRender::GetGraphicsContext(render_context);
            dmGraphics::HProgram program = dmRender::GetMaterialProgram(material);
            dmGraphics::HVertexProgram vert_program = dmRender::GetMaterialVertexProgram(material);
            dmGraphics::HFragmentProgram frag_program = dmRender::GetMaterialFragmentProgram(material);

            if (!dmGraphics::ReloadProgram(graphics_context, program, vert_program, frag_program))
            {
                dmLogWarning("Reloading the material failed, some shaders might not have been correctly linked.");
            }
        }
    }

=======
>>>>>>> d80ef0c2
    static void SetMaterial(const char* path, MaterialResource* resource, MaterialResources* resources, dmRenderDDF::MaterialDesc* ddf)
    {
        dmhash_t tags[dmRender::MAX_MATERIAL_TAG_COUNT];
        uint32_t tag_count = ddf->m_Tags.m_Count;

        if (tag_count > dmRender::MAX_MATERIAL_TAG_COUNT) {
            dmLogError("The maximum number of tags per material is %d. Skipping the last ones for %s", dmRender::MAX_MATERIAL_TAG_COUNT, path);
            tag_count = dmRender::MAX_MATERIAL_TAG_COUNT;
        }

        for (uint32_t i = 0; i < tag_count; ++i)
        {
            tags[i] = dmHashString64(ddf->m_Tags[i]);
        }
        std::sort(tags, tags + tag_count);

        dmRender::HMaterial material = resource->m_Material;
        dmRender::SetMaterialTags(material, tag_count, tags);

        dmRender::SetMaterialVertexSpace(material, ddf->m_VertexSpace);
        dmRenderDDF::MaterialDesc::Constant* fragment_constant = ddf->m_FragmentConstants.m_Data;
        dmRenderDDF::MaterialDesc::Constant* vertex_constant = ddf->m_VertexConstants.m_Data;

        uint32_t fragment_count = ddf->m_FragmentConstants.m_Count;
        uint32_t vertex_count = ddf->m_VertexConstants.m_Count;

        // TODO: We should merge the vertex and fragment constants in the source formats.

        // save pre-set fragment constants
        for (uint32_t i = 0; i < fragment_count; i++)
        {
            const char* name = fragment_constant[i].m_Name;
            // TODO: Hash the name in the pipeline
            dmhash_t name_hash = dmHashString64(name);

            dmRender::HConstant constant;
            if (dmRender::GetMaterialProgramConstant(material, name_hash, constant))
            {
                dmRender::SetMaterialProgramConstantType(material, name_hash, fragment_constant[i].m_Type);
                dmRender::SetMaterialProgramConstant(material, name_hash,
                    (dmVMath::Vector4*) fragment_constant[i].m_Value.m_Data, fragment_constant[i].m_Value.m_Count);
            }
            else
            {
                dmLogWarning("Material %s has specified a fragment constant named '%s', but it does not exist or isn't used in any of the shaders.", path, name);
            }
        }
        // do the same for vertex constants
        for (uint32_t i = 0; i < vertex_count; i++)
        {
            const char* name = vertex_constant[i].m_Name;
            // TODO: Hash the name in the pipeline
            dmhash_t name_hash = dmHashString64(name);

            dmRender::HConstant constant;
            if (dmRender::GetMaterialProgramConstant(material, name_hash, constant))
            {
                dmRender::SetMaterialProgramConstantType(material, name_hash, vertex_constant[i].m_Type);
                dmRender::SetMaterialProgramConstant(material, name_hash,
                    (dmVMath::Vector4*) vertex_constant[i].m_Value.m_Data, vertex_constant[i].m_Value.m_Count);
            }
            else
            {
                dmLogWarning("Material %s has specified a vertex constant named '%s', but it does not exist or isn't used in any of the shaders.", path, name);
            }
        }

        // check for unused attributes and let the user know if they are
        for (int i = 0; i < ddf->m_Attributes.m_Count; ++i)
        {
            if (dmRender::GetMaterialAttributeIndex(material, ddf->m_Attributes[i].m_NameHash) == dmRender::INVALID_MATERIAL_ATTRIBUTE_INDEX)
            {
                dmLogWarning("Material %s has specified a vertex attribute named '%s', but it does not exist or isn't used in any of the shaders.", path, ddf->m_Attributes[i].m_Name);
            }
        }

        // Set all vertex attributes
        dmRender::SetMaterialProgramAttributes(material, ddf->m_Attributes.m_Data, ddf->m_Attributes.m_Count);

        dmRenderDDF::MaterialDesc::Sampler* sampler = ddf->m_Samplers.m_Data;

        uint32_t sampler_unit = 0;
        for (uint32_t i = 0; i < ddf->m_Samplers.m_Count; i++)
        {
            dmhash_t base_name_hash             = dmHashString64(sampler[i].m_Name);
            dmGraphics::TextureWrap uwrap       = dmRender::WrapFromDDF(sampler[i].m_WrapU);
            dmGraphics::TextureWrap vwrap       = dmRender::WrapFromDDF(sampler[i].m_WrapV);
            dmGraphics::TextureFilter minfilter = dmRender::FilterMinFromDDF(sampler[i].m_FilterMin);
            dmGraphics::TextureFilter magfilter = dmRender::FilterMagFromDDF(sampler[i].m_FilterMag);
            float anisotropy                    = sampler[i].m_MaxAnisotropy;

            uint32_t sampler_unit_before = sampler_unit;
            if (dmRender::SetMaterialSampler(material, base_name_hash, sampler_unit, uwrap, vwrap, minfilter, magfilter, anisotropy))
            {
                sampler_unit++;
            }

            for (int j = 0; j < sampler[i].m_NameIndirections.m_Count; ++j)
            {
                if (dmRender::SetMaterialSampler(material, sampler[i].m_NameIndirections[j], sampler_unit, uwrap, vwrap, minfilter, magfilter, anisotropy))
                {
                    sampler_unit++;
                }
            }

            if (sampler_unit_before == sampler_unit)
            {
                dmLogWarning("Material %s has specified a sampler named '%s', but it does not exist or isn't used in any of the shaders.", path, sampler[i].m_Name);
            }
        }

        // Now we need to sort the textures based on sampler appearance
        for (uint32_t i = 0; i < dmRender::RenderObject::MAX_TEXTURE_COUNT; ++i)
        {
            uint32_t unit = dmRender::GetMaterialSamplerUnit(material, resources->m_SamplerNames[i]);
            if (unit == dmRender::INVALID_SAMPLER_UNIT)
            {
                continue;
            }
            resource->m_Textures[unit] = resources->m_Textures[i];
            resource->m_SamplerNames[unit] = resources->m_SamplerNames[i];
            resource->m_NumTextures++;
        }
    }

    static dmRender::HMaterial CreateAndInitializeRenderMaterial(dmResource::HFactory factory, dmRender::HRenderContext render_context, const MaterialResources& resources, const dmRenderDDF::MaterialDesc* ddf)
    {
        dmRender::HMaterial material = dmRender::NewMaterial(render_context, resources.m_Program);
        if (!material)
        {
            dmResource::Release(factory, (void*)resources.m_Program);
            return 0;
        }
<<<<<<< HEAD

        MaterialResourceUserData* user_data = new MaterialResourceUserData();
        user_data->m_PbrMaterialInfo = 0;

        PBRMaterialInfo pbr_material_info;
        if (GetPBRMaterialInfo(material, &pbr_material_info))
        {
            user_data->m_PbrMaterialInfo = new PBRMaterialInfo();
            *user_data->m_PbrMaterialInfo = pbr_material_info;
        }

        HResourceDescriptor desc;
        dmResource::Result factory_e;

        factory_e = dmResource::GetDescriptor(factory, ddf->m_VertexProgram, &desc);
        assert(factory_e == dmResource::RESULT_OK); // Should not fail at this point
        user_data->m_VertexShaderNameHash = ResourceDescriptorGetNameHash(desc);

        factory_e = dmResource::GetDescriptor(factory, ddf->m_FragmentProgram, &desc);
        assert(factory_e == dmResource::RESULT_OK); // Should not fail at this point
        user_data->m_FragmentShaderNameHash = ResourceDescriptorGetNameHash(desc);

        dmRender::SetMaterialUserData(material, user_data);

        dmResource::RegisterResourceReloadedCallback(factory, ResourceReloadedCallback, material);

=======
>>>>>>> d80ef0c2
        return material;
    }

    dmResource::Result ResMaterialCreate(const dmResource::ResourceCreateParams* params)
    {
        dmRender::HRenderContext render_context = (dmRender::HRenderContext) params->m_Context;
        dmRenderDDF::MaterialDesc* ddf = (dmRenderDDF::MaterialDesc*)params->m_PreloadData;
        MaterialResources resources;
        dmResource::Result r = AcquireResources(params->m_Factory, ddf, &resources);
        if (r == dmResource::RESULT_OK)
        {
            dmRender::HMaterial material = CreateAndInitializeRenderMaterial(params->m_Factory, render_context, resources, ddf);

            if (!material)
            {
                return dmResource::RESULT_DDF_ERROR;
            }

            MaterialResource* resource = new MaterialResource;
            memset(resource, 0, sizeof(MaterialResource));

            resource->m_Material = material;
            SetMaterial(params->m_Filename, resource, &resources, ddf);

            dmResource::SetResource(params->m_Resource, resource);
        }
        dmDDF::FreeMessage(ddf);
        return r;
    }

    static void ReleaseMaterialFromResource(dmResource::HFactory factory, MaterialResource* resource, dmRender::HRenderContext render_context)
    {
        ReleaseTextures(factory, resource->m_Textures);

        dmRender::HMaterial material = resource->m_Material;
        dmGraphics::HProgram program = dmRender::GetMaterialProgram(material);

        dmRender::DeleteMaterial(render_context, material);

        dmResource::Release(factory, (void*) program);
    }

    dmResource::Result ResMaterialDestroy(const dmResource::ResourceDestroyParams* params)
    {
        dmRender::HRenderContext render_context = (dmRender::HRenderContext) params->m_Context;
        MaterialResource* resource = (MaterialResource*) dmResource::GetResource(params->m_Resource);

        ReleaseMaterialFromResource(params->m_Factory, resource, render_context);

        delete resource;
        return dmResource::RESULT_OK;
    }

    dmResource::Result ResMaterialRecreate(const dmResource::ResourceRecreateParams* params)
    {
        dmRenderDDF::MaterialDesc* ddf;
        dmDDF::Result e = dmDDF::LoadMessage<dmRenderDDF::MaterialDesc>(params->m_Buffer, params->m_BufferSize, &ddf);
        if (e != dmDDF::RESULT_OK)
        {
            return dmResource::RESULT_DDF_ERROR;
        }
        if (!ValidateFormat(ddf))
        {
            dmDDF::FreeMessage(ddf);
            return dmResource::RESULT_FORMAT_ERROR;
        }

        MaterialResources resources;
        dmResource::Result r = AcquireResources(params->m_Factory, ddf, &resources);
        if (r == dmResource::RESULT_OK)
        {
            MaterialResource* resource = (MaterialResource*) dmResource::GetResource(params->m_Resource);
            dmRender::HRenderContext render_context = (dmRender::HRenderContext) params->m_Context;

            ReleaseMaterialFromResource(params->m_Factory, resource, render_context);

            dmRender::HMaterial material = CreateAndInitializeRenderMaterial(params->m_Factory, render_context, resources, ddf);
            if (!material)
            {
                return dmResource::RESULT_DDF_ERROR;
            }

            resource->m_Material = material;
            SetMaterial(params->m_Filename, resource, &resources, ddf);
        }
        dmDDF::FreeMessage(ddf);
        return r;
    }

    dmResource::Result ResMaterialPreload(const dmResource::ResourcePreloadParams* params)
    {
        dmRenderDDF::MaterialDesc* ddf;
        dmDDF::Result e = dmDDF::LoadMessage<dmRenderDDF::MaterialDesc>(params->m_Buffer, params->m_BufferSize, &ddf);
        if (e != dmDDF::RESULT_OK)
        {
            return dmResource::RESULT_DDF_ERROR;
        }
        if (!ValidateFormat(ddf))
        {
            dmDDF::FreeMessage(ddf);
            return dmResource::RESULT_FORMAT_ERROR;
        }

        dmResource::PreloadHint(params->m_HintInfo, ddf->m_Program);

        dmRenderDDF::MaterialDesc::Sampler* sampler = ddf->m_Samplers.m_Data;
        for (uint32_t i = 0; i < ddf->m_Samplers.m_Count; i++)
        {
            if (sampler[i].m_Texture && sampler[i].m_Texture[0] != 0)
                dmResource::PreloadHint(params->m_HintInfo, sampler[i].m_Texture);
        }

        *params->m_PreloadData = ddf;
        return dmResource::RESULT_OK;
    }
}<|MERGE_RESOLUTION|>--- conflicted
+++ resolved
@@ -25,14 +25,8 @@
 #include <render/render.h>
 #include <render/material_ddf.h>
 
-<<<<<<< HEAD
-#include "res_fragment_program.h"
-#include "res_vertex_program.h"
-
 #include "gamesys_private.h"
 
-=======
->>>>>>> d80ef0c2
 #include <dmsdk/dlib/hashtable.h>
 
 namespace dmGameSystem
@@ -110,30 +104,6 @@
         return dmResource::RESULT_OK;
     }
 
-<<<<<<< HEAD
-    static void ResourceReloadedCallback(const dmResource::ResourceReloadedParams* params)
-    {
-        dmRender::HMaterial material = (dmRender::HMaterial) params->m_UserData;
-
-        MaterialResourceUserData* data = (MaterialResourceUserData*) dmRender::GetMaterialUserData(material);
-
-        if (params->m_FilenameHash == data->m_VertexShaderNameHash || params->m_FilenameHash == data->m_FragmentShaderNameHash)
-        {
-            dmRender::HRenderContext render_context = dmRender::GetMaterialRenderContext(material);
-            dmGraphics::HContext graphics_context = dmRender::GetGraphicsContext(render_context);
-            dmGraphics::HProgram program = dmRender::GetMaterialProgram(material);
-            dmGraphics::HVertexProgram vert_program = dmRender::GetMaterialVertexProgram(material);
-            dmGraphics::HFragmentProgram frag_program = dmRender::GetMaterialFragmentProgram(material);
-
-            if (!dmGraphics::ReloadProgram(graphics_context, program, vert_program, frag_program))
-            {
-                dmLogWarning("Reloading the material failed, some shaders might not have been correctly linked.");
-            }
-        }
-    }
-
-=======
->>>>>>> d80ef0c2
     static void SetMaterial(const char* path, MaterialResource* resource, MaterialResources* resources, dmRenderDDF::MaterialDesc* ddf)
     {
         dmhash_t tags[dmRender::MAX_MATERIAL_TAG_COUNT];
@@ -267,7 +237,6 @@
             dmResource::Release(factory, (void*)resources.m_Program);
             return 0;
         }
-<<<<<<< HEAD
 
         MaterialResourceUserData* user_data = new MaterialResourceUserData();
         user_data->m_PbrMaterialInfo = 0;
@@ -279,23 +248,8 @@
             *user_data->m_PbrMaterialInfo = pbr_material_info;
         }
 
-        HResourceDescriptor desc;
-        dmResource::Result factory_e;
-
-        factory_e = dmResource::GetDescriptor(factory, ddf->m_VertexProgram, &desc);
-        assert(factory_e == dmResource::RESULT_OK); // Should not fail at this point
-        user_data->m_VertexShaderNameHash = ResourceDescriptorGetNameHash(desc);
-
-        factory_e = dmResource::GetDescriptor(factory, ddf->m_FragmentProgram, &desc);
-        assert(factory_e == dmResource::RESULT_OK); // Should not fail at this point
-        user_data->m_FragmentShaderNameHash = ResourceDescriptorGetNameHash(desc);
-
         dmRender::SetMaterialUserData(material, user_data);
 
-        dmResource::RegisterResourceReloadedCallback(factory, ResourceReloadedCallback, material);
-
-=======
->>>>>>> d80ef0c2
         return material;
     }
 
