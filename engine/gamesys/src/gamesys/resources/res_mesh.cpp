--- conflicted
+++ resolved
@@ -67,38 +67,6 @@
         }
     }
 
-    static size_t StreamTypeToSize(dmBuffer::ValueType value_type)
-    {
-        switch (value_type)
-        {
-            case dmBuffer::VALUE_TYPE_UINT8:
-                return sizeof(uint8_t);
-            break;
-            case dmBuffer::VALUE_TYPE_UINT16:
-                return sizeof(uint16_t);
-            break;
-            case dmBuffer::VALUE_TYPE_UINT32:
-                return sizeof(uint32_t);
-            break;
-            case dmBuffer::VALUE_TYPE_INT8:
-                return sizeof(int8_t);
-            break;
-            case dmBuffer::VALUE_TYPE_INT16:
-                return sizeof(int16_t);
-            break;
-            case dmBuffer::VALUE_TYPE_INT32:
-                return sizeof(int32_t);
-            break;
-            case dmBuffer::VALUE_TYPE_FLOAT32:
-                return sizeof(float);
-            break;
-            // case dmBuffer::VALUE_TYPE_UINT64:
-            // case dmBuffer::VALUE_TYPE_INT64:
-            default:
-                return 0;
-        }
-    }
-
     static dmGraphics::PrimitiveType ToGraphicsPrimitiveType(dmMeshDDF::MeshDesc::PrimitiveType primitive_type)
     {
         switch (primitive_type)
@@ -119,58 +87,31 @@
 
         assert(buffer_resource);
 
-<<<<<<< HEAD
         dmBuffer::HBuffer buffer = buffer_resource->m_Buffer;
 
         uint32_t stream_count;
         dmBuffer::Result buffer_res = dmBuffer::GetNumStreams(buffer, &stream_count);
         CHECK_BUFFER_RESULT_OR_RETURN(buffer_res);
-
-        uint32_t vert_size = 0;
-        dmGraphics::VertexElement* vert_decls = (dmGraphics::VertexElement*) malloc(stream_count * sizeof(dmGraphics::VertexElement));
-        for (int i = 0; i < stream_count; ++i)
-=======
         dmGraphics::HVertexStreamDeclaration stream_declaration = dmGraphics::NewVertexStreamDeclaration(g_GraphicsContext);
 
-        const uint32_t stream_count = buffer_resource->m_BufferDDF->m_Streams.m_Count;
         for (uint32_t i = 0; i < stream_count; ++i)
->>>>>>> 0b9dfc98
         {
             dmhash_t stream_name;
             buffer_res = dmBuffer::GetStreamName(buffer, i, &stream_name);
             CHECK_BUFFER_RESULT_OR_RETURN(buffer_res);
 
-<<<<<<< HEAD
             dmBuffer::ValueType stream_value_type;
             uint32_t stream_value_count;
             buffer_res = dmBuffer::GetStreamType(buffer, stream_name, &stream_value_type, &stream_value_count);
             CHECK_BUFFER_RESULT_OR_RETURN(buffer_res);
 
-            if (!IsBufferTypeSupportedGraphicsType(stream_value_type))
-            {
+            if (!IsBufferTypeSupportedGraphicsType(stream_value_type)) {
                 dmLogError("Value type for stream %s is not supported.", dmHashReverseSafe64(stream_name));
-                free(vert_decls);
-                return false;
-            }
-
-            dmGraphics::VertexElement& vert_decl = vert_decls[i];
-            vert_decl.m_Name      = 0;
-            vert_decl.m_NameHash  = stream_name;
-            vert_decl.m_Stream    = i;
-            vert_decl.m_Size      = stream_value_count;
-            vert_decl.m_Type      = BufferValueTypeToGraphicsType(stream_value_type);
-            vert_decl.m_Normalize = false;
-
-            vert_size += StreamTypeToSize(stream_value_type) * stream_value_count;
-=======
-            if (!IsSupportedGraphicsType(ddf_stream.m_ValueType)) {
-                dmLogError("Value type for stream %s is not supported.", ddf_stream.m_Name);
                 dmGraphics::DeleteVertexStreamDeclaration(stream_declaration);
                 return false;
             }
 
-            dmGraphics::AddVertexStream(stream_declaration, ddf_stream.m_Name, ddf_stream.m_ValueCount, StreamTypeToGraphicsType(ddf_stream.m_ValueType), false);
->>>>>>> 0b9dfc98
+            dmGraphics::AddVertexStream(stream_declaration, stream_name, stream_value_count, BufferValueTypeToGraphicsType(stream_value_type), false);
         }
 
         // Get correct "struct stride/size", since dmBuffer might align the structs etc.
