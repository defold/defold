--- conflicted
+++ resolved
@@ -116,12 +116,6 @@
     // Api for the font renderer
     static dmRender::FontGlyph* GetDynamicGlyph(uint32_t codepoint, FontResource* resource)
     {
-<<<<<<< HEAD
-        DynamicGlyph** dynglyphp = resource->m_DynamicGlyphs.Get(codepoint);
-        if (dynglyphp)
-            return &(*dynglyphp)->m_Glyph;
-        return 0;
-=======
         if (!resource->m_DynamicGlyphs.Empty())
         {
             DynamicGlyph** dynglyphp = resource->m_DynamicGlyphs.Get(codepoint);
@@ -132,7 +126,6 @@
 
         dmRender::FontGlyph** glyphp = resource->m_Glyphs.Get(codepoint);
         return glyphp ? *glyphp : 0;
->>>>>>> d33be43f
     }
 
     // Api for the font renderer
@@ -151,7 +144,6 @@
     {
         DM_STATIC_ASSERT(sizeof(ImageDataHeader) == 1, Invalid_struct_size);
         FontResource* resource = (FontResource*)user_ctx;
-<<<<<<< HEAD
         DynamicGlyph** dynglyphp = resource->m_DynamicGlyphs.Get(codepoint);
         if (!dynglyphp)
             return 0;
@@ -164,7 +156,10 @@
         *out_size = dynglyph->m_DataSize - sizeof(ImageDataHeader);
         return dynglyph->m_Data + sizeof(ImageDataHeader); // we return only the image data here
     }
-=======
+
+    static void* GetGlyphData(uint32_t codepoint, void* user_ctx, uint32_t* out_size, uint32_t* out_compression, uint32_t* out_width, uint32_t* out_height, uint32_t* out_channels)
+    {
+        FontResource* resource = (FontResource*)user_ctx;
 
         // Make sure to now mix character types, as their sizes don't match
         if (!resource->m_DynamicGlyphs.Empty())
@@ -184,11 +179,7 @@
             }
             return 0;
         }
->>>>>>> d33be43f
-
-    static void* GetGlyphData(uint32_t codepoint, void* user_ctx, uint32_t* out_size, uint32_t* out_compression, uint32_t* out_width, uint32_t* out_height, uint32_t* out_channels)
-    {
-        FontResource* resource = (FontResource*)user_ctx;
+
         dmRender::FontGlyph** glyphp = resource->m_Glyphs.Get(codepoint);
         if (!glyphp)
             return 0;
@@ -246,11 +237,6 @@
     static uint32_t GetDynamicFontMetrics(void* user_ctx, dmRender::FontMetrics* metrics)
     {
         FontResource* font = (FontResource*)user_ctx;
-<<<<<<< HEAD
-        font->m_DynamicGlyphs.Iterate(GetDynamicGlyphMetric, metrics);
-        return font->m_Glyphs.Size() + font->m_DynamicGlyphs.Size();
-=======
-
         if (!font->m_DynamicGlyphs.Empty())
         {
             font->m_DynamicGlyphs.Iterate(GetDynamicGlyphMetric, metrics);
@@ -259,7 +245,6 @@
 
         font->m_Glyphs.Iterate(GetGlyphMetric, metrics);
         return font->m_Glyphs.Size();
->>>>>>> d33be43f
     }
 
     static uint32_t GetFontMetrics(void* user_ctx, dmRender::FontMetrics* metrics)
