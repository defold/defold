// Copyright 2020-2025 The Defold Foundation
// Copyright 2014-2020 King
// Copyright 2009-2014 Ragnar Svensson, Christian Murray
// Licensed under the Defold License version 1.0 (the "License"); you may not use
// this file except in compliance with the License.
//
// You may obtain a copy of the License, together with FAQs at
// https://www.defold.com/license
//
// Unless required by applicable law or agreed to in writing, software distributed
// under the License is distributed on an "AS IS" BASIS, WITHOUT WARRANTIES OR
// CONDITIONS OF ANY KIND, either express or implied. See the License for the
// specific language governing permissions and limitations under the License.

#include "res_font.h"
#include "res_font_private.h"
#include "res_glyph_bank.h"
#include "res_ttf.h"
#include <gamesys/fontgen/fontgen.h>

#include <string.h>

#include <dlib/dstrings.h>
#include <dlib/log.h>
#include <dlib/utf8.h>

#include <render/font/fontmap.h>
#include <render/font/font_renderer.h>
#include <render/render_ddf.h>

#include <dmsdk/gamesys/resources/res_material.h>

namespace dmGameSystem
{
    struct ImageDataHeader
    {
        uint8_t m_Compression; // FontGlyphCompression
    };

    template<typename T>
    static void SwapVar(T& a, T& b)
    {
        T tmp = a;
        a = b;
        b = tmp;
    }

    FontResource::FontResource()
    {
        memset(this, 0, sizeof(*this));
    }

    // Used when recreating a font
    void FontResource::Swap(FontResource* src)
    {
        SwapVar(m_DDF, src->m_DDF);
        SwapVar(m_FontMap, src->m_FontMap);
        SwapVar(m_Resource, src->m_Resource);
        SwapVar(m_MaterialResource, src->m_MaterialResource);
        SwapVar(m_GlyphBankResource, src->m_GlyphBankResource);
        SwapVar(m_TTFResource, src->m_TTFResource);
        SwapVar(m_Jobs, src->m_Jobs);
        SwapVar(m_CacheCellPadding, src->m_CacheCellPadding);
        SwapVar(m_IsDynamic, src->m_IsDynamic);
        SwapVar(m_Padding, src->m_Padding);

        this->m_TTFResources.Swap(src->m_TTFResources);

        uint8_t dynamic = src->m_IsDynamic;
        src->m_IsDynamic = m_IsDynamic;
        m_IsDynamic = dynamic;
    }

    static void ReleaseResourceIter(void* ctx, const uint32_t* hash, TTFResource** presource)
    {
        (void)hash;
        dmResource::HFactory factory = (dmResource::HFactory)ctx;
        dmResource::Release(factory, *presource);
    }

    static void ReleaseResources(dmResource::HFactory factory, FontResource* resource)
    {
        if (resource->m_MaterialResource)
            dmResource::Release(factory, (void*) resource->m_MaterialResource);
        resource->m_MaterialResource = 0;
        if (resource->m_GlyphBankResource)
            dmResource::Release(factory, (void*) resource->m_GlyphBankResource);
        resource->m_GlyphBankResource = 0;

        // We don't release resource->m_TTFResource directly, as it's already part of the ranges below
        for (uint32_t i = 0; i < resource->m_Ranges.Size(); ++i)
        {
            GlyphRange& range = resource->m_Ranges[i];
            dmResource::Release(factory, (void*)range.m_TTFResource);
        }
        resource->m_Ranges.SetSize(0);

        resource->m_TTFResources.Iterate(ReleaseResourceIter, (void*)factory);
        resource->m_TTFResources.Clear();

        if (resource->m_DDF)
            dmDDF::FreeMessage(resource->m_DDF);
    }

    static void AddFontRange(FontResource* resource, TTFResource* ttfresource, uint32_t range_start, uint32_t range_end)
    {
        if (resource->m_Ranges.Full())
            resource->m_Ranges.OffsetCapacity(4);

        GlyphRange range;
        range.m_RangeStart  = range_start;
        range.m_RangeEnd    = range_end;
        range.m_TTFResource = ttfresource;
        resource->m_Ranges.Push(range);
    }

    static void RemoveFontRange(dmResource::HFactory factory, FontResource* font, TTFResource* ttf)
    {
        for (uint32_t i = 0; i < font->m_Ranges.Size();)
        {
            GlyphRange* range = &font->m_Ranges[i];
            ++i;
            if (range->m_TTFResource == ttf)
            {
                --i;
                dmResource::Release(factory, (void*)range->m_TTFResource);
                font->m_Ranges.EraseSwap(i);
            }
        }
    }

    static TTFResource* GetTTFFromCodePoint(FontResource* resource, uint32_t codepoint)
    {
        uint32_t size = resource->m_Ranges.Size();
        if (!size)
            return 0;
        GlyphRange* ranges = resource->m_Ranges.Begin();
        for (uint32_t i = size-1; i >= 0; --i)
        {
            GlyphRange* range = &ranges[i];
            if (range->m_RangeStart <= codepoint && codepoint <= range->m_RangeEnd)
                return range->m_TTFResource;
        }
        return 0;
    }

    static void PrewarmGlyphsCallback(void* ctx, int result, const char* errmsg)
    {
        FontResource* font = (FontResource*)ctx;
        font->m_Prewarming = 0;
        font->m_PrewarmDone = 1;
    }

    static dmResource::Result PrewarmGlyphCache(FontResource* resource, TTFResource* ttfresource, bool all_chars, const char* characters)
    {
        if (all_chars)
        {
            // It defeats the purpose of the dynamic glyph cache to include _all_ characters
            return dmResource::RESULT_OK;
        }

        bool result = dmGameSystem::FontGenAddGlyphs(resource, characters, true, PrewarmGlyphsCallback, resource);
        return result ? dmResource::RESULT_OK : dmResource::RESULT_INVALID_DATA;
    }

    static uint32_t GetResourceSize(FontResource* font)
    {
        uint32_t size = sizeof(FontResource);
        size += sizeof(dmRenderDDF::FontMap); // the ddf pointer
        size += font->m_ResourceSize;
        return size + dmRender::GetFontMapResourceSize(font->m_FontMap);
    }

    static void DeleteFontResource(dmResource::HFactory factory, FontResource* font_map)
    {
        ReleaseResources(factory, font_map);

        if (font_map->m_FontMap)
            dmRender::DeleteFontMap(font_map->m_FontMap);

        delete font_map;
    }

    // Api for the font renderer

    static inline bool IsDynamic(dmRenderDDF::FontMap* ddf)
    {
        // If it's empty, we don't have a glyph bank
        return ddf->m_GlyphBank[0] == 0;

    }

    static dmResource::Result AcquireResources(dmResource::HFactory factory, dmRenderDDF::FontMap* ddf,
                                                    FontResource* font_map, const char* filename)
    {
        dmResource::Result result = dmResource::Get(factory, ddf->m_Material, (void**) &font_map->m_MaterialResource);
        if (result != dmResource::RESULT_OK)
        {
            ReleaseResources(factory, font_map);
            return result;
        }

        if (IsDynamic(ddf))
        {
            result = dmResource::Get(factory, ddf->m_Font, (void**) &font_map->m_TTFResource);
            if (result != dmResource::RESULT_OK)
            {
                dmLogError("Failed to find font '%s': %d\n", ddf->m_Font, result);
                ReleaseResources(factory, font_map);
                return result;
            }
        }
        else
        {
            result = dmResource::Get(factory, ddf->m_GlyphBank, (void**) &font_map->m_GlyphBankResource);
            if (result != dmResource::RESULT_OK)
            {
                ReleaseResources(factory, font_map);
                return result;
            }

        }
        return dmResource::RESULT_OK;
    }

    static float CalcPadding(dmRenderDDF::FontMap* ddf, float* outline_padding, float* shadow_padding)
    {
        float base_padding = dmGameSystem::FontGenGetBasePadding();
        *outline_padding = ddf->m_OutlineWidth;
        *shadow_padding = ddf->m_ShadowBlur;
        return base_padding + *outline_padding + *shadow_padding;
    }

    static float CalcSdfValue(float padding, float width)
    {
        float on_edge_value = dmGameSystem::FontGenGetEdgeValue(); // [0 .. 255] e.g. 191
        const float base_edge = SDF_EDGE_VALUE * 255.0f;

        // Described in the stb_truetype.h as "what value the SDF should increase by when moving one SDF "pixel" away from the edge"
        float pixel_dist_scale = (float)on_edge_value/padding;

        return (base_edge - (pixel_dist_scale * width)) / 255.0f;;
    }

    static void SetupParamsBase(dmRenderDDF::FontMap* ddf, const char* filename, dmRender::FontMapParams* params)
    {
        params->m_NameHash           = dmHashString64(filename);
        params->m_ShadowX            = ddf->m_ShadowX;
        params->m_ShadowY            = ddf->m_ShadowY;
        params->m_OutlineAlpha       = ddf->m_OutlineAlpha;
        params->m_ShadowAlpha        = ddf->m_ShadowAlpha;
        params->m_Alpha              = ddf->m_Alpha;
        params->m_LayerMask          = ddf->m_LayerMask;
        params->m_Padding            = ddf->m_Padding;
        params->m_ImageFormat        = ddf->m_OutputFormat;

        params->m_SdfSpread          = ddf->m_SdfSpread;
        params->m_SdfOutline         = ddf->m_SdfOutline;
        params->m_SdfShadow          = ddf->m_SdfShadow;
    }

    static void GetMaxCellSize(HFont hfont, float scale, const char* text, float* cell_width, float* cell_height)
    {
        *cell_width = 0;
        *cell_height = 0;

        FontGlyphOptions options;

        const char* cursor = text;
        uint32_t codepoint = 0;
        while ((codepoint = dmUtf8::NextChar(&cursor)))
        {
            if (dmUtf8::IsWhiteSpace(codepoint))
                continue;

            FontGlyph glyph;
            options.m_Scale = scale;
            FontResult r = FontGetGlyph(hfont, codepoint, &options, &glyph);
            if (r == FONT_RESULT_OK)
            {
                *cell_width = dmMath::Max(*cell_width, glyph.m_Width);
                *cell_height = dmMath::Max(*cell_height, glyph.m_Height);
            }
        }
    }

    static void SetupParamsForDynamicFont(dmRenderDDF::FontMap* ddf, const char* filename, HFont hfont, dmRender::FontMapParams* params)
    {
        if (ddf->m_ShadowBlur > 0.0f && ddf->m_ShadowAlpha > 0.0f) {
            params->m_GlyphChannels = 3;
        }
        else {
            params->m_GlyphChannels = 1;
        }

        float outline_padding;
        float shadow_padding; // the extra padding for the shadow blur
        float padding           = CalcPadding(ddf, &outline_padding, &shadow_padding);

        params->m_SdfSpread     = padding;
        params->m_SdfOutline    = CalcSdfValue(padding, outline_padding);

        float sdf_shadow = 1.0f;
        if (shadow_padding)
        {
            sdf_shadow = CalcSdfValue(padding, shadow_padding);
        }
        params->m_SdfShadow = sdf_shadow;

        float scale = FontGetScaleFromSize(hfont, ddf->m_Size);
        params->m_MaxAscent     = FontGetAscent(hfont, scale);
        params->m_MaxDescent    = -FontGetDescent(hfont, scale);

        bool dynamic_cache_size = ddf->m_CacheWidth == 0 || ddf->m_CacheHeight == 0;
        if (dynamic_cache_size)
        {
            // From Fontc.java
            params->m_CacheMaxWidth = 2048;
            params->m_CacheMaxHeight= 4096;
            // no real point in starting too small
            params->m_CacheWidth    = 64;
            params->m_CacheHeight   = 64;
        }
        else
        {
            // If we have a fixed size, let's stick to it
            params->m_CacheMaxWidth = ddf->m_CacheWidth;
            params->m_CacheMaxHeight= ddf->m_CacheHeight;
            params->m_CacheWidth    = ddf->m_CacheWidth;
            params->m_CacheHeight   = ddf->m_CacheHeight;
        }

        params->m_CacheCellWidth     = 0;
        params->m_CacheCellHeight    = 0;
        params->m_CacheCellMaxAscent = 0;

        bool all_chars = ddf->m_AllChars;
        bool has_chars = ddf->m_Characters != 0 && ddf->m_Characters[0] != 0;
        if (!all_chars && has_chars)
        {
            // We can make a guesstimate of the needed cache and cell sizes
            float cell_width, cell_height;
            GetMaxCellSize(hfont, scale, ddf->m_Characters, &cell_width, &cell_height);

            params->m_CacheCellWidth     = (uint32_t)ceilf(cell_width) + 2 * ceilf(padding);
            params->m_CacheCellHeight    = (uint32_t)ceilf(cell_height) + 2 * ceilf(padding);
            params->m_CacheCellMaxAscent = (uint32_t)ceilf(params->m_MaxAscent) + ceilf(padding);

            if (dynamic_cache_size)
            {
                // We want to grow dynamically, so let's make a good guesstimate to fit all prewarming glyphs
                params->m_CacheWidth = 1;
                params->m_CacheHeight = 1;
                uint32_t num_chars = dmUtf8::StrLen(ddf->m_Characters);

                uint32_t prewarm_area = params->m_CacheCellWidth * params->m_CacheCellHeight * num_chars;
                uint32_t max_area = params->m_CacheMaxWidth * params->m_CacheMaxHeight;

                uint32_t size = params->m_CacheWidth * params->m_CacheHeight;
                while (size < prewarm_area && size < max_area)
                {
                    if (params->m_CacheWidth < params->m_CacheHeight)
                        params->m_CacheWidth *= 2;
                    else
                        params->m_CacheHeight *= 2;
                    size = params->m_CacheWidth * params->m_CacheHeight;
                }
            }
        }
    }

    static void SetupParamsForGlyphBank(dmRenderDDF::FontMap* ddf, const char* filename, dmRenderDDF::GlyphBank* glyph_bank, dmRender::FontMapParams* params)
    {
        params->m_GlyphChannels      = glyph_bank->m_GlyphChannels;
        params->m_CacheWidth         = glyph_bank->m_CacheWidth;
        params->m_CacheHeight        = glyph_bank->m_CacheHeight;

        params->m_MaxAscent          = glyph_bank->m_MaxAscent;
        params->m_MaxDescent         = glyph_bank->m_MaxDescent;
        params->m_CacheCellWidth     = glyph_bank->m_CacheCellWidth;
        params->m_CacheCellHeight    = glyph_bank->m_CacheCellHeight;
        params->m_CacheCellMaxAscent = glyph_bank->m_CacheCellMaxAscent;
        params->m_CacheCellPadding   = glyph_bank->m_GlyphPadding;
        params->m_IsMonospaced       = glyph_bank->m_IsMonospaced;
    }

    static void CacheMissGlyphCallback(void* ctx, int result, const char* errmsg)
    {
        (void)ctx;
        (void)result;
        (void)errmsg;
        //FontResource* font = (FontResource*)ctx;
<<<<<<< HEAD
        dmLogWarning("MAWE glyph cache miss: added glyph index!\n");
=======
        dmLogWarning("MAWE added glyph index!\n");
>>>>>>> 2b983fca
    }

    static FontResult OnGlyphCacheMiss(void* user_ctx, dmRender::HFontMap font_map, HFont font, uint32_t glyph_index, FontGlyph** out)
    {
        // We use the ttf resource, as it increfs the resource to make sure it doesn't go out of scope while working on it
        FontResource* resource = (FontResource*)user_ctx;
        TTFResource** ttfresource = resource->m_TTFResources.Get(FontGetPathHash(font));
        if (!ttfresource)
        {
            return FONT_RESULT_ERROR;
        }

        bool result = dmGameSystem::FontGenAddGlyphByIndex(resource, *ttfresource, glyph_index, false, CacheMissGlyphCallback, resource);
        if (!result)
        {
            return FONT_RESULT_ERROR;
        }

        // Instead of keeping track of the async creation process here, we create a null dummy glyph
        // and instead rely on the font generator to overwrite the dummy glyph once it's fully generated.
        // This will prevent from further calls to this cache miss function in the meantime.
        FontGlyph* glyph = new FontGlyph;
        memset(glyph, 0, sizeof(*glyph));
        glyph->m_GlyphIndex = (uint16_t)glyph_index;
        *out = glyph;
        return FONT_RESULT_OK;
    }

    static dmResource::Result CreateFont(dmRender::HRenderContext context, dmRenderDDF::FontMap* ddf, const char* path, FontResource* resource)
    {
        dmRender::FontMapParams params;
        SetupParamsBase(ddf, path, &params);

        HFont hfont;

        resource->m_IsDynamic = IsDynamic(ddf);
        if (resource->m_IsDynamic)
        {
            hfont = dmGameSystem::GetFont(resource->m_TTFResource);
            SetupParamsForDynamicFont(ddf, path, hfont, &params);
        }
        else
        {
            hfont = dmGameSystem::GetFont(resource->m_GlyphBankResource);
            dmRenderDDF::GlyphBank* glyph_bank = GetGlyphBank(resource->m_GlyphBankResource);
            SetupParamsForGlyphBank(ddf, path, glyph_bank, &params);
        }

        params.m_Font = hfont;
        params.m_Size = ddf->m_Size;

        // If glyphs aren't already present in the .glyph_bankc font, we can't resolve it at runtime either
        if (resource->m_IsDynamic)
        {
            params.m_OnGlyphCacheMiss        = OnGlyphCacheMiss;
            params.m_OnGlyphCacheMissContext = resource;
        }

        dmGraphics::HContext graphics_context = dmRender::GetGraphicsContext(context);
        resource->m_FontMap = dmRender::NewFontMap(context, graphics_context, params);
        if (!resource->m_FontMap)
        {
            dmLogError("Failed creating resource '%s'", path);
            return dmResource::RESULT_INVALID_DATA;
        }

        resource->m_DDF               = ddf;
        resource->m_CacheCellPadding  = params.m_CacheCellPadding;
        resource->m_Padding           = ddf->m_Padding;

        dmRender::SetFontMapMaterial(resource->m_FontMap, resource->m_MaterialResource->m_Material);
        dmRender::SetFontMapUserData(resource->m_FontMap, (void*)resource);
        return dmResource::RESULT_OK;
    }

    static dmResource::Result PrewarmFont(dmResource::HFactory factory, const char* path, FontResource* font)
    {
        if (font->m_IsDynamic)
        {
            // Prewarm cache
            font->m_Jobs = dmResource::GetJobThread(factory);
            AddFontRange(font, font->m_TTFResource, 0, 0xFFFFFFFF); // Add the default font/range

            bool all_chars = font->m_DDF->m_AllChars;
            bool has_chars = font->m_DDF->m_Characters != 0 && font->m_DDF->m_Characters[0] != 0;
            if (all_chars || !has_chars)
            {
                font->m_PrewarmDone = 1;
                return dmResource::RESULT_OK;
            }

            // Use the default ttf resource for prewarming
            dmResource::Result r = PrewarmGlyphCache(font, font->m_TTFResource, all_chars, font->m_DDF->m_Characters);
            if (dmResource::RESULT_OK != r)
            {
                dmLogError("Failed to prewarm glyph cache for font '%s'", path);
                return dmResource::RESULT_OK;
            }

            font->m_Prewarming = 1;
        }
        else
        {
            font->m_PrewarmDone = 1;
        }

        return font->m_Prewarming ? dmResource::RESULT_PENDING : dmResource::RESULT_OK;
    }

    static dmResource::Result ResFontPreload(const dmResource::ResourcePreloadParams* params)
    {
        dmRenderDDF::FontMap* ddf;
        dmDDF::Result e = dmDDF::LoadMessage<dmRenderDDF::FontMap>(params->m_Buffer, params->m_BufferSize, &ddf);
        if ( e != dmDDF::RESULT_OK )
        {
            return dmResource::RESULT_FORMAT_ERROR;
        }

        dmResource::PreloadHint(params->m_HintInfo, ddf->m_Material);
        if (IsDynamic(ddf))
            dmResource::PreloadHint(params->m_HintInfo, ddf->m_Font);

        *params->m_PreloadData = ddf;
        return dmResource::RESULT_OK;
    }

    static dmResource::Result ResFontCreate(const dmResource::ResourceCreateParams* params)
    {
        FontResource* font = new FontResource;
        font->m_Resource = params->m_Resource;

        const char* path = params->m_Filename;
        dmRenderDDF::FontMap* ddf = (dmRenderDDF::FontMap*) params->m_PreloadData;
        dmResource::Result r = AcquireResources(params->m_Factory, ddf, font, path);
        if (r != dmResource::RESULT_OK)
        {
            DeleteFontResource(params->m_Factory, font);
            dmResource::SetResource(params->m_Resource, 0);
            return r;
        }

        if (IsDynamic(ddf))
        {
            if (ddf->m_OutputFormat != dmRenderDDF::TYPE_DISTANCE_FIELD)
            {
                dmLogError("Currently only distance field fonts are supported: %s", path);
                return dmResource::RESULT_NOT_SUPPORTED;
            }

            if (font->m_TTFResources.Full())
                font->m_TTFResources.OffsetCapacity(4);

            HFont hfont = dmGameSystem::GetFont(font->m_TTFResource);
            font->m_TTFResources.Put(FontGetPathHash(hfont), font->m_TTFResource);

            // TEMP: As it's currently added to glyph ranges and this table, we need to increment it once again
            dmResource::IncRef(params->m_Factory, font->m_TTFResource);
        }

        r = CreateFont((dmRender::HRenderContext) params->m_Context, ddf, path, font);
        if (r != dmResource::RESULT_OK)
        {
            DeleteFontResource(params->m_Factory, font);
            dmResource::SetResource(params->m_Resource, 0);
            return r;
        }

        dmResource::SetResource(params->m_Resource, font);
        dmResource::SetResourceSize(params->m_Resource, GetResourceSize(font));
        return r;
    }

    static dmResource::Result ResFontPostCreate(const dmResource::ResourcePostCreateParams* params)
    {
        FontResource* font = (FontResource*)dmResource::GetResource(params->m_Resource);

        if (font->m_Prewarming)
        {
            dmGameSystem::FontGenFlushFinishedJobs(8000);
            return font->m_PrewarmDone ? dmResource::RESULT_OK : dmResource::RESULT_PENDING;
        }
        return PrewarmFont(params->m_Factory, params->m_Filename, font);
    }

    static dmResource::Result ResFontDestroy(const dmResource::ResourceDestroyParams* params)
    {
        FontResource* font = (FontResource*)dmResource::GetResource(params->m_Resource);
        DeleteFontResource(params->m_Factory, font);
        return dmResource::RESULT_OK;
    }

    static dmResource::Result ResFontRecreate(const dmResource::ResourceRecreateParams* params)
    {
        dmRenderDDF::FontMap* ddf;
        dmDDF::Result e = dmDDF::LoadMessage<dmRenderDDF::FontMap>(params->m_Buffer, params->m_BufferSize, &ddf);
        if ( e != dmDDF::RESULT_OK )
        {
            return dmResource::RESULT_FORMAT_ERROR;
        }

        const char* path = params->m_Filename;
        FontResource* tmp_font_map = new FontResource;
        tmp_font_map->m_Resource = params->m_Resource;

        dmResource::Result r = AcquireResources(params->m_Factory, ddf, tmp_font_map, path);
        if(r != dmResource::RESULT_OK)
        {
            DeleteFontResource(params->m_Factory, tmp_font_map);
            return r;
        }

        r = CreateFont((dmRender::HRenderContext) params->m_Context, ddf, path, tmp_font_map);
        if (r != dmResource::RESULT_OK)
        {
            DeleteFontResource(params->m_Factory, tmp_font_map);
            dmResource::SetResource(params->m_Resource, 0);
            return r;
        }

        // It's easiest to do the swap here
        FontResource* resource_font_map = (FontResource*)dmResource::GetResource(params->m_Resource);
        // Copy the resources
        resource_font_map->Swap(tmp_font_map);
        // Setup the helper structs again
        PrewarmFont(params->m_Factory, path, resource_font_map);
        DeleteFontResource(params->m_Factory, tmp_font_map);

        dmResource::SetResourceSize(params->m_Resource, GetResourceSize(resource_font_map));
        return dmResource::RESULT_OK;
    }

    // Api

    dmRender::HFontMap ResFontGetHandle(FontResource* resource)
    {
        return resource->m_FontMap;
    }

    TTFResource* ResFontGetTTFResourceFromCodepoint(FontResource* resource, uint32_t codepoint)
    {
        TTFResource* ttf = GetTTFFromCodePoint(resource, codepoint);
        return ttf ? ttf : resource->m_TTFResource;
    }

    dmResource::Result ResFontGetInfo(FontResource* resource, FontInfo* desc)
    {
        dmRenderDDF::FontMap* ddf = resource->m_DDF;
        desc->m_Size         = ddf->m_Size;
        desc->m_ShadowX      = ddf->m_ShadowX;
        desc->m_ShadowY      = ddf->m_ShadowY;
        desc->m_ShadowBlur   = ddf->m_ShadowBlur;
        desc->m_ShadowAlpha  = ddf->m_ShadowAlpha;
        desc->m_Alpha        = ddf->m_Alpha;
        desc->m_OutlineAlpha = ddf->m_OutlineAlpha;
        desc->m_OutlineWidth = ddf->m_OutlineWidth;
        desc->m_OutputFormat = ddf->m_OutputFormat;
        desc->m_RenderMode   = ddf->m_RenderMode;
        return dmResource::RESULT_OK;
    }

    dmResource::Result ResFontAddGlyph(FontResource* font, HFont hfont, FontGlyph* glyph)
    {
        if (hfont == 0)
        {
            hfont = dmGameSystem::GetFont(font->m_TTFResource);
        }
        dmRender::AddGlyphByIndex(font->m_FontMap, hfont, glyph->m_GlyphIndex, glyph);
        dmResource::SetResourceSize(font->m_Resource, GetResourceSize(font));
        return dmResource::RESULT_OK;
    }

    dmResource::Result ResFontRemoveGlyph(FontResource* font, HFont hfont, uint32_t glyph_index)
    {
        if (hfont == 0)
        {
            hfont = dmGameSystem::GetFont(font->m_TTFResource);
        }
        dmRender::RemoveGlyphByIndex(font->m_FontMap, hfont, glyph_index);
        dmResource::SetResourceSize(font->m_Resource, GetResourceSize(font));
        return dmResource::RESULT_OK;
    }

    dmResource::Result ResFontAddGlyphSource(dmResource::HFactory factory, dmhash_t fontc_hash, dmhash_t ttf_hash, uint32_t codepoint_min, uint32_t codepoint_max)
    {
        dmGameSystem::FontResource* font;
        dmResource::Result r = dmResource::Get(factory, fontc_hash, (void**)&font);
        if (dmResource::RESULT_OK != r)
        {
            dmLogError("Failed to get font '%s': %d", dmHashReverseSafe64(fontc_hash), r);
            return dmResource::RESULT_RESOURCE_NOT_FOUND;
        }

        dmGameSystem::TTFResource* ttf;
        r = dmResource::Get(factory, ttf_hash, (void**)&ttf);
        if (dmResource::RESULT_OK != r)
        {
            dmResource::Release(factory, font);
            dmLogError("Failed to get ttf '%s': %d", dmHashReverseSafe64(ttf_hash), r);
            return dmResource::RESULT_RESOURCE_NOT_FOUND;
        }

        // We leave the IncRef'd ttf resource as we store it in our internal structure
        AddFontRange(font, ttf, codepoint_min, codepoint_max);

        dmResource::Release(factory, font);
        return dmResource::RESULT_OK;
    }

    dmResource::Result ResFontRemoveGlyphSource(dmResource::HFactory factory, dmhash_t fontc_hash, dmhash_t ttf_hash)
    {
        dmGameSystem::FontResource* font;
        dmResource::Result r = dmResource::Get(factory, fontc_hash, (void**)&font);
        if (dmResource::RESULT_OK != r)
        {
            dmLogError("Failed to get font '%s': %d", dmHashReverseSafe64(fontc_hash), r);
            return dmResource::RESULT_RESOURCE_NOT_FOUND;
        }

        dmGameSystem::TTFResource* ttf;
        r = dmResource::Get(factory, ttf_hash, (void**)&ttf);
        if (dmResource::RESULT_OK != r)
        {
            dmResource::Release(factory, font);
            dmLogError("Failed to get ttf '%s': %d", dmHashReverseSafe64(ttf_hash), r);
            return dmResource::RESULT_RESOURCE_NOT_FOUND;
        }

        RemoveFontRange(factory, font, ttf);

        dmResource::Release(factory, ttf);
        dmResource::Release(factory, font);
        return dmResource::RESULT_OK;
    }

    // static void PrintGlyph(uint32_t codepoint, dmRenderDDF::GlyphBank::Glyph* glyph, FontResource* font)
    // {
    //     dmRenderDDF::GlyphBank* glyph_bank = font->m_GlyphBankResource->m_DDF;

    //     printf("    ");
    //     printf("c: '%c' 0x%0X w: %.2f    ", codepoint, codepoint, glyph->m_Width);
    //     printf("adv: %.2f  l: %.2f ", glyph->m_Advance, glyph->m_LeftBearing);
    //     printf("asc/dsc: %d, %d ", glyph->m_Ascent, glyph->m_Descent);

    //     printf("img w/h: %2d, %2d  masc: %2d", glyph_bank->m_CacheCellWidth, glyph_bank->m_CacheCellHeight, glyph_bank->m_CacheCellMaxAscent);
    //     printf("\n");
    // }

    // static void PrintDynamicGlyph(uint32_t codepoint, DynamicGlyph* glyph, FontResource* font)
    // {
    //     printf("    ");
    //     printf("c: '%c' 0x%0X  w: %.2f  imgw: %.u  ", codepoint, codepoint, glyph->m_Glyph.m_Width, glyph->m_Glyph.m_ImageWidth);
    //     printf("adv: %.2f  l: %.2f ", glyph->m_Glyph.m_Advance, glyph->m_Glyph.m_LeftBearing);
    //     printf("asc/dsc: %d, %d ", glyph->m_Glyph.m_Ascent, glyph->m_Glyph.m_Descent);

    //     printf("img w/h: %2d, %2d ", glyph->m_DataImageWidth, glyph->m_DataImageHeight);
    //     printf("\n");
    // }

    // static void PrintGlyphs(FontResource* font, const uint32_t* key, dmRenderDDF::GlyphBank::Glyph** pglyph)
    // {
    //     PrintGlyph(*key, *pglyph, font);
    // }

    // static void PrintDynamicGlyphs(FontResource* font, const uint32_t* key, DynamicGlyph** pglyph)
    // {
    //     PrintDynamicGlyph(*key, *pglyph, font);
    // }

    // void ResFontDebugPrint(FontResource* font)
    // {
    //     printf("FONT:\n");
    //     printf("  cache cell padding: %u\n", font->m_CacheCellPadding);
    //     printf("  glyphs:\n");
    //     font->m_Glyphs.Iterate(PrintGlyphs, font);
    //     printf("  dyn glyphs:\n");
    //     font->m_DynamicGlyphs.Iterate(PrintDynamicGlyphs, font);

    //     printf("\n");
    // }

    static ResourceResult RegisterResourceType_Font(HResourceTypeContext ctx, HResourceType type)
    {
        // The engine.cpp creates the contexts for some of our our built in types (i.e. same context for some types)
        void* render_context = ResourceTypeContextGetContextByHash(ctx, ResourceTypeGetNameHash(type));
        assert(render_context);
        return (ResourceResult)dmResource::SetupType(ctx,
                                           type,
                                           render_context,
                                           ResFontPreload,
                                           ResFontCreate,
                                           ResFontPostCreate,
                                           ResFontDestroy,
                                           ResFontRecreate);
    }

    static ResourceResult DeregisterResourceType_Font(HResourceTypeContext ctx, HResourceType type)
    {
        return RESOURCE_RESULT_OK;
    }
}

DM_DECLARE_RESOURCE_TYPE(ResourceTypeFont, "fontc", dmGameSystem::RegisterResourceType_Font, dmGameSystem::DeregisterResourceType_Font);<|MERGE_RESOLUTION|>--- conflicted
+++ resolved
@@ -390,11 +390,6 @@
         (void)result;
         (void)errmsg;
         //FontResource* font = (FontResource*)ctx;
-<<<<<<< HEAD
-        dmLogWarning("MAWE glyph cache miss: added glyph index!\n");
-=======
-        dmLogWarning("MAWE added glyph index!\n");
->>>>>>> 2b983fca
     }
 
     static FontResult OnGlyphCacheMiss(void* user_ctx, dmRender::HFontMap font_map, HFont font, uint32_t glyph_index, FontGlyph** out)
