// Copyright 2020-2025 The Defold Foundation
// Copyright 2014-2020 King
// Copyright 2009-2014 Ragnar Svensson, Christian Murray
// Licensed under the Defold License version 1.0 (the "License"); you may not use
// this file except in compliance with the License.
//
// You may obtain a copy of the License, together with FAQs at
// https://www.defold.com/license
//
// Unless required by applicable law or agreed to in writing, software distributed
// under the License is distributed on an "AS IS" BASIS, WITHOUT WARRANTIES OR
// CONDITIONS OF ANY KIND, either express or implied. See the License for the
// specific language governing permissions and limitations under the License.

#include "res_font.h"
#include "res_font_private.h"
#include "res_glyph_bank.h"
#include "res_ttf.h"
#include <gamesys/fontgen/fontgen.h>

#include <string.h>

#include <dlib/dstrings.h>
#include <dlib/log.h>
#include <dlib/utf8.h>

<<<<<<< HEAD
#include <render/font/fontmap.h>
#include <render/font/font_renderer.h>
=======
#include <render/font.h>
#include <render/font_renderer.h>
>>>>>>> 31e60acf
#include <render/render_ddf.h>

#include <dmsdk/gamesys/resources/res_material.h>

namespace dmGameSystem
{
    struct ImageDataHeader
    {
        uint8_t m_Compression; // FontGlyphCompression
    };

    template<typename T>
    static void SwapVar(T& a, T& b)
    {
        T tmp = a;
        a = b;
        b = tmp;
    }

    FontResource::FontResource()
    {
        memset(this, 0, sizeof(*this));
    }
<<<<<<< HEAD

    // Used when recreating a font
    void FontResource::Swap(FontResource* src)
    {
        SwapVar(m_DDF, src->m_DDF);
        SwapVar(m_FontMap, src->m_FontMap);
        SwapVar(m_Resource, src->m_Resource);
        SwapVar(m_MaterialResource, src->m_MaterialResource);
        SwapVar(m_GlyphBankResource, src->m_GlyphBankResource);
        SwapVar(m_TTFResource, src->m_TTFResource);
        SwapVar(m_Jobs, src->m_Jobs);
        SwapVar(m_CacheCellPadding, src->m_CacheCellPadding);
        SwapVar(m_IsDynamic, src->m_IsDynamic);
        SwapVar(m_Padding, src->m_Padding);

        this->m_TTFResources.Swap(src->m_TTFResources);
=======

    // Used when recreating a font
    void FontResource::Swap(FontResource* src)
    {
        SwapVar(m_DDF, src->m_DDF);
        SwapVar(m_FontMap, src->m_FontMap);
        SwapVar(m_Resource, src->m_Resource);
        SwapVar(m_MaterialResource, src->m_MaterialResource);
        SwapVar(m_GlyphBankResource, src->m_GlyphBankResource);
        SwapVar(m_TTFResource, src->m_TTFResource);
        SwapVar(m_Jobs, src->m_Jobs);
        SwapVar(m_CacheCellPadding, src->m_CacheCellPadding);
        SwapVar(m_Padding, src->m_Padding);

        uint8_t dynamic = src->m_IsDynamic;
        src->m_IsDynamic = m_IsDynamic;
        m_IsDynamic = dynamic;

>>>>>>> 31e60acf
    }

    // static void PrintDynamicGlyph(uint32_t codepoint, DynamicGlyph* glyph, FontResource* font);
    // static void PrintGlyph(uint32_t codepoint, dmRenderDDF::GlyphBank::Glyph* glyph, FontResource* font);

    static void ReleaseResources(dmResource::HFactory factory, FontResource* resource)
    {
        if (resource->m_MaterialResource)
            dmResource::Release(factory, (void*) resource->m_MaterialResource);
        resource->m_MaterialResource = 0;
        if (resource->m_GlyphBankResource)
            dmResource::Release(factory, (void*) resource->m_GlyphBankResource);
        resource->m_GlyphBankResource = 0;

        // We don't release resource->m_TTFResource directly, as it's already part of the ranges below
        for (uint32_t i = 0; i < resource->m_Ranges.Size(); ++i)
        {
            GlyphRange& range = resource->m_Ranges[i];
            dmResource::Release(factory, (void*)range.m_TTFResource);
        }
        resource->m_Ranges.SetSize(0);

        if (resource->m_DDF)
            dmDDF::FreeMessage(resource->m_DDF);
    }

    static void AddFontRange(FontResource* resource, TTFResource* ttfresource, uint32_t range_start, uint32_t range_end)
<<<<<<< HEAD
    {
        if (resource->m_Ranges.Full())
            resource->m_Ranges.OffsetCapacity(4);

        GlyphRange range;
        range.m_RangeStart  = range_start;
        range.m_RangeEnd    = range_end;
        range.m_TTFResource = ttfresource;
        resource->m_Ranges.Push(range);
    }

    static void RemoveFontRange(dmResource::HFactory factory, FontResource* font, TTFResource* ttf)
    {
        for (uint32_t i = 0; i < font->m_Ranges.Size();)
        {
            GlyphRange* range = &font->m_Ranges[i];
            ++i;
            if (range->m_TTFResource == ttf)
            {
                --i;
                dmResource::Release(factory, (void*)range->m_TTFResource);
                font->m_Ranges.EraseSwap(i);
            }
        }
    }

    static TTFResource* GetTTFFromCodePoint(FontResource* resource, uint32_t codepoint)
    {
        uint32_t size = resource->m_Ranges.Size();
        if (!size)
            return 0;
        GlyphRange* ranges = resource->m_Ranges.Begin();
        for (uint32_t i = size-1; i >= 0; --i)
        {
            GlyphRange* range = &ranges[i];
            if (range->m_RangeStart <= codepoint && codepoint <= range->m_RangeEnd)
                return range->m_TTFResource;
        }
        return 0;
=======
    {
        if (resource->m_Ranges.Full())
            resource->m_Ranges.OffsetCapacity(4);

        GlyphRange range;
        range.m_RangeStart  = range_start;
        range.m_RangeEnd    = range_end;
        range.m_TTFResource = ttfresource;
        resource->m_Ranges.Push(range);
    }

    static void RemoveFontRange(dmResource::HFactory factory, FontResource* font, TTFResource* ttf)
    {
        for (uint32_t i = 0; i < font->m_Ranges.Size();)
        {
            GlyphRange* range = &font->m_Ranges[i];
            ++i;
            if (range->m_TTFResource == ttf)
            {
                --i;
                dmResource::Release(factory, (void*)range->m_TTFResource);
                font->m_Ranges.EraseSwap(i);
            }
        }
    }

    static TTFResource* GetTTFFromCodePoint(FontResource* resource, uint32_t codepoint)
    {
        uint32_t size = resource->m_Ranges.Size();
        if (!size)
            return 0;
        GlyphRange* ranges = resource->m_Ranges.Begin();
        for (uint32_t i = size-1; i >= 0; --i)
        {
            GlyphRange* range = &ranges[i];
            if (range->m_RangeStart <= codepoint && codepoint <= range->m_RangeEnd)
                return range->m_TTFResource;
        }
        return 0;
    }

    static void PrewarmGlyphsCallback(void* ctx, int result, const char* errmsg)
    {
        FontResource* font = (FontResource*)ctx;
        font->m_Prewarming = 0;
        font->m_PrewarmDone = 1;
    }

    static dmResource::Result PrewarmGlyphCache(FontResource* resource, TTFResource* ttfresource, bool all_chars, const char* characters)
    {
        if (all_chars)
        {
            // It defeats the purpose of the dynamic glyph cache to include _all_ characters
            return dmResource::RESULT_OK;
        }

        bool result = dmGameSystem::FontGenAddGlyphs(resource, characters, true, PrewarmGlyphsCallback, resource);
        return result ? dmResource::RESULT_OK : dmResource::RESULT_INVALID_DATA;
    }

    static uint32_t GetResourceSize(FontResource* font)
    {
        uint32_t size = sizeof(FontResource);
        size += sizeof(dmRenderDDF::FontMap); // the ddf pointer
        size += font->m_Glyphs.Capacity() * sizeof(dmRenderDDF::GlyphBank::Glyph*);
        size += font->m_DynamicGlyphs.Capacity() * sizeof(FontGlyph);
        size += font->m_ResourceSize;
        return size + dmRender::GetFontMapResourceSize(font->m_FontMap);
>>>>>>> 31e60acf
    }

    static void PrewarmGlyphsCallback(void* ctx, int result, const char* errmsg)
    {
        FontResource* font = (FontResource*)ctx;
        font->m_Prewarming = 0;
        font->m_PrewarmDone = 1;
    }

    static dmResource::Result PrewarmGlyphCache(FontResource* resource, TTFResource* ttfresource, bool all_chars, const char* characters)
    {
        if (all_chars)
        {
            // It defeats the purpose of the dynamic glyph cache to include _all_ characters
            return dmResource::RESULT_OK;
        }

        bool result = dmGameSystem::FontGenAddGlyphs(resource, characters, true, PrewarmGlyphsCallback, resource);
        return result ? dmResource::RESULT_OK : dmResource::RESULT_INVALID_DATA;
    }

    static uint32_t GetResourceSize(FontResource* font)
    {
        uint32_t size = sizeof(FontResource);
        size += sizeof(dmRenderDDF::FontMap); // the ddf pointer
        // size += font->m_Glyphs.Capacity() * sizeof(dmRenderDDF::GlyphBank::Glyph*);
        // size += font->m_DynamicGlyphs.Capacity() * sizeof(FontGlyph);
        size += font->m_ResourceSize;
        return size + dmRender::GetFontMapResourceSize(font->m_FontMap);
    }

    // static void DeleteDynamicGlyphIter(FontResource* font_map, const uint32_t* hash, DynamicGlyph** glyphp)
    // {
    //     (void)hash;
    //     DynamicGlyph* glyph = *glyphp;
    //     free((void*)glyph->m_Data);
    //     delete glyph;
    // }

    static void DeleteFontResource(dmResource::HFactory factory, FontResource* font_map)
    {
        ReleaseResources(factory, font_map);

        if (font_map->m_FontMap)
            dmRender::DeleteFontMap(font_map->m_FontMap);

        // font_map->m_DynamicGlyphs.Iterate(DeleteDynamicGlyphIter, font_map);
        // font_map->m_DynamicGlyphs.Clear();

        delete font_map;
    }

    // Api for the font renderer
<<<<<<< HEAD
    // static dmRender::FontGlyph* GetDynamicGlyph(uint32_t codepoint, FontResource* resource)
    // {
    //     DynamicGlyph** dynglyphp = resource->m_DynamicGlyphs.Get(codepoint);
    //     if (dynglyphp)
    //         return &(*dynglyphp)->m_Glyph;
    //     return 0;
    // }

    // Api for the font renderer
    // static dmRender::FontGlyph* GetGlyph(uint32_t codepoint, FontResource* resource)
    // {
    //     dmRender::FontGlyph** glyphp = resource->m_Glyphs.Get(codepoint);
    //     return glyphp ? *glyphp : 0;
    // }

    // static inline uint8_t* GetPointer(void* data, uint32_t offset)
    // {
    //     return ((uint8_t*)data) + offset;
    // }

    // static void* GetDynamicGlyphData(uint32_t codepoint, void* user_ctx, uint32_t* out_size, uint32_t* out_compression, uint32_t* out_width, uint32_t* out_height, uint32_t* out_channels)
    // {
    //     DM_STATIC_ASSERT(sizeof(ImageDataHeader) == 1, Invalid_struct_size);
    //     FontResource* resource = (FontResource*)user_ctx;
    //     DynamicGlyph** dynglyphp = resource->m_DynamicGlyphs.Get(codepoint);
    //     if (!dynglyphp)
    //         return 0;

    //     DynamicGlyph* dynglyph = *dynglyphp;
    //     *out_width = dynglyph->m_DataImageWidth;
    //     *out_height = dynglyph->m_DataImageHeight;
    //     *out_channels = dynglyph->m_DataImageChannels;
    //     *out_compression = (uint32_t)dynglyph->m_Compression;
    //     *out_size = dynglyph->m_DataSize - sizeof(ImageDataHeader);
    //     return dynglyph->m_Data + sizeof(ImageDataHeader); // we return only the image data here
    // }

    // static void* GetGlyphData(uint32_t codepoint, void* user_ctx, uint32_t* out_size, uint32_t* out_compression, uint32_t* out_width, uint32_t* out_height, uint32_t* out_channels)
    // {
    //     FontResource* resource = (FontResource*)user_ctx;

    //     // Make sure to now mix character types, as their sizes don't match
    //     if (!resource->m_DynamicGlyphs.Empty())
    //     {
    //         DynamicGlyph** dynglyphp = resource->m_DynamicGlyphs.Get(codepoint);
    //         if (dynglyphp)
    //         {
    //             DM_STATIC_ASSERT(sizeof(ImageDataHeader) == 1, Invalid_struct_size);

    //             DynamicGlyph* dynglyph = *dynglyphp;
    //             *out_width = dynglyph->m_DataImageWidth;
    //             *out_height = dynglyph->m_DataImageHeight;
    //             *out_channels = dynglyph->m_DataImageChannels;
    //             *out_compression = (uint32_t)dynglyph->m_Compression;
    //             *out_size = dynglyph->m_DataSize - sizeof(ImageDataHeader);
    //             return dynglyph->m_Data + sizeof(ImageDataHeader); // we return only the image data here
    //         }
    //         return 0;
    //     }

    //     dmRender::FontGlyph** glyphp = resource->m_Glyphs.Get(codepoint);
    //     if (!glyphp)
    //         return 0;
    //     dmRender::FontGlyph* glyph = *glyphp;

    //     dmRenderDDF::GlyphBank* glyph_bank = resource->m_GlyphBankResource->m_DDF;
    //     uint8_t* data = (uint8_t*)glyph_bank->m_GlyphData.m_Data;
    //     uint8_t* glyph_data = GetPointer(data, glyph->m_GlyphDataOffset);

    //     // Currently the header is just a single byte
    //     uint8_t compression_type = glyph_data[0];
    //     uint32_t header_size = 1;

    //     *out_size = glyph->m_GlyphDataSize - header_size; // return the size of the payload
    //     *out_width = glyph->m_Width + resource->m_CacheCellPadding*2;
    //     *out_height = glyph->m_Ascent + glyph->m_Descent + resource->m_CacheCellPadding*2;
    //     *out_channels = glyph_bank->m_GlyphChannels;
    //     *out_compression = compression_type;
    //     return glyph_data + header_size;
    // }

    // static void GetGlyphMetric(dmRender::FontMetrics* metrics, const uint32_t* key, dmRenderDDF::GlyphBank::Glyph** pglyph)
    // {
    //     dmRenderDDF::GlyphBank::Glyph* g = *pglyph;
    //     metrics->m_MaxAscent = dmMath::Max(metrics->m_MaxAscent, (float)g->m_Ascent);
    //     metrics->m_MaxDescent = dmMath::Max(metrics->m_MaxDescent, (float)g->m_Descent);

    //     float height = g->m_Ascent + g->m_Descent; // perhaps not the best, but should work for now
    //     assert(height < 1000.0f);
    //     metrics->m_MaxWidth = (uint32_t)dmMath::Max((float)metrics->m_MaxWidth, g->m_Width);
    //     metrics->m_MaxHeight = dmMath::Max(metrics->m_MaxHeight, height);
    //     // Our old font generator creates an image of the exact same size
    //     metrics->m_ImageMaxWidth = metrics->m_MaxWidth;
    //     metrics->m_ImageMaxHeight = metrics->m_MaxHeight;
    // }

    // static void GetDynamicGlyphMetric(dmRender::FontMetrics* metrics, const uint32_t* key, DynamicGlyph** pglyph)
    // {
    //     if ((*key) == WHITESPACE_NEW_LINE || (*key) == WHITESPACE_CARRIAGE_RETURN) // new line doesn't have a size
    //         return;

    //     DynamicGlyph* g = *pglyph;
    //     assert(g->m_DataImageWidth < 1000);
    //     assert(g->m_DataImageHeight < 1000);
    //     float height = g->m_Glyph.m_Ascent + g->m_Glyph.m_Descent; // perhaps not the best, but should work for now
    //     assert(height < 1000.0f);
    //     metrics->m_MaxWidth = dmMath::Max(metrics->m_MaxWidth, g->m_Glyph.m_Width);
    //     metrics->m_MaxHeight = dmMath::Max(metrics->m_MaxHeight, height);
    //     metrics->m_ImageMaxWidth = dmMath::Max(metrics->m_ImageMaxWidth, g->m_DataImageWidth);
    //     metrics->m_ImageMaxHeight = dmMath::Max(metrics->m_ImageMaxHeight, g->m_DataImageHeight);
    //     metrics->m_MaxAscent = dmMath::Max(metrics->m_MaxAscent, (float)g->m_Glyph.m_Ascent);
    //     metrics->m_MaxDescent = dmMath::Max(metrics->m_MaxDescent, (float)g->m_Glyph.m_Descent);
    // }

    // static uint32_t GetDynamicFontMetrics(void* user_ctx, dmRender::FontMetrics* metrics)
    // {
    //     FontResource* font = (FontResource*)user_ctx;
    //     if (!font->m_DynamicGlyphs.Empty())
    //     {
    //         font->m_DynamicGlyphs.Iterate(GetDynamicGlyphMetric, metrics);
    //         return font->m_DynamicGlyphs.Size();
    //     }

    //     font->m_Glyphs.Iterate(GetGlyphMetric, metrics);
    //     return font->m_Glyphs.Size();
    // }

    // static uint32_t GetFontMetrics(void* user_ctx, dmRender::FontMetrics* metrics)
    // {
    //     FontResource* font = (FontResource*)user_ctx;
    //     font->m_Glyphs.Iterate(GetGlyphMetric, metrics);
    //     return font->m_Glyphs.Size() + font->m_DynamicGlyphs.Size();
    // }

    static inline bool IsDynamic(dmRenderDDF::FontMap* ddf)
    {
        // If it's empty, we don't have a glyph bank
        return ddf->m_GlyphBank[0] == 0;
    }

    static dmResource::Result AcquireResources(dmResource::HFactory factory, dmRenderDDF::FontMap* ddf,
                                                    FontResource* font_map, const char* filename)
    {
        dmResource::Result result = dmResource::Get(factory, ddf->m_Material, (void**) &font_map->m_MaterialResource);
        if (result != dmResource::RESULT_OK)
        {
            ReleaseResources(factory, font_map);
            return result;
        }

        if (IsDynamic(ddf))
        {
            result = dmResource::Get(factory, ddf->m_Font, (void**) &font_map->m_TTFResource);
            if (result != dmResource::RESULT_OK)
            {
                dmLogError("Failed to find font '%s': %d\n", ddf->m_Font, result);
                ReleaseResources(factory, font_map);
                return result;
            }
        }
        else
        {
            result = dmResource::Get(factory, ddf->m_GlyphBank, (void**) &font_map->m_GlyphBankResource);
            if (result != dmResource::RESULT_OK)
            {
                ReleaseResources(factory, font_map);
                return result;
            }

        }
        return dmResource::RESULT_OK;
    }

    static float CalcPadding(dmRenderDDF::FontMap* ddf, float* outline_padding, float* shadow_padding)
    {
        float base_padding = dmGameSystem::FontGenGetBasePadding();
        *outline_padding = ddf->m_OutlineWidth;
        *shadow_padding = ddf->m_ShadowBlur;
        return base_padding + *outline_padding + *shadow_padding;
=======
    static dmRender::FontGlyph* GetDynamicGlyph(uint32_t codepoint, FontResource* resource)
    {
        DynamicGlyph** dynglyphp = resource->m_DynamicGlyphs.Get(codepoint);
        if (dynglyphp)
            return &(*dynglyphp)->m_Glyph;
        return 0;
    }

    // Api for the font renderer
    static dmRender::FontGlyph* GetGlyph(uint32_t codepoint, FontResource* resource)
    {
        dmRender::FontGlyph** glyphp = resource->m_Glyphs.Get(codepoint);
        return glyphp ? *glyphp : 0;
>>>>>>> 31e60acf
    }

    // static float GetPaddedSdfSpread(float padding)
    // {
    //     // Make sure the output spread value is not zero. We distribute the distance values over
    //     // the spread when we generate the DF glyphs, so if this value is zero we won't be able to map
    //     // the distance values to a valid range..
    //     // We use sqrt(2) since it is the diagonal length of a pixel, but any small positive value would do.
    //     const float sqrt2 = 1.4142f;
    //     return sqrt2 + padding;
    // }

    static float CalcSdfValue(float padding, float width)
    {
        float on_edge_value = dmGameSystem::FontGenGetEdgeValue(); // [0 .. 255] e.g. 191
        const float base_edge = SDF_EDGE_VALUE * 255.0f;

        // Described in the stb_truetype.h as "what value the SDF should increase by when moving one SDF "pixel" away from the edge"
        float pixel_dist_scale = (float)on_edge_value/padding;

        return (base_edge - (pixel_dist_scale * width)) / 255.0f;;
    }

    static void SetupParamsBase(dmRenderDDF::FontMap* ddf, const char* filename, dmRender::FontMapParams* params)
    {
        params->m_NameHash           = dmHashString64(filename);
        params->m_ShadowX            = ddf->m_ShadowX;
        params->m_ShadowY            = ddf->m_ShadowY;
        params->m_OutlineAlpha       = ddf->m_OutlineAlpha;
        params->m_ShadowAlpha        = ddf->m_ShadowAlpha;
        params->m_Alpha              = ddf->m_Alpha;
        params->m_LayerMask          = ddf->m_LayerMask;
        params->m_Padding            = ddf->m_Padding;
        params->m_ImageFormat        = ddf->m_OutputFormat;

        params->m_SdfSpread          = ddf->m_SdfSpread;
        params->m_SdfOutline         = ddf->m_SdfOutline;
        params->m_SdfShadow          = ddf->m_SdfShadow;
    }

<<<<<<< HEAD
    static void GetMaxCellSize(HFont hfont, float scale, const char* text, float* cell_width, float* cell_height)
=======
    static void* GetDynamicGlyphData(uint32_t codepoint, void* user_ctx, uint32_t* out_size, uint32_t* out_compression, uint32_t* out_width, uint32_t* out_height, uint32_t* out_channels)
    {
        DM_STATIC_ASSERT(sizeof(ImageDataHeader) == 1, Invalid_struct_size);
        FontResource* resource = (FontResource*)user_ctx;
        DynamicGlyph** dynglyphp = resource->m_DynamicGlyphs.Get(codepoint);
        if (!dynglyphp)
            return 0;

        DynamicGlyph* dynglyph = *dynglyphp;
        *out_width = dynglyph->m_DataImageWidth;
        *out_height = dynglyph->m_DataImageHeight;
        *out_channels = dynglyph->m_DataImageChannels;
        *out_compression = (uint32_t)dynglyph->m_Compression;
        *out_size = dynglyph->m_DataSize - sizeof(ImageDataHeader);
        return dynglyph->m_Data + sizeof(ImageDataHeader); // we return only the image data here
    }

    static void* GetGlyphData(uint32_t codepoint, void* user_ctx, uint32_t* out_size, uint32_t* out_compression, uint32_t* out_width, uint32_t* out_height, uint32_t* out_channels)
>>>>>>> 31e60acf
    {
        *cell_width = 0;
        *cell_height = 0;

        FontGlyphOptions options;

        const char* cursor = text;
        uint32_t codepoint = 0;
        while ((codepoint = dmUtf8::NextChar(&cursor)))
        {
            if (dmUtf8::IsWhiteSpace(codepoint))
                continue;

            FontGlyph glyph;
            options.m_Scale = scale;
            FontResult r = FontGetGlyph(hfont, codepoint, &options, &glyph);
            if (r == FONT_RESULT_OK)
            {
                *cell_width = dmMath::Max(*cell_width, glyph.m_Width);
                *cell_height = dmMath::Max(*cell_height, glyph.m_Height);
            }
        }
    }

    static void SetupParamsForDynamicFont(dmRenderDDF::FontMap* ddf, const char* filename, HFont hfont, dmRender::FontMapParams* params)
    {
        if (ddf->m_ShadowBlur > 0.0f && ddf->m_ShadowAlpha > 0.0f) {
            params->m_GlyphChannels = 3;
        }
        else {
            params->m_GlyphChannels = 1;
        }

        // params->m_GetGlyph       = (dmRender::FGetGlyph)GetDynamicGlyph;
        // params->m_GetGlyphData   = (dmRender::FGetGlyphData)GetDynamicGlyphData;
        // params->m_GetFontMetrics = (dmRender::FGetFontMetrics)GetDynamicFontMetrics;

        float outline_padding;
        float shadow_padding; // the extra padding for the shadow blur
        float padding           = CalcPadding(ddf, &outline_padding, &shadow_padding);

        params->m_SdfSpread     = padding;
        params->m_SdfOutline    = CalcSdfValue(padding, outline_padding);

        float sdf_shadow = 1.0f;
        if (shadow_padding)
        {
            sdf_shadow = CalcSdfValue(padding, shadow_padding);
        }
        params->m_SdfShadow = sdf_shadow;

        float scale = FontGetScaleFromSize(hfont, ddf->m_Size);
        params->m_MaxAscent     = FontGetAscent(hfont, scale);
        params->m_MaxDescent    = -FontGetDescent(hfont, scale);

<<<<<<< HEAD
        params->m_CacheWidth    = ddf->m_CacheWidth;
        params->m_CacheHeight   = ddf->m_CacheHeight;
        // From Fontc.java
        params->m_CacheMaxWidth = 2048;
        params->m_CacheMaxHeight= 4096;

        params->m_CacheCellWidth     = 0;
        params->m_CacheCellHeight    = 0;
        params->m_CacheCellMaxAscent = 0;

        bool all_chars = ddf->m_AllChars;
        bool has_chars = ddf->m_Characters != 0 && ddf->m_Characters[0] != 0;
        if (!all_chars && has_chars)
=======
    static void GetDynamicGlyphMetric(dmRender::FontMetrics* metrics, const uint32_t* key, DynamicGlyph** pglyph)
    {
        if ((*key) == WHITESPACE_NEW_LINE || (*key) == WHITESPACE_CARRIAGE_RETURN) // new line doesn't have a size
            return;

        DynamicGlyph* g = *pglyph;
        assert(g->m_DataImageWidth < 1000);
        assert(g->m_DataImageHeight < 1000);
        float height = g->m_Glyph.m_Ascent + g->m_Glyph.m_Descent; // perhaps not the best, but should work for now
        assert(height < 1000.0f);
        metrics->m_MaxWidth = dmMath::Max(metrics->m_MaxWidth, g->m_Glyph.m_Width);
        metrics->m_MaxHeight = dmMath::Max(metrics->m_MaxHeight, height);
        metrics->m_ImageMaxWidth = dmMath::Max(metrics->m_ImageMaxWidth, g->m_DataImageWidth);
        metrics->m_ImageMaxHeight = dmMath::Max(metrics->m_ImageMaxHeight, g->m_DataImageHeight);
        metrics->m_MaxAscent = dmMath::Max(metrics->m_MaxAscent, (float)g->m_Glyph.m_Ascent);
        metrics->m_MaxDescent = dmMath::Max(metrics->m_MaxDescent, (float)g->m_Glyph.m_Descent);
    }

    static uint32_t GetDynamicFontMetrics(void* user_ctx, dmRender::FontMetrics* metrics)
    {
        FontResource* font = (FontResource*)user_ctx;
        if (!font->m_DynamicGlyphs.Empty())
>>>>>>> 31e60acf
        {
            // We can make a guesstimate of the needed cache and cell sizes
            float cell_width, cell_height;
            GetMaxCellSize(hfont, scale, ddf->m_Characters, &cell_width, &cell_height);

            params->m_CacheCellWidth     = (uint32_t)ceilf(cell_width) + 2 * ceilf(padding);
            params->m_CacheCellHeight    = (uint32_t)ceilf(cell_height) + 2 * ceilf(padding);
            params->m_CacheCellMaxAscent = (uint32_t)ceilf(params->m_MaxAscent) + ceilf(padding);

            if (params->m_CacheWidth == 0 && params->m_CacheHeight == 0)
            {
                // We want to grow dynamically, so let's make a good guesstimate to fit all prewarming glyphs
                params->m_CacheWidth = 1;
                params->m_CacheHeight = 1;
                uint32_t num_chars = dmUtf8::StrLen(ddf->m_Characters);

                uint32_t prewarm_area = params->m_CacheCellWidth * params->m_CacheCellHeight * num_chars;
                uint32_t max_area = params->m_CacheMaxWidth * params->m_CacheMaxHeight;

                uint32_t size = params->m_CacheWidth * params->m_CacheHeight;
                while (size < prewarm_area && size < max_area)
                {
                    if (params->m_CacheWidth < params->m_CacheHeight)
                        params->m_CacheWidth *= 2;
                    else
                        params->m_CacheHeight *= 2;
                    size = params->m_CacheWidth * params->m_CacheHeight;
                }
            }
        }
    }

    static void SetupParamsForGlyphBank(dmRenderDDF::FontMap* ddf, const char* filename, dmRenderDDF::GlyphBank* glyph_bank, dmRender::FontMapParams* params)
    {
        params->m_GlyphChannels      = glyph_bank->m_GlyphChannels;
        params->m_CacheWidth         = glyph_bank->m_CacheWidth;
        params->m_CacheHeight        = glyph_bank->m_CacheHeight;

        params->m_MaxAscent          = glyph_bank->m_MaxAscent;
        params->m_MaxDescent         = glyph_bank->m_MaxDescent;
        params->m_CacheCellWidth     = glyph_bank->m_CacheCellWidth;
        params->m_CacheCellHeight    = glyph_bank->m_CacheCellHeight;
        params->m_CacheCellMaxAscent = glyph_bank->m_CacheCellMaxAscent;
        params->m_CacheCellPadding   = glyph_bank->m_GlyphPadding;
        params->m_IsMonospaced       = glyph_bank->m_IsMonospaced;
    }

<<<<<<< HEAD
    static void CacheMissGlyphCallback(void* ctx, int result, const char* errmsg)
    {
        FontResource* font = (FontResource*)ctx;
        // font->m_Prewarming = 0;
        // font->m_PrewarmDone = 1;
        dmLogWarning("MAWE added glyph index!\n");
    }

    static FontResult OnGlyphCacheMiss(void* user_ctx, dmRender::HFontMap font_map, HFont font, uint32_t glyph_index, FontGlyph** out)
    {
        // We use the ttf resource, as it increfs the resource to make sure it doesn't go out of scope while working on it
        FontResource* resource = (FontResource*)user_ctx;
        TTFResource** ttfresource = resource->m_TTFResources.Get(FontGetPathHash(font));
        if (!ttfresource)
        {
            return FONT_RESULT_ERROR;
        }

        bool result = dmGameSystem::FontGenAddGlyphByIndex(resource, *ttfresource, glyph_index, false, CacheMissGlyphCallback, resource);
        if (!result)
        {
            return FONT_RESULT_ERROR;
=======
    static uint32_t GetFontMetrics(void* user_ctx, dmRender::FontMetrics* metrics)
    {
        FontResource* font = (FontResource*)user_ctx;
        font->m_Glyphs.Iterate(GetGlyphMetric, metrics);
        return font->m_Glyphs.Size() + font->m_DynamicGlyphs.Size();
    }

    static inline bool IsDynamic(dmRenderDDF::FontMap* ddf)
    {
        // If it's empty, we don't have a glyph bank
        return ddf->m_GlyphBank[0] == 0;
    }

    static dmResource::Result AcquireResources(dmResource::HFactory factory, dmRenderDDF::FontMap* ddf,
                                                    FontResource* font_map, const char* filename)
    {
        dmResource::Result result = dmResource::Get(factory, ddf->m_Material, (void**) &font_map->m_MaterialResource);
        if (result != dmResource::RESULT_OK)
        {
            ReleaseResources(factory, font_map);
            return result;
        }

        if (IsDynamic(ddf))
        {
            result = dmResource::Get(factory, ddf->m_Font, (void**) &font_map->m_TTFResource);
            if (result != dmResource::RESULT_OK)
            {
                dmLogError("Failed to find font '%s': %d\n", ddf->m_Font, result);
                ReleaseResources(factory, font_map);
                return result;
            }
        }
        else
        {
            result = dmResource::Get(factory, ddf->m_GlyphBank, (void**) &font_map->m_GlyphBankResource);
            if (result != dmResource::RESULT_OK)
            {
                ReleaseResources(factory, font_map);
                return result;
            }

>>>>>>> 31e60acf
        }
        return dmResource::RESULT_OK;
    }

<<<<<<< HEAD
        // Instead of keeping track of the async creation process here, we create a null dummy glyph
        // and instead rely on the font generator to overwrite the dummy glyph once it's fully generated.
        // This will prevent from further calls to this cache miss function in the meantime.
        FontGlyph* glyph = new FontGlyph;
        memset(glyph, 0, sizeof(*glyph));
        glyph->m_GlyphIndex = (uint16_t)glyph_index;
        *out = glyph;
        return FONT_RESULT_OK;
    }

    static dmResource::Result CreateFont(dmRender::HRenderContext context, dmRenderDDF::FontMap* ddf, const char* path, FontResource* resource)
    {
        dmRender::FontMapParams params;
        SetupParamsBase(ddf, path, &params);

        HFont hfont;

        resource->m_IsDynamic = IsDynamic(ddf);
        if (resource->m_IsDynamic)
        {
            hfont = dmGameSystem::GetFont(resource->m_TTFResource);
            SetupParamsForDynamicFont(ddf, path, hfont, &params);
        }
        else
        {
            hfont = dmGameSystem::GetFont(resource->m_GlyphBankResource);
            dmRenderDDF::GlyphBank* glyph_bank = GetGlyphBank(resource->m_GlyphBankResource);
            SetupParamsForGlyphBank(ddf, path, glyph_bank, &params);
=======
    static float CalcPadding(dmRenderDDF::FontMap* ddf, float* outline_padding, float* shadow_padding)
    {
        float base_padding = dmGameSystem::FontGenGetBasePadding();
        *outline_padding = ddf->m_OutlineWidth;
        *shadow_padding = ddf->m_ShadowBlur;
        return base_padding + *outline_padding + *shadow_padding;
    }

    static float GetPaddedSdfSpread(float padding)
    {
        // Make sure the output spread value is not zero. We distribute the distance values over
        // the spread when we generate the DF glyphs, so if this value is zero we won't be able to map
        // the distance values to a valid range..
        // We use sqrt(2) since it is the diagonal length of a pixel, but any small positive value would do.
        const float sqrt2 = 1.4142f;
        return sqrt2 + padding;
    }

    static float CalcSdfValue(float padding, float width)
    {
        float on_edge_value = dmGameSystem::FontGenGetEdgeValue(); // [0 .. 255] e.g. 191
        const float base_edge = SDF_EDGE_VALUE * 255.0f;

        // Described in the stb_truetype.h as "what value the SDF should increase by when moving one SDF "pixel" away from the edge"
        float pixel_dist_scale = (float)on_edge_value/padding;

        return (base_edge - (pixel_dist_scale * width)) / 255.0f;;
    }

    static void SetupParamsBase(dmRenderDDF::FontMap* ddf, const char* filename, dmRender::FontMapParams* params)
    {
        params->m_NameHash           = dmHashString64(filename);
        params->m_ShadowX            = ddf->m_ShadowX;
        params->m_ShadowY            = ddf->m_ShadowY;
        params->m_OutlineAlpha       = ddf->m_OutlineAlpha;
        params->m_ShadowAlpha        = ddf->m_ShadowAlpha;
        params->m_Alpha              = ddf->m_Alpha;
        params->m_LayerMask          = ddf->m_LayerMask;
        params->m_Padding            = ddf->m_Padding;
        params->m_ImageFormat        = ddf->m_OutputFormat;

        params->m_SdfSpread          = ddf->m_SdfSpread;
        params->m_SdfOutline         = ddf->m_SdfOutline;
        params->m_SdfShadow          = ddf->m_SdfShadow;
    }

    static void GetMaxCellSize(dmFont::HFont hfont, float scale, const char* text, float* cell_width, float* cell_height)
    {
        *cell_width = 0.0f;
        *cell_height = 0.0f;

        dmFont::GlyphOptions options;

        const char* cursor = text;
        uint32_t codepoint = 0;
        while ((codepoint = dmUtf8::NextChar(&cursor)))
        {
            if (IsWhiteSpace(codepoint))
                continue;

            dmFont::Glyph glyph;
            options.m_Scale = scale;
            dmFont::FontResult r = dmFont::GetGlyph(hfont, codepoint, &options, &glyph);
            if (r == dmFont::RESULT_OK)
            {
                *cell_width = dmMath::Max(*cell_width, glyph.m_Width);
                *cell_height = dmMath::Max(*cell_height, glyph.m_Height);
            }
        }
    }

    static void SetupParamsForDynamicFont(dmRenderDDF::FontMap* ddf, const char* filename, dmFont::HFont hfont, dmRender::FontMapParams* params)
    {
        if (ddf->m_ShadowBlur > 0.0f && ddf->m_ShadowAlpha > 0.0f)
        {
            params->m_GlyphChannels = 3;
        }
        else
        {
            params->m_GlyphChannels = 1;
        }

        params->m_GetGlyph       = (dmRender::FGetGlyph)GetDynamicGlyph;
        params->m_GetGlyphData   = (dmRender::FGetGlyphData)GetDynamicGlyphData;
        params->m_GetFontMetrics = (dmRender::FGetFontMetrics)GetDynamicFontMetrics;

        float outline_padding;
        float shadow_padding; // the extra padding for the shadow blur
        float padding           = CalcPadding(ddf, &outline_padding, &shadow_padding);

        params->m_SdfSpread     = padding;
        params->m_SdfOutline    = CalcSdfValue(padding, outline_padding);

        float sdf_shadow = 1.0f;
        if (shadow_padding)
        {
            sdf_shadow = CalcSdfValue(padding, shadow_padding);
        }
        params->m_SdfShadow = sdf_shadow;

        float scale = dmFont::GetPixelScaleFromSize(hfont, ddf->m_Size);
        params->m_MaxAscent = dmFont::GetAscent(hfont, scale);
        params->m_MaxDescent = -dmFont::GetDescent(hfont, scale);

        bool dynamic_cache_size = ddf->m_CacheWidth == 0 || ddf->m_CacheHeight == 0;
        if (dynamic_cache_size)
        {
            // From Fontc.java
            params->m_CacheMaxWidth = 2048;
            params->m_CacheMaxHeight= 4096;
            // no real point in starting too small
            params->m_CacheWidth    = 64;
            params->m_CacheHeight   = 64;
        }
        else
        {
            // If we have a fixed size, let's stick to it
            params->m_CacheMaxWidth = ddf->m_CacheWidth;
            params->m_CacheMaxHeight= ddf->m_CacheHeight;
            params->m_CacheWidth    = ddf->m_CacheWidth;
            params->m_CacheHeight   = ddf->m_CacheHeight;
        }

        params->m_CacheCellWidth     = 0;
        params->m_CacheCellHeight    = 0;
        params->m_CacheCellMaxAscent = 0;

        bool all_chars = ddf->m_AllChars;
        bool has_chars = ddf->m_Characters != 0 && ddf->m_Characters[0] != 0;
        if (!all_chars && has_chars)
        {
            // We can make a guesstimate of the needed cache and cell sizes
            float cell_width, cell_height;
            GetMaxCellSize(hfont, scale, ddf->m_Characters, &cell_width, &cell_height);

            params->m_CacheCellWidth     = (uint32_t)ceilf(cell_width) + 2 * ceilf(padding);
            params->m_CacheCellHeight    = (uint32_t)ceilf(cell_height) + 2 * ceilf(padding);
            params->m_CacheCellMaxAscent = (uint32_t)ceilf(params->m_MaxAscent) + ceilf(padding);

            if (dynamic_cache_size)
            {
                // We want to grow dynamically, so let's make a good guesstimate to fit all prewarming glyphs
                params->m_CacheWidth = 1;
                params->m_CacheHeight = 1;
                uint32_t num_chars = dmUtf8::StrLen(ddf->m_Characters);

                uint32_t prewarm_area = params->m_CacheCellWidth * params->m_CacheCellHeight * num_chars;
                uint32_t max_area = params->m_CacheMaxWidth * params->m_CacheMaxHeight;

                uint32_t size = params->m_CacheWidth * params->m_CacheHeight;
                while (size < prewarm_area && size < max_area)
                {
                    if (params->m_CacheWidth < params->m_CacheHeight)
                        params->m_CacheWidth *= 2;
                    else
                        params->m_CacheHeight *= 2;
                    size = params->m_CacheWidth * params->m_CacheHeight;
                }
            }
>>>>>>> 31e60acf
        }
    }

    static void SetupParamsForGlyphBank(dmRenderDDF::FontMap* ddf, const char* filename, dmRenderDDF::GlyphBank* glyph_bank, dmRender::FontMapParams* params)
    {
        params->m_GlyphChannels      = glyph_bank->m_GlyphChannels;
        params->m_CacheWidth         = glyph_bank->m_CacheWidth;
        params->m_CacheHeight        = glyph_bank->m_CacheHeight;

        params->m_MaxAscent          = glyph_bank->m_MaxAscent;
        params->m_MaxDescent         = glyph_bank->m_MaxDescent;
        params->m_CacheCellWidth     = glyph_bank->m_CacheCellWidth;
        params->m_CacheCellHeight    = glyph_bank->m_CacheCellHeight;
        params->m_CacheCellMaxAscent = glyph_bank->m_CacheCellMaxAscent;
        params->m_CacheCellPadding   = glyph_bank->m_GlyphPadding;
        params->m_IsMonospaced       = glyph_bank->m_IsMonospaced;

        params->m_GetGlyph           = (dmRender::FGetGlyph)GetGlyph;
        params->m_GetGlyphData       = (dmRender::FGetGlyphData)GetGlyphData;
        params->m_GetFontMetrics     = (dmRender::FGetFontMetrics)GetFontMetrics;
    }

    static dmResource::Result CreateFont(dmRender::HRenderContext context, dmRenderDDF::FontMap* ddf, const char* path, FontResource* resource)
    {
        dmRender::FontMapParams params;
        SetupParamsBase(ddf, path, &params);

<<<<<<< HEAD
        params.m_Font = hfont;
        params.m_Size = ddf->m_Size;

        // If glyphs aren't already present in the .glyph_bankc font, we can't resolve it at runtime either
        if (resource->m_IsDynamic)
        {
            params.m_OnGlyphCacheMiss        = OnGlyphCacheMiss;
            params.m_OnGlyphCacheMissContext = resource;
        }

        dmGraphics::HContext graphics_context = dmRender::GetGraphicsContext(context);
        resource->m_FontMap = dmRender::NewFontMap(context, graphics_context, params);
        if (!resource->m_FontMap)
        {
            dmLogError("Failed creating resource '%s'", path);
            return dmResource::RESULT_INVALID_DATA;
        }

        resource->m_DDF               = ddf;
        resource->m_CacheCellPadding  = params.m_CacheCellPadding;
        resource->m_Padding           = ddf->m_Padding;

=======
        resource->m_IsDynamic = IsDynamic(ddf);
        if (resource->m_IsDynamic)
        {
            dmFont::HFont hfont = dmGameSystem::GetFont(resource->m_TTFResource);
            SetupParamsForDynamicFont(ddf, path, hfont, &params);
        }
        else
        {
            SetupParamsForGlyphBank(ddf, path, resource->m_GlyphBankResource->m_DDF, &params);
        }

        dmGraphics::HContext graphics_context = dmRender::GetGraphicsContext(context);
        resource->m_FontMap = dmRender::NewFontMap(context, graphics_context, params);
        if (!resource->m_FontMap)
        {
            dmLogError("Failed creating resource '%s'", path);
            return dmResource::RESULT_INVALID_DATA;
        }

        resource->m_DDF               = ddf;
        resource->m_CacheCellPadding  = params.m_CacheCellPadding;
        resource->m_Padding           = ddf->m_Padding;

>>>>>>> 31e60acf
        dmRender::SetFontMapMaterial(resource->m_FontMap, resource->m_MaterialResource->m_Material);
        dmRender::SetFontMapUserData(resource->m_FontMap, (void*)resource);
        return dmResource::RESULT_OK;
    }

    static dmResource::Result PrewarmFont(dmResource::HFactory factory, const char* path, FontResource* font)
    {
        if (font->m_IsDynamic)
        {
            // Prewarm cache
            font->m_Jobs = dmResource::GetJobThread(factory);
            AddFontRange(font, font->m_TTFResource, 0, 0xFFFFFFFF); // Add the default font/range

            bool all_chars = font->m_DDF->m_AllChars;
            bool has_chars = font->m_DDF->m_Characters != 0 && font->m_DDF->m_Characters[0] != 0;
            if (all_chars || !has_chars)
            {
                font->m_PrewarmDone = 1;
                return dmResource::RESULT_OK;
            }

            // Use the default ttf resource for prewarming
            dmResource::Result r = PrewarmGlyphCache(font, font->m_TTFResource, all_chars, font->m_DDF->m_Characters);
            if (dmResource::RESULT_OK != r)
            {
                dmLogError("Failed to prewarm glyph cache for font '%s'", path);
                return dmResource::RESULT_OK;
            }
<<<<<<< HEAD

            font->m_Prewarming = 1;
        }
        else
        {
            font->m_PrewarmDone = 1;
        }

=======

            font->m_Prewarming = 1;
        }
        else
        {
            // Add all glyphs into a lookup table
            dmRenderDDF::GlyphBank* glyph_bank = font->m_GlyphBankResource->m_DDF;
            uint32_t glyph_count = glyph_bank->m_Glyphs.m_Count;
            font->m_Glyphs.Clear();
            font->m_Glyphs.OffsetCapacity(dmMath::Max(1U, glyph_count));
            for (uint32_t i = 0; i < glyph_count; ++i)
            {
                dmRenderDDF::GlyphBank::Glyph* glyph = &glyph_bank->m_Glyphs[i];
                font->m_Glyphs.Put(glyph->m_Character, glyph);
            }

            font->m_PrewarmDone = 1;
        }

>>>>>>> 31e60acf
        return font->m_Prewarming ? dmResource::RESULT_PENDING : dmResource::RESULT_OK;
    }

    static dmResource::Result ResFontPreload(const dmResource::ResourcePreloadParams* params)
    {
        dmRenderDDF::FontMap* ddf;
        dmDDF::Result e = dmDDF::LoadMessage<dmRenderDDF::FontMap>(params->m_Buffer, params->m_BufferSize, &ddf);
        if ( e != dmDDF::RESULT_OK )
        {
            return dmResource::RESULT_FORMAT_ERROR;
        }

        dmResource::PreloadHint(params->m_HintInfo, ddf->m_Material);
        if (IsDynamic(ddf))
            dmResource::PreloadHint(params->m_HintInfo, ddf->m_Font);

        *params->m_PreloadData = ddf;
        return dmResource::RESULT_OK;
    }

    static dmResource::Result ResFontCreate(const dmResource::ResourceCreateParams* params)
    {
        FontResource* font = new FontResource;
        font->m_Resource = params->m_Resource;

        const char* path = params->m_Filename;
        dmRenderDDF::FontMap* ddf = (dmRenderDDF::FontMap*) params->m_PreloadData;
        dmResource::Result r = AcquireResources(params->m_Factory, ddf, font, path);
        if (r != dmResource::RESULT_OK)
        {
            DeleteFontResource(params->m_Factory, font);
            dmResource::SetResource(params->m_Resource, 0);
            return r;
        }

        if (IsDynamic(ddf))
        {
            if (ddf->m_OutputFormat != dmRenderDDF::TYPE_DISTANCE_FIELD)
            {
                dmLogError("Currently only distance field fonts are supported: %s", path);
                return dmResource::RESULT_NOT_SUPPORTED;
            }
<<<<<<< HEAD

            if (font->m_TTFResources.Full())
                font->m_TTFResources.OffsetCapacity(4);

            HFont hfont = dmGameSystem::GetFont(font->m_TTFResource);
            font->m_TTFResources.Put(FontGetPathHash(hfont), font->m_TTFResource);
=======
>>>>>>> 31e60acf
        }

        r = CreateFont((dmRender::HRenderContext) params->m_Context, ddf, path, font);
        if (r != dmResource::RESULT_OK)
        {
            DeleteFontResource(params->m_Factory, font);
            dmResource::SetResource(params->m_Resource, 0);
            return r;
        }

        dmResource::SetResource(params->m_Resource, font);
        dmResource::SetResourceSize(params->m_Resource, GetResourceSize(font));
        return r;
    }

    static dmResource::Result ResFontPostCreate(const dmResource::ResourcePostCreateParams* params)
    {
        FontResource* font = (FontResource*)dmResource::GetResource(params->m_Resource);

        if (font->m_Prewarming)
        {
            dmGameSystem::FontGenFlushFinishedJobs(8000);
            return font->m_PrewarmDone ? dmResource::RESULT_OK : dmResource::RESULT_PENDING;
        }
        return PrewarmFont(params->m_Factory, params->m_Filename, font);
    }

    static dmResource::Result ResFontDestroy(const dmResource::ResourceDestroyParams* params)
    {
        FontResource* font = (FontResource*)dmResource::GetResource(params->m_Resource);
        DeleteFontResource(params->m_Factory, font);
        return dmResource::RESULT_OK;
    }

    static dmResource::Result ResFontRecreate(const dmResource::ResourceRecreateParams* params)
    {
        dmRenderDDF::FontMap* ddf;
        dmDDF::Result e = dmDDF::LoadMessage<dmRenderDDF::FontMap>(params->m_Buffer, params->m_BufferSize, &ddf);
        if ( e != dmDDF::RESULT_OK )
        {
            return dmResource::RESULT_FORMAT_ERROR;
        }

        const char* path = params->m_Filename;
        FontResource* tmp_font_map = new FontResource;
        tmp_font_map->m_Resource = params->m_Resource;

        dmResource::Result r = AcquireResources(params->m_Factory, ddf, tmp_font_map, path);
        if(r != dmResource::RESULT_OK)
        {
            DeleteFontResource(params->m_Factory, tmp_font_map);
            return r;
        }

        r = CreateFont((dmRender::HRenderContext) params->m_Context, ddf, path, tmp_font_map);
        if (r != dmResource::RESULT_OK)
        {
            DeleteFontResource(params->m_Factory, tmp_font_map);
            dmResource::SetResource(params->m_Resource, 0);
            return r;
        }

        // It's easiest to do the swap here
        FontResource* resource_font_map = (FontResource*)dmResource::GetResource(params->m_Resource);
        // Copy the resources
        resource_font_map->Swap(tmp_font_map);
        // Setup the helper structs again
        PrewarmFont(params->m_Factory, path, resource_font_map);
        DeleteFontResource(params->m_Factory, tmp_font_map);

        dmResource::SetResourceSize(params->m_Resource, GetResourceSize(resource_font_map));
        return dmResource::RESULT_OK;
    }

    // Api
<<<<<<< HEAD

    dmRender::HFontMap ResFontGetHandle(FontResource* resource)
    {
        return resource->m_FontMap;
    }

    TTFResource* ResFontGetTTFResourceFromCodepoint(FontResource* resource, uint32_t codepoint)
    {
        TTFResource* ttf = GetTTFFromCodePoint(resource, codepoint);
        return ttf ? ttf : resource->m_TTFResource;
    }

    dmResource::Result ResFontGetInfo(FontResource* resource, FontInfo* desc)
    {
        dmRenderDDF::FontMap* ddf = resource->m_DDF;
        desc->m_Size         = ddf->m_Size;
        desc->m_ShadowX      = ddf->m_ShadowX;
        desc->m_ShadowY      = ddf->m_ShadowY;
        desc->m_ShadowBlur   = ddf->m_ShadowBlur;
        desc->m_ShadowAlpha  = ddf->m_ShadowAlpha;
        desc->m_Alpha        = ddf->m_Alpha;
        desc->m_OutlineAlpha = ddf->m_OutlineAlpha;
        desc->m_OutlineWidth = ddf->m_OutlineWidth;
        desc->m_OutputFormat = ddf->m_OutputFormat;
        desc->m_RenderMode   = ddf->m_RenderMode;
        return dmResource::RESULT_OK;
    }

    dmResource::Result ResFontAddGlyph(FontResource* font, HFont hfont, FontGlyph* glyph)
    {
        if (hfont == 0)
        {
            hfont = dmGameSystem::GetFont(font->m_TTFResource);
        }
        dmRender::AddGlyphByIndex(font->m_FontMap, hfont, glyph->m_GlyphIndex, glyph);
        dmResource::SetResourceSize(font->m_Resource, GetResourceSize(font));

=======

    dmRender::HFont ResFontGetHandle(FontResource* resource)
    {
        return resource->m_FontMap;
    }

    TTFResource* ResFontGetTTFResourceFromCodepoint(FontResource* resource, uint32_t codepoint)
    {
        TTFResource* ttf = GetTTFFromCodePoint(resource, codepoint);
        return ttf ? ttf : resource->m_TTFResource;
    }

    dmResource::Result ResFontGetInfo(FontResource* resource, FontInfo* desc)
    {
        dmRenderDDF::FontMap* ddf = resource->m_DDF;
        desc->m_Size         = ddf->m_Size;
        desc->m_ShadowX      = ddf->m_ShadowX;
        desc->m_ShadowY      = ddf->m_ShadowY;
        desc->m_ShadowBlur   = ddf->m_ShadowBlur;
        desc->m_ShadowAlpha  = ddf->m_ShadowAlpha;
        desc->m_Alpha        = ddf->m_Alpha;
        desc->m_OutlineAlpha = ddf->m_OutlineAlpha;
        desc->m_OutlineWidth = ddf->m_OutlineWidth;
        desc->m_OutputFormat = ddf->m_OutputFormat;
        desc->m_RenderMode   = ddf->m_RenderMode;
>>>>>>> 31e60acf
        return dmResource::RESULT_OK;

<<<<<<< HEAD
    }

    dmResource::Result ResFontRemoveGlyph(FontResource* font, HFont hfont, uint32_t glyph_index)
=======
    dmResource::Result ResFontAddGlyph(FontResource* font, uint32_t codepoint, FontGlyph* inglyph, void* imagedata, uint32_t imagedatasize)
>>>>>>> 31e60acf
    {
        if (hfont == 0)
        {
            hfont = dmGameSystem::GetFont(font->m_TTFResource);
        }
        dmRender::RemoveGlyphByIndex(font->m_FontMap, hfont, glyph_index);
        dmResource::SetResourceSize(font->m_Resource, GetResourceSize(font));
        return dmResource::RESULT_OK;
    }

    dmResource::Result ResFontAddGlyphSource(dmResource::HFactory factory, dmhash_t fontc_hash, dmhash_t ttf_hash, uint32_t codepoint_min, uint32_t codepoint_max)
    {
        dmGameSystem::FontResource* font;
        dmResource::Result r = dmResource::Get(factory, fontc_hash, (void**)&font);
        if (dmResource::RESULT_OK != r)
        {
            dmLogError("Failed to get font '%s': %d", dmHashReverseSafe64(fontc_hash), r);
            return dmResource::RESULT_RESOURCE_NOT_FOUND;
        }

        dmGameSystem::TTFResource* ttf;
        r = dmResource::Get(factory, ttf_hash, (void**)&ttf);
        if (dmResource::RESULT_OK != r)
        {
            dmResource::Release(factory, font);
            dmLogError("Failed to get ttf '%s': %d", dmHashReverseSafe64(ttf_hash), r);
            return dmResource::RESULT_RESOURCE_NOT_FOUND;
        }

        // We leave the IncRef'd ttf resource as we store it in our internal structure
        AddFontRange(font, ttf, codepoint_min, codepoint_max);

<<<<<<< HEAD
        dmResource::Release(factory, font);
        return dmResource::RESULT_OK;
    }

    dmResource::Result ResFontRemoveGlyphSource(dmResource::HFactory factory, dmhash_t fontc_hash, dmhash_t ttf_hash)
    {
        dmGameSystem::FontResource* font;
        dmResource::Result r = dmResource::Get(factory, fontc_hash, (void**)&font);
        if (dmResource::RESULT_OK != r)
        {
            dmLogError("Failed to get font '%s': %d", dmHashReverseSafe64(fontc_hash), r);
            return dmResource::RESULT_RESOURCE_NOT_FOUND;
        }

        dmGameSystem::TTFResource* ttf;
        r = dmResource::Get(factory, ttf_hash, (void**)&ttf);
        if (dmResource::RESULT_OK != r)
        {
            dmResource::Release(factory, font);
            dmLogError("Failed to get ttf '%s': %d", dmHashReverseSafe64(ttf_hash), r);
=======
        // The extra padding is stored in the glyph bank. See Fontc.java: getPadding():
        //      return fontDesc.getShadowBlur() + (int)(fontDesc.getOutlineWidth()) + 1;
        g.m_Width += font->m_Padding * 2;
        g.m_Width = dmMath::Min(g.m_Width, (float)g.m_ImageWidth);

        // Redundant in this setup
        // g.m_X;
        // g.m_Y;
        // g.m_GlyphDataOffset;
        // g.m_GlyphDataSize;

        ImageDataHeader* header = (ImageDataHeader*)imagedata;
        glyph->m_Compression = header ? header->m_Compression : FONT_GLYPH_COMPRESSION_NONE;
        glyph->m_Data = (uint8_t*)imagedata;
        glyph->m_DataSize = imagedatasize;
        glyph->m_DataImageWidth = inglyph->m_ImageWidth;
        glyph->m_DataImageHeight = inglyph->m_ImageHeight;
        glyph->m_DataImageChannels = inglyph->m_Channels;

        font->m_ResourceSize += glyph->m_DataSize;

        assert(glyph->m_DataImageWidth < 1000);
        assert(glyph->m_DataImageHeight < 1000);

        font->m_DynamicGlyphs.Put(codepoint, glyph);

        uint32_t prev_width, prev_height, prev_ascent;
        dmRender::GetFontMapCacheSize(font->m_FontMap, &prev_width, &prev_height, &prev_ascent);

        bool dirty = inglyph->m_ImageWidth > prev_width ||
                      inglyph->m_ImageHeight > prev_height ||
                      inglyph->m_Ascent > prev_ascent;
        if (dirty)
        {
            uint32_t cell_width = dmMath::Max((uint32_t)inglyph->m_ImageWidth, prev_width);
            uint32_t cell_height = dmMath::Max((uint32_t)inglyph->m_ImageHeight, prev_height);
            uint32_t cell_ascent = dmMath::Max((uint32_t)inglyph->m_Ascent, prev_ascent);
            dmRender::SetFontMapCacheSize(font->m_FontMap, cell_width, cell_height, cell_ascent);
        }

        // TODO: Calculate the current size (including the bitmaps!)
        dmResource::SetResourceSize(font->m_Resource, GetResourceSize(font));

        return dmResource::RESULT_OK;
    }

    dmResource::Result ResFontRemoveGlyph(FontResource* font, uint32_t codepoint)
    {
        DynamicGlyph** glyphp = font->m_DynamicGlyphs.Get(codepoint);
        if (!glyphp)
>>>>>>> 31e60acf
            return dmResource::RESULT_RESOURCE_NOT_FOUND;
        }

        RemoveFontRange(factory, font, ttf);

<<<<<<< HEAD
        dmResource::Release(factory, ttf);
        dmResource::Release(factory, font);
        return dmResource::RESULT_OK;
    }

    // static void PrintGlyph(uint32_t codepoint, dmRenderDDF::GlyphBank::Glyph* glyph, FontResource* font)
    // {
    //     dmRenderDDF::GlyphBank* glyph_bank = font->m_GlyphBankResource->m_DDF;

    //     printf("    ");
    //     printf("c: '%c' 0x%0X w: %.2f    ", codepoint, codepoint, glyph->m_Width);
    //     printf("adv: %.2f  l: %.2f ", glyph->m_Advance, glyph->m_LeftBearing);
    //     printf("asc/dsc: %d, %d ", glyph->m_Ascent, glyph->m_Descent);

    //     printf("img w/h: %2d, %2d  masc: %2d", glyph_bank->m_CacheCellWidth, glyph_bank->m_CacheCellHeight, glyph_bank->m_CacheCellMaxAscent);
    //     printf("\n");
    // }

    // static void PrintDynamicGlyph(uint32_t codepoint, DynamicGlyph* glyph, FontResource* font)
    // {
    //     printf("    ");
    //     printf("c: '%c' 0x%0X  w: %.2f  imgw: %.u  ", codepoint, codepoint, glyph->m_Glyph.m_Width, glyph->m_Glyph.m_ImageWidth);
    //     printf("adv: %.2f  l: %.2f ", glyph->m_Glyph.m_Advance, glyph->m_Glyph.m_LeftBearing);
    //     printf("asc/dsc: %d, %d ", glyph->m_Glyph.m_Ascent, glyph->m_Glyph.m_Descent);

    //     printf("img w/h: %2d, %2d ", glyph->m_DataImageWidth, glyph->m_DataImageHeight);
    //     printf("\n");
    // }

    // static void PrintGlyphs(FontResource* font, const uint32_t* key, dmRenderDDF::GlyphBank::Glyph** pglyph)
    // {
    //     PrintGlyph(*key, *pglyph, font);
    // }

    // static void PrintDynamicGlyphs(FontResource* font, const uint32_t* key, DynamicGlyph** pglyph)
    // {
    //     PrintDynamicGlyph(*key, *pglyph, font);
    // }

    // void ResFontDebugPrint(FontResource* font)
    // {
    //     printf("FONT:\n");
    //     printf("  cache cell padding: %u\n", font->m_CacheCellPadding);
    //     printf("  glyphs:\n");
    //     font->m_Glyphs.Iterate(PrintGlyphs, font);
    //     printf("  dyn glyphs:\n");
    //     font->m_DynamicGlyphs.Iterate(PrintDynamicGlyphs, font);

    //     printf("\n");
    // }

    static ResourceResult RegisterResourceType_Font(HResourceTypeContext ctx, HResourceType type)
    {
        // The engine.cpp creates the contexts for some of our our built in types (i.e. same context for some types)
        void* render_context = ResourceTypeContextGetContextByHash(ctx, ResourceTypeGetNameHash(type));
        assert(render_context);
        return (ResourceResult)dmResource::SetupType(ctx,
                                           type,
                                           render_context,
                                           ResFontPreload,
                                           ResFontCreate,
                                           ResFontPostCreate,
                                           ResFontDestroy,
                                           ResFontRecreate);
=======
        DynamicGlyph* glyph = *glyphp;
        font->m_ResourceSize -= glyph->m_DataSize;

        free((void*)glyph->m_Data);
        delete glyph;
        return dmResource::RESULT_OK;
    }

    dmResource::Result ResFontAddGlyphSource(dmResource::HFactory factory, dmhash_t fontc_hash, dmhash_t ttf_hash, uint32_t codepoint_min, uint32_t codepoint_max)
    {
        dmGameSystem::FontResource* font;
        dmResource::Result r = dmResource::Get(factory, fontc_hash, (void**)&font);
        if (dmResource::RESULT_OK != r)
        {
            dmLogError("Failed to get font '%s': %d", dmHashReverseSafe64(fontc_hash), r);
            return dmResource::RESULT_RESOURCE_NOT_FOUND;
        }

        dmGameSystem::TTFResource* ttf;
        r = dmResource::Get(factory, ttf_hash, (void**)&ttf);
        if (dmResource::RESULT_OK != r)
        {
            dmResource::Release(factory, font);
            dmLogError("Failed to get ttf '%s': %d", dmHashReverseSafe64(ttf_hash), r);
            return dmResource::RESULT_RESOURCE_NOT_FOUND;
        }

        // We leave the IncRef'd ttf resource as we store it in our internal structure
        AddFontRange(font, ttf, codepoint_min, codepoint_max);

        dmResource::Release(factory, font);
        return dmResource::RESULT_OK;
    }

    dmResource::Result ResFontRemoveGlyphSource(dmResource::HFactory factory, dmhash_t fontc_hash, dmhash_t ttf_hash)
    {
        dmGameSystem::FontResource* font;
        dmResource::Result r = dmResource::Get(factory, fontc_hash, (void**)&font);
        if (dmResource::RESULT_OK != r)
        {
            dmLogError("Failed to get font '%s': %d", dmHashReverseSafe64(fontc_hash), r);
            return dmResource::RESULT_RESOURCE_NOT_FOUND;
        }

        dmGameSystem::TTFResource* ttf;
        r = dmResource::Get(factory, ttf_hash, (void**)&ttf);
        if (dmResource::RESULT_OK != r)
        {
            dmResource::Release(factory, font);
            dmLogError("Failed to get ttf '%s': %d", dmHashReverseSafe64(ttf_hash), r);
            return dmResource::RESULT_RESOURCE_NOT_FOUND;
        }

        RemoveFontRange(factory, font, ttf);

        dmResource::Release(factory, ttf);
        dmResource::Release(factory, font);
        return dmResource::RESULT_OK;
    }

    static void PrintGlyph(uint32_t codepoint, dmRenderDDF::GlyphBank::Glyph* glyph, FontResource* font)
    {
        dmRenderDDF::GlyphBank* glyph_bank = font->m_GlyphBankResource->m_DDF;

        printf("    ");
        printf("c: '%c' 0x%0X w: %.2f    ", codepoint, codepoint, glyph->m_Width);
        printf("adv: %.2f  l: %.2f ", glyph->m_Advance, glyph->m_LeftBearing);
        printf("asc/dsc: %d, %d ", glyph->m_Ascent, glyph->m_Descent);

        printf("img w/h: %2d, %2d  masc: %2d", glyph_bank->m_CacheCellWidth, glyph_bank->m_CacheCellHeight, glyph_bank->m_CacheCellMaxAscent);
        printf("\n");
    }

    static void PrintDynamicGlyph(uint32_t codepoint, DynamicGlyph* glyph, FontResource* font)
    {
        printf("    ");
        printf("c: '%c' 0x%0X  w: %.2f  imgw: %.u  ", codepoint, codepoint, glyph->m_Glyph.m_Width, glyph->m_Glyph.m_ImageWidth);
        printf("adv: %.2f  l: %.2f ", glyph->m_Glyph.m_Advance, glyph->m_Glyph.m_LeftBearing);
        printf("asc/dsc: %d, %d ", glyph->m_Glyph.m_Ascent, glyph->m_Glyph.m_Descent);

        printf("img w/h: %2d, %2d ", glyph->m_DataImageWidth, glyph->m_DataImageHeight);
        printf("\n");
>>>>>>> 31e60acf
    }

    static ResourceResult DeregisterResourceType_Font(HResourceTypeContext ctx, HResourceType type)
    {
        return RESOURCE_RESULT_OK;
    }
}

<<<<<<< HEAD
=======
    static void PrintDynamicGlyphs(FontResource* font, const uint32_t* key, DynamicGlyph** pglyph)
    {
        PrintDynamicGlyph(*key, *pglyph, font);
    }

    void ResFontDebugPrint(FontResource* font)
    {
        printf("FONT:\n");
        printf("  cache cell padding: %u\n", font->m_CacheCellPadding);
        printf("  glyphs:\n");
        font->m_Glyphs.Iterate(PrintGlyphs, font);
        printf("  dyn glyphs:\n");
        font->m_DynamicGlyphs.Iterate(PrintDynamicGlyphs, font);

        printf("\n");
    }

    static ResourceResult RegisterResourceType_Font(HResourceTypeContext ctx, HResourceType type)
    {
        // The engine.cpp creates the contexts for some of our our built in types (i.e. same context for some types)
        void* render_context = ResourceTypeContextGetContextByHash(ctx, ResourceTypeGetNameHash(type));
        assert(render_context);
        return (ResourceResult)dmResource::SetupType(ctx,
                                           type,
                                           render_context,
                                           ResFontPreload,
                                           ResFontCreate,
                                           ResFontPostCreate,
                                           ResFontDestroy,
                                           ResFontRecreate);
    }

    static ResourceResult DeregisterResourceType_Font(HResourceTypeContext ctx, HResourceType type)
    {
        return RESOURCE_RESULT_OK;
    }
}

>>>>>>> 31e60acf
DM_DECLARE_RESOURCE_TYPE(ResourceTypeFont, "fontc", dmGameSystem::RegisterResourceType_Font, dmGameSystem::DeregisterResourceType_Font);<|MERGE_RESOLUTION|>--- conflicted
+++ resolved
@@ -24,13 +24,8 @@
 #include <dlib/log.h>
 #include <dlib/utf8.h>
 
-<<<<<<< HEAD
 #include <render/font/fontmap.h>
 #include <render/font/font_renderer.h>
-=======
-#include <render/font.h>
-#include <render/font_renderer.h>
->>>>>>> 31e60acf
 #include <render/render_ddf.h>
 
 #include <dmsdk/gamesys/resources/res_material.h>
@@ -54,7 +49,6 @@
     {
         memset(this, 0, sizeof(*this));
     }
-<<<<<<< HEAD
 
     // Used when recreating a font
     void FontResource::Swap(FontResource* src)
@@ -71,30 +65,18 @@
         SwapVar(m_Padding, src->m_Padding);
 
         this->m_TTFResources.Swap(src->m_TTFResources);
-=======
-
-    // Used when recreating a font
-    void FontResource::Swap(FontResource* src)
-    {
-        SwapVar(m_DDF, src->m_DDF);
-        SwapVar(m_FontMap, src->m_FontMap);
-        SwapVar(m_Resource, src->m_Resource);
-        SwapVar(m_MaterialResource, src->m_MaterialResource);
-        SwapVar(m_GlyphBankResource, src->m_GlyphBankResource);
-        SwapVar(m_TTFResource, src->m_TTFResource);
-        SwapVar(m_Jobs, src->m_Jobs);
-        SwapVar(m_CacheCellPadding, src->m_CacheCellPadding);
-        SwapVar(m_Padding, src->m_Padding);
 
         uint8_t dynamic = src->m_IsDynamic;
         src->m_IsDynamic = m_IsDynamic;
         m_IsDynamic = dynamic;
-
->>>>>>> 31e60acf
-    }
-
-    // static void PrintDynamicGlyph(uint32_t codepoint, DynamicGlyph* glyph, FontResource* font);
-    // static void PrintGlyph(uint32_t codepoint, dmRenderDDF::GlyphBank::Glyph* glyph, FontResource* font);
+    }
+
+    static void ReleaseResourceIter(void* ctx, const uint32_t* hash, TTFResource** presource)
+    {
+        (void)hash;
+        dmResource::HFactory factory = (dmResource::HFactory)ctx;
+        dmResource::Release(factory, *presource);
+    }
 
     static void ReleaseResources(dmResource::HFactory factory, FontResource* resource)
     {
@@ -113,12 +95,14 @@
         }
         resource->m_Ranges.SetSize(0);
 
+        resource->m_TTFResources.Iterate(ReleaseResourceIter, (void*)factory);
+        resource->m_TTFResources.Clear();
+
         if (resource->m_DDF)
             dmDDF::FreeMessage(resource->m_DDF);
     }
 
     static void AddFontRange(FontResource* resource, TTFResource* ttfresource, uint32_t range_start, uint32_t range_end)
-<<<<<<< HEAD
     {
         if (resource->m_Ranges.Full())
             resource->m_Ranges.OffsetCapacity(4);
@@ -158,46 +142,6 @@
                 return range->m_TTFResource;
         }
         return 0;
-=======
-    {
-        if (resource->m_Ranges.Full())
-            resource->m_Ranges.OffsetCapacity(4);
-
-        GlyphRange range;
-        range.m_RangeStart  = range_start;
-        range.m_RangeEnd    = range_end;
-        range.m_TTFResource = ttfresource;
-        resource->m_Ranges.Push(range);
-    }
-
-    static void RemoveFontRange(dmResource::HFactory factory, FontResource* font, TTFResource* ttf)
-    {
-        for (uint32_t i = 0; i < font->m_Ranges.Size();)
-        {
-            GlyphRange* range = &font->m_Ranges[i];
-            ++i;
-            if (range->m_TTFResource == ttf)
-            {
-                --i;
-                dmResource::Release(factory, (void*)range->m_TTFResource);
-                font->m_Ranges.EraseSwap(i);
-            }
-        }
-    }
-
-    static TTFResource* GetTTFFromCodePoint(FontResource* resource, uint32_t codepoint)
-    {
-        uint32_t size = resource->m_Ranges.Size();
-        if (!size)
-            return 0;
-        GlyphRange* ranges = resource->m_Ranges.Begin();
-        for (uint32_t i = size-1; i >= 0; --i)
-        {
-            GlyphRange* range = &ranges[i];
-            if (range->m_RangeStart <= codepoint && codepoint <= range->m_RangeEnd)
-                return range->m_TTFResource;
-        }
-        return 0;
     }
 
     static void PrewarmGlyphsCallback(void* ctx, int result, const char* errmsg)
@@ -223,49 +167,9 @@
     {
         uint32_t size = sizeof(FontResource);
         size += sizeof(dmRenderDDF::FontMap); // the ddf pointer
-        size += font->m_Glyphs.Capacity() * sizeof(dmRenderDDF::GlyphBank::Glyph*);
-        size += font->m_DynamicGlyphs.Capacity() * sizeof(FontGlyph);
         size += font->m_ResourceSize;
         return size + dmRender::GetFontMapResourceSize(font->m_FontMap);
->>>>>>> 31e60acf
-    }
-
-    static void PrewarmGlyphsCallback(void* ctx, int result, const char* errmsg)
-    {
-        FontResource* font = (FontResource*)ctx;
-        font->m_Prewarming = 0;
-        font->m_PrewarmDone = 1;
-    }
-
-    static dmResource::Result PrewarmGlyphCache(FontResource* resource, TTFResource* ttfresource, bool all_chars, const char* characters)
-    {
-        if (all_chars)
-        {
-            // It defeats the purpose of the dynamic glyph cache to include _all_ characters
-            return dmResource::RESULT_OK;
-        }
-
-        bool result = dmGameSystem::FontGenAddGlyphs(resource, characters, true, PrewarmGlyphsCallback, resource);
-        return result ? dmResource::RESULT_OK : dmResource::RESULT_INVALID_DATA;
-    }
-
-    static uint32_t GetResourceSize(FontResource* font)
-    {
-        uint32_t size = sizeof(FontResource);
-        size += sizeof(dmRenderDDF::FontMap); // the ddf pointer
-        // size += font->m_Glyphs.Capacity() * sizeof(dmRenderDDF::GlyphBank::Glyph*);
-        // size += font->m_DynamicGlyphs.Capacity() * sizeof(FontGlyph);
-        size += font->m_ResourceSize;
-        return size + dmRender::GetFontMapResourceSize(font->m_FontMap);
-    }
-
-    // static void DeleteDynamicGlyphIter(FontResource* font_map, const uint32_t* hash, DynamicGlyph** glyphp)
-    // {
-    //     (void)hash;
-    //     DynamicGlyph* glyph = *glyphp;
-    //     free((void*)glyph->m_Data);
-    //     delete glyph;
-    // }
+    }
 
     static void DeleteFontResource(dmResource::HFactory factory, FontResource* font_map)
     {
@@ -274,152 +178,16 @@
         if (font_map->m_FontMap)
             dmRender::DeleteFontMap(font_map->m_FontMap);
 
-        // font_map->m_DynamicGlyphs.Iterate(DeleteDynamicGlyphIter, font_map);
-        // font_map->m_DynamicGlyphs.Clear();
-
         delete font_map;
     }
 
     // Api for the font renderer
-<<<<<<< HEAD
-    // static dmRender::FontGlyph* GetDynamicGlyph(uint32_t codepoint, FontResource* resource)
-    // {
-    //     DynamicGlyph** dynglyphp = resource->m_DynamicGlyphs.Get(codepoint);
-    //     if (dynglyphp)
-    //         return &(*dynglyphp)->m_Glyph;
-    //     return 0;
-    // }
-
-    // Api for the font renderer
-    // static dmRender::FontGlyph* GetGlyph(uint32_t codepoint, FontResource* resource)
-    // {
-    //     dmRender::FontGlyph** glyphp = resource->m_Glyphs.Get(codepoint);
-    //     return glyphp ? *glyphp : 0;
-    // }
-
-    // static inline uint8_t* GetPointer(void* data, uint32_t offset)
-    // {
-    //     return ((uint8_t*)data) + offset;
-    // }
-
-    // static void* GetDynamicGlyphData(uint32_t codepoint, void* user_ctx, uint32_t* out_size, uint32_t* out_compression, uint32_t* out_width, uint32_t* out_height, uint32_t* out_channels)
-    // {
-    //     DM_STATIC_ASSERT(sizeof(ImageDataHeader) == 1, Invalid_struct_size);
-    //     FontResource* resource = (FontResource*)user_ctx;
-    //     DynamicGlyph** dynglyphp = resource->m_DynamicGlyphs.Get(codepoint);
-    //     if (!dynglyphp)
-    //         return 0;
-
-    //     DynamicGlyph* dynglyph = *dynglyphp;
-    //     *out_width = dynglyph->m_DataImageWidth;
-    //     *out_height = dynglyph->m_DataImageHeight;
-    //     *out_channels = dynglyph->m_DataImageChannels;
-    //     *out_compression = (uint32_t)dynglyph->m_Compression;
-    //     *out_size = dynglyph->m_DataSize - sizeof(ImageDataHeader);
-    //     return dynglyph->m_Data + sizeof(ImageDataHeader); // we return only the image data here
-    // }
-
-    // static void* GetGlyphData(uint32_t codepoint, void* user_ctx, uint32_t* out_size, uint32_t* out_compression, uint32_t* out_width, uint32_t* out_height, uint32_t* out_channels)
-    // {
-    //     FontResource* resource = (FontResource*)user_ctx;
-
-    //     // Make sure to now mix character types, as their sizes don't match
-    //     if (!resource->m_DynamicGlyphs.Empty())
-    //     {
-    //         DynamicGlyph** dynglyphp = resource->m_DynamicGlyphs.Get(codepoint);
-    //         if (dynglyphp)
-    //         {
-    //             DM_STATIC_ASSERT(sizeof(ImageDataHeader) == 1, Invalid_struct_size);
-
-    //             DynamicGlyph* dynglyph = *dynglyphp;
-    //             *out_width = dynglyph->m_DataImageWidth;
-    //             *out_height = dynglyph->m_DataImageHeight;
-    //             *out_channels = dynglyph->m_DataImageChannels;
-    //             *out_compression = (uint32_t)dynglyph->m_Compression;
-    //             *out_size = dynglyph->m_DataSize - sizeof(ImageDataHeader);
-    //             return dynglyph->m_Data + sizeof(ImageDataHeader); // we return only the image data here
-    //         }
-    //         return 0;
-    //     }
-
-    //     dmRender::FontGlyph** glyphp = resource->m_Glyphs.Get(codepoint);
-    //     if (!glyphp)
-    //         return 0;
-    //     dmRender::FontGlyph* glyph = *glyphp;
-
-    //     dmRenderDDF::GlyphBank* glyph_bank = resource->m_GlyphBankResource->m_DDF;
-    //     uint8_t* data = (uint8_t*)glyph_bank->m_GlyphData.m_Data;
-    //     uint8_t* glyph_data = GetPointer(data, glyph->m_GlyphDataOffset);
-
-    //     // Currently the header is just a single byte
-    //     uint8_t compression_type = glyph_data[0];
-    //     uint32_t header_size = 1;
-
-    //     *out_size = glyph->m_GlyphDataSize - header_size; // return the size of the payload
-    //     *out_width = glyph->m_Width + resource->m_CacheCellPadding*2;
-    //     *out_height = glyph->m_Ascent + glyph->m_Descent + resource->m_CacheCellPadding*2;
-    //     *out_channels = glyph_bank->m_GlyphChannels;
-    //     *out_compression = compression_type;
-    //     return glyph_data + header_size;
-    // }
-
-    // static void GetGlyphMetric(dmRender::FontMetrics* metrics, const uint32_t* key, dmRenderDDF::GlyphBank::Glyph** pglyph)
-    // {
-    //     dmRenderDDF::GlyphBank::Glyph* g = *pglyph;
-    //     metrics->m_MaxAscent = dmMath::Max(metrics->m_MaxAscent, (float)g->m_Ascent);
-    //     metrics->m_MaxDescent = dmMath::Max(metrics->m_MaxDescent, (float)g->m_Descent);
-
-    //     float height = g->m_Ascent + g->m_Descent; // perhaps not the best, but should work for now
-    //     assert(height < 1000.0f);
-    //     metrics->m_MaxWidth = (uint32_t)dmMath::Max((float)metrics->m_MaxWidth, g->m_Width);
-    //     metrics->m_MaxHeight = dmMath::Max(metrics->m_MaxHeight, height);
-    //     // Our old font generator creates an image of the exact same size
-    //     metrics->m_ImageMaxWidth = metrics->m_MaxWidth;
-    //     metrics->m_ImageMaxHeight = metrics->m_MaxHeight;
-    // }
-
-    // static void GetDynamicGlyphMetric(dmRender::FontMetrics* metrics, const uint32_t* key, DynamicGlyph** pglyph)
-    // {
-    //     if ((*key) == WHITESPACE_NEW_LINE || (*key) == WHITESPACE_CARRIAGE_RETURN) // new line doesn't have a size
-    //         return;
-
-    //     DynamicGlyph* g = *pglyph;
-    //     assert(g->m_DataImageWidth < 1000);
-    //     assert(g->m_DataImageHeight < 1000);
-    //     float height = g->m_Glyph.m_Ascent + g->m_Glyph.m_Descent; // perhaps not the best, but should work for now
-    //     assert(height < 1000.0f);
-    //     metrics->m_MaxWidth = dmMath::Max(metrics->m_MaxWidth, g->m_Glyph.m_Width);
-    //     metrics->m_MaxHeight = dmMath::Max(metrics->m_MaxHeight, height);
-    //     metrics->m_ImageMaxWidth = dmMath::Max(metrics->m_ImageMaxWidth, g->m_DataImageWidth);
-    //     metrics->m_ImageMaxHeight = dmMath::Max(metrics->m_ImageMaxHeight, g->m_DataImageHeight);
-    //     metrics->m_MaxAscent = dmMath::Max(metrics->m_MaxAscent, (float)g->m_Glyph.m_Ascent);
-    //     metrics->m_MaxDescent = dmMath::Max(metrics->m_MaxDescent, (float)g->m_Glyph.m_Descent);
-    // }
-
-    // static uint32_t GetDynamicFontMetrics(void* user_ctx, dmRender::FontMetrics* metrics)
-    // {
-    //     FontResource* font = (FontResource*)user_ctx;
-    //     if (!font->m_DynamicGlyphs.Empty())
-    //     {
-    //         font->m_DynamicGlyphs.Iterate(GetDynamicGlyphMetric, metrics);
-    //         return font->m_DynamicGlyphs.Size();
-    //     }
-
-    //     font->m_Glyphs.Iterate(GetGlyphMetric, metrics);
-    //     return font->m_Glyphs.Size();
-    // }
-
-    // static uint32_t GetFontMetrics(void* user_ctx, dmRender::FontMetrics* metrics)
-    // {
-    //     FontResource* font = (FontResource*)user_ctx;
-    //     font->m_Glyphs.Iterate(GetGlyphMetric, metrics);
-    //     return font->m_Glyphs.Size() + font->m_DynamicGlyphs.Size();
-    // }
 
     static inline bool IsDynamic(dmRenderDDF::FontMap* ddf)
     {
         // If it's empty, we don't have a glyph bank
         return ddf->m_GlyphBank[0] == 0;
+
     }
 
     static dmResource::Result AcquireResources(dmResource::HFactory factory, dmRenderDDF::FontMap* ddf,
@@ -461,32 +229,7 @@
         *outline_padding = ddf->m_OutlineWidth;
         *shadow_padding = ddf->m_ShadowBlur;
         return base_padding + *outline_padding + *shadow_padding;
-=======
-    static dmRender::FontGlyph* GetDynamicGlyph(uint32_t codepoint, FontResource* resource)
-    {
-        DynamicGlyph** dynglyphp = resource->m_DynamicGlyphs.Get(codepoint);
-        if (dynglyphp)
-            return &(*dynglyphp)->m_Glyph;
-        return 0;
-    }
-
-    // Api for the font renderer
-    static dmRender::FontGlyph* GetGlyph(uint32_t codepoint, FontResource* resource)
-    {
-        dmRender::FontGlyph** glyphp = resource->m_Glyphs.Get(codepoint);
-        return glyphp ? *glyphp : 0;
->>>>>>> 31e60acf
-    }
-
-    // static float GetPaddedSdfSpread(float padding)
-    // {
-    //     // Make sure the output spread value is not zero. We distribute the distance values over
-    //     // the spread when we generate the DF glyphs, so if this value is zero we won't be able to map
-    //     // the distance values to a valid range..
-    //     // We use sqrt(2) since it is the diagonal length of a pixel, but any small positive value would do.
-    //     const float sqrt2 = 1.4142f;
-    //     return sqrt2 + padding;
-    // }
+    }
 
     static float CalcSdfValue(float padding, float width)
     {
@@ -516,28 +259,7 @@
         params->m_SdfShadow          = ddf->m_SdfShadow;
     }
 
-<<<<<<< HEAD
     static void GetMaxCellSize(HFont hfont, float scale, const char* text, float* cell_width, float* cell_height)
-=======
-    static void* GetDynamicGlyphData(uint32_t codepoint, void* user_ctx, uint32_t* out_size, uint32_t* out_compression, uint32_t* out_width, uint32_t* out_height, uint32_t* out_channels)
-    {
-        DM_STATIC_ASSERT(sizeof(ImageDataHeader) == 1, Invalid_struct_size);
-        FontResource* resource = (FontResource*)user_ctx;
-        DynamicGlyph** dynglyphp = resource->m_DynamicGlyphs.Get(codepoint);
-        if (!dynglyphp)
-            return 0;
-
-        DynamicGlyph* dynglyph = *dynglyphp;
-        *out_width = dynglyph->m_DataImageWidth;
-        *out_height = dynglyph->m_DataImageHeight;
-        *out_channels = dynglyph->m_DataImageChannels;
-        *out_compression = (uint32_t)dynglyph->m_Compression;
-        *out_size = dynglyph->m_DataSize - sizeof(ImageDataHeader);
-        return dynglyph->m_Data + sizeof(ImageDataHeader); // we return only the image data here
-    }
-
-    static void* GetGlyphData(uint32_t codepoint, void* user_ctx, uint32_t* out_size, uint32_t* out_compression, uint32_t* out_width, uint32_t* out_height, uint32_t* out_channels)
->>>>>>> 31e60acf
     {
         *cell_width = 0;
         *cell_height = 0;
@@ -571,10 +293,6 @@
             params->m_GlyphChannels = 1;
         }
 
-        // params->m_GetGlyph       = (dmRender::FGetGlyph)GetDynamicGlyph;
-        // params->m_GetGlyphData   = (dmRender::FGetGlyphData)GetDynamicGlyphData;
-        // params->m_GetFontMetrics = (dmRender::FGetFontMetrics)GetDynamicFontMetrics;
-
         float outline_padding;
         float shadow_padding; // the extra padding for the shadow blur
         float padding           = CalcPadding(ddf, &outline_padding, &shadow_padding);
@@ -593,12 +311,24 @@
         params->m_MaxAscent     = FontGetAscent(hfont, scale);
         params->m_MaxDescent    = -FontGetDescent(hfont, scale);
 
-<<<<<<< HEAD
-        params->m_CacheWidth    = ddf->m_CacheWidth;
-        params->m_CacheHeight   = ddf->m_CacheHeight;
-        // From Fontc.java
-        params->m_CacheMaxWidth = 2048;
-        params->m_CacheMaxHeight= 4096;
+        bool dynamic_cache_size = ddf->m_CacheWidth == 0 || ddf->m_CacheHeight == 0;
+        if (dynamic_cache_size)
+        {
+            // From Fontc.java
+            params->m_CacheMaxWidth = 2048;
+            params->m_CacheMaxHeight= 4096;
+            // no real point in starting too small
+            params->m_CacheWidth    = 64;
+            params->m_CacheHeight   = 64;
+        }
+        else
+        {
+            // If we have a fixed size, let's stick to it
+            params->m_CacheMaxWidth = ddf->m_CacheWidth;
+            params->m_CacheMaxHeight= ddf->m_CacheHeight;
+            params->m_CacheWidth    = ddf->m_CacheWidth;
+            params->m_CacheHeight   = ddf->m_CacheHeight;
+        }
 
         params->m_CacheCellWidth     = 0;
         params->m_CacheCellHeight    = 0;
@@ -607,30 +337,6 @@
         bool all_chars = ddf->m_AllChars;
         bool has_chars = ddf->m_Characters != 0 && ddf->m_Characters[0] != 0;
         if (!all_chars && has_chars)
-=======
-    static void GetDynamicGlyphMetric(dmRender::FontMetrics* metrics, const uint32_t* key, DynamicGlyph** pglyph)
-    {
-        if ((*key) == WHITESPACE_NEW_LINE || (*key) == WHITESPACE_CARRIAGE_RETURN) // new line doesn't have a size
-            return;
-
-        DynamicGlyph* g = *pglyph;
-        assert(g->m_DataImageWidth < 1000);
-        assert(g->m_DataImageHeight < 1000);
-        float height = g->m_Glyph.m_Ascent + g->m_Glyph.m_Descent; // perhaps not the best, but should work for now
-        assert(height < 1000.0f);
-        metrics->m_MaxWidth = dmMath::Max(metrics->m_MaxWidth, g->m_Glyph.m_Width);
-        metrics->m_MaxHeight = dmMath::Max(metrics->m_MaxHeight, height);
-        metrics->m_ImageMaxWidth = dmMath::Max(metrics->m_ImageMaxWidth, g->m_DataImageWidth);
-        metrics->m_ImageMaxHeight = dmMath::Max(metrics->m_ImageMaxHeight, g->m_DataImageHeight);
-        metrics->m_MaxAscent = dmMath::Max(metrics->m_MaxAscent, (float)g->m_Glyph.m_Ascent);
-        metrics->m_MaxDescent = dmMath::Max(metrics->m_MaxDescent, (float)g->m_Glyph.m_Descent);
-    }
-
-    static uint32_t GetDynamicFontMetrics(void* user_ctx, dmRender::FontMetrics* metrics)
-    {
-        FontResource* font = (FontResource*)user_ctx;
-        if (!font->m_DynamicGlyphs.Empty())
->>>>>>> 31e60acf
         {
             // We can make a guesstimate of the needed cache and cell sizes
             float cell_width, cell_height;
@@ -640,7 +346,7 @@
             params->m_CacheCellHeight    = (uint32_t)ceilf(cell_height) + 2 * ceilf(padding);
             params->m_CacheCellMaxAscent = (uint32_t)ceilf(params->m_MaxAscent) + ceilf(padding);
 
-            if (params->m_CacheWidth == 0 && params->m_CacheHeight == 0)
+            if (dynamic_cache_size)
             {
                 // We want to grow dynamically, so let's make a good guesstimate to fit all prewarming glyphs
                 params->m_CacheWidth = 1;
@@ -678,12 +384,12 @@
         params->m_IsMonospaced       = glyph_bank->m_IsMonospaced;
     }
 
-<<<<<<< HEAD
     static void CacheMissGlyphCallback(void* ctx, int result, const char* errmsg)
     {
-        FontResource* font = (FontResource*)ctx;
-        // font->m_Prewarming = 0;
-        // font->m_PrewarmDone = 1;
+        (void)ctx;
+        (void)result;
+        (void)errmsg;
+        //FontResource* font = (FontResource*)ctx;
         dmLogWarning("MAWE added glyph index!\n");
     }
 
@@ -701,55 +407,8 @@
         if (!result)
         {
             return FONT_RESULT_ERROR;
-=======
-    static uint32_t GetFontMetrics(void* user_ctx, dmRender::FontMetrics* metrics)
-    {
-        FontResource* font = (FontResource*)user_ctx;
-        font->m_Glyphs.Iterate(GetGlyphMetric, metrics);
-        return font->m_Glyphs.Size() + font->m_DynamicGlyphs.Size();
-    }
-
-    static inline bool IsDynamic(dmRenderDDF::FontMap* ddf)
-    {
-        // If it's empty, we don't have a glyph bank
-        return ddf->m_GlyphBank[0] == 0;
-    }
-
-    static dmResource::Result AcquireResources(dmResource::HFactory factory, dmRenderDDF::FontMap* ddf,
-                                                    FontResource* font_map, const char* filename)
-    {
-        dmResource::Result result = dmResource::Get(factory, ddf->m_Material, (void**) &font_map->m_MaterialResource);
-        if (result != dmResource::RESULT_OK)
-        {
-            ReleaseResources(factory, font_map);
-            return result;
-        }
-
-        if (IsDynamic(ddf))
-        {
-            result = dmResource::Get(factory, ddf->m_Font, (void**) &font_map->m_TTFResource);
-            if (result != dmResource::RESULT_OK)
-            {
-                dmLogError("Failed to find font '%s': %d\n", ddf->m_Font, result);
-                ReleaseResources(factory, font_map);
-                return result;
-            }
-        }
-        else
-        {
-            result = dmResource::Get(factory, ddf->m_GlyphBank, (void**) &font_map->m_GlyphBankResource);
-            if (result != dmResource::RESULT_OK)
-            {
-                ReleaseResources(factory, font_map);
-                return result;
-            }
-
->>>>>>> 31e60acf
-        }
-        return dmResource::RESULT_OK;
-    }
-
-<<<<<<< HEAD
+        }
+
         // Instead of keeping track of the async creation process here, we create a null dummy glyph
         // and instead rely on the font generator to overwrite the dummy glyph once it's fully generated.
         // This will prevent from further calls to this cache miss function in the meantime.
@@ -778,195 +437,8 @@
             hfont = dmGameSystem::GetFont(resource->m_GlyphBankResource);
             dmRenderDDF::GlyphBank* glyph_bank = GetGlyphBank(resource->m_GlyphBankResource);
             SetupParamsForGlyphBank(ddf, path, glyph_bank, &params);
-=======
-    static float CalcPadding(dmRenderDDF::FontMap* ddf, float* outline_padding, float* shadow_padding)
-    {
-        float base_padding = dmGameSystem::FontGenGetBasePadding();
-        *outline_padding = ddf->m_OutlineWidth;
-        *shadow_padding = ddf->m_ShadowBlur;
-        return base_padding + *outline_padding + *shadow_padding;
-    }
-
-    static float GetPaddedSdfSpread(float padding)
-    {
-        // Make sure the output spread value is not zero. We distribute the distance values over
-        // the spread when we generate the DF glyphs, so if this value is zero we won't be able to map
-        // the distance values to a valid range..
-        // We use sqrt(2) since it is the diagonal length of a pixel, but any small positive value would do.
-        const float sqrt2 = 1.4142f;
-        return sqrt2 + padding;
-    }
-
-    static float CalcSdfValue(float padding, float width)
-    {
-        float on_edge_value = dmGameSystem::FontGenGetEdgeValue(); // [0 .. 255] e.g. 191
-        const float base_edge = SDF_EDGE_VALUE * 255.0f;
-
-        // Described in the stb_truetype.h as "what value the SDF should increase by when moving one SDF "pixel" away from the edge"
-        float pixel_dist_scale = (float)on_edge_value/padding;
-
-        return (base_edge - (pixel_dist_scale * width)) / 255.0f;;
-    }
-
-    static void SetupParamsBase(dmRenderDDF::FontMap* ddf, const char* filename, dmRender::FontMapParams* params)
-    {
-        params->m_NameHash           = dmHashString64(filename);
-        params->m_ShadowX            = ddf->m_ShadowX;
-        params->m_ShadowY            = ddf->m_ShadowY;
-        params->m_OutlineAlpha       = ddf->m_OutlineAlpha;
-        params->m_ShadowAlpha        = ddf->m_ShadowAlpha;
-        params->m_Alpha              = ddf->m_Alpha;
-        params->m_LayerMask          = ddf->m_LayerMask;
-        params->m_Padding            = ddf->m_Padding;
-        params->m_ImageFormat        = ddf->m_OutputFormat;
-
-        params->m_SdfSpread          = ddf->m_SdfSpread;
-        params->m_SdfOutline         = ddf->m_SdfOutline;
-        params->m_SdfShadow          = ddf->m_SdfShadow;
-    }
-
-    static void GetMaxCellSize(dmFont::HFont hfont, float scale, const char* text, float* cell_width, float* cell_height)
-    {
-        *cell_width = 0.0f;
-        *cell_height = 0.0f;
-
-        dmFont::GlyphOptions options;
-
-        const char* cursor = text;
-        uint32_t codepoint = 0;
-        while ((codepoint = dmUtf8::NextChar(&cursor)))
-        {
-            if (IsWhiteSpace(codepoint))
-                continue;
-
-            dmFont::Glyph glyph;
-            options.m_Scale = scale;
-            dmFont::FontResult r = dmFont::GetGlyph(hfont, codepoint, &options, &glyph);
-            if (r == dmFont::RESULT_OK)
-            {
-                *cell_width = dmMath::Max(*cell_width, glyph.m_Width);
-                *cell_height = dmMath::Max(*cell_height, glyph.m_Height);
-            }
-        }
-    }
-
-    static void SetupParamsForDynamicFont(dmRenderDDF::FontMap* ddf, const char* filename, dmFont::HFont hfont, dmRender::FontMapParams* params)
-    {
-        if (ddf->m_ShadowBlur > 0.0f && ddf->m_ShadowAlpha > 0.0f)
-        {
-            params->m_GlyphChannels = 3;
-        }
-        else
-        {
-            params->m_GlyphChannels = 1;
-        }
-
-        params->m_GetGlyph       = (dmRender::FGetGlyph)GetDynamicGlyph;
-        params->m_GetGlyphData   = (dmRender::FGetGlyphData)GetDynamicGlyphData;
-        params->m_GetFontMetrics = (dmRender::FGetFontMetrics)GetDynamicFontMetrics;
-
-        float outline_padding;
-        float shadow_padding; // the extra padding for the shadow blur
-        float padding           = CalcPadding(ddf, &outline_padding, &shadow_padding);
-
-        params->m_SdfSpread     = padding;
-        params->m_SdfOutline    = CalcSdfValue(padding, outline_padding);
-
-        float sdf_shadow = 1.0f;
-        if (shadow_padding)
-        {
-            sdf_shadow = CalcSdfValue(padding, shadow_padding);
-        }
-        params->m_SdfShadow = sdf_shadow;
-
-        float scale = dmFont::GetPixelScaleFromSize(hfont, ddf->m_Size);
-        params->m_MaxAscent = dmFont::GetAscent(hfont, scale);
-        params->m_MaxDescent = -dmFont::GetDescent(hfont, scale);
-
-        bool dynamic_cache_size = ddf->m_CacheWidth == 0 || ddf->m_CacheHeight == 0;
-        if (dynamic_cache_size)
-        {
-            // From Fontc.java
-            params->m_CacheMaxWidth = 2048;
-            params->m_CacheMaxHeight= 4096;
-            // no real point in starting too small
-            params->m_CacheWidth    = 64;
-            params->m_CacheHeight   = 64;
-        }
-        else
-        {
-            // If we have a fixed size, let's stick to it
-            params->m_CacheMaxWidth = ddf->m_CacheWidth;
-            params->m_CacheMaxHeight= ddf->m_CacheHeight;
-            params->m_CacheWidth    = ddf->m_CacheWidth;
-            params->m_CacheHeight   = ddf->m_CacheHeight;
-        }
-
-        params->m_CacheCellWidth     = 0;
-        params->m_CacheCellHeight    = 0;
-        params->m_CacheCellMaxAscent = 0;
-
-        bool all_chars = ddf->m_AllChars;
-        bool has_chars = ddf->m_Characters != 0 && ddf->m_Characters[0] != 0;
-        if (!all_chars && has_chars)
-        {
-            // We can make a guesstimate of the needed cache and cell sizes
-            float cell_width, cell_height;
-            GetMaxCellSize(hfont, scale, ddf->m_Characters, &cell_width, &cell_height);
-
-            params->m_CacheCellWidth     = (uint32_t)ceilf(cell_width) + 2 * ceilf(padding);
-            params->m_CacheCellHeight    = (uint32_t)ceilf(cell_height) + 2 * ceilf(padding);
-            params->m_CacheCellMaxAscent = (uint32_t)ceilf(params->m_MaxAscent) + ceilf(padding);
-
-            if (dynamic_cache_size)
-            {
-                // We want to grow dynamically, so let's make a good guesstimate to fit all prewarming glyphs
-                params->m_CacheWidth = 1;
-                params->m_CacheHeight = 1;
-                uint32_t num_chars = dmUtf8::StrLen(ddf->m_Characters);
-
-                uint32_t prewarm_area = params->m_CacheCellWidth * params->m_CacheCellHeight * num_chars;
-                uint32_t max_area = params->m_CacheMaxWidth * params->m_CacheMaxHeight;
-
-                uint32_t size = params->m_CacheWidth * params->m_CacheHeight;
-                while (size < prewarm_area && size < max_area)
-                {
-                    if (params->m_CacheWidth < params->m_CacheHeight)
-                        params->m_CacheWidth *= 2;
-                    else
-                        params->m_CacheHeight *= 2;
-                    size = params->m_CacheWidth * params->m_CacheHeight;
-                }
-            }
->>>>>>> 31e60acf
-        }
-    }
-
-    static void SetupParamsForGlyphBank(dmRenderDDF::FontMap* ddf, const char* filename, dmRenderDDF::GlyphBank* glyph_bank, dmRender::FontMapParams* params)
-    {
-        params->m_GlyphChannels      = glyph_bank->m_GlyphChannels;
-        params->m_CacheWidth         = glyph_bank->m_CacheWidth;
-        params->m_CacheHeight        = glyph_bank->m_CacheHeight;
-
-        params->m_MaxAscent          = glyph_bank->m_MaxAscent;
-        params->m_MaxDescent         = glyph_bank->m_MaxDescent;
-        params->m_CacheCellWidth     = glyph_bank->m_CacheCellWidth;
-        params->m_CacheCellHeight    = glyph_bank->m_CacheCellHeight;
-        params->m_CacheCellMaxAscent = glyph_bank->m_CacheCellMaxAscent;
-        params->m_CacheCellPadding   = glyph_bank->m_GlyphPadding;
-        params->m_IsMonospaced       = glyph_bank->m_IsMonospaced;
-
-        params->m_GetGlyph           = (dmRender::FGetGlyph)GetGlyph;
-        params->m_GetGlyphData       = (dmRender::FGetGlyphData)GetGlyphData;
-        params->m_GetFontMetrics     = (dmRender::FGetFontMetrics)GetFontMetrics;
-    }
-
-    static dmResource::Result CreateFont(dmRender::HRenderContext context, dmRenderDDF::FontMap* ddf, const char* path, FontResource* resource)
-    {
-        dmRender::FontMapParams params;
-        SetupParamsBase(ddf, path, &params);
-
-<<<<<<< HEAD
+        }
+
         params.m_Font = hfont;
         params.m_Size = ddf->m_Size;
 
@@ -989,31 +461,6 @@
         resource->m_CacheCellPadding  = params.m_CacheCellPadding;
         resource->m_Padding           = ddf->m_Padding;
 
-=======
-        resource->m_IsDynamic = IsDynamic(ddf);
-        if (resource->m_IsDynamic)
-        {
-            dmFont::HFont hfont = dmGameSystem::GetFont(resource->m_TTFResource);
-            SetupParamsForDynamicFont(ddf, path, hfont, &params);
-        }
-        else
-        {
-            SetupParamsForGlyphBank(ddf, path, resource->m_GlyphBankResource->m_DDF, &params);
-        }
-
-        dmGraphics::HContext graphics_context = dmRender::GetGraphicsContext(context);
-        resource->m_FontMap = dmRender::NewFontMap(context, graphics_context, params);
-        if (!resource->m_FontMap)
-        {
-            dmLogError("Failed creating resource '%s'", path);
-            return dmResource::RESULT_INVALID_DATA;
-        }
-
-        resource->m_DDF               = ddf;
-        resource->m_CacheCellPadding  = params.m_CacheCellPadding;
-        resource->m_Padding           = ddf->m_Padding;
-
->>>>>>> 31e60acf
         dmRender::SetFontMapMaterial(resource->m_FontMap, resource->m_MaterialResource->m_Material);
         dmRender::SetFontMapUserData(resource->m_FontMap, (void*)resource);
         return dmResource::RESULT_OK;
@@ -1042,7 +489,6 @@
                 dmLogError("Failed to prewarm glyph cache for font '%s'", path);
                 return dmResource::RESULT_OK;
             }
-<<<<<<< HEAD
 
             font->m_Prewarming = 1;
         }
@@ -1051,27 +497,6 @@
             font->m_PrewarmDone = 1;
         }
 
-=======
-
-            font->m_Prewarming = 1;
-        }
-        else
-        {
-            // Add all glyphs into a lookup table
-            dmRenderDDF::GlyphBank* glyph_bank = font->m_GlyphBankResource->m_DDF;
-            uint32_t glyph_count = glyph_bank->m_Glyphs.m_Count;
-            font->m_Glyphs.Clear();
-            font->m_Glyphs.OffsetCapacity(dmMath::Max(1U, glyph_count));
-            for (uint32_t i = 0; i < glyph_count; ++i)
-            {
-                dmRenderDDF::GlyphBank::Glyph* glyph = &glyph_bank->m_Glyphs[i];
-                font->m_Glyphs.Put(glyph->m_Character, glyph);
-            }
-
-            font->m_PrewarmDone = 1;
-        }
-
->>>>>>> 31e60acf
         return font->m_Prewarming ? dmResource::RESULT_PENDING : dmResource::RESULT_OK;
     }
 
@@ -1114,15 +539,15 @@
                 dmLogError("Currently only distance field fonts are supported: %s", path);
                 return dmResource::RESULT_NOT_SUPPORTED;
             }
-<<<<<<< HEAD
 
             if (font->m_TTFResources.Full())
                 font->m_TTFResources.OffsetCapacity(4);
 
             HFont hfont = dmGameSystem::GetFont(font->m_TTFResource);
             font->m_TTFResources.Put(FontGetPathHash(hfont), font->m_TTFResource);
-=======
->>>>>>> 31e60acf
+
+            // TEMP: As it's currently added to glyph ranges and this table, we need to increment it once again
+            dmResource::IncRef(params->m_Factory, font->m_TTFResource);
         }
 
         r = CreateFont((dmRender::HRenderContext) params->m_Context, ddf, path, font);
@@ -1198,7 +623,6 @@
     }
 
     // Api
-<<<<<<< HEAD
 
     dmRender::HFontMap ResFontGetHandle(FontResource* resource)
     {
@@ -1235,43 +659,10 @@
         }
         dmRender::AddGlyphByIndex(font->m_FontMap, hfont, glyph->m_GlyphIndex, glyph);
         dmResource::SetResourceSize(font->m_Resource, GetResourceSize(font));
-
-=======
-
-    dmRender::HFont ResFontGetHandle(FontResource* resource)
-    {
-        return resource->m_FontMap;
-    }
-
-    TTFResource* ResFontGetTTFResourceFromCodepoint(FontResource* resource, uint32_t codepoint)
-    {
-        TTFResource* ttf = GetTTFFromCodePoint(resource, codepoint);
-        return ttf ? ttf : resource->m_TTFResource;
-    }
-
-    dmResource::Result ResFontGetInfo(FontResource* resource, FontInfo* desc)
-    {
-        dmRenderDDF::FontMap* ddf = resource->m_DDF;
-        desc->m_Size         = ddf->m_Size;
-        desc->m_ShadowX      = ddf->m_ShadowX;
-        desc->m_ShadowY      = ddf->m_ShadowY;
-        desc->m_ShadowBlur   = ddf->m_ShadowBlur;
-        desc->m_ShadowAlpha  = ddf->m_ShadowAlpha;
-        desc->m_Alpha        = ddf->m_Alpha;
-        desc->m_OutlineAlpha = ddf->m_OutlineAlpha;
-        desc->m_OutlineWidth = ddf->m_OutlineWidth;
-        desc->m_OutputFormat = ddf->m_OutputFormat;
-        desc->m_RenderMode   = ddf->m_RenderMode;
->>>>>>> 31e60acf
-        return dmResource::RESULT_OK;
-
-<<<<<<< HEAD
+        return dmResource::RESULT_OK;
     }
 
     dmResource::Result ResFontRemoveGlyph(FontResource* font, HFont hfont, uint32_t glyph_index)
-=======
-    dmResource::Result ResFontAddGlyph(FontResource* font, uint32_t codepoint, FontGlyph* inglyph, void* imagedata, uint32_t imagedatasize)
->>>>>>> 31e60acf
     {
         if (hfont == 0)
         {
@@ -1304,7 +695,6 @@
         // We leave the IncRef'd ttf resource as we store it in our internal structure
         AddFontRange(font, ttf, codepoint_min, codepoint_max);
 
-<<<<<<< HEAD
         dmResource::Release(factory, font);
         return dmResource::RESULT_OK;
     }
@@ -1325,64 +715,11 @@
         {
             dmResource::Release(factory, font);
             dmLogError("Failed to get ttf '%s': %d", dmHashReverseSafe64(ttf_hash), r);
-=======
-        // The extra padding is stored in the glyph bank. See Fontc.java: getPadding():
-        //      return fontDesc.getShadowBlur() + (int)(fontDesc.getOutlineWidth()) + 1;
-        g.m_Width += font->m_Padding * 2;
-        g.m_Width = dmMath::Min(g.m_Width, (float)g.m_ImageWidth);
-
-        // Redundant in this setup
-        // g.m_X;
-        // g.m_Y;
-        // g.m_GlyphDataOffset;
-        // g.m_GlyphDataSize;
-
-        ImageDataHeader* header = (ImageDataHeader*)imagedata;
-        glyph->m_Compression = header ? header->m_Compression : FONT_GLYPH_COMPRESSION_NONE;
-        glyph->m_Data = (uint8_t*)imagedata;
-        glyph->m_DataSize = imagedatasize;
-        glyph->m_DataImageWidth = inglyph->m_ImageWidth;
-        glyph->m_DataImageHeight = inglyph->m_ImageHeight;
-        glyph->m_DataImageChannels = inglyph->m_Channels;
-
-        font->m_ResourceSize += glyph->m_DataSize;
-
-        assert(glyph->m_DataImageWidth < 1000);
-        assert(glyph->m_DataImageHeight < 1000);
-
-        font->m_DynamicGlyphs.Put(codepoint, glyph);
-
-        uint32_t prev_width, prev_height, prev_ascent;
-        dmRender::GetFontMapCacheSize(font->m_FontMap, &prev_width, &prev_height, &prev_ascent);
-
-        bool dirty = inglyph->m_ImageWidth > prev_width ||
-                      inglyph->m_ImageHeight > prev_height ||
-                      inglyph->m_Ascent > prev_ascent;
-        if (dirty)
-        {
-            uint32_t cell_width = dmMath::Max((uint32_t)inglyph->m_ImageWidth, prev_width);
-            uint32_t cell_height = dmMath::Max((uint32_t)inglyph->m_ImageHeight, prev_height);
-            uint32_t cell_ascent = dmMath::Max((uint32_t)inglyph->m_Ascent, prev_ascent);
-            dmRender::SetFontMapCacheSize(font->m_FontMap, cell_width, cell_height, cell_ascent);
-        }
-
-        // TODO: Calculate the current size (including the bitmaps!)
-        dmResource::SetResourceSize(font->m_Resource, GetResourceSize(font));
-
-        return dmResource::RESULT_OK;
-    }
-
-    dmResource::Result ResFontRemoveGlyph(FontResource* font, uint32_t codepoint)
-    {
-        DynamicGlyph** glyphp = font->m_DynamicGlyphs.Get(codepoint);
-        if (!glyphp)
->>>>>>> 31e60acf
             return dmResource::RESULT_RESOURCE_NOT_FOUND;
         }
 
         RemoveFontRange(factory, font, ttf);
 
-<<<<<<< HEAD
         dmResource::Release(factory, ttf);
         dmResource::Release(factory, font);
         return dmResource::RESULT_OK;
@@ -1447,90 +784,6 @@
                                            ResFontPostCreate,
                                            ResFontDestroy,
                                            ResFontRecreate);
-=======
-        DynamicGlyph* glyph = *glyphp;
-        font->m_ResourceSize -= glyph->m_DataSize;
-
-        free((void*)glyph->m_Data);
-        delete glyph;
-        return dmResource::RESULT_OK;
-    }
-
-    dmResource::Result ResFontAddGlyphSource(dmResource::HFactory factory, dmhash_t fontc_hash, dmhash_t ttf_hash, uint32_t codepoint_min, uint32_t codepoint_max)
-    {
-        dmGameSystem::FontResource* font;
-        dmResource::Result r = dmResource::Get(factory, fontc_hash, (void**)&font);
-        if (dmResource::RESULT_OK != r)
-        {
-            dmLogError("Failed to get font '%s': %d", dmHashReverseSafe64(fontc_hash), r);
-            return dmResource::RESULT_RESOURCE_NOT_FOUND;
-        }
-
-        dmGameSystem::TTFResource* ttf;
-        r = dmResource::Get(factory, ttf_hash, (void**)&ttf);
-        if (dmResource::RESULT_OK != r)
-        {
-            dmResource::Release(factory, font);
-            dmLogError("Failed to get ttf '%s': %d", dmHashReverseSafe64(ttf_hash), r);
-            return dmResource::RESULT_RESOURCE_NOT_FOUND;
-        }
-
-        // We leave the IncRef'd ttf resource as we store it in our internal structure
-        AddFontRange(font, ttf, codepoint_min, codepoint_max);
-
-        dmResource::Release(factory, font);
-        return dmResource::RESULT_OK;
-    }
-
-    dmResource::Result ResFontRemoveGlyphSource(dmResource::HFactory factory, dmhash_t fontc_hash, dmhash_t ttf_hash)
-    {
-        dmGameSystem::FontResource* font;
-        dmResource::Result r = dmResource::Get(factory, fontc_hash, (void**)&font);
-        if (dmResource::RESULT_OK != r)
-        {
-            dmLogError("Failed to get font '%s': %d", dmHashReverseSafe64(fontc_hash), r);
-            return dmResource::RESULT_RESOURCE_NOT_FOUND;
-        }
-
-        dmGameSystem::TTFResource* ttf;
-        r = dmResource::Get(factory, ttf_hash, (void**)&ttf);
-        if (dmResource::RESULT_OK != r)
-        {
-            dmResource::Release(factory, font);
-            dmLogError("Failed to get ttf '%s': %d", dmHashReverseSafe64(ttf_hash), r);
-            return dmResource::RESULT_RESOURCE_NOT_FOUND;
-        }
-
-        RemoveFontRange(factory, font, ttf);
-
-        dmResource::Release(factory, ttf);
-        dmResource::Release(factory, font);
-        return dmResource::RESULT_OK;
-    }
-
-    static void PrintGlyph(uint32_t codepoint, dmRenderDDF::GlyphBank::Glyph* glyph, FontResource* font)
-    {
-        dmRenderDDF::GlyphBank* glyph_bank = font->m_GlyphBankResource->m_DDF;
-
-        printf("    ");
-        printf("c: '%c' 0x%0X w: %.2f    ", codepoint, codepoint, glyph->m_Width);
-        printf("adv: %.2f  l: %.2f ", glyph->m_Advance, glyph->m_LeftBearing);
-        printf("asc/dsc: %d, %d ", glyph->m_Ascent, glyph->m_Descent);
-
-        printf("img w/h: %2d, %2d  masc: %2d", glyph_bank->m_CacheCellWidth, glyph_bank->m_CacheCellHeight, glyph_bank->m_CacheCellMaxAscent);
-        printf("\n");
-    }
-
-    static void PrintDynamicGlyph(uint32_t codepoint, DynamicGlyph* glyph, FontResource* font)
-    {
-        printf("    ");
-        printf("c: '%c' 0x%0X  w: %.2f  imgw: %.u  ", codepoint, codepoint, glyph->m_Glyph.m_Width, glyph->m_Glyph.m_ImageWidth);
-        printf("adv: %.2f  l: %.2f ", glyph->m_Glyph.m_Advance, glyph->m_Glyph.m_LeftBearing);
-        printf("asc/dsc: %d, %d ", glyph->m_Glyph.m_Ascent, glyph->m_Glyph.m_Descent);
-
-        printf("img w/h: %2d, %2d ", glyph->m_DataImageWidth, glyph->m_DataImageHeight);
-        printf("\n");
->>>>>>> 31e60acf
     }
 
     static ResourceResult DeregisterResourceType_Font(HResourceTypeContext ctx, HResourceType type)
@@ -1539,45 +792,4 @@
     }
 }
 
-<<<<<<< HEAD
-=======
-    static void PrintDynamicGlyphs(FontResource* font, const uint32_t* key, DynamicGlyph** pglyph)
-    {
-        PrintDynamicGlyph(*key, *pglyph, font);
-    }
-
-    void ResFontDebugPrint(FontResource* font)
-    {
-        printf("FONT:\n");
-        printf("  cache cell padding: %u\n", font->m_CacheCellPadding);
-        printf("  glyphs:\n");
-        font->m_Glyphs.Iterate(PrintGlyphs, font);
-        printf("  dyn glyphs:\n");
-        font->m_DynamicGlyphs.Iterate(PrintDynamicGlyphs, font);
-
-        printf("\n");
-    }
-
-    static ResourceResult RegisterResourceType_Font(HResourceTypeContext ctx, HResourceType type)
-    {
-        // The engine.cpp creates the contexts for some of our our built in types (i.e. same context for some types)
-        void* render_context = ResourceTypeContextGetContextByHash(ctx, ResourceTypeGetNameHash(type));
-        assert(render_context);
-        return (ResourceResult)dmResource::SetupType(ctx,
-                                           type,
-                                           render_context,
-                                           ResFontPreload,
-                                           ResFontCreate,
-                                           ResFontPostCreate,
-                                           ResFontDestroy,
-                                           ResFontRecreate);
-    }
-
-    static ResourceResult DeregisterResourceType_Font(HResourceTypeContext ctx, HResourceType type)
-    {
-        return RESOURCE_RESULT_OK;
-    }
-}
-
->>>>>>> 31e60acf
 DM_DECLARE_RESOURCE_TYPE(ResourceTypeFont, "fontc", dmGameSystem::RegisterResourceType_Font, dmGameSystem::DeregisterResourceType_Font);