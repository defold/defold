--- conflicted
+++ resolved
@@ -118,11 +118,6 @@
                             dmGameSystem::MaterialResource* material_res = (dmGameSystem::MaterialResource*) render_resource;
                             render_resource_val = (uint64_t) material_res->m_Material;
                         } break;
-<<<<<<< HEAD
-                    case dmRender::RENDER_RESOURCE_TYPE_INVALID:
-                    default:
-                        break;
-=======
                         case dmRender::RENDER_RESOURCE_TYPE_COMPUTE:
                         {
                             dmGameSystem::ComputeResource* compute_res = (dmGameSystem::ComputeResource*) render_resource;
@@ -130,7 +125,6 @@
                         } break;
                         case dmRender::RENDER_RESOURCE_TYPE_INVALID:
                         default:break;
->>>>>>> f150d70c
                     }
 
                     dmRender::AddRenderScriptInstanceRenderResource(
