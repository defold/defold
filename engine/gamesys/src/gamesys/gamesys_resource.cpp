--- conflicted
+++ resolved
@@ -107,14 +107,9 @@
             delete[] image.m_MipMapOffset.m_Data;
             delete[] image.m_MipMapSize.m_Data;
             delete[] image.m_MipMapSizeCompressed.m_Data;
-<<<<<<< HEAD
-            //if (destroy_image_data)
-            //    delete[] image.m_Data.m_Data;
-=======
             delete[] image.m_MipMapDimensions.m_Data;
             if (destroy_image_data)
                 delete[] image.m_Data.m_Data;
->>>>>>> 6650c17c
         }
         delete[] texture_image.m_Alternatives.m_Data;
     }
