--- conflicted
+++ resolved
@@ -26,12 +26,8 @@
         uint32_t* mip_map_sizes              = new uint32_t[params.m_MaxMipMaps];
         uint32_t* mip_map_offsets            = new uint32_t[params.m_MaxMipMaps];
         uint32_t* mip_map_offsets_compressed = new uint32_t[1];
-<<<<<<< HEAD
+        uint32_t* mip_map_dimensions         = new uint32_t[2];
         uint8_t layer_count                  = GetLayerCount(params.m_Type) * params.m_LayerCount;
-=======
-        uint32_t* mip_map_dimensions         = new uint32_t[2];
-        uint8_t layer_count                  = GetLayerCount(params.m_Type);
->>>>>>> bffea42c
 
         uint32_t data_size = 0;
         uint16_t mm_width  = params.m_Width;
