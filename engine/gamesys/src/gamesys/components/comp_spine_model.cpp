--- conflicted
+++ resolved
@@ -945,14 +945,11 @@
         return true;
     }
 
-<<<<<<< HEAD
-=======
     bool CompSpineModelResetIKTarget(SpineModelComponent* component, dmhash_t constraint_id)
     {
         return dmRig::ResetIKTarget(component->m_RigInstance, constraint_id);
     }
 
->>>>>>> 30b201ab
     bool CompSpineModelSetSkin(SpineModelComponent* component, dmhash_t skin_id)
     {
         dmRig::Result r = dmRig::SetMesh(component->m_RigInstance, skin_id);
