--- conflicted
+++ resolved
@@ -97,67 +97,6 @@
         return false;
     }
 
-<<<<<<< HEAD
-    static void CompSpineModelEventCallback(void* user_data, const dmRig::RigEventData& event_data)
-    {
-        SpineModelComponent* component = (SpineModelComponent*)user_data;
-
-        dmMessage::URL sender;
-        dmMessage::URL receiver = component->m_Listener;
-        if (!GetSender(component, &sender))
-        {
-            dmLogError("Could not send animation_done to listener because of incomplete component.");
-            return;
-        }
-
-        switch (event_data.m_Type) {
-            case dmRig::RIG_EVENT_TYPE_DONE: {
-                    dmhash_t message_id = dmGameSystemDDF::SpineAnimationDone::m_DDFDescriptor->m_NameHash;
-
-                    dmGameSystemDDF::SpineAnimationDone message;
-                    message.m_AnimationId = event_data.m_DataDone.m_AnimationId;
-                    message.m_Playback    = event_data.m_DataDone.m_Playback;
-
-                    uintptr_t descriptor = (uintptr_t)dmGameSystemDDF::SpineAnimationDone::m_DDFDescriptor;
-                    uint32_t data_size = sizeof(dmGameSystemDDF::SpineAnimationDone);
-                    dmMessage::Result result = dmMessage::Post(&sender, &receiver, message_id, 0, descriptor, &message, data_size);
-                    dmMessage::ResetURL(component->m_Listener);
-                    if (result != dmMessage::RESULT_OK)
-                    {
-                        dmLogError("Could not send animation_done to listener.");
-                    }
-
-                } break;
-            case dmRig::RIG_EVENT_TYPE_SPINE: {
-
-                    if (!dmMessage::IsSocketValid(receiver.m_Socket))
-                    {
-                        receiver = sender;
-                        receiver.m_Fragment = 0; // broadcast to sibling components
-                    }
-
-                    dmhash_t message_id = dmGameSystemDDF::SpineEvent::m_DDFDescriptor->m_NameHash;
-
-                    dmGameSystemDDF::SpineEvent event;
-                    event.m_EventId     = event_data.m_DataSpine.m_EventId;
-                    event.m_AnimationId = event_data.m_DataSpine.m_AnimationId;
-                    event.m_BlendWeight = event_data.m_DataSpine.m_BlendWeight;
-                    event.m_T           = event_data.m_DataSpine.m_T;
-                    event.m_Integer     = event_data.m_DataSpine.m_Integer;
-                    event.m_Float       = event_data.m_DataSpine.m_Float;
-                    event.m_String      = event_data.m_DataSpine.m_String;
-
-                    uintptr_t descriptor = (uintptr_t)dmGameSystemDDF::SpineEvent::m_DDFDescriptor;
-                    uint32_t data_size = sizeof(dmGameSystemDDF::SpineEvent);
-                    dmMessage::Result result = dmMessage::Post(&sender, &receiver, message_id, 0, descriptor, &event, data_size);
-                    if (result != dmMessage::RESULT_OK)
-                    {
-                        dmLogError("Could not send spine_event to listener.");
-                    }
-                } break;
-            default:
-                dmLogError("Unknown rig event received (%d).", event_data.m_Type);
-=======
     static void CompSpineModelEventCallback(void* user_data, dmRig::RigEventType event_type, const void* event_data)
     {
         SpineModelComponent* component = (SpineModelComponent*)user_data;
@@ -224,7 +163,6 @@
             }
             default:
                 dmLogError("Unknown rig event received (%d).", event_type);
->>>>>>> 4f3e3b45
                 break;
         }
 
@@ -361,11 +299,7 @@
         create_params.m_Skeleton         = rig_resource->m_SkeletonRes->m_Skeleton;
         create_params.m_MeshSet          = rig_resource->m_MeshSetRes->m_MeshSet;
         create_params.m_AnimationSet     = rig_resource->m_AnimationSetRes->m_AnimationSet;
-<<<<<<< HEAD
-        create_params.m_Skin             = dmHashString64(component->m_Resource->m_Model->m_Skin);
-=======
         create_params.m_MeshId           = dmHashString64(component->m_Resource->m_Model->m_Skin);
->>>>>>> 4f3e3b45
         create_params.m_DefaultAnimation = dmHashString64(component->m_Resource->m_Model->m_DefaultAnimation);
 
         dmRig::Result res = dmRig::InstanceCreate(create_params);
@@ -386,10 +320,7 @@
     static void DestroyComponent(SpineModelWorld* world, uint32_t index)
     {
         SpineModelComponent* component = world->m_Components.Get(index);
-<<<<<<< HEAD
-=======
         dmGameObject::DeleteBones(component->m_Instance);
->>>>>>> 4f3e3b45
         // If we're going to use memset, then we should explicitly clear pose and instance arrays.
         component->m_NodeInstances.SetCapacity(0);
 
@@ -772,11 +703,7 @@
         create_params.m_Skeleton         = rig_resource->m_SkeletonRes->m_Skeleton;
         create_params.m_MeshSet          = rig_resource->m_MeshSetRes->m_MeshSet;
         create_params.m_AnimationSet     = rig_resource->m_AnimationSetRes->m_AnimationSet;
-<<<<<<< HEAD
-        create_params.m_Skin             = dmHashString64(component->m_Resource->m_Model->m_Skin);
-=======
         create_params.m_MeshId           = dmHashString64(component->m_Resource->m_Model->m_Skin);
->>>>>>> 4f3e3b45
         create_params.m_DefaultAnimation = dmHashString64(component->m_Resource->m_Model->m_DefaultAnimation);
 
         dmRig::Result res = dmRig::InstanceCreate(create_params);
@@ -788,10 +715,7 @@
         ReHash(component);
 
         // Create GO<->bone representation
-<<<<<<< HEAD
-=======
         dmGameObject::DeleteBones(component->m_Instance);
->>>>>>> 4f3e3b45
         CreateGOBones(world, component);
         return true;
     }
@@ -810,11 +734,7 @@
         SpineModelComponent* component = world->m_Components.Get(*params.m_UserData);
         if (params.m_PropertyId == PROP_SKIN)
         {
-<<<<<<< HEAD
-            out_value.m_Variant = dmGameObject::PropertyVar(dmRig::GetSkin(component->m_RigInstance));
-=======
             out_value.m_Variant = dmGameObject::PropertyVar(dmRig::GetMesh(component->m_RigInstance));
->>>>>>> 4f3e3b45
             return dmGameObject::PROPERTY_RESULT_OK;
         }
         else if (params.m_PropertyId == PROP_ANIMATION)
@@ -834,13 +754,8 @@
             if (params.m_Value.m_Type != dmGameObject::PROPERTY_TYPE_HASH)
                 return dmGameObject::PROPERTY_RESULT_TYPE_MISMATCH;
 
-<<<<<<< HEAD
-            dmRig::Result res = dmRig::SetSkin(component->m_RigInstance, params.m_Value.m_Hash);
-            if (res == dmRig::RESULT_FAILED)
-=======
             dmRig::Result res = dmRig::SetMesh(component->m_RigInstance, params.m_Value.m_Hash);
             if (res == dmRig::RESULT_ERROR)
->>>>>>> 4f3e3b45
             {
                 dmLogError("Could not find skin '%s' on the spine model.", (const char*)dmHashReverse64(params.m_Value.m_Hash, 0x0));
                 return dmGameObject::PROPERTY_RESULT_UNSUPPORTED_VALUE;
@@ -876,10 +791,6 @@
             ik_target->m_Mix = 0x0;
             return Vector3(0.0f);
         }
-<<<<<<< HEAD
-
-        return (Vector3)dmGameObject::GetWorldPosition(target_instance);
-=======
         return (Vector3)dmTransform::Apply(dmTransform::Inv(dmTransform::Mul(dmGameObject::GetWorldTransform(component->m_Instance), component->m_Transform)), dmGameObject::GetWorldPosition(target_instance));
     }
 
@@ -887,7 +798,6 @@
     {
         SpineModelComponent* component = (SpineModelComponent*)ik_target->m_UserPtr;
         return (Vector3)dmTransform::Apply(dmTransform::Inv(dmTransform::Mul(dmGameObject::GetWorldTransform(component->m_Instance), component->m_Transform)), (Point3)ik_target->m_Position);
->>>>>>> 4f3e3b45
     }
 
     bool CompSpineModelSetIKTargetInstance(SpineModelComponent* component, dmhash_t constraint_id, float mix, dmhash_t instance_id)
@@ -900,10 +810,6 @@
         target->m_Mix = mix;
         target->m_UserPtr = component;
         target->m_UserHash = instance_id;
-<<<<<<< HEAD
-
-=======
->>>>>>> 4f3e3b45
         return true;
     }
 
@@ -913,14 +819,9 @@
         if (!target) {
             return false;
         }
-<<<<<<< HEAD
-        target->m_Callback = 0x0;
-        target->m_Mix = mix;
-=======
         target->m_Callback = UpdateIKPositionCallback;
         target->m_Mix = mix;
         target->m_UserPtr = component;
->>>>>>> 4f3e3b45
         target->m_Position = (Vector3)position;
         return true;
     }
