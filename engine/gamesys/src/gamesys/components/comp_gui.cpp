// Copyright 2020-2023 The Defold Foundation
// Copyright 2014-2020 King
// Copyright 2009-2014 Ragnar Svensson, Christian Murray
// Licensed under the Defold License version 1.0 (the "License"); you may not use
// this file except in compliance with the License.
//
// You may obtain a copy of the License, together with FAQs at
// https://www.defold.com/license
//
// Unless required by applicable law or agreed to in writing, software distributed
// under the License is distributed on an "AS IS" BASIS, WITHOUT WARRANTIES OR
// CONDITIONS OF ANY KIND, either express or implied. See the License for the
// specific language governing permissions and limitations under the License.

#include <string.h>

#include <dlib/dlib.h>
#include <dlib/array.h>
#include <dlib/buffer.h>
#include <dlib/hash.h>
#include <dlib/log.h>
#include <dlib/math.h>
#include <dlib/message.h>
#include <dlib/profile.h>
#include <dlib/dstrings.h>
#include <dlib/trig_lookup.h>
#include <dmsdk/dlib/vmath.h>
#include <graphics/graphics.h>
#include <render/render.h>
#include <render/display_profiles.h>
#include <render/font_renderer.h>
#include <gameobject/component.h>
#include <gameobject/gameobject_ddf.h> // dmGameObjectDDF enable/disable
#include <gamesys/atlas_ddf.h>

#include "comp_gui.h"
#include "comp_gui_private.h"
#include "comp_private.h"

#include "../resources/res_animationset.h"
#include "../resources/res_gui.h"
#include "../resources/res_material.h"
#include "../resources/res_meshset.h"
#include "../resources/res_skeleton.h"
#include "../resources/res_texture.h"
#include "../resources/res_textureset.h"
#include "../gamesys.h"
#include "../gamesys_private.h"
#include <particle/particle.h>
#include <gui/gui_script.h>

#include <dmsdk/gamesys/gui.h>

DM_PROPERTY_EXTERN(rmtp_Gui);
DM_PROPERTY_U32(rmtp_GuiVertexCount, 0, FrameReset, "#", &rmtp_Gui);

namespace dmGameSystem
{
    using namespace dmVMath;

    static CompGuiNodeTypeDescriptor g_CompGuiNodeTypeSentinel = {0};
    static bool g_CompGuiNodeTypesInitialized = false;

    static dmGui::FetchTextureSetAnimResult FetchTextureSetAnimCallback(void*, dmhash_t, dmGui::TextureSetAnimDesc*);

    // implemention in comp_particlefx.cpp
    extern dmParticle::FetchAnimationResult FetchAnimationCallback(void* texture_set_ptr, dmhash_t animation, dmParticle::AnimationData* out_data);

    static dmGameObject::Result CreateRegisteredCompGuiNodeTypes(const CompGuiNodeTypeCtx* ctx, struct CompGuiContext* comp_gui_context);
    static dmGameObject::Result DestroyRegisteredCompGuiNodeTypes(const CompGuiNodeTypeCtx* ctx, struct CompGuiContext* comp_gui_context);
    static void* CreateCustomNodeCallback(void* context, dmGui::HScene scene, dmGui::HNode node, uint32_t custom_type);
    static void* CloneCustomNodeCallback(void* context, dmGui::HScene scene, dmGui::HNode node, uint32_t custom_type, void* node_data);
    static void DestroyCustomNodeCallback(void* context, dmGui::HScene scene, dmGui::HNode node, uint32_t custom_type, void* node_data);
    static void UpdateCustomNodeCallback(void* context, dmGui::HScene scene, dmGui::HNode node, uint32_t custom_type, void* node_data, float dt);
    static const CompGuiNodeType* GetCompGuiCustomType(const CompGuiContext* gui_context, uint32_t custom_type);
    static void DeleteTexture(dmGui::HScene scene, void* texture, void* context);

    // Translation table to translate from dmGameSystemDDF playback mode into dmGui playback mode.
    static struct PlaybackGuiToRig
    {
        dmGui::Playback m_Table[dmGui::PLAYBACK_COUNT];
        PlaybackGuiToRig()
        {
            m_Table[dmGameSystemDDF::PLAYBACK_NONE]            = dmGui::PLAYBACK_NONE;
            m_Table[dmGameSystemDDF::PLAYBACK_ONCE_FORWARD]    = dmGui::PLAYBACK_ONCE_FORWARD;
            m_Table[dmGameSystemDDF::PLAYBACK_ONCE_BACKWARD]   = dmGui::PLAYBACK_ONCE_BACKWARD;
            m_Table[dmGameSystemDDF::PLAYBACK_LOOP_FORWARD]    = dmGui::PLAYBACK_LOOP_FORWARD;
            m_Table[dmGameSystemDDF::PLAYBACK_LOOP_BACKWARD]   = dmGui::PLAYBACK_LOOP_BACKWARD;
            m_Table[dmGameSystemDDF::PLAYBACK_LOOP_PINGPONG]   = dmGui::PLAYBACK_LOOP_PINGPONG;
            m_Table[dmGameSystemDDF::PLAYBACK_ONCE_PINGPONG]   = dmGui::PLAYBACK_ONCE_PINGPONG;
        }
    } ddf_playback_map;

    static struct BlendModeParticleToGui
    {
        dmGui::BlendMode m_Table[5];
        BlendModeParticleToGui()
        {
            m_Table[dmParticleDDF::BLEND_MODE_ALPHA]        = dmGui::BLEND_MODE_ALPHA;
            m_Table[dmParticleDDF::BLEND_MODE_MULT]         = dmGui::BLEND_MODE_MULT;
            m_Table[dmParticleDDF::BLEND_MODE_ADD]          = dmGui::BLEND_MODE_ADD;
            m_Table[dmParticleDDF::BLEND_MODE_ADD_ALPHA]    = dmGui::BLEND_MODE_ADD_ALPHA;
            m_Table[dmParticleDDF::BLEND_MODE_SCREEN]       = dmGui::BLEND_MODE_SCREEN;
        }
    } ddf_blendmode_map;

    struct CompGuiContext
    {
        dmArray<GuiWorld*>              m_Worlds;
        dmHashTable32<CompGuiNodeType*> m_CustomNodeTypes;

        dmResource::HFactory        m_Factory;
        dmRender::HRenderContext    m_RenderContext;
        dmGui::HContext             m_GuiContext;
        dmScript::HContext          m_ScriptContext;

        uint32_t                    m_MaxGuiComponents;
        uint32_t                    m_MaxParticleFXCount;
        uint32_t                    m_MaxParticleCount;
        uint32_t                    m_MaxAnimationCount;
    };

    static void GuiResourceReloadedCallback(const dmResource::ResourceReloadedParams& params)
    {
        GuiWorld* world = (GuiWorld*) params.m_UserData;
        void* resource = params.m_Resource->m_Resource;

        for (uint32_t j = 0; j < world->m_Components.Size(); ++j)
        {
            GuiComponent* component = world->m_Components[j];
            if (resource == (void*)dmGui::GetSceneScript(component->m_Scene))
            {
                dmGui::ReloadScene(component->m_Scene);
            }
        }
    }

    static inline void FillAttribute(dmParticle::ParticleVertexAttributeInfo& info, dmhash_t name_hash, dmGraphics::VertexAttribute::SemanticType semantic_type, uint32_t element_count)
    {
        info.m_NameHash        = name_hash;
        info.m_SemanticType    = semantic_type;
        info.m_CoordinateSpace = dmGraphics::COORDINATE_SPACE_WORLD;
        info.m_ValuePtr        = 0;
        info.m_ValueByteSize   = sizeof(float) * element_count;
    }

    static dmGameObject::CreateResult CompGuiNewWorld(const dmGameObject::ComponentNewWorldParams& params)
    {
        CompGuiContext* gui_context = (CompGuiContext*)params.m_Context;
        GuiWorld* gui_world = new GuiWorld();
        if (!gui_context->m_Worlds.Full())
        {
            gui_context->m_Worlds.Push(gui_world);
        }
        else
        {
            // JG: This seems deprecated?
            dmLogWarning("The gui world could not be created since the buffer is full (%d). Increase the 'gui.max_instance_count' value in game.project", gui_context->m_Worlds.Size());
        }

        gui_world->m_CompGuiContext = gui_context;

        uint32_t comp_count = dmMath::Min(params.m_MaxComponentInstances, gui_context->m_MaxGuiComponents);
        gui_world->m_Components.SetCapacity(comp_count);

        dmGraphics::HContext graphics_context = dmRender::GetGraphicsContext(gui_context->m_RenderContext);
        dmGraphics::HVertexStreamDeclaration stream_declaration = dmGraphics::NewVertexStreamDeclaration(graphics_context);
        dmGraphics::AddVertexStream(stream_declaration, dmGraphics::VERTEX_STREAM_POSITION,   3, dmGraphics::TYPE_FLOAT, false);
        dmGraphics::AddVertexStream(stream_declaration, dmGraphics::VERTEX_STREAM_TEXCOORD0,  2, dmGraphics::TYPE_FLOAT, false);
        dmGraphics::AddVertexStream(stream_declaration, dmGraphics::VERTEX_STREAM_COLOR,      4, dmGraphics::TYPE_FLOAT, true);
        dmGraphics::AddVertexStream(stream_declaration, dmGraphics::VERTEX_STREAM_PAGE_INDEX, 1, dmGraphics::TYPE_FLOAT, false);

        gui_world->m_VertexDeclaration = dmGraphics::NewVertexDeclaration(graphics_context, stream_declaration);
        dmGraphics::DeleteVertexStreamDeclaration(stream_declaration);

<<<<<<< HEAD
        FillAttribute(gui_world->m_ParticleAttributeInfos.m_Infos[0], dmGraphics::VERTEX_STREAM_POSITION,   dmGraphics::VertexAttribute::SEMANTIC_TYPE_POSITION,   3);
        FillAttribute(gui_world->m_ParticleAttributeInfos.m_Infos[1], dmGraphics::VERTEX_STREAM_TEXCOORD0,  dmGraphics::VertexAttribute::SEMANTIC_TYPE_TEXCOORD,   2);
        FillAttribute(gui_world->m_ParticleAttributeInfos.m_Infos[2], dmGraphics::VERTEX_STREAM_COLOR,      dmGraphics::VertexAttribute::SEMANTIC_TYPE_COLOR,      4);
        FillAttribute(gui_world->m_ParticleAttributeInfos.m_Infos[2], dmGraphics::VERTEX_STREAM_PAGE_INDEX, dmGraphics::VertexAttribute::SEMANTIC_TYPE_PAGE_INDEX, 1);
=======
        FillAttribute(gui_world->m_ParticleAttributeInfos.m_Infos[0], VERTEX_STREAM_POSITION,   dmGraphics::VertexAttribute::SEMANTIC_TYPE_POSITION,   3);
        FillAttribute(gui_world->m_ParticleAttributeInfos.m_Infos[1], VERTEX_STREAM_TEXCOORD0,  dmGraphics::VertexAttribute::SEMANTIC_TYPE_TEXCOORD,   2);
        FillAttribute(gui_world->m_ParticleAttributeInfos.m_Infos[2], VERTEX_STREAM_COLOR,      dmGraphics::VertexAttribute::SEMANTIC_TYPE_COLOR,      4);
        FillAttribute(gui_world->m_ParticleAttributeInfos.m_Infos[3], VERTEX_STREAM_PAGE_INDEX, dmGraphics::VertexAttribute::SEMANTIC_TYPE_PAGE_INDEX, 1);

        // Another way would be to use the vertex declaration, but that currently doesn't have an api
        // and the buffer is well suited for this.
        gui_world->m_BoxVertexStreamDeclarationCount = 4;
        gui_world->m_BoxVertexStreamDeclaration = new dmBuffer::StreamDeclaration[gui_world->m_BoxVertexStreamDeclarationCount];
        gui_world->m_BoxVertexStreamDeclaration[0] = {VERTEX_STREAM_POSITION,   dmBuffer::VALUE_TYPE_FLOAT32, 3};
        gui_world->m_BoxVertexStreamDeclaration[1] = {VERTEX_STREAM_TEXCOORD0,  dmBuffer::VALUE_TYPE_FLOAT32, 2};
        gui_world->m_BoxVertexStreamDeclaration[2] = {VERTEX_STREAM_COLOR,      dmBuffer::VALUE_TYPE_FLOAT32, 4};
        gui_world->m_BoxVertexStreamDeclaration[3] = {VERTEX_STREAM_PAGE_INDEX, dmBuffer::VALUE_TYPE_FLOAT32, 1};
        dmBuffer::CalcStructSize(gui_world->m_BoxVertexStreamDeclarationCount, gui_world->m_BoxVertexStreamDeclaration, &gui_world->m_BoxVertexStructSize, 0);
>>>>>>> 93594338

        gui_world->m_ParticleAttributeInfos.m_VertexStride = dmGraphics::GetVertexDeclarationStride(gui_world->m_VertexDeclaration);
        gui_world->m_ParticleAttributeInfos.m_NumInfos     = 4;

        // Grows automatically
        gui_world->m_ClientVertexBuffer.SetCapacity(512);
        gui_world->m_VertexBuffer = dmGraphics::NewVertexBuffer(graphics_context, 0, 0, dmGraphics::BUFFER_USAGE_STREAM_DRAW);

        uint8_t white_texture[] = { 0xff, 0xff, 0xff, 0xff,
                                    0xff, 0xff, 0xff, 0xff,
                                    0xff, 0xff, 0xff, 0xff,
                                    0xff, 0xff, 0xff, 0xff };

        dmGraphics::TextureCreationParams tex_create_params;
        dmGraphics::TextureParams tex_params;

        tex_create_params.m_Width = 2;
        tex_create_params.m_Height = 2;
        tex_create_params.m_OriginalWidth = 2;
        tex_create_params.m_OriginalHeight = 2;

        tex_params.m_Format = dmGraphics::TEXTURE_FORMAT_RGBA;
        tex_params.m_Data = white_texture;
        tex_params.m_DataSize = sizeof(white_texture);
        tex_params.m_Width = 2;
        tex_params.m_Height = 2;
        tex_params.m_MinFilter = dmGraphics::TEXTURE_FILTER_NEAREST;
        tex_params.m_MagFilter = dmGraphics::TEXTURE_FILTER_NEAREST;

        gui_world->m_WhiteTexture = dmGraphics::NewTexture(graphics_context, tex_create_params);
        dmGraphics::SetTexture(gui_world->m_WhiteTexture, tex_params);

        // Grows automatically
        gui_world->m_GuiRenderObjects.SetCapacity(128);
        gui_world->m_RenderConstants.SetCapacity(128);
        gui_world->m_RenderConstants.SetSize(128);
        memset(gui_world->m_RenderConstants.Begin(), 0, gui_world->m_RenderConstants.Capacity() * sizeof(HComponentRenderConstants));

        gui_world->m_MaxParticleFXCount = gui_context->m_MaxParticleFXCount;
        gui_world->m_MaxParticleCount = gui_context->m_MaxParticleCount;
        gui_world->m_ParticleContext = dmParticle::CreateContext(gui_world->m_MaxParticleFXCount, gui_world->m_MaxParticleCount);
        gui_world->m_MaxAnimationCount = gui_context->m_MaxAnimationCount;

        gui_world->m_ScriptWorld = dmScript::NewScriptWorld(gui_context->m_ScriptContext);

        if (dLib::IsDebugMode())
        {
            dmResource::RegisterResourceReloadedCallback(gui_context->m_Factory, GuiResourceReloadedCallback, gui_world);
        }

        *params.m_World = gui_world;
        return dmGameObject::CREATE_RESULT_OK;
    }

    static dmGameObject::CreateResult CompGuiDeleteWorld(const dmGameObject::ComponentDeleteWorldParams& params)
    {
        GuiWorld* gui_world = (GuiWorld*)params.m_World;
        CompGuiContext* gui_context = (CompGuiContext*)params.m_Context;

        if (dLib::IsDebugMode())
        {
            dmResource::UnregisterResourceReloadedCallback(gui_context->m_Factory, GuiResourceReloadedCallback, gui_world);
        }

        for (uint32_t i = 0; i < gui_context->m_Worlds.Size(); ++i)
        {
            if (gui_world == gui_context->m_Worlds[i])
            {
                gui_context->m_Worlds.EraseSwap(i);
            }
        }
        if (0 < gui_world->m_Components.Size())
        {
            dmLogWarning("%d gui component(s) were not destroyed at gui context destruction.", gui_world->m_Components.Size());
            for (uint32_t i = 0; i < gui_world->m_Components.Size(); ++i)
            {
                delete gui_world->m_Components[i];
            }
        }
        dmParticle::DestroyContext(gui_world->m_ParticleContext);

        for (uint32_t i = 0; i < gui_world->m_RenderConstants.Size(); ++i)
        {
            if (gui_world->m_RenderConstants[i])
            {
                dmGameSystem::DestroyRenderConstants(gui_world->m_RenderConstants[i]);
            }
        }

        dmGraphics::DeleteVertexDeclaration(gui_world->m_VertexDeclaration);
        dmGraphics::DeleteVertexBuffer(gui_world->m_VertexBuffer);
        dmGraphics::DeleteTexture(gui_world->m_WhiteTexture);

        dmScript::DeleteScriptWorld(gui_world->m_ScriptWorld);

        delete gui_world;
        return dmGameObject::CREATE_RESULT_OK;
    }

    static bool SetNode(const dmGui::HScene scene, dmGui::HNode n, const dmGuiDDF::NodeDesc* node_desc)
    {
        bool result = true;

        // properties
        dmGui::SetNodePosition(scene, n, Point3(node_desc->m_Position.getXYZ()));
        dmGui::SetNodeProperty(scene, n, dmGui::PROPERTY_ROTATION, node_desc->m_Rotation);
        dmGui::SetNodeProperty(scene, n, dmGui::PROPERTY_SCALE, node_desc->m_Scale);
        Vector4 color;
        color.setXYZ(node_desc->m_Color.getXYZ());
        color.setW(node_desc->m_Alpha);
        dmGui::SetNodeProperty(scene, n, dmGui::PROPERTY_COLOR, color);
        dmGui::SetNodeProperty(scene, n, dmGui::PROPERTY_SIZE, node_desc->m_Size);
        color.setXYZ(node_desc->m_Outline.getXYZ());
        color.setW(node_desc->m_OutlineAlpha);
        dmGui::SetNodeProperty(scene, n, dmGui::PROPERTY_OUTLINE, color);
        color.setXYZ(node_desc->m_Shadow.getXYZ());
        color.setW(node_desc->m_ShadowAlpha);
        dmGui::SetNodeProperty(scene, n, dmGui::PROPERTY_SHADOW, color);
        dmGui::SetNodeProperty(scene, n, dmGui::PROPERTY_SLICE9, node_desc->m_Slice9);

        // texture and texture animation setup
        dmGui::SetNodeSizeMode(scene, n, (dmGui::SizeMode) node_desc->m_SizeMode);
        if (node_desc->m_Texture != 0x0 && *node_desc->m_Texture != '\0')
        {
            const size_t path_str_size_max = 512;
            size_t path_str_size = strlen(node_desc->m_Texture)+1;
            if(path_str_size > path_str_size_max)
            {
                dmLogError("The texture/animation '%s' could not be set for '%s', name too long by %zu characters (max %zu).", node_desc->m_Texture, node_desc->m_Id != 0x0 ? node_desc->m_Id : "unnamed", path_str_size_max-path_str_size, path_str_size_max);
                result = false;
            }
            else
            {
                char texture_str[path_str_size_max];
                dmStrlCpy(texture_str, node_desc->m_Texture, path_str_size);

                char* texture_anim_name = strstr(texture_str, "/");
                if(texture_anim_name)
                    *texture_anim_name++ = 0;

                dmGui::Result gui_result = dmGui::SetNodeTexture(scene, n, texture_str);
                if (gui_result != dmGui::RESULT_OK)
                {
                    dmLogError("The texture '%s' could not be set for '%s', result: %d.", texture_str, node_desc->m_Id != 0x0 ? node_desc->m_Id : "unnamed", gui_result);
                    result = false;
                }

                if(texture_anim_name != NULL)
                {
                    gui_result = dmGui::PlayNodeFlipbookAnim(scene, n, texture_anim_name, 0.0f, 1.0f);
                    if (gui_result != dmGui::RESULT_OK)
                    {
                        dmLogError("The texture animation '%s' in texture '%s' could not be set for '%s', result: %d.", texture_anim_name, texture_str, node_desc->m_Id != 0x0 ? node_desc->m_Id : "unnamed", gui_result);
                        result = false;
                    }
                    // Fix for https://github.com/defold/defold/issues/6384
                    // If the animation is a single frame there's no point in actually playing the
                    // animation. Instead we can immediately cancel the animation and the node will
                    // still have the correct image.
                    // By doing this we'll not take up an animation slot (there's a max animation cap).
                    // Even though we cancel animation we still need flipbook hash:
                    // https://github.com/defold/defold/issues/6551
                    // We can't move this logic into dmGui::PlayNodeFlipbookAnim()
                    // because if we do so we will never play all the one-frame animations which is a breaking
                    // change. In this case, we cancel one-frame animation ONLY when we initially setup node.
                    if (dmGui::GetNodeAnimationFrameCount(scene, n) == 1)
                    {
                        dmGui::CancelNodeFlipbookAnim(scene, n, true);
                    }
                }
            }
        }
        else
        {
            dmGui::SetNodeTexture(scene, n, "");
        }

        // layer setup
        if (node_desc->m_Layer != 0x0 && *node_desc->m_Layer != '\0')
        {
            dmGui::Result gui_result = dmGui::SetNodeLayer(scene, n, node_desc->m_Layer);
            if (gui_result != dmGui::RESULT_OK)
            {
                dmLogError("The layer '%s' could not be set for the '%s', result: %d.", node_desc->m_Layer, node_desc->m_Id != 0x0 ? node_desc->m_Id : "unnamed", gui_result);
                dmGui::SetNodeLayer(scene, n, "");
            }
        }
        else
        {
            dmGui::SetNodeLayer(scene, n, "");
        }

        // attributes
        dmGui::BlendMode blend_mode = (dmGui::BlendMode) node_desc->m_BlendMode;
        // Add-alpha is deprecated because of premultiplied alpha and replaced by Add
        if (blend_mode == dmGui::BLEND_MODE_ADD_ALPHA)
            blend_mode = dmGui::BLEND_MODE_ADD;
        dmGui::SetNodeBlendMode(scene, n, blend_mode);

        dmGui::SetNodePivot(scene, n, (dmGui::Pivot) node_desc->m_Pivot);
        dmGui::SetNodeXAnchor(scene, n, (dmGui::XAnchor) node_desc->m_Xanchor);
        dmGui::SetNodeYAnchor(scene, n, (dmGui::YAnchor) node_desc->m_Yanchor);
        dmGui::SetNodeAdjustMode(scene, n, (dmGui::AdjustMode) node_desc->m_AdjustMode);
        dmGui::SetNodeInheritAlpha(scene, n, node_desc->m_InheritAlpha);

        dmGui::SetNodeClippingMode(scene, n, (dmGui::ClippingMode) node_desc->m_ClippingMode);
        dmGui::SetNodeClippingVisible(scene, n, node_desc->m_ClippingVisible);
        dmGui::SetNodeClippingInverted(scene, n, node_desc->m_ClippingInverted);

        // TODO: Left a reminder that we have some bone related tasks left to fix
        if (node_desc->m_SpineNodeChild) {
            dmGui::SetNodeIsBone(scene, n, true);
        }

        dmGui::SetNodeEnabled(scene, n, node_desc->m_Enabled);
        dmGui::SetNodeVisible(scene, n, node_desc->m_Visible);
        dmGui::SetNodeMaterial(scene, n, node_desc->m_Material);

        // type specific attributes
        switch(node_desc->m_Type)
        {
            case dmGuiDDF::NodeDesc::TYPE_TEXT:
                dmGui::SetNodeText(scene, n, node_desc->m_Text);
                dmGui::SetNodeFont(scene, n, node_desc->m_Font);
                dmGui::SetNodeLineBreak(scene, n, node_desc->m_LineBreak);
                dmGui::SetNodeTextLeading(scene, n, node_desc->m_TextLeading);
                dmGui::SetNodeTextTracking(scene, n, node_desc->m_TextTracking);
            break;

            case dmGuiDDF::NodeDesc::TYPE_PIE:
                dmGui::SetNodePerimeterVertices(scene, n, node_desc->m_Perimetervertices);
                dmGui::SetNodeInnerRadius(scene, n, node_desc->m_Innerradius);
                dmGui::SetNodeOuterBounds(scene, n, (dmGui::PieBounds) node_desc->m_Outerbounds);
                dmGui::SetNodePieFillAngle(scene, n, node_desc->m_Piefillangle);
            break;

            case dmGuiDDF::NodeDesc::TYPE_PARTICLEFX:
                dmGui::SetNodeParticlefx(scene, n, dmHashString64(node_desc->m_Particlefx));
            break;

            case dmGuiDDF::NodeDesc::TYPE_TEMPLATE:
                dmLogError("Template nodes are not supported in run-time '%s', result: %d.", node_desc->m_Id != 0x0 ? node_desc->m_Id : "unnamed", dmGui::RESULT_INVAL_ERROR);
                result = false;
            break;


            case dmGui::NODE_TYPE_CUSTOM:
            {
                GuiComponent* component = (GuiComponent*)dmGui::GetSceneUserData(scene);
                uint32_t custom_type = dmGui::GetNodeCustomType(scene, n);
                void* custom_node_data = dmGui::GetNodeCustomData(scene, n);
                const CompGuiNodeType* node_type = GetCompGuiCustomType(component->m_World->m_CompGuiContext, custom_type);

                if (node_type->m_SetNodeDesc)
                {
                    CompGuiNodeContext ctx;

                    CustomNodeCtx nodectx;
                    nodectx.m_Scene = scene;
                    nodectx.m_Node = n;
                    nodectx.m_TypeContext = node_type->m_Context;
                    nodectx.m_NodeData = custom_node_data;
                    nodectx.m_Type = custom_type;

                    node_type->m_SetNodeDesc(&ctx, &nodectx, node_desc);
                }
            }
            break;

            default:
            break;
        }

        dmGui::SetNodeResetPoint(scene, n);
        return result;
    }

    static void SetNodeCallback(const dmGui::HScene scene, dmGui::HNode n, const void* node_desc)
    {
        SetNode(scene, n, (const dmGuiDDF::NodeDesc*) node_desc);
    }

    static void OnWindowResizeCallback(const dmGui::HScene scene, uint32_t width, uint32_t height)
    {
        dmArray<dmhash_t> scene_layouts;
        uint16_t layout_count = dmGui::GetLayoutCount(scene);
        scene_layouts.SetCapacity(layout_count);
        for(uint16_t i = 0; i < layout_count; ++i)
        {
            dmhash_t id;
            dmGui::Result r = dmGui::GetLayoutId(scene, i, id);
            if(r != dmGui::RESULT_OK)
            {
                dmLogError("GetLayoutId failed(%d). Index out of range", r);
                break;
            }
            scene_layouts.Push(id);
        }

        dmRender::HDisplayProfiles display_profiles = (dmRender::HDisplayProfiles) dmGui::GetDisplayProfiles(scene);
        dmhash_t current_layout_id = GetLayout(scene);
        dmhash_t layout_id = dmRender::GetOptimalDisplayProfile(display_profiles, width, height, dmGui::GetDisplayDpi(scene), &scene_layouts);
        if(layout_id != current_layout_id)
        {
            dmRender::DisplayProfileDesc profile_desc;
            GetDisplayProfileDesc(display_profiles, layout_id, profile_desc);
            dmGui::SetSceneResolution(scene, profile_desc.m_Width, profile_desc.m_Height);
            dmGui::SetLayout(scene, layout_id, SetNodeCallback);

            // Notify the scene script. The callback originates from the dmGraphics::SetWindowSize firing the callback.
            char buf[sizeof(dmMessage::Message) + sizeof(dmGuiDDF::LayoutChanged)];
            dmMessage::Message* message = (dmMessage::Message*)buf;
            memset(message, 0, sizeof(dmMessage::Message));
            message->m_Sender = dmMessage::URL();
            message->m_Receiver = dmMessage::URL();
            message->m_Id = dmHashString64("layout_changed");
            message->m_Descriptor = (uintptr_t)dmGuiDDF::LayoutChanged::m_DDFDescriptor;
            message->m_DataSize = sizeof(dmGuiDDF::LayoutChanged);
            dmGuiDDF::LayoutChanged* message_data = (dmGuiDDF::LayoutChanged*)message->m_Data;
            message_data->m_Id = layout_id;
            message_data->m_PreviousId = current_layout_id;
            DispatchMessage(scene, message);
        }
    }

    static void* GetSceneResourceByHash(void* ctx, dmGui::HScene scene, dmhash_t name_hash, dmhash_t suffix_with_dot)
    {
        (void)scene;
        GuiComponent* gui_component = (GuiComponent*)ctx;
        GuiSceneResource* resource = gui_component->m_Resource;

        dmhash_t* suffix = resource->m_ResourceTypes.Get(name_hash);
        if (!suffix)
        {
            dmLogError("Failed to find resource %s with suffix %s", dmHashReverseSafe64(name_hash), dmHashReverseSafe64(suffix_with_dot));
            return 0;
        }
        if (*suffix != suffix_with_dot)
        {
            dmLogError("The resource %s was of type %s, but you requested type %s", dmHashReverseSafe64(name_hash), dmHashReverseSafe64(*suffix), dmHashReverseSafe64(suffix_with_dot));
            return 0;
        }

        void** outresource = resource->m_Resources.Get(name_hash);
        if (outresource)
            return *outresource;

        dmLogError("Failed to find resource matching name: %s", dmHashReverseSafe64(name_hash));
        return 0;
    }

    static bool SetupGuiScene(GuiWorld* gui_world, GuiComponent* gui_component, dmGui::HScene scene, GuiSceneResource* scene_resource)
    {
        dmGuiDDF::SceneDesc* scene_desc = scene_resource->m_SceneDesc;
        dmGui::SetSceneScript(scene, scene_resource->m_Script);

        bool result = true;

        dmGui::SetSceneAdjustReference(scene, (dmGui::AdjustReference)scene_desc->m_AdjustReference);

        for (uint32_t i = 0; i < scene_resource->m_FontMaps.Size(); ++i)
        {
            const char* name = scene_desc->m_Fonts[i].m_Name;
            dmGui::Result r = dmGui::AddFont(scene, dmHashString64(name), (void*) scene_resource->m_FontMaps[i], scene_resource->m_FontMapPaths[i]);
            if (r != dmGui::RESULT_OK) {
                dmLogError("Unable to add font '%s' to scene (%d)", name,  r);
                return false;
            }
        }

        for (uint32_t i = 0; i < scene_resource->m_ParticlePrototypes.Size(); ++i)
        {
            const char* name = scene_desc->m_Particlefxs.m_Data[i].m_Name;
            dmGui::Result r = dmGui::AddParticlefx(scene, name, (void*) scene_resource->m_ParticlePrototypes[i]);
            if (r != dmGui::RESULT_OK) {
                dmLogError("Unable to add particlefx '%s' to GUI scene (%d)", name, r);
                return false;
            }
        }

        // JG: We can probably do this formula of adding + assigning resources to nodes for all types
        {
            for (uint32_t i = 0; i < scene_resource->m_Materials.Size(); ++i)
            {
                const char* name = scene_desc->m_Materials[i].m_Name;
                // Note: We add a material *resource* here and not a HMaterial!
                dmGui::Result r = dmGui::AddMaterial(scene, dmHashString64(name), (void*) scene_resource->m_Materials[i]);

                if (r != dmGui::RESULT_OK) {
                    dmLogError("Unable to add material '%s' to GUI scene (%d)", name, r);
                    return false;
                }
            }

            dmGui::AssignMaterials(scene);
        }

        for (uint32_t i = 0; i < scene_resource->m_GuiTextureSets.Size(); ++i)
        {
            const char* name = scene_desc->m_Textures[i].m_Name;

            void* texture_source;
            dmGraphics::HTexture texture = scene_resource->m_GuiTextureSets[i].m_Texture->m_Texture;
            dmGui::NodeTextureType texture_source_type;

            if (scene_resource->m_GuiTextureSets[i].m_TextureSet)
            {
                texture_source_type = dmGui::NODE_TEXTURE_TYPE_TEXTURE_SET;
                texture_source      = (void*)scene_resource->m_GuiTextureSets[i].m_TextureSet;
            }
            else
            {
                texture_source_type = dmGui::NODE_TEXTURE_TYPE_TEXTURE;
                texture_source      = (void*) texture;
            }

            dmGui::Result r = dmGui::AddTexture(scene, dmHashString64(name), texture_source, texture_source_type, dmGraphics::GetOriginalTextureWidth(texture), dmGraphics::GetOriginalTextureHeight(texture));
            if (r != dmGui::RESULT_OK) {
                dmLogError("Unable to add texture '%s' to scene (%d)", name,  r);
                return false;
            }
        }

        uint32_t layer_count = scene_desc->m_Layers.m_Count;
        for (uint32_t i = 0; i < layer_count; ++i)
        {
            const char* name = scene_desc->m_Layers[i].m_Name;
            dmGui::Result r = dmGui::AddLayer(scene, name);
            if (r != dmGui::RESULT_OK) {
                dmLogError("Unable to add layer '%s' to scene (%d)", name,  r);
                return false;
            }
        }

        uint32_t layouts_count = scene_desc->m_Layouts.m_Count;
        if(layouts_count != 0)
        {
            dmGui::AllocateLayouts(scene, scene_desc->m_Nodes.m_Count, layouts_count);
            for (uint32_t i = 0; i < layouts_count; ++i)
            {
                const char* name = scene_desc->m_Layouts[i].m_Name;
                dmGui::Result r = dmGui::AddLayout(scene, name);
                if (r != dmGui::RESULT_OK) {
                    dmLogError("Unable to add layout '%s' to scene (%d)", name,  r);
                    return false;
                }
            }
        }

        for (uint32_t i = 0; i < scene_desc->m_Nodes.m_Count; ++i)
        {
            // NOTE: We assume that the enums in dmGui and dmGuiDDF have the same values
            const dmGuiDDF::NodeDesc* node_desc = &scene_desc->m_Nodes[i];
            dmGui::NodeType type = (dmGui::NodeType) node_desc->m_Type;
            uint32_t custom_type = node_desc->m_CustomType;


            Vector4 position = node_desc->m_Position;
            Vector4 size = node_desc->m_Size;
            dmGui::HNode n = dmGui::NewNode(scene, Point3(position.getXYZ()), Vector3(size.getXYZ()), type, custom_type);
            if (n)
            {
                if (node_desc->m_Id)
                    dmGui::SetNodeId(scene, n, node_desc->m_Id);
                if(!SetNode(scene, n, node_desc))
                    return false;
                if(layouts_count != 0)
                    dmGui::SetNodeLayoutDesc(scene, n, node_desc, 0, layouts_count);
            }
            else
            {
                result = false;
            }
        }
        if (result)
        {
            for (uint32_t i = 0; i < scene_desc->m_Nodes.m_Count; ++i)
            {
                const dmGuiDDF::NodeDesc* node_desc = &scene_desc->m_Nodes[i];
                dmGui::HNode n = dmGui::GetNodeById(scene, node_desc->m_Id);
                dmGui::HNode p = dmGui::INVALID_HANDLE;
                if (node_desc->m_Parent != 0x0 && *node_desc->m_Parent != 0)
                {
                    p = dmGui::GetNodeById(scene, node_desc->m_Parent);
                    if (p == dmGui::INVALID_HANDLE)
                    {
                        dmLogError("The parent '%s' could not be found in the scene.", node_desc->m_Parent);
                        result = false;
                    }
                }
                dmGui::SetNodeParent(scene, n, p, false);
            }
        }

        if(layouts_count != 0)
        {
            for (uint32_t l = 0; l < layouts_count; ++l)
            {
                uint16_t layout_index = dmGui::GetLayoutIndex(scene, dmHashString64(scene_desc->m_Layouts[l].m_Name));
                for (uint32_t i = 0; i < scene_desc->m_Layouts[l].m_Nodes.m_Count; ++i)
                {
                    const dmGuiDDF::NodeDesc* node_desc = &scene_desc->m_Layouts[l].m_Nodes[i];
                    dmGui::HNode n = dmGui::GetNodeById(scene, node_desc->m_Id);
                    if (n)
                    {
                        dmGui::SetNodeLayoutDesc(scene, n, node_desc, layout_index, layout_index);
                    }
                    else
                    {
                        dmLogError("The default node for '%s' could not be found in the scene.", node_desc->m_Id);
                    }
                }
            }

            // we might have any resolution starting the scene, so let's set the best alternative layout directly
            dmArray<dmhash_t> scene_layouts;
            scene_layouts.SetCapacity(layouts_count+1);
            for(uint16_t i = 0; i < layouts_count+1; ++i)
            {
                dmhash_t id;
                dmGui::Result r = dmGui::GetLayoutId(scene, i, id);
                if(r != dmGui::RESULT_OK)
                {
                    dmLogError("GetLayoutId failed(%d). Index out of range", r);
                    break;
                }
                scene_layouts.Push(id);
            }

            uint32_t display_width, display_height;
            dmGui::GetPhysicalResolution(scene, display_width, display_height);
            dmRender::HDisplayProfiles display_profiles = (dmRender::HDisplayProfiles)dmGui::GetDisplayProfiles(scene);
            dmhash_t layout_id = dmRender::GetOptimalDisplayProfile(display_profiles, display_width, display_height, 0, &scene_layouts);
            if(layout_id != dmGui::DEFAULT_LAYOUT)
            {
                dmRender::DisplayProfileDesc profile_desc;
                GetDisplayProfileDesc(display_profiles, layout_id, profile_desc);
                dmGui::SetSceneResolution(scene, profile_desc.m_Width, profile_desc.m_Height);
                dmGui::SetLayout(scene, layout_id, SetNodeCallback);
            }
        }

        return result;
    }

    static dmGameObject::CreateResult CompGuiCreate(const dmGameObject::ComponentCreateParams& params)
    {
        GuiWorld* gui_world = (GuiWorld*)params.m_World;

        if (gui_world->m_Components.Full())
        {
            ShowFullBufferError("Gui", "gui.max_count", gui_world->m_Components.Capacity());
            return dmGameObject::CREATE_RESULT_UNKNOWN_ERROR;
        }

        GuiSceneResource* scene_resource = (GuiSceneResource*) params.m_Resource;
        dmGuiDDF::SceneDesc* scene_desc = scene_resource->m_SceneDesc;

        GuiComponent* gui_component = new GuiComponent();
        gui_component->m_World = gui_world;
        gui_component->m_Resource = scene_resource;
        gui_component->m_Instance = params.m_Instance;
        gui_component->m_Material = 0;
        gui_component->m_ComponentIndex = params.m_ComponentIndex;
        gui_component->m_Enabled = 1;
        gui_component->m_AddedToUpdate = 0;

        dmGui::NewSceneParams scene_params;
        // This is a hard cap since the render key has 13 bits for node index (see gui.cpp)
        assert(scene_desc->m_MaxNodes <= 8192);
        scene_params.m_MaxNodes = scene_desc->m_MaxNodes;
        scene_params.m_UserData = gui_component;
        scene_params.m_MaxFonts = 64;
        scene_params.m_MaxTextures = 128;
        scene_params.m_MaxMaterials = 16;
        scene_params.m_MaxAnimations = gui_world->m_MaxAnimationCount;
        scene_params.m_MaxParticlefx = gui_world->m_MaxParticleFXCount;
        scene_params.m_ParticlefxContext = gui_world->m_ParticleContext;
        scene_params.m_FetchTextureSetAnimCallback = &FetchTextureSetAnimCallback;
        scene_params.m_CreateCustomNodeCallback = &CreateCustomNodeCallback;
        scene_params.m_DestroyCustomNodeCallback = &DestroyCustomNodeCallback;
        scene_params.m_CloneCustomNodeCallback = &CloneCustomNodeCallback;
        scene_params.m_UpdateCustomNodeCallback = &UpdateCustomNodeCallback;
        scene_params.m_CreateCustomNodeCallbackContext = gui_component;
        scene_params.m_GetResourceCallback = GetSceneResourceByHash;
        scene_params.m_GetResourceCallbackContext = gui_component;
        scene_params.m_OnWindowResizeCallback = &OnWindowResizeCallback;
        scene_params.m_ScriptWorld = gui_world->m_ScriptWorld;
        gui_component->m_Scene = dmGui::NewScene(scene_resource->m_GuiContext, &scene_params);
        dmGui::HScene scene = gui_component->m_Scene;

        if (!SetupGuiScene(gui_world, gui_component, scene, scene_resource))
        {
            dmGui::DeleteScene(gui_component->m_Scene);
            delete gui_component;
            return dmGameObject::CREATE_RESULT_UNKNOWN_ERROR;
        }

        *params.m_UserData = (uintptr_t)gui_component;

        gui_world->m_Components.Push(gui_component);

        return dmGameObject::CREATE_RESULT_OK;
    }

    static dmGameObject::CreateResult CompGuiDestroy(const dmGameObject::ComponentDestroyParams& params)
    {
        GuiWorld* gui_world = (GuiWorld*)params.m_World;
        GuiComponent* gui_component = (GuiComponent*)*params.m_UserData;
        for (uint32_t i = 0; i < gui_world->m_Components.Size(); ++i)
        {
            if (gui_world->m_Components[i] == gui_component)
            {
                dmResource::HFactory factory = dmGameObject::GetFactory(params.m_Instance);
                if (gui_component->m_Material) {
                    dmResource::Release(factory, gui_component->m_Material);
                }
                for (uint32_t i = 0; i < gui_component->m_ResourcePropertyPointers.Size(); ++i) {
                    if (gui_component->m_ResourcePropertyPointers[i]) {
                        dmResource::Release(factory, gui_component->m_ResourcePropertyPointers[i]);
                    }
                }
                gui_component->m_ResourcePropertyPointers.SetSize(0);
                dmGui::DeleteScene(gui_component->m_Scene);
                delete gui_component;
                gui_world->m_Components.EraseSwap(i);
                break;
            }
        }
        return dmGameObject::CREATE_RESULT_OK;
    }

    static dmGameObject::CreateResult CompGuiInit(const dmGameObject::ComponentInitParams& params)
    {
        GuiComponent* gui_component = (GuiComponent*)*params.m_UserData;
        dmGui::Result result = dmGui::InitScene(gui_component->m_Scene);
        if (result != dmGui::RESULT_OK)
        {
            // TODO: Translate result
            dmLogError("Error when initializing gui component: %d.", result);
            return dmGameObject::CREATE_RESULT_UNKNOWN_ERROR;
        }
        return dmGameObject::CREATE_RESULT_OK;
    }

    static dmGameObject::CreateResult CompGuiFinal(const dmGameObject::ComponentFinalParams& params)
    {
        GuiComponent* gui_component = (GuiComponent*)*params.m_UserData;
        dmGui::Result result = dmGui::FinalScene(gui_component->m_Scene, &DeleteTexture);
        if (result != dmGui::RESULT_OK)
        {
            // TODO: Translate result
            dmLogError("Error when finalizing gui component: %d.", result);
            return dmGameObject::CREATE_RESULT_UNKNOWN_ERROR;
        }
        return dmGameObject::CREATE_RESULT_OK;
    }

    static void* CompGuiGetComponent(const dmGameObject::ComponentGetParams& params)
    {
        return (GuiComponent*)*params.m_UserData;
    }

    struct RenderGuiContext
    {
        dmRender::HRenderContext    m_RenderContext;
        dmRender::HMaterial         m_Material;
        GuiWorld*                   m_GuiWorld;

        // This order value is increased during rendering for each
        // render object generated, then used to make sure the final
        // draw order will follow the order objects are generated in,
        // and to allow font rendering to be sorted into the right place.
        uint32_t                    m_NextSortOrder;

        // true if the stencil is the first rendered (per scene)
        bool                        m_FirstStencil;
    };

    inline uint32_t MakeFinalRenderOrder(uint32_t scene_order, uint32_t sub_order)
    {
        return (scene_order << 16) + sub_order;
    }

    static void SetBlendMode(dmRender::RenderObject& ro, dmGui::BlendMode blend_mode)
    {
        switch (blend_mode)
        {
            case dmGui::BLEND_MODE_ALPHA:
                ro.m_SourceBlendFactor = dmGraphics::BLEND_FACTOR_ONE;
                ro.m_DestinationBlendFactor = dmGraphics::BLEND_FACTOR_ONE_MINUS_SRC_ALPHA;
            break;

            case dmGui::BLEND_MODE_ADD:
            case dmGui::BLEND_MODE_ADD_ALPHA:
                ro.m_SourceBlendFactor = dmGraphics::BLEND_FACTOR_ONE;
                ro.m_DestinationBlendFactor = dmGraphics::BLEND_FACTOR_ONE;
            break;

            case dmGui::BLEND_MODE_MULT:
                ro.m_SourceBlendFactor = dmGraphics::BLEND_FACTOR_DST_COLOR;
                ro.m_DestinationBlendFactor = dmGraphics::BLEND_FACTOR_ONE_MINUS_SRC_ALPHA;
            break;

            case dmGui::BLEND_MODE_SCREEN:
                ro.m_SourceBlendFactor = dmGraphics::BLEND_FACTOR_ONE_MINUS_DST_COLOR;
                ro.m_DestinationBlendFactor = dmGraphics::BLEND_FACTOR_ONE;
            break;

            default:
                dmLogError("Unknown blend mode: %d\n", blend_mode);
                assert(0);
            break;
        }
    }

    static void ApplyStencilClipping(RenderGuiContext* gui_context, const dmGui::StencilScope* state, dmRender::StencilTestParams& stp) {
        if (state != 0x0) {
            stp.m_Front.m_Func = dmGraphics::COMPARE_FUNC_EQUAL;
            stp.m_Front.m_OpSFail = dmGraphics::STENCIL_OP_KEEP;
            stp.m_Front.m_OpDPFail = dmGraphics::STENCIL_OP_REPLACE;
            stp.m_Front.m_OpDPPass = dmGraphics::STENCIL_OP_REPLACE;
            stp.m_Ref = state->m_RefVal;
            stp.m_RefMask = state->m_TestMask;
            stp.m_BufferMask = state->m_WriteMask;
            stp.m_ColorBufferMask = state->m_ColorMask;
            stp.m_SeparateFaceStates = 0;
            if (gui_context->m_FirstStencil)
            {
                // Set the m_ClearBuffer for the first stencil of each scene so that scenes (and components) can share the stencil buffer.
                // This will result in a stencil buffer clear call before the batch is drawn.
                // The render module will internally disregard/optimise this clear request if the stencil buffer
                // has been cleared by the renderscript clear command prior to this buffer clear request.
                gui_context->m_FirstStencil = false;
                stp.m_ClearBuffer = 1;
            }
        } else {
            stp.m_Front.m_Func = dmGraphics::COMPARE_FUNC_ALWAYS;
            stp.m_Front.m_OpSFail = dmGraphics::STENCIL_OP_KEEP;
            stp.m_Front.m_OpDPFail = dmGraphics::STENCIL_OP_KEEP;
            stp.m_Front.m_OpDPPass = dmGraphics::STENCIL_OP_KEEP;
            stp.m_Ref = 0;
            stp.m_RefMask = 0xff;
            stp.m_BufferMask = 0xff;
            stp.m_ColorBufferMask = 0xf;
            stp.m_SeparateFaceStates = 0;
        }
    }

    static void ApplyStencilClipping(RenderGuiContext* gui_context, const dmGui::StencilScope* state, dmRender::RenderObject& ro) {
        ro.m_SetStencilTest = 1;
        ApplyStencilClipping(gui_context, state, ro.m_StencilTestParams);
    }

    static void ApplyStencilClipping(RenderGuiContext* gui_context, const dmGui::StencilScope* state, dmRender::DrawTextParams& params) {
        params.m_StencilTestParamsSet = 1;
        ApplyStencilClipping(gui_context, state, params.m_StencilTestParams);
    }

    static dmGraphics::HTexture GetNodeTexture(dmGui::HScene scene, dmGui::HNode node)
    {
        dmGui::NodeTextureType texture_type;
        void* result = dmGui::GetNodeTexture(scene, node, &texture_type);

        if (texture_type == dmGui::NODE_TEXTURE_TYPE_TEXTURE_SET)
        {
            TextureSetResource* texture_set_res = (TextureSetResource*) result;
            assert(texture_set_res);

            return texture_set_res->m_Texture->m_Texture;
        }

        return (dmGraphics::HTexture) result;
    }

    static inline dmRender::HMaterial GetNodeMaterial(void* material_res)
    {
        assert(material_res);
        return ((MaterialResource*) material_res)->m_Material;
    }

    static inline dmRender::HMaterial GetNodeMaterial(RenderGuiContext* gui_context, dmGui::HScene scene, dmGui::HNode node)
    {
        void* node_material_res = dmGui::GetNodeMaterial(scene, node);
        return node_material_res ? GetNodeMaterial(node_material_res) : gui_context->m_Material;
    }

    static inline dmRender::HMaterial GetTextNodeMaterial(RenderGuiContext* gui_context, dmGui::HScene scene, dmGui::HNode node, dmRender::HFontMap font_map)
    {
        void* node_material_res = dmGui::GetNodeMaterial(scene, node);
        if (node_material_res)
        {
            return GetNodeMaterial(node_material_res);
        }
        else if (font_map)
        {
            return dmRender::GetFontMapMaterial(font_map);
        }
        return 0;
    }

    static void RenderTextNodes(dmGui::HScene scene,
                         const dmGui::RenderEntry* entries,
                         const Matrix4* node_transforms,
                         const float* node_opacities,
                         const dmGui::StencilScope** stencil_scopes,
                         uint32_t node_count,
                         RenderGuiContext* gui_context)
    {
        for (uint32_t i = 0; i < node_count; ++i)
        {
            dmGui::HNode node = entries[i].m_Node;

            const Vector4& color = dmGui::GetNodeProperty(scene, node, dmGui::PROPERTY_COLOR);
            const Vector4& outline = dmGui::GetNodeProperty(scene, node, dmGui::PROPERTY_OUTLINE);
            const Vector4& shadow = dmGui::GetNodeProperty(scene, node, dmGui::PROPERTY_SHADOW);

            dmGui::NodeType node_type = dmGui::GetNodeType(scene, node);
            assert(node_type == dmGui::NODE_TYPE_TEXT);

            dmRender::HFontMap font_map  = (dmRender::HFontMap) dmGui::GetNodeFont(scene, node);
            if (!font_map)
                continue;
            dmRender::HMaterial material = GetTextNodeMaterial(gui_context, scene, node, font_map);

            dmRender::DrawTextParams params;
            float opacity = node_opacities[i];
            params.m_FaceColor = Vector4(color.getXYZ(), opacity);
            params.m_OutlineColor = Vector4(outline.getXYZ(), outline.getW() * opacity);
            params.m_ShadowColor = Vector4(shadow.getXYZ(), shadow.getW() * opacity);
            params.m_Text = dmGui::GetNodeText(scene, node);
            params.m_WorldTransform = node_transforms[i];
            params.m_RenderOrder = dmGui::GetRenderOrder(scene);
            params.m_LineBreak = dmGui::GetNodeLineBreak(scene, node);
            params.m_Leading = dmGui::GetNodeTextLeading(scene, node);
            params.m_Tracking = dmGui::GetNodeTextTracking(scene, node);

            Vector4 size = dmGui::GetNodeProperty(scene, node, dmGui::PROPERTY_SIZE);
            params.m_Width = size.getX();
            params.m_Height = size.getY();
            ApplyStencilClipping(gui_context, stencil_scopes[i], params);
            dmGui::Pivot pivot = dmGui::GetNodePivot(scene, node);
            switch (pivot)
            {
            case dmGui::PIVOT_NW:
                params.m_Align = dmRender::TEXT_ALIGN_LEFT;
                params.m_VAlign = dmRender::TEXT_VALIGN_TOP;
                break;
            case dmGui::PIVOT_N:
                params.m_Align = dmRender::TEXT_ALIGN_CENTER;
                params.m_VAlign = dmRender::TEXT_VALIGN_TOP;
                break;
            case dmGui::PIVOT_NE:
                params.m_Align = dmRender::TEXT_ALIGN_RIGHT;
                params.m_VAlign = dmRender::TEXT_VALIGN_TOP;
                break;
            case dmGui::PIVOT_W:
                params.m_Align = dmRender::TEXT_ALIGN_LEFT;
                params.m_VAlign = dmRender::TEXT_VALIGN_MIDDLE;
                break;
            case dmGui::PIVOT_CENTER:
                params.m_Align = dmRender::TEXT_ALIGN_CENTER;
                params.m_VAlign = dmRender::TEXT_VALIGN_MIDDLE;
                break;
            case dmGui::PIVOT_E:
                params.m_Align = dmRender::TEXT_ALIGN_RIGHT;
                params.m_VAlign = dmRender::TEXT_VALIGN_MIDDLE;
                break;
            case dmGui::PIVOT_SW:
                params.m_Align = dmRender::TEXT_ALIGN_LEFT;
                params.m_VAlign = dmRender::TEXT_VALIGN_BOTTOM;
                break;
            case dmGui::PIVOT_S:
                params.m_Align = dmRender::TEXT_ALIGN_CENTER;
                params.m_VAlign = dmRender::TEXT_VALIGN_BOTTOM;
                break;
            case dmGui::PIVOT_SE:
                params.m_Align = dmRender::TEXT_ALIGN_RIGHT;
                params.m_VAlign = dmRender::TEXT_VALIGN_BOTTOM;
                break;
            }

            dmRender::DrawText(gui_context->m_RenderContext, font_map, material, 0, params);
        }

        dmRender::FlushTexts(gui_context->m_RenderContext, dmRender::RENDER_ORDER_AFTER_WORLD, MakeFinalRenderOrder(dmGui::GetRenderOrder(scene), gui_context->m_NextSortOrder++), false);
    }

    static void RenderParticlefxNodes(dmGui::HScene scene,
                          const dmGui::RenderEntry* entries,
                          const Matrix4* node_transforms,
                          const float* node_opacities,
                          const dmGui::StencilScope** stencil_scopes,
                          uint32_t node_count,
                          RenderGuiContext* gui_context)
    {
        GuiWorld* gui_world = gui_context->m_GuiWorld;
        dmGui::HNode first_node = entries[0].m_Node;
        dmParticle::EmitterRenderData* first_emitter_render_data = (dmParticle::EmitterRenderData*)entries[0].m_RenderData;
        dmGui::NodeType node_type = dmGui::GetNodeType(scene, first_node);
        assert(node_type == dmGui::NODE_TYPE_PARTICLEFX);

        uint32_t vb_max_size = dmParticle::GetVertexBufferSize(gui_world->m_MaxParticleCount, sizeof(ParticleGuiVertex)) - gui_world->m_RenderedParticlesSize;
        uint32_t total_vertex_count = 0;
        uint32_t ro_count = gui_world->m_GuiRenderObjects.Size();
        gui_world->m_GuiRenderObjects.SetSize(ro_count + 1);
        GuiRenderObject& gro = gui_world->m_GuiRenderObjects[ro_count];
        dmRender::RenderObject& ro = gro.m_RenderObject;
        gro.m_SortOrder = gui_context->m_NextSortOrder++;

        ro.Init();
        ro.m_VertexDeclaration = gui_world->m_VertexDeclaration;
        ro.m_VertexBuffer      = gui_world->m_VertexBuffer;
        ro.m_PrimitiveType     = dmGraphics::PRIMITIVE_TRIANGLES;
        ro.m_VertexStart       = gui_world->m_ClientVertexBuffer.Size();
        ro.m_Material          = GetNodeMaterial(gui_context, scene, first_node);
        ro.m_Textures[0]       = (dmGraphics::HTexture) first_emitter_render_data->m_Texture;

        // Offset capacity to fit vertices for all emitters we are about to render
        uint32_t vertex_count = 0;
        for (uint32_t i = 0; i < node_count; ++i)
        {
            dmParticle::EmitterRenderData* emitter_render_data = (dmParticle::EmitterRenderData*)entries[i].m_RenderData;
            vertex_count += dmParticle::GetEmitterVertexCount(gui_world->m_ParticleContext, emitter_render_data->m_Instance, emitter_render_data->m_EmitterIndex);

            dmTransform::Transform transform = dmTransform::ToTransform(node_transforms[i]);
            dmParticle::SetPosition(gui_world->m_ParticleContext, emitter_render_data->m_Instance, Point3(transform.GetTranslation()));
            dmParticle::SetRotation(gui_world->m_ParticleContext, emitter_render_data->m_Instance, transform.GetRotation());
            // we can't use transform.GetUniformScale() since the z-component is ignored by the gui
            float scale = dmMath::Min(transform.GetScalePtr()[0], transform.GetScalePtr()[1]);
            dmParticle::SetScale(gui_world->m_ParticleContext, emitter_render_data->m_Instance, scale);
        }

        vertex_count = dmMath::Min(vertex_count, vb_max_size / (uint32_t)sizeof(ParticleGuiVertex));

        if (gui_world->m_ClientVertexBuffer.Remaining() < vertex_count) {
            gui_world->m_ClientVertexBuffer.OffsetCapacity(dmMath::Max(128U, vertex_count));
        }

        ParticleGuiVertex *vb_begin = gui_world->m_ClientVertexBuffer.End();
        ParticleGuiVertex *vb_end = vb_begin;
        // One RO, but generate vertex data for each entry (emitter)
        for (uint32_t i = 0; i < node_count; ++i)
        {
            dmGui::HNode node = entries[i].m_Node;
            const Vector4& nodecolor = dmGui::GetNodeProperty(scene, node, dmGui::PROPERTY_COLOR);
            float opacity = node_opacities[i];
            Vector4 color = Vector4(nodecolor.getXYZ(), opacity);

            dmParticle::EmitterRenderData* emitter_render_data = (dmParticle::EmitterRenderData*)entries[i].m_RenderData;
            uint32_t vb_generate_size = 0;
            dmParticle::GenerateVertexDataResult res = dmParticle::GenerateVertexData(
                gui_world->m_ParticleContext,
                gui_world->m_DT,
                emitter_render_data->m_Instance,
                emitter_render_data->m_EmitterIndex,
                gui_world->m_ParticleAttributeInfos,
                color,
                (void*) vb_end,
                vb_max_size,
                &vb_generate_size);

            if (res != dmParticle::GENERATE_VERTEX_DATA_OK)
            {
                if (res == dmParticle::GENERATE_VERTEX_DATA_MAX_PARTICLES_EXCEEDED)
                {
                    dmLogWarning("Maximum number of GUI particles (%d) exceeded, particles will not be rendered. Change \"gui.max_particle_count\" in the config file.", gui_world->m_MaxParticleCount);
                }
                else if (res == dmParticle::GENERATE_VERTEX_DATA_INVALID_INSTANCE)
                {
                    dmLogWarning("Cannot generate vertex data for GUI node (%d), particle instance handle is invalid.", i);
                }
            }

            uint32_t emitter_vertex_count = vb_generate_size / sizeof(ParticleGuiVertex);
            total_vertex_count += emitter_vertex_count;
            vb_end += emitter_vertex_count;
            vb_max_size -= vb_generate_size;
        }

        gui_world->m_RenderedParticlesSize += total_vertex_count * sizeof(ParticleGuiVertex);

        ro.m_VertexCount = total_vertex_count;
        dmGui::BlendMode blend_mode = ddf_blendmode_map.m_Table[first_emitter_render_data->m_BlendMode];
        SetBlendMode(ro, blend_mode);
        ro.m_SetBlendFactors = 1;

        // If we need new render constants
        HComponentRenderConstants render_constants = gui_world->m_RenderConstants[ro_count];
        if (first_emitter_render_data->m_RenderConstantsSize > 0)
        {
            if (!render_constants)
            {
                render_constants = dmGameSystem::CreateRenderConstants();
                gui_world->m_RenderConstants[ro_count] = render_constants;
            }
        }

        for (uint32_t i = 0; i < first_emitter_render_data->m_RenderConstantsSize; ++i)
        {
            dmParticle::RenderConstant* c = &first_emitter_render_data->m_RenderConstants[i];
            dmGameSystem::SetRenderConstant(render_constants, c->m_NameHash, (dmVMath::Vector4*) &c->m_Value, c->m_IsMatrix4 ? 4 : 1);
        }

        if (render_constants) {
            dmGameSystem::EnableRenderObjectConstants(&ro, render_constants);
        }

        ApplyStencilClipping(gui_context, stencil_scopes[0], ro);
        gui_world->m_ClientVertexBuffer.SetSize(vb_end - gui_world->m_ClientVertexBuffer.Begin());
    }

    static GuiRenderObject* GetRenderObject(RenderGuiContext* gui_context)
    {
        GuiWorld* gui_world = gui_context->m_GuiWorld;

        uint32_t ro_count = gui_world->m_GuiRenderObjects.Size();
        gui_world->m_GuiRenderObjects.SetSize(ro_count + 1);

        return &gui_world->m_GuiRenderObjects[ro_count];
    }

    static void RenderCustomNodes(dmGui::HScene scene,
                                uint32_t custom_type,
                                const CompGuiNodeType* type,
                                const dmGui::RenderEntry* entries,
                                const Matrix4* node_transforms,
                                const float* node_opacities,
                                const dmGui::StencilScope** stencil_scopes,
                                uint32_t node_count,
                                RenderGuiContext* gui_context)
    {
        GuiWorld* gui_world = gui_context->m_GuiWorld;

        dmGui::HNode first_node = entries[0].m_Node;
        dmGui::NodeType node_type = dmGui::GetNodeType(scene, first_node);
        assert(node_type == dmGui::NODE_TYPE_CUSTOM);
        assert(custom_type != 0);

        GuiRenderObject* gro = GetRenderObject(gui_context);
        gro->m_SortOrder = gui_context->m_NextSortOrder++;

        dmRender::RenderObject& ro = gro->m_RenderObject;

        uint32_t vertex_start = gui_world->m_ClientVertexBuffer.Size();
        uint32_t vertex_count = 0;

        for (uint32_t i = 0; i < node_count; ++i)
        {
            const dmGui::HNode node = entries[i].m_Node;

            void* custom_node_data = dmGui::GetNodeCustomData(scene, node);

            CustomNodeCtx nodectx;
            nodectx.m_Scene = scene;
            nodectx.m_Node = node;
            nodectx.m_TypeContext = type->m_Context;
            nodectx.m_NodeData = custom_node_data;
            nodectx.m_Type = custom_type;

            // Ideally, dmBuffer would support dynamic arrays, but for now this is what we do
            dmArray<uint8_t> node_vertices;
            type->m_GetVertices(&nodectx, gui_world->m_BoxVertexStreamDeclarationCount, gui_world->m_BoxVertexStreamDeclaration, gui_world->m_BoxVertexStructSize, node_vertices);

            uint32_t node_vertex_count = node_vertices.Size() / gui_world->m_BoxVertexStructSize;
            vertex_count += node_vertex_count;

            // Transform the vertices and modify the colors
            const Matrix4& transform = node_transforms[i];
            float opacity = node_opacities[i];
            Vector4 color = dmGui::GetNodeProperty(scene, node, dmGui::PROPERTY_COLOR);
            color = Vector4(color.getXYZ(), opacity);

            BoxVertex* vertices = (BoxVertex*)node_vertices.Begin();
            for (uint32_t v = 0; v < node_vertex_count; ++v)
            {
                BoxVertex& vertex = vertices[v];
                Point3 p(vertex.m_Position[0], vertex.m_Position[1], vertex.m_Position[2]);
                Vector4 wp = transform * p;
                vertex.m_Position[0] = wp.getX();
                vertex.m_Position[1] = wp.getY();
                vertex.m_Position[2] = wp.getZ();

                vertex.m_Color[0] = color.getX() * vertex.m_Color[0];
                vertex.m_Color[1] = color.getY() * vertex.m_Color[1];
                vertex.m_Color[2] = color.getZ() * vertex.m_Color[2];
                vertex.m_Color[3] = color.getW() * vertex.m_Color[3];
            }

            if (gui_world->m_ClientVertexBuffer.Remaining() < node_vertex_count) {
                gui_world->m_ClientVertexBuffer.OffsetCapacity(dmMath::Max(128U, node_vertex_count));
            }

            uint32_t node_vertex_start = gui_world->m_ClientVertexBuffer.Size();
            gui_world->m_ClientVertexBuffer.SetSize(node_vertex_start + node_vertex_count);
            memcpy(gui_world->m_ClientVertexBuffer.Begin() + node_vertex_start, node_vertices.Begin(), node_vertex_count * sizeof(BoxVertex));
        }

        ro.Init();
        ro.m_VertexDeclaration = gui_world->m_VertexDeclaration;
        ro.m_VertexBuffer      = gui_world->m_VertexBuffer;
        ro.m_PrimitiveType     = dmGraphics::PRIMITIVE_TRIANGLES;
        ro.m_VertexStart       = vertex_start;
        ro.m_VertexCount       = vertex_count;
        ro.m_Material          = GetNodeMaterial(gui_context, scene, first_node);

        dmGui::BlendMode blend_mode = dmGui::GetNodeBlendMode(scene, first_node);
        SetBlendMode(ro, blend_mode);
        ro.m_SetBlendFactors = 1;

        ApplyStencilClipping(gui_context, stencil_scopes[0], ro);

        // Set default texture
        dmGraphics::HTexture texture = dmGameSystem::GetNodeTexture(scene, first_node);
        if (texture) {
            ro.m_Textures[0] = texture;
        } else {
            ro.m_Textures[0] = gui_world->m_WhiteTexture;
        }
    }

    static void RenderBoxNodes(dmGui::HScene scene,
                        const dmGui::RenderEntry* entries,
                        const Matrix4* node_transforms,
                        const float* node_opacities,
                        const dmGui::StencilScope** stencil_scopes,
                        uint32_t node_count,
                        RenderGuiContext* gui_context)
    {
        GuiWorld* gui_world = gui_context->m_GuiWorld;

        dmGui::HNode first_node = entries[0].m_Node;
        dmGui::NodeType node_type = dmGui::GetNodeType(scene, first_node);
        assert(node_type == dmGui::NODE_TYPE_BOX);

        uint32_t ro_count = gui_world->m_GuiRenderObjects.Size();
        gui_world->m_GuiRenderObjects.SetSize(ro_count + 1);

        GuiRenderObject& gro = gui_world->m_GuiRenderObjects[ro_count];
        dmRender::RenderObject& ro = gro.m_RenderObject;
        gro.m_SortOrder = gui_context->m_NextSortOrder++;

        // NOTE: ro might be uninitialized and we don't want to create a stack allocated temporary
        // See case 2264
        ro.Init();

        ApplyStencilClipping(gui_context, stencil_scopes[0], ro);

        const int verts_per_node = 6*9;
        const uint32_t max_total_vertices = verts_per_node * node_count;

        dmGui::BlendMode blend_mode = dmGui::GetNodeBlendMode(scene, first_node);
        SetBlendMode(ro, blend_mode);
        ro.m_SetBlendFactors   = 1;
        ro.m_VertexDeclaration = gui_world->m_VertexDeclaration;
        ro.m_VertexBuffer      = gui_world->m_VertexBuffer;
        ro.m_PrimitiveType     = dmGraphics::PRIMITIVE_TRIANGLES;
        ro.m_VertexStart       = gui_world->m_ClientVertexBuffer.Size();
        ro.m_Material          = GetNodeMaterial(gui_context, scene, first_node);

        // Set default texture
        dmGraphics::HTexture texture = dmGameSystem::GetNodeTexture(scene, first_node);
        if (texture)
            ro.m_Textures[0] = texture;
        else
            ro.m_Textures[0] = gui_world->m_WhiteTexture;

        if (gui_world->m_ClientVertexBuffer.Remaining() < (max_total_vertices)) {
            gui_world->m_ClientVertexBuffer.OffsetCapacity(dmMath::Max(128U, max_total_vertices));
        }

        // 9-slice values are specified with reference to the original graphics and not by
        // the possibly stretched texture.
        float org_width = (float)dmGraphics::GetOriginalTextureWidth(ro.m_Textures[0]);
        float org_height = (float)dmGraphics::GetOriginalTextureHeight(ro.m_Textures[0]);
        assert(org_width > 0 && org_height > 0);

        int rendered_vert_count = 0;
        for (uint32_t i = 0; i < node_count; ++i)
        {
            const dmGui::HNode node = entries[i].m_Node;

            // pre-multiplied alpha
            const Vector4& color = dmGui::GetNodeProperty(scene, node, dmGui::PROPERTY_COLOR);
            Vector4 pm_color(color.getXYZ(), node_opacities[i]);

            // default not uv_rotated texture coords
            const float default_tc[6] = {0, 0, 0, 1, 1, 1};
            const float* tc = dmGui::GetNodeFlipbookAnimUV(scene, node);

            // tc equals 0 when texture is set from lua script directly with gui.set_texture(...) method
            bool manually_set_texture = tc == 0;
            if (manually_set_texture) {
                tc = default_tc;
            }

            Vector4 slice9 = dmGui::GetNodeSlice9(scene, node);
            bool use_slice_nine = sum(slice9) != 0;

            // render simple quad ignoring 9-slicing
            if ((!use_slice_nine && manually_set_texture) || !texture)
            {
                BoxVertex v00;
                v00.SetColor(pm_color);
                v00.SetPosition(node_transforms[i] * Point3(0, 0, 0));
                v00.SetUV(0, 0);
                v00.SetPageIndex(0);

                BoxVertex v10;
                v10.SetColor(pm_color);
                v10.SetPosition(node_transforms[i] * Point3(1, 0, 0));
                v10.SetUV(1, 0);
                v10.SetPageIndex(0);

                BoxVertex v01;
                v01.SetColor(pm_color);
                v01.SetPosition(node_transforms[i] * Point3(0, 1, 0));
                v01.SetUV(0, 1);
                v01.SetPageIndex(0);

                BoxVertex v11;
                v11.SetColor(pm_color);
                v11.SetPosition(node_transforms[i] * Point3(1, 1, 0));
                v11.SetUV(1, 1);
                v11.SetPageIndex(0);

                gui_world->m_ClientVertexBuffer.Push(v00);
                gui_world->m_ClientVertexBuffer.Push(v10);
                gui_world->m_ClientVertexBuffer.Push(v11);
                gui_world->m_ClientVertexBuffer.Push(v00);
                gui_world->m_ClientVertexBuffer.Push(v11);
                gui_world->m_ClientVertexBuffer.Push(v01);

                rendered_vert_count += 6;
                continue;
            }

            uint32_t frame_index                         = 0;
            uint32_t page_index                          = 0;
            dmGui::TextureSetAnimDesc* anim_desc         = dmGui::GetNodeTextureSet(scene, node);
            dmGameSystemDDF::TextureSet* texture_set_ddf = 0;
            if (anim_desc)
            {
                texture_set_ddf        = (dmGameSystemDDF::TextureSet*) anim_desc->m_TextureSet;
                frame_index            = dmGui::GetNodeAnimationFrame(scene, node);
                frame_index            = texture_set_ddf->m_FrameIndices[frame_index];
                uint32_t* page_indices = texture_set_ddf->m_PageIndices.m_Data;
                page_index             = page_indices[frame_index];
            }

            bool use_geometries = texture_set_ddf && texture_set_ddf->m_Geometries.m_Count > 0;
            bool flip_u = false;
            bool flip_v = false;
            if (!manually_set_texture)
            {
                GetNodeFlipbookAnimUVFlip(scene, node, flip_u, flip_v);
            }

            // render using geometries without 9-slicing
            if (!use_slice_nine && use_geometries)
            {
                const dmGameSystemDDF::SpriteGeometry* geometry = &texture_set_ddf->m_Geometries.m_Data[frame_index];

                const Matrix4& w = node_transforms[i];

                // NOTE: The original rendering code is from the comp_sprite.cpp.
                // Compare with that one if you do any changes to either.
                uint32_t num_points = geometry->m_Vertices.m_Count / 2;

                const float* points = geometry->m_Vertices.m_Data;
                const float* uvs = geometry->m_Uvs.m_Data;

                // Depending on the sprite is flipped or not, we loop the vertices forward or backward
                // to respect face winding (and backface culling)
                int reverse = (int)flip_u ^ (int)flip_v;

                float scaleX = flip_u ? -1 : 1;
                float scaleY = flip_v ? -1 : 1;

                // Since we don't use an index buffer, we duplicate the vertices manually
                uint32_t index_count = geometry->m_Indices.m_Count;
                for (uint32_t index = 0; index < index_count; ++index)
                {
                    uint32_t i = geometry->m_Indices.m_Data[index];
                    i = reverse ? (num_points - i - 1) : i;

                    const float* point = &points[i * 2];
                    const float* uv = &uvs[i * 2];
                    // COnvert from range [-0.5,+0.5] to [0.0, 1.0]
                    float x = point[0] * scaleX + 0.5f;
                    float y = point[1] * scaleY + 0.5f;

                    Vector4 p = w * Point3(x, y, 0.0f);
                    BoxVertex v(p, uv[0], uv[1], pm_color, page_index);
                    gui_world->m_ClientVertexBuffer.Push(v);
                }

                rendered_vert_count += index_count;
                continue;
            }

            // render 9-sliced node

            //   0 1     2 3
            // 0 *-*-----*-*
            //   | |  y  | |
            // 1 *-*-----*-*
            //   | |     | |
            //   |x|     |z|
            //   | |     | |
            // 2 *-*-----*-*
            //   | |  w  | |
            // 3 *-*-----*-*
            float us[4], vs[4], xs[4], ys[4];

            // v are '1-v'
            xs[0] = ys[0] = 0;
            xs[3] = ys[3] = 1;

            // disable slice9 computation below a certain dimension
            // (avoid div by zero)
            const float s9_min_dim = 0.001f;

            const float su = 1.0f / org_width;
            const float sv = 1.0f / org_height;

            Point3 size = dmGui::GetNodeSize(scene, node);
            const float sx = size.getX() > s9_min_dim ? 1.0f / size.getX() : 0;
            const float sy = size.getY() > s9_min_dim ? 1.0f / size.getY() : 0;

            static const uint32_t uvIndex[2][4] = {{0,1,2,3}, {3,2,1,0}};
            bool uv_rotated = tc[0] != tc[2] && tc[3] != tc[5];
            if(uv_rotated)
            {
                const uint32_t *uI = flip_v ? uvIndex[1] : uvIndex[0];
                const uint32_t *vI = flip_u ? uvIndex[1] : uvIndex[0];
                us[uI[0]] = tc[0];
                us[uI[1]] = tc[0] + (su * slice9.getW());
                us[uI[2]] = tc[2] - (su * slice9.getY());
                us[uI[3]] = tc[2];
                vs[vI[0]] = tc[1];
                vs[vI[1]] = tc[1] - (sv * slice9.getX());
                vs[vI[2]] = tc[5] + (sv * slice9.getZ());
                vs[vI[3]] = tc[5];
            }
            else
            {
                const uint32_t *uI = flip_u ? uvIndex[1] : uvIndex[0];
                const uint32_t *vI = flip_v ? uvIndex[1] : uvIndex[0];
                us[uI[0]] = tc[0];
                us[uI[1]] = tc[0] + (su * slice9.getX());
                us[uI[2]] = tc[4] - (su * slice9.getZ());
                us[uI[3]] = tc[4];
                vs[vI[0]] = tc[1];
                vs[vI[1]] = tc[1] + (sv * slice9.getW());
                vs[vI[2]] = tc[3] - (sv * slice9.getY());
                vs[vI[3]] = tc[3];
            }

            xs[1] = sx * slice9.getX();
            xs[2] = 1 - sx * slice9.getZ();
            ys[1] = sy * slice9.getW();
            ys[2] = 1 - sy * slice9.getY();

            const Matrix4* transform = &node_transforms[i];
            Vector4 pts[4][4];
            for (int y=0;y<4;y++)
            {
                for (int x=0;x<4;x++)
                {
                    pts[y][x] = (*transform * Point3(xs[x], ys[y], 0));
                }
            }

            BoxVertex v00, v10, v01, v11;
            v00.SetColor(pm_color);
            v10.SetColor(pm_color);
            v01.SetColor(pm_color);
            v11.SetColor(pm_color);

            v00.SetPageIndex(page_index);
            v10.SetPageIndex(page_index);
            v01.SetPageIndex(page_index);
            v11.SetPageIndex(page_index);

            for (int y=0;y<3;y++)
            {
                for (int x=0;x<3;x++)
                {
                    const int x0 = x;
                    const int x1 = x+1;
                    const int y0 = y;
                    const int y1 = y+1;
                    v00.SetPosition(pts[y0][x0]);
                    v10.SetPosition(pts[y0][x1]);
                    v01.SetPosition(pts[y1][x0]);
                    v11.SetPosition(pts[y1][x1]);
                    if(uv_rotated)
                    {
                        v00.SetUV(us[y0], vs[x0]);
                        v10.SetUV(us[y0], vs[x1]);
                        v01.SetUV(us[y1], vs[x0]);
                        v11.SetUV(us[y1], vs[x1]);
                    }
                    else
                    {
                        v00.SetUV(us[x0], vs[y0]);
                        v10.SetUV(us[x1], vs[y0]);
                        v01.SetUV(us[x0], vs[y1]);
                        v11.SetUV(us[x1], vs[y1]);
                    }
                    gui_world->m_ClientVertexBuffer.Push(v00);
                    gui_world->m_ClientVertexBuffer.Push(v10);
                    gui_world->m_ClientVertexBuffer.Push(v11);
                    gui_world->m_ClientVertexBuffer.Push(v00);
                    gui_world->m_ClientVertexBuffer.Push(v11);
                    gui_world->m_ClientVertexBuffer.Push(v01);
                }
            }
            rendered_vert_count += verts_per_node;
        }

        ro.m_VertexCount = rendered_vert_count;
    }

    // Computes max vertices required in the vertex buffer to draw a pie node with a
    // given number of perimeter vertices in its configuration.
    inline uint32_t ComputeRequiredVertices(uint32_t perimeter_vertices)
    {
        // 1.  Minimum is capped to 4
        // 2a. There will always be one extra needed to complete a full fill.
        //     I.e. an 8-gon will need 9 vertices around, where the first and last
        //     overlap. (+1)
        // 2b. If the shape has rectangular bounds and pass through all four corners,
        //     there will be 4 vertices inserted around the loop. (+4)
        // 3.  Each vertex around the perimeter has its twin along the inside (*2)
        // 4.  To draw all pie nodes in one draw call as a strip, each pie adds two
        //     doubled vertices to tie it together (+2)
        return 2 * (dmMath::Max<uint32_t>(perimeter_vertices, 4) + 5) + 2;
    }

    static void RenderPieNodes(dmGui::HScene scene,
                        const dmGui::RenderEntry* entries,
                        const Matrix4* node_transforms,
                        const float* node_opacities,
                        const dmGui::StencilScope** stencil_scopes,
                        uint32_t node_count,
                        RenderGuiContext* gui_context)
    {
        GuiWorld* gui_world = gui_context->m_GuiWorld;

        dmGui::HNode first_node = entries[0].m_Node;
        dmGui::NodeType node_type = dmGui::GetNodeType(scene, first_node);
        assert(node_type == dmGui::NODE_TYPE_PIE);

        uint32_t ro_count = gui_world->m_GuiRenderObjects.Size();
        gui_world->m_GuiRenderObjects.SetSize(ro_count + 1);

        GuiRenderObject& gro = gui_world->m_GuiRenderObjects[ro_count];
        dmRender::RenderObject& ro = gro.m_RenderObject;
        gro.m_SortOrder = gui_context->m_NextSortOrder++;

        // NOTE: ro might be uninitialized and we don't want to create a stack allocated temporary
        // See case 2264
        ro.Init();

        ApplyStencilClipping(gui_context, stencil_scopes[0], ro);

        dmGui::BlendMode blend_mode = dmGui::GetNodeBlendMode(scene, first_node);
        SetBlendMode(ro, blend_mode);
        ro.m_SetBlendFactors   = 1;
        ro.m_VertexDeclaration = gui_world->m_VertexDeclaration;
        ro.m_VertexBuffer      = gui_world->m_VertexBuffer;
        ro.m_PrimitiveType     = dmGraphics::PRIMITIVE_TRIANGLE_STRIP;
        ro.m_VertexStart       = gui_world->m_ClientVertexBuffer.Size();
        ro.m_VertexCount       = 0;
        ro.m_Material          = GetNodeMaterial(gui_context, scene, first_node);

        // Set default texture
        dmGraphics::HTexture texture = dmGameSystem::GetNodeTexture(scene, first_node);
        if (texture)
            ro.m_Textures[0] = texture;
        else
            ro.m_Textures[0] = gui_world->m_WhiteTexture;

        uint32_t max_total_vertices = 0;
        for (uint32_t i = 0; i < node_count; ++i)
        {
            max_total_vertices += ComputeRequiredVertices(dmGui::GetNodePerimeterVertices(scene, entries[i].m_Node));
        }

        if (gui_world->m_ClientVertexBuffer.Remaining() < max_total_vertices) {
            gui_world->m_ClientVertexBuffer.OffsetCapacity(dmMath::Max(128U, max_total_vertices));
        }

        for (uint32_t i = 0; i < node_count; ++i)
        {
            const dmGui::HNode node = entries[i].m_Node;
            const Point3 size = dmGui::GetNodeSize(scene, node);

            if (dmMath::Abs(size.getX()) < 0.001f)
                continue;

            uint32_t page_index                  = 0;
            dmGui::TextureSetAnimDesc* anim_desc = dmGui::GetNodeTextureSet(scene, node);
            if (anim_desc)
            {
                dmGameSystemDDF::TextureSet* texture_set_ddf = (dmGameSystemDDF::TextureSet*) anim_desc->m_TextureSet;
                uint32_t frame_index                         = dmGui::GetNodeAnimationFrame(scene, node);
                frame_index                                  = texture_set_ddf->m_FrameIndices[frame_index];
                uint32_t* page_indices                       = texture_set_ddf->m_PageIndices.m_Data;
                page_index                                   = page_indices[frame_index];
            }

            const Vector4& color = dmGui::GetNodeProperty(scene, node, dmGui::PROPERTY_COLOR);

            // Pre-multiplied alpha
            Vector4 pm_color(color.getXYZ(), node_opacities[i]);

            const uint32_t perimeterVertices = dmMath::Max<uint32_t>(4, dmGui::GetNodePerimeterVertices(scene, node));
            const float innerMultiplier = dmGui::GetNodeInnerRadius(scene, node) / size.getX();
            const dmGui::PieBounds outerBounds = dmGui::GetNodeOuterBounds(scene, node);

            const float PI = 3.1415926535f;
            const float ad = PI * 2.0f / (float)perimeterVertices;

            float stopAngle = dmGui::GetNodePieFillAngle(scene, node);
            bool backwards = false;
            if (stopAngle < 0)
            {
                stopAngle = -stopAngle;
                backwards = true;
            }

            stopAngle = dmMath::Min(360.0f, stopAngle) * PI / 180.0f;

            // 1. Division computes number of cirlce segments needed, and we need 1 more
            // vertex than that (1 lone segment = 2 perimeter vertices).
            // 2. Round up because 48 deg fill drawn with 45 deg segmenst should be be rendered
            // as 45+3. (Set limit to if segment exceeds more than 1/1000 to allow for some
            // floating point imprecision)
            const uint32_t generate = floorf(stopAngle / ad + 0.999f) + 1;

            float lastAngle = 0;
            float nextCorner = 0.25f * PI; // upper right rectangle corner at 45 deg
            bool first = true;

            float u0,su,v0,sv;
            bool uv_rotated;
            const float* tc = dmGui::GetNodeFlipbookAnimUV(scene, node);

            if(tc)
            {
                bool flip_u, flip_v;
                GetNodeFlipbookAnimUVFlip(scene, node, flip_u, flip_v);
                uv_rotated = tc[0] != tc[2] && tc[3] != tc[5];
                if(uv_rotated ? flip_v : flip_u)
                {
                    su = -(tc[4] - tc[0]);
                    u0 = tc[0] - su;
                }
                else
                {
                    u0 = tc[0];
                    su = tc[4] - u0;
                }
                uint32_t v0i = uv_rotated ? 1 : 3;
                uint32_t v1i = uv_rotated ? 5 : 1;
                if(uv_rotated ? flip_u : flip_v)
                {
                    sv = -(tc[v1i] - tc[v0i]);
                    v0 = tc[v0i] - sv;
                }
                else
                {
                    v0 = tc[v0i];
                    sv = tc[v1i] - v0;
                }
            }
            else
            {
                uv_rotated = false;
                u0 = 0.0f;
                su = 1.0f;
                v0 = 1.0f;
                sv = -1.0f;
            }

            uint32_t sizeBefore = gui_world->m_ClientVertexBuffer.Size();
            for (uint32_t j = 0; j != generate; j++)
            {
                float a;
                if (j == (generate-1))
                    a = stopAngle;
                else
                    a = ad * j;

                if (outerBounds == dmGui::PIEBOUNDS_RECTANGLE)
                {
                    // insert extra vertex (and ignore == case)
                    if (lastAngle < nextCorner && a >= nextCorner)
                    {
                        a = nextCorner;
                        nextCorner += 0.50f * PI;
                        --j;
                    }

                    lastAngle = a;
                }

                const float s = dmTrigLookup::Sin(backwards ? -a : a);
                const float c = dmTrigLookup::Cos(backwards ? -a : a);

                // make inner vertex
                float u = 0.5f + innerMultiplier * c;
                float v = 0.5f + innerMultiplier * s;
                BoxVertex vInner(node_transforms[i] * Point3(u,v,0), u0 + ((uv_rotated ? v : u) * su), v0 + ((uv_rotated ? u : 1-v) * sv), pm_color, page_index);

                // make outer vertex
                float d;
                if (outerBounds == dmGui::PIEBOUNDS_RECTANGLE)
                    d = 0.5f / dmMath::Max(dmMath::Abs(s), dmMath::Abs(c));
                else
                    d = 0.5f;

                u = 0.5f + d * c;
                v = 0.5f + d * s;
                BoxVertex vOuter(node_transforms[i] * Point3(u,v,0), u0 + ((uv_rotated ? v : u) * su), v0 + ((uv_rotated ? u : 1-v) * sv), pm_color, page_index);

                // both inner & outer are doubled at first / last entry to generate degenerate triangles
                // for the triangle strip, allowing more than one pie to be chained together in the same
                // drawcall.
                if (first)
                {
                    gui_world->m_ClientVertexBuffer.Push(vInner);
                    first = false;
                }

                gui_world->m_ClientVertexBuffer.Push(vInner);
                gui_world->m_ClientVertexBuffer.Push(vOuter);

                if (j == generate-1)
                    gui_world->m_ClientVertexBuffer.Push(vOuter);
            }

            assert((gui_world->m_ClientVertexBuffer.Size() - sizeBefore) <= ComputeRequiredVertices(dmGui::GetNodePerimeterVertices(scene, entries[i].m_Node)));
        }

        ro.m_VertexCount = gui_world->m_ClientVertexBuffer.Size() - ro.m_VertexStart;
    }

    static uint64_t GetCombinedNodeType(uint32_t node_type, uint32_t custom_type)
    {
        uint64_t combined_type = node_type;
        if (node_type == (uint32_t)dmGui::NODE_TYPE_CUSTOM)
        {
            combined_type |= ((uint64_t)node_type) << 32;
        }
        return combined_type;
    }

    static const CompGuiNodeType* GetCompGuiCustomType(const CompGuiContext* gui_context, uint32_t custom_type)
    {
        CompGuiNodeType* const * type = gui_context->m_CustomNodeTypes.Get(custom_type);
        if (!type)
        {
            dmLogOnceError("Couldn't find gui node type: %u", custom_type);
            return 0;
        }
        return *type;
    }

    // Called from gui.cpp
    static void RenderNodes(dmGui::HScene scene,
                    const dmGui::RenderEntry* entries,
                    const Matrix4* node_transforms,
                    const float* node_opacities,
                    const dmGui::StencilScope** stencil_scopes,
                    uint32_t node_count,
                    void* context)
    {
        DM_PROFILE("RenderNodes");

        if (node_count == 0)
            return;

        RenderGuiContext* gui_context = (RenderGuiContext*) context;
        GuiWorld* gui_world = gui_context->m_GuiWorld;

        gui_world->m_RenderedParticlesSize = 0;
        gui_context->m_FirstStencil = true;

        dmGui::HNode first_node                       = entries[0].m_Node;
        dmGui::BlendMode prev_blend_mode              = dmGui::GetNodeBlendMode(scene, first_node);
        dmGui::NodeType prev_node_type                = dmGui::GetNodeType(scene, first_node);
        uint32_t prev_custom_type                     = dmGui::GetNodeCustomType(scene, first_node);
        uint64_t prev_combined_type                   = GetCombinedNodeType(prev_node_type, prev_custom_type);
        dmGraphics::HTexture prev_texture             = GetNodeTexture(scene, first_node);
        void* prev_font                               = dmGui::GetNodeFont(scene, first_node);
        const dmGui::StencilScope* prev_stencil_scope = stencil_scopes[0];
        uint32_t prev_emitter_batch_key               = 0;
        dmRender::HMaterial prev_material             = 0;

        if (prev_node_type == dmGui::NODE_TYPE_PARTICLEFX)
        {
            dmParticle::EmitterRenderData* emitter_render_data = (dmParticle::EmitterRenderData*)entries[0].m_RenderData;
            prev_emitter_batch_key = emitter_render_data->m_MixedHashNoMaterial;
        }

        if (prev_node_type == dmGui::NODE_TYPE_TEXT)
        {
            prev_material = GetTextNodeMaterial(gui_context, scene, first_node, (dmRender::HFontMap) prev_font);
        }
        else
        {
            prev_material = GetNodeMaterial(gui_context, scene, first_node);
        }

        uint32_t i = 0;
        uint32_t start = 0;

        while (i < node_count)
        {
            dmGui::HNode node                        = entries[i].m_Node;
            dmGui::BlendMode blend_mode              = dmGui::GetNodeBlendMode(scene, node);
            dmGui::NodeType node_type                = dmGui::GetNodeType(scene, node);
            uint32_t custom_type                     = dmGui::GetNodeCustomType(scene, node);
            uint64_t combined_type                   = GetCombinedNodeType(node_type, custom_type);
            dmGraphics::HTexture texture             = GetNodeTexture(scene, node);
            void* font                               = dmGui::GetNodeFont(scene, node);
            const dmGui::StencilScope* stencil_scope = stencil_scopes[i];
            uint32_t emitter_batch_key               = 0;
            dmRender::HMaterial material             = 0;

            if (node_type == dmGui::NODE_TYPE_PARTICLEFX)
            {
                dmParticle::EmitterRenderData* emitter_render_data = (dmParticle::EmitterRenderData*)entries[i].m_RenderData;
                emitter_batch_key = emitter_render_data->m_MixedHashNoMaterial;
            }

            if (node_type == dmGui::NODE_TYPE_TEXT)
            {
                material = GetTextNodeMaterial(gui_context, scene, node, (dmRender::HFontMap) font);
            }
            else
            {
                material = GetNodeMaterial(gui_context, scene, node);
            }

            bool batch_change = combined_type          != prev_combined_type ||
                                blend_mode             != prev_blend_mode    ||
                                texture                != prev_texture       ||
                                material               != prev_material      ||
                                font                   != prev_font          ||
                                prev_stencil_scope     != stencil_scope      ||
                                prev_emitter_batch_key != emitter_batch_key;

            bool flush = (i > 0 && batch_change);

            if (flush)
            {
                uint32_t n = i - start;

                switch (prev_node_type)
                {
                    case dmGui::NODE_TYPE_TEXT:
                        RenderTextNodes(scene, entries + start, node_transforms + start, node_opacities + start, stencil_scopes + start, n, gui_context);
                        break;
                    case dmGui::NODE_TYPE_BOX:
                        RenderBoxNodes(scene, entries + start, node_transforms + start, node_opacities + start, stencil_scopes + start, n, gui_context);
                        break;
                    case dmGui::NODE_TYPE_PIE:
                        RenderPieNodes(scene, entries + start, node_transforms + start, node_opacities + start, stencil_scopes + start, n, gui_context);
                        break;
                    case dmGui::NODE_TYPE_PARTICLEFX:
                        RenderParticlefxNodes(scene, entries + start, node_transforms + start, node_opacities + start, stencil_scopes + start, n, gui_context);
                        break;
                    case dmGui::NODE_TYPE_CUSTOM:
                        RenderCustomNodes(scene, prev_custom_type, GetCompGuiCustomType(gui_world->m_CompGuiContext, prev_custom_type), entries + start, node_transforms + start, node_opacities + start, stencil_scopes + start, n, gui_context);
                        break;
                    default:
                        break;
                }

                start = i;
            }
            prev_node_type = node_type;
            prev_custom_type = custom_type;
            prev_combined_type = combined_type;
            prev_blend_mode = blend_mode;
            prev_texture = texture;
            prev_material = material;
            prev_font = font;
            prev_stencil_scope = stencil_scope;
            prev_emitter_batch_key = emitter_batch_key;

            ++i;
        }

        uint32_t n = i - start;
        if (n > 0) {
            switch (prev_node_type)
            {
                case dmGui::NODE_TYPE_TEXT:
                    RenderTextNodes(scene, entries + start, node_transforms + start, node_opacities + start, stencil_scopes + start, n, gui_context);
                    break;
                case dmGui::NODE_TYPE_BOX:
                    RenderBoxNodes(scene, entries + start, node_transforms + start, node_opacities + start, stencil_scopes + start, n, gui_context);
                    break;
                case dmGui::NODE_TYPE_PIE:
                    RenderPieNodes(scene, entries + start, node_transforms + start, node_opacities + start, stencil_scopes + start, n, gui_context);
                    break;
                case dmGui::NODE_TYPE_PARTICLEFX:
                    RenderParticlefxNodes(scene, entries + start, node_transforms + start, node_opacities + start, stencil_scopes + start, n, gui_context);
                    break;
                case dmGui::NODE_TYPE_CUSTOM:
                    RenderCustomNodes(scene, prev_custom_type, GetCompGuiCustomType(gui_world->m_CompGuiContext, prev_custom_type), entries + start, node_transforms + start, node_opacities + start, stencil_scopes + start, n, gui_context);
                    break;
                default:
                    break;
            }
        }

        dmGraphics::SetVertexBufferData(gui_world->m_VertexBuffer,
                                        gui_world->m_ClientVertexBuffer.Size() * sizeof(BoxVertex),
                                        gui_world->m_ClientVertexBuffer.Begin(),
                                        dmGraphics::BUFFER_USAGE_STREAM_DRAW);

        DM_PROPERTY_ADD_U32(rmtp_GuiVertexCount, gui_world->m_ClientVertexBuffer.Size());
    }

    static dmGraphics::TextureFormat ToGraphicsFormat(dmImage::Type type) {
        switch (type) {
            case dmImage::TYPE_RGB:
                return dmGraphics::TEXTURE_FORMAT_RGB;
                break;
            case dmImage::TYPE_RGBA:
                return dmGraphics::TEXTURE_FORMAT_RGBA;
                break;
            case dmImage::TYPE_LUMINANCE:
                return dmGraphics::TEXTURE_FORMAT_LUMINANCE;
                break;
            default:
                assert(false);
        }
        return (dmGraphics::TextureFormat) 0; // Never reached
    }

    static void* NewTexture(dmGui::HScene scene, uint32_t width, uint32_t height, dmImage::Type type, const void* buffer, void* context)
    {
        RenderGuiContext* gui_context = (RenderGuiContext*) context;
        dmGraphics::HContext gcontext = dmRender::GetGraphicsContext(gui_context->m_RenderContext);

        dmGraphics::TextureCreationParams tcparams;
        dmGraphics::TextureParams tparams;

        tcparams.m_Width = width;
        tcparams.m_Height = height;
        tcparams.m_OriginalWidth = width;
        tcparams.m_OriginalHeight = height;

        tparams.m_Width = width;
        tparams.m_Height = height;
        tparams.m_MinFilter = dmGraphics::TEXTURE_FILTER_LINEAR;
        tparams.m_MagFilter = dmGraphics::TEXTURE_FILTER_LINEAR;
        tparams.m_Data = buffer;
        tparams.m_DataSize = dmImage::BytesPerPixel(type) * width * height;
        tparams.m_Format = ToGraphicsFormat(type);

        dmGraphics::HTexture t =  dmGraphics::NewTexture(gcontext, tcparams);
        dmGraphics::SetTexture(t, tparams);
        return (void*) t;
    }

    static void DeleteTexture(dmGui::HScene scene, void* texture, void* context)
    {
        dmGraphics::DeleteTexture((dmGraphics::HTexture) texture);
    }

    static void SetTextureData(dmGui::HScene scene, void* texture, uint32_t width, uint32_t height, dmImage::Type type, const void* buffer, void* context)
    {
        dmGraphics::TextureParams tparams;
        tparams.m_Width = width;
        tparams.m_Height = height;
        tparams.m_MinFilter = dmGraphics::TEXTURE_FILTER_LINEAR;
        tparams.m_MagFilter = dmGraphics::TEXTURE_FILTER_LINEAR;
        tparams.m_Data = buffer;
        tparams.m_DataSize = dmImage::BytesPerPixel(type) * width * height;
        tparams.m_Format = ToGraphicsFormat(type);
        dmGraphics::SetTexture((dmGraphics::HTexture) texture, tparams);
    }

    static dmGui::FetchTextureSetAnimResult FetchTextureSetAnimCallback(void* texture_set_ptr, dmhash_t animation, dmGui::TextureSetAnimDesc* out_data)
    {
        TextureSetResource* texture_set_res = (TextureSetResource*)texture_set_ptr;
        dmGameSystemDDF::TextureSet* texture_set = texture_set_res->m_TextureSet;
        uint32_t* anim_index = texture_set_res->m_AnimationIds.Get(animation);

        if (anim_index)
        {
            if (texture_set->m_TexCoords.m_Count == 0)
            {
                return dmGui::FETCH_ANIMATION_UNKNOWN_ERROR;
            }
            dmGameSystemDDF::TextureSetAnimation* animation = &texture_set->m_Animations[*anim_index];
            uint32_t playback_index = animation->m_Playback;
            if(playback_index >= dmGui::PLAYBACK_COUNT)
                return dmGui::FETCH_ANIMATION_INVALID_PLAYBACK;

            out_data->m_TexCoords = (const float*) texture_set->m_TexCoords.m_Data;
            out_data->m_State.m_Start = animation->m_Start;
            out_data->m_State.m_End = animation->m_End;
            out_data->m_State.m_OriginalTextureWidth = dmGraphics::GetOriginalTextureWidth(texture_set_res->m_Texture->m_Texture);
            out_data->m_State.m_OriginalTextureHeight = dmGraphics::GetOriginalTextureHeight(texture_set_res->m_Texture->m_Texture);
            out_data->m_State.m_Playback = ddf_playback_map.m_Table[playback_index];
            out_data->m_State.m_FPS = animation->m_Fps;
            out_data->m_FlipHorizontal = animation->m_FlipHorizontal;
            out_data->m_FlipVertical = animation->m_FlipVertical;
            out_data->m_TextureSet = (void*)texture_set;
            return dmGui::FETCH_ANIMATION_OK;
        }
        else
        {
            return dmGui::FETCH_ANIMATION_NOT_FOUND;
        }
    }

    static void* CreateCustomNodeCallback(void* context, dmGui::HScene scene, dmGui::HNode node, uint32_t custom_type)
    {
        GuiComponent* gui_component = (GuiComponent*)context;
        CompGuiContext* gui_context = gui_component->m_World->m_CompGuiContext;

        CompGuiNodeContext ctx;

        const CompGuiNodeType* type = GetCompGuiCustomType(gui_context, custom_type);
        return type->m_Create(&ctx, type->m_Context, scene, node, custom_type);
    }

    static void* CloneCustomNodeCallback(void* context, dmGui::HScene scene, dmGui::HNode node, uint32_t custom_type, void* node_data)
    {
        GuiComponent* gui_component = (GuiComponent*)context;
        CompGuiContext* gui_context = gui_component->m_World->m_CompGuiContext;

        CompGuiNodeContext ctx;

        const CompGuiNodeType* type = GetCompGuiCustomType(gui_context, custom_type);

        CustomNodeCtx nodectx;
        nodectx.m_Scene = scene;
        nodectx.m_Node = node;
        nodectx.m_TypeContext = type->m_Context;
        nodectx.m_NodeData = node_data;
        nodectx.m_Type = custom_type;
        return type->m_Clone(&ctx, &nodectx);
    }

    static void DestroyCustomNodeCallback(void* context, dmGui::HScene scene, dmGui::HNode node, uint32_t custom_type, void* node_data)
    {
        GuiComponent* gui_component = (GuiComponent*)context;
        CompGuiContext* gui_context = gui_component->m_World->m_CompGuiContext;

        const CompGuiNodeType* type = GetCompGuiCustomType(gui_context, custom_type);
        if (!type->m_Destroy)
            return;

        CompGuiNodeContext ctx;

        CustomNodeCtx nodectx;
        nodectx.m_Scene = scene;
        nodectx.m_Node = node;
        nodectx.m_TypeContext = type->m_Context;
        nodectx.m_NodeData = node_data;
        nodectx.m_Type = custom_type;

        type->m_Destroy(&ctx, &nodectx);
    }

    static void UpdateCustomNodeCallback(void* context, dmGui::HScene scene, dmGui::HNode node, uint32_t custom_type, void* node_data, float dt)
    {
        GuiComponent* gui_component = (GuiComponent*)context;
        CompGuiContext* gui_context = gui_component->m_World->m_CompGuiContext;

        const CompGuiNodeType* type = GetCompGuiCustomType(gui_context, custom_type);
        if (!type->m_Update)
            return;

        CustomNodeCtx nodectx;
        nodectx.m_Scene = scene;
        nodectx.m_Node = node;
        nodectx.m_TypeContext = type->m_Context;
        nodectx.m_NodeData = node_data;
        nodectx.m_Type = custom_type;

        type->m_Update(&nodectx, dt);
    }

    static dmGameObject::CreateResult CompGuiAddToUpdate(const dmGameObject::ComponentAddToUpdateParams& params) {
        GuiComponent* gui_component = (GuiComponent*)*params.m_UserData;
        gui_component->m_AddedToUpdate = true;
        return dmGameObject::CREATE_RESULT_OK;
    }

    static dmGameObject::UpdateResult CompGuiUpdate(const dmGameObject::ComponentsUpdateParams& params, dmGameObject::ComponentsUpdateResult& update_result)
    {
        DM_PROFILE("Update");

        GuiWorld* gui_world = (GuiWorld*)params.m_World;

        dmScript::UpdateScriptWorld(gui_world->m_ScriptWorld, params.m_UpdateContext->m_DT);

        gui_world->m_DT = params.m_UpdateContext->m_DT;
        dmParticle::Update(gui_world->m_ParticleContext, params.m_UpdateContext->m_DT, &FetchAnimationCallback);
        const uint32_t count = gui_world->m_Components.Size();
        DM_PROPERTY_ADD_U32(rmtp_Gui, count);
        for (uint32_t i = 0; i < count; ++i)
        {
            GuiComponent* gui_component = gui_world->m_Components[i];
            if (gui_component->m_Enabled && gui_component->m_AddedToUpdate)
            {
                dmGui::UpdateScene(gui_component->m_Scene, params.m_UpdateContext->m_DT);
            }
        }

        return dmGameObject::UPDATE_RESULT_OK;
    }

    static void RenderListDispatch(dmRender::RenderListDispatchParams const &params)
    {
        if (params.m_Operation == dmRender::RENDER_LIST_OPERATION_BATCH)
        {
            for (uint32_t *i=params.m_Begin;i!=params.m_End;i++)
            {
                dmRender::RenderObject *ro = (dmRender::RenderObject*) params.m_Buf[*i].m_UserData;
                dmRender::AddToRender(params.m_Context, ro);
            }
        }
    }

    static inline MaterialResource* GetMaterialResource(GuiComponent* component, GuiSceneResource* resource) {
        return component->m_Material ? component->m_Material : resource->m_Material;
    }

    static inline dmRender::HMaterial GetMaterial(GuiComponent* component, GuiSceneResource* resource) {
        return GetMaterialResource(component, resource)->m_Material;
    }

    static dmGameObject::UpdateResult CompGuiRender(const dmGameObject::ComponentsRenderParams& params)
    {
        GuiWorld* gui_world = (GuiWorld*)params.m_World;
        CompGuiContext* gui_context = (CompGuiContext*)params.m_Context;

        dmGui::RenderSceneParams rp;
        rp.m_RenderNodes = &RenderNodes;
        rp.m_NewTexture = &NewTexture;
        rp.m_DeleteTexture = &DeleteTexture;
        rp.m_SetTextureData = &SetTextureData;

        RenderGuiContext render_gui_context;
        render_gui_context.m_RenderContext = gui_context->m_RenderContext;
        render_gui_context.m_GuiWorld = gui_world;
        render_gui_context.m_NextSortOrder = 0;

        uint32_t total_node_count = 0;
        for (uint32_t i = 0; i < gui_world->m_Components.Size(); ++i)
        {
            GuiComponent* c = gui_world->m_Components[i];
            if (!c->m_Enabled || !c->m_AddedToUpdate)
                continue;
            total_node_count += dmGui::GetNodeCount(c->m_Scene);
            total_node_count += dmGui::GetParticlefxCount(c->m_Scene);
        }

        uint32_t total_gui_render_objects_count = (total_node_count<<1) + (total_node_count>>3);
        uint32_t old_capacity = gui_world->m_GuiRenderObjects.Capacity();
        if (old_capacity < total_gui_render_objects_count) {
            gui_world->m_GuiRenderObjects.SetCapacity(total_gui_render_objects_count);

            uint32_t grow = total_gui_render_objects_count - old_capacity;
            gui_world->m_RenderConstants.SetCapacity(total_gui_render_objects_count);
            gui_world->m_RenderConstants.SetSize(total_gui_render_objects_count);
            memset(&gui_world->m_RenderConstants[old_capacity], 0, grow * sizeof(HComponentRenderConstants));
        }

        gui_world->m_GuiRenderObjects.SetSize(0);
        gui_world->m_ClientVertexBuffer.SetSize(0);

        uint32_t lastEnd = 0;

        for (uint32_t i = 0; i < gui_world->m_Components.Size(); ++i)
        {
            GuiComponent* c = gui_world->m_Components[i];
            if (!c->m_Enabled || !c->m_AddedToUpdate)
                continue;

            // Render scene and see how many render objects it added, then we add those individually.
            render_gui_context.m_Material = GetMaterial(c, c->m_Resource);
            dmGui::RenderScene(c->m_Scene, rp, &render_gui_context);
            const uint32_t count = gui_world->m_GuiRenderObjects.Size() - lastEnd;

            dmRender::RenderListEntry* render_list = dmRender::RenderListAlloc(gui_context->m_RenderContext, count);
            dmRender::HRenderListDispatch dispatch = dmRender::RenderListMakeDispatch(gui_context->m_RenderContext, &RenderListDispatch, gui_world);
            dmRender::RenderListEntry* write_ptr = render_list;

            uint32_t render_order = dmGui::GetRenderOrder(c->m_Scene);
            while (lastEnd < gui_world->m_GuiRenderObjects.Size())
            {
                const GuiRenderObject& gro = gui_world->m_GuiRenderObjects[lastEnd];
                write_ptr->m_MinorOrder = 0;
                write_ptr->m_MajorOrder = dmRender::RENDER_ORDER_AFTER_WORLD;
                write_ptr->m_Order = MakeFinalRenderOrder(render_order, gro.m_SortOrder);
                write_ptr->m_UserData = (uintptr_t) &gro.m_RenderObject;
                write_ptr->m_BatchKey = lastEnd;
                write_ptr->m_TagListKey = dmRender::GetMaterialTagListKey(gro.m_RenderObject.m_Material);
                write_ptr->m_Dispatch = dispatch;
                write_ptr++;
                lastEnd++;
            }

            dmRender::RenderListSubmit(gui_context->m_RenderContext, render_list, write_ptr);
        }

        return dmGameObject::UPDATE_RESULT_OK;
    }

    static dmGameObject::UpdateResult CompGuiOnMessage(const dmGameObject::ComponentOnMessageParams& params)
    {
        GuiComponent* gui_component = (GuiComponent*)*params.m_UserData;
        if (params.m_Message->m_Id == dmGameObjectDDF::Enable::m_DDFDescriptor->m_NameHash)
        {
            gui_component->m_Enabled = 1;
        }
        else if (params.m_Message->m_Id == dmGameObjectDDF::Disable::m_DDFDescriptor->m_NameHash)
        {
            gui_component->m_Enabled = 0;
        }
        dmGui::Result result = dmGui::DispatchMessage(gui_component->m_Scene, params.m_Message);
        if (result != dmGui::RESULT_OK)
        {
            // TODO: Proper error message
            LogMessageError(params.m_Message, "Error when dispatching message to gui scene: %d.", result);
        }
        return dmGameObject::UPDATE_RESULT_OK;
    }

    static dmGameObject::InputResult CompGuiOnInput(const dmGameObject::ComponentOnInputParams& params)
    {
        GuiComponent* gui_component = (GuiComponent*)*params.m_UserData;

        if (gui_component->m_Enabled)
        {
            dmGui::HScene scene = gui_component->m_Scene;
            dmGui::InputAction gui_input_action;
            gui_input_action.m_ActionId = params.m_InputAction->m_ActionId;
            gui_input_action.m_Value = params.m_InputAction->m_Value;
            gui_input_action.m_Pressed = params.m_InputAction->m_Pressed;
            gui_input_action.m_Released = params.m_InputAction->m_Released;
            gui_input_action.m_Repeated = params.m_InputAction->m_Repeated;
            gui_input_action.m_PositionSet = params.m_InputAction->m_PositionSet;
            gui_input_action.m_X = params.m_InputAction->m_X;
            gui_input_action.m_Y = params.m_InputAction->m_Y;
            gui_input_action.m_DX = params.m_InputAction->m_DX;
            gui_input_action.m_DY = params.m_InputAction->m_DY;
            gui_input_action.m_ScreenX = params.m_InputAction->m_ScreenX;
            gui_input_action.m_ScreenY = params.m_InputAction->m_ScreenY;
            gui_input_action.m_ScreenDX = params.m_InputAction->m_ScreenDX;
            gui_input_action.m_ScreenDY = params.m_InputAction->m_ScreenDY;
            gui_input_action.m_GamepadIndex = params.m_InputAction->m_GamepadIndex;
            gui_input_action.m_IsGamepad = params.m_InputAction->m_IsGamepad;
            gui_input_action.m_GamepadUnknown = params.m_InputAction->m_GamepadUnknown;
            gui_input_action.m_GamepadDisconnected = params.m_InputAction->m_GamepadDisconnected;
            gui_input_action.m_GamepadConnected = params.m_InputAction->m_GamepadConnected;
            gui_input_action.m_GamepadPacket = params.m_InputAction->m_GamepadPacket;
            gui_input_action.m_HasGamepadPacket = params.m_InputAction->m_HasGamepadPacket;
            gui_input_action.m_AccX = params.m_InputAction->m_AccX;
            gui_input_action.m_AccY = params.m_InputAction->m_AccY;
            gui_input_action.m_AccZ = params.m_InputAction->m_AccZ;
            gui_input_action.m_AccelerationSet = params.m_InputAction->m_AccelerationSet;
            gui_input_action.m_UserID = params.m_InputAction->m_UserID;

            gui_input_action.m_TouchCount = params.m_InputAction->m_TouchCount;
            int tc = params.m_InputAction->m_TouchCount;
            for (int i = 0; i < tc; ++i) {
                gui_input_action.m_Touch[i] = params.m_InputAction->m_Touch[i];
            }

            size_t text_count = dmStrlCpy(gui_input_action.m_Text, params.m_InputAction->m_Text, sizeof(gui_input_action.m_Text));
            gui_input_action.m_TextCount = text_count;
            gui_input_action.m_HasText = params.m_InputAction->m_HasText;

            bool consumed;
            dmGui::Result gui_result = dmGui::DispatchInput(scene, &gui_input_action, 1, &consumed);
            if (gui_result != dmGui::RESULT_OK)
            {
                return dmGameObject::INPUT_RESULT_UNKNOWN_ERROR;
            }
            else if (consumed)
            {
                return dmGameObject::INPUT_RESULT_CONSUMED;
            }
        }
        return dmGameObject::INPUT_RESULT_IGNORED;
    }

    static void CompGuiOnReload(const dmGameObject::ComponentOnReloadParams& params)
    {
        GuiWorld* gui_world = (GuiWorld*)params.m_World;
        GuiSceneResource* scene_resource = (GuiSceneResource*) params.m_Resource;
        GuiComponent* gui_component = (GuiComponent*)*params.m_UserData;
        dmGui::Result result = dmGui::FinalScene(gui_component->m_Scene, &DeleteTexture);
        if (result != dmGui::RESULT_OK)
        {
            // TODO: Translate result
            dmLogError("Error when finalizing gui component: %d.", result);
        }
        dmGui::ClearTextures(gui_component->m_Scene);
        dmGui::ClearFonts(gui_component->m_Scene);
        dmGui::ClearNodes(gui_component->m_Scene);
        dmGui::ClearLayouts(gui_component->m_Scene);
        if (SetupGuiScene(gui_world, gui_component, gui_component->m_Scene, scene_resource))
        {
            result = dmGui::InitScene(gui_component->m_Scene);
            if (result != dmGui::RESULT_OK)
            {
                // TODO: Translate result
                dmLogError("Error when initializing gui component: %d.", result);
            }
        }
        else
        {
            dmLogError("Could not reload scene '%s' because of errors in the resource.", scene_resource->m_Path);
        }
    }

    // Public function used by engine (as callback from gui system)
    void GuiGetURLCallback(dmGui::HScene scene, dmMessage::URL* url)
    {
        GuiComponent* component = (GuiComponent*)dmGui::GetSceneUserData(scene);
        url->m_Socket = dmGameObject::GetMessageSocket(dmGameObject::GetCollection(component->m_Instance));
        url->m_Path = dmGameObject::GetIdentifier(component->m_Instance);
        dmGameObject::Result result = dmGameObject::GetComponentId(component->m_Instance, component->m_ComponentIndex, &url->m_Fragment);
        if (result != dmGameObject::RESULT_OK)
        {
            dmLogError("Could not find gui component: %d", result);
        }
    }

    // Public function used by engine (as callback from gui system)
    uintptr_t GuiGetUserDataCallback(dmGui::HScene scene)
    {
        GuiComponent* component = (GuiComponent*)dmGui::GetSceneUserData(scene);
        return (uintptr_t)component->m_Instance;
    }

    // Public function used by engine (as callback from gui system)
    dmhash_t GuiResolvePathCallback(dmGui::HScene scene, const char* path, uint32_t path_size)
    {
        GuiComponent* component = (GuiComponent*)dmGui::GetSceneUserData(scene);
        if (path_size > 0)
        {
            return dmGameObject::GetAbsoluteIdentifier(component->m_Instance, path, path_size);
        }
        else
        {
            return dmGameObject::GetIdentifier(component->m_Instance);
        }
    }

    // Public function used by engine (as callback from gui system)
    void GuiGetTextMetricsCallback(const void* font, const char* text, float width, bool line_break, float leading, float tracking, dmGui::TextMetrics* out_metrics)
    {
        dmRender::TextMetrics metrics;
        dmRender::GetTextMetrics((dmRender::HFontMap)font, text, width, line_break, leading, tracking, &metrics);
        out_metrics->m_Width = metrics.m_Width;
        out_metrics->m_Height = metrics.m_Height;
        out_metrics->m_MaxAscent = metrics.m_MaxAscent;
        out_metrics->m_MaxDescent = metrics.m_MaxDescent;
    }

    static dmGameObject::PropertyResult CompGuiGetProperty(const dmGameObject::ComponentGetPropertyParams& params, dmGameObject::PropertyDesc& out_value) {
        GuiComponent* gui_component = (GuiComponent*)*params.m_UserData;
        dmhash_t set_property = params.m_PropertyId;
        if (set_property == PROP_MATERIAL)
        {
            return GetResourceProperty(dmGameObject::GetFactory(params.m_Instance), GetMaterialResource(gui_component, gui_component->m_Resource), out_value);
        }
        else if (set_property == PROP_MATERIALS)
        {
            if (!params.m_Options.m_HasKey)
            {
                return dmGameObject::PROPERTY_RESULT_INVALID_KEY;
            }

            out_value.m_ValueType = dmGameObject::PROP_VALUE_HASHTABLE;
            return GetResourceProperty(dmGameObject::GetFactory(params.m_Instance), dmGui::GetMaterial(gui_component->m_Scene, params.m_Options.m_Key), out_value);
        }
        else if (set_property == PROP_FONTS)
        {
            if (!params.m_Options.m_HasKey)
            {
                return dmGameObject::PROPERTY_RESULT_INVALID_KEY;
            }
            out_value.m_ValueType = dmGameObject::PROP_VALUE_HASHTABLE;
            return GetResourceProperty(dmGameObject::GetFactory(params.m_Instance), dmGui::GetFont(gui_component->m_Scene, params.m_Options.m_Key), out_value);
        }
        else if (set_property == PROP_TEXTURES)
        {
            if (!params.m_Options.m_HasKey)
            {
                return dmGameObject::PROPERTY_RESULT_INVALID_KEY;
            }
            out_value.m_ValueType = dmGameObject::PROP_VALUE_HASHTABLE;
            return GetResourceProperty(dmGameObject::GetFactory(params.m_Instance), dmGui::GetTexture(gui_component->m_Scene, params.m_Options.m_Key), out_value);
        }
        return dmGameObject::PROPERTY_RESULT_NOT_FOUND;
    }

    static dmGameObject::PropertyResult CompGuiSetProperty(const dmGameObject::ComponentSetPropertyParams& params) {
        GuiComponent* gui_component = (GuiComponent*)*params.m_UserData;
        dmhash_t set_property = params.m_PropertyId;
        if (set_property == PROP_MATERIAL)
        {
            return SetResourceProperty(dmGameObject::GetFactory(params.m_Instance), params.m_Value, MATERIAL_EXT_HASH, (void**)&gui_component->m_Material);
        }
        else if (set_property == PROP_FONTS)
        {
            if (!params.m_Options.m_HasKey)
            {
                return dmGameObject::PROPERTY_RESULT_INVALID_KEY;
            }
            dmResource::HFactory factory = dmGameObject::GetFactory(params.m_Instance);
            dmRender::HFontMap font = 0x0;
            dmGameObject::PropertyResult res = SetResourceProperty(factory, params.m_Value, FONT_EXT_HASH, (void**)&font);
            if (res == dmGameObject::PROPERTY_RESULT_OK)
            {
                dmGui::Result r = dmGui::AddFont(gui_component->m_Scene, params.m_Options.m_Key, (void*) font, params.m_Value.m_Hash);
                if (r != dmGui::RESULT_OK)
                {
                    dmLogError("Unable to set font `%s` property in component `%s`", dmHashReverseSafe64(params.m_Options.m_Key), gui_component->m_Resource->m_Path);
                    dmResource::Release(factory, font);
                    return dmGameObject::PROPERTY_RESULT_BUFFER_OVERFLOW;
                }
                if(gui_component->m_ResourcePropertyPointers.Full()) {
                    gui_component->m_ResourcePropertyPointers.OffsetCapacity(1);
                }
                gui_component->m_ResourcePropertyPointers.Push(font);
            }
            return res;
        }
        else if (set_property == PROP_TEXTURES)
        {
            if (!params.m_Options.m_HasKey)
            {
                return dmGameObject::PROPERTY_RESULT_INVALID_KEY;
            }
            dmResource::HFactory factory = dmGameObject::GetFactory(params.m_Instance);
            TextureSetResource* texture_source = 0x0;
            dmGameObject::PropertyResult res = SetResourceProperty(factory, params.m_Value, TEXTURE_SET_EXT_HASH, (void**)&texture_source);
            if (res == dmGameObject::PROPERTY_RESULT_OK)
            {
                dmGraphics::HTexture texture = texture_source->m_Texture->m_Texture;
                dmGui::Result r = dmGui::AddTexture(gui_component->m_Scene, params.m_Options.m_Key, texture_source, dmGui::NODE_TEXTURE_TYPE_TEXTURE_SET, dmGraphics::GetOriginalTextureWidth(texture), dmGraphics::GetOriginalTextureHeight(texture));
                if (r != dmGui::RESULT_OK)
                {
                    dmLogError("Unable to add texture '%s' to scene (%d)", dmHashReverseSafe64(params.m_Options.m_Key),  r);
                    return dmGameObject::PROPERTY_RESULT_BUFFER_OVERFLOW;
                }
                if(gui_component->m_ResourcePropertyPointers.Full())
                {
                    gui_component->m_ResourcePropertyPointers.OffsetCapacity(1);
                }
                gui_component->m_ResourcePropertyPointers.Push(texture_source);
            }
            return res;
        }
        else if (set_property == PROP_MATERIALS)
        {
            if (!params.m_Options.m_HasKey)
            {
                return dmGameObject::PROPERTY_RESULT_INVALID_KEY;
            }
            dmResource::HFactory factory = dmGameObject::GetFactory(params.m_Instance);
            MaterialResource* material_res = 0;

            dmGameObject::PropertyResult res = SetResourceProperty(factory, params.m_Value, MATERIAL_EXT_HASH, (void**) &material_res);

            if (res == dmGameObject::PROPERTY_RESULT_OK)
            {
                dmGui::Result r = dmGui::AddMaterial(gui_component->m_Scene, params.m_Options.m_Key, material_res);

                if (r != dmGui::RESULT_OK)
                {
                    dmLogError("Unable to add material '%s' to scene (%d)", dmHashReverseSafe64(params.m_Options.m_Key), r);
                    return dmGameObject::PROPERTY_RESULT_BUFFER_OVERFLOW;
                }

                // Update node material pointers
                dmGui::AssignMaterials(gui_component->m_Scene);

                if(gui_component->m_ResourcePropertyPointers.Full())
                {
                    gui_component->m_ResourcePropertyPointers.OffsetCapacity(1);
                }
                gui_component->m_ResourcePropertyPointers.Push(material_res);
            }
            return res;
        }
        return dmGameObject::PROPERTY_RESULT_NOT_FOUND;
    }

    static bool CompGuiIterGetNext(dmGameObject::SceneNodeIterator* it)
    {
        GuiComponent* component = (GuiComponent*)it->m_NextChild.m_Component;
        dmGui::HNode next = (dmGui::HNode)it->m_NextChild.m_Node;
        if (next == 0)
            return false;

        it->m_Node = it->m_NextChild; // copy data fields

        it->m_NextChild.m_Node = (uint64_t)dmGui::GetNextNode(component->m_Scene, next);
        return it->m_Node.m_Node != 0;
    }

    static void CompGuiIterChildren(dmGameObject::SceneNodeIterator* it, dmGameObject::SceneNode* node)
    {
        GuiComponent* component = (GuiComponent*)node->m_Component;

        it->m_Parent = *node;
        it->m_NextChild = *node; // copy data fields
        it->m_NextChild.m_Type = dmGameObject::SCENE_NODE_TYPE_SUBCOMPONENT;

        dmGui::HNode parent = 0;
        if (dmGameObject::SCENE_NODE_TYPE_SUBCOMPONENT == node->m_Type)
            parent = (dmGui::HNode)node->m_Node;

        it->m_NextChild.m_Node = (uint64_t)dmGui::GetFirstChildNode(component->m_Scene, parent);
        it->m_FnIterateNext = CompGuiIterGetNext;
    }

    static dmhash_t PivotToHash(dmGui::HScene scene, dmGui::HNode node)
    {
        dmGui::Pivot pivot = dmGui::GetNodePivot(scene, node);
        const char* pivot_name = "";
#define CASE_PIVOT(_NAME) case dmGui:: _NAME: pivot_name = # _NAME; break

        switch (pivot)
        {
        CASE_PIVOT(PIVOT_NW);
        CASE_PIVOT(PIVOT_N);
        CASE_PIVOT(PIVOT_NE);
        CASE_PIVOT(PIVOT_W);
        CASE_PIVOT(PIVOT_CENTER);
        CASE_PIVOT(PIVOT_E);
        CASE_PIVOT(PIVOT_SW);
        CASE_PIVOT(PIVOT_S);
        CASE_PIVOT(PIVOT_SE);
        }

#undef CASE_PIVOT

        return dmHashString64(pivot_name);
    }

    static bool CompGuiIterPropertiesGetNext(dmGameObject::SceneNodePropertyIterator* pit)
    {
        if (pit->m_Node->m_Type == dmGameObject::SCENE_NODE_TYPE_COMPONENT)
        {
            return false; // currently not implemented
        }

        GuiComponent* component = (GuiComponent*)pit->m_Node->m_Component;
        dmGui::HNode node = (dmGui::HNode)pit->m_Node->m_Node;
        dmGui::NodeType type = dmGui::GetNodeType(component->m_Scene, node);

        uint64_t index = pit->m_Next++;

        const char* properties_common[] = { "type", "custom_type", "id", "pivot" };
        uint32_t num_properties_common = DM_ARRAY_SIZE(properties_common);

        if (index < num_properties_common)
        {
            const char* type_names[] = {"gui_node_box", "gui_node_text", "gui_node_pie", "gui_node_template", "gui_node_spine", "gui_node_particlefx", "gui_node_custom"};
            // TODO: Get the correct custom type
            const uint32_t num_gui_types = DM_ARRAY_SIZE(type_names);
            DM_STATIC_ASSERT(num_gui_types == dmGui::NODE_TYPE_COUNT, _size_mismatch);

            pit->m_Property.m_NameHash = dmHashString64(properties_common[index]);
            if (index == 0) // type
            {
                pit->m_Property.m_Type = dmGameObject::SCENE_NODE_PROPERTY_TYPE_HASH;
                pit->m_Property.m_Value.m_Hash = dmHashString64(type_names[type]);
            } else if (index == 1) // custom_type
            {
                pit->m_Property.m_Type = dmGameObject::SCENE_NODE_PROPERTY_TYPE_HASH;
                uint32_t length = 0;
                uint32_t custom_type = dmGui::GetNodeCustomType(component->m_Scene, node);
                const char* custom_type_name = (const char*)dmHashReverse32(custom_type, &length);
                if (custom_type_name == 0)
                    custom_type_name = "";
                pit->m_Property.m_Value.m_Hash = dmHashString64(custom_type_name);
            } else if (index == 2) // id
            {
                pit->m_Property.m_Type = dmGameObject::SCENE_NODE_PROPERTY_TYPE_HASH;
                pit->m_Property.m_Value.m_Hash = dmGui::GetNodeId(component->m_Scene, node);
            } else if (index == 3) // pivot
            {
                pit->m_Property.m_Type = dmGameObject::SCENE_NODE_PROPERTY_TYPE_HASH;
                pit->m_Property.m_Value.m_Hash = PivotToHash(component->m_Scene, node);
            }

            return true;
        }

        index -= num_properties_common;

        const char* property_names[] = {
            "position",
            "rotation",
            "scale",
            "color",
            "size",
            "outline",
            "shadow",
            "slice9",
            "pie_params",
            "text_params",
        };

        const dmGui::Property* properties = 0;
        uint32_t num_properties = 0;


        const dmGui::Property properties_all[] = {
            dmGui::PROPERTY_POSITION, dmGui::PROPERTY_ROTATION, dmGui::PROPERTY_SCALE, dmGui::PROPERTY_COLOR,
            dmGui::PROPERTY_SIZE, dmGui::PROPERTY_OUTLINE, dmGui::PROPERTY_SHADOW, dmGui::PROPERTY_SLICE9,
            dmGui::PROPERTY_PIE_PARAMS, dmGui::PROPERTY_TEXT_PARAMS,
        };
        properties = properties_all;
        num_properties = DM_ARRAY_SIZE(properties_all);

        if (index < num_properties)
        {
            dmGui::Property property = properties[index];
            Vector4 value = dmGui::GetNodeProperty(component->m_Scene, node, property);

            pit->m_Property.m_NameHash = dmHashString64(property_names[property]);
            pit->m_Property.m_Value.m_V4[0] = value.getX();
            pit->m_Property.m_Value.m_V4[1] = value.getY();
            pit->m_Property.m_Value.m_V4[2] = value.getZ();
            pit->m_Property.m_Value.m_V4[3] = value.getW();
            pit->m_Property.m_Type = dmGameObject::SCENE_NODE_PROPERTY_TYPE_VECTOR4;
            return true;
        }

        index -= num_properties;

        const char* world_property_names[] = {
            "world_position",
            "world_rotation",
            "world_scale",
            "world_size",
        };

        uint32_t num_world_properties = DM_ARRAY_SIZE(world_property_names);
        if (index < num_world_properties)
        {
            Matrix4 world = dmGui::GetNodeWorldTransform(component->m_Scene, node);
            dmTransform::Transform transform = dmTransform::ToTransform(world);

            dmGameObject::SceneNodePropertyType type = dmGameObject::SCENE_NODE_PROPERTY_TYPE_VECTOR3;
            Vector4 value;
            switch(index)
            {
                case 0: value = Vector4(transform.GetTranslation()); break;
                case 1: value = Vector4(transform.GetRotation()); type = dmGameObject::SCENE_NODE_PROPERTY_TYPE_VECTOR4; break;
                case 2: value = Vector4(transform.GetScale()); break;
                case 3: value = mulPerElem(dmGui::GetNodeProperty(component->m_Scene, node, dmGui::PROPERTY_SIZE), Vector4(transform.GetScale())); break;
                default:
                    return false;
            }

            pit->m_Property.m_Type = type;
            pit->m_Property.m_NameHash = dmHashString64(world_property_names[index]);
            pit->m_Property.m_Value.m_V4[0] = value.getX();
            pit->m_Property.m_Value.m_V4[1] = value.getY();
            pit->m_Property.m_Value.m_V4[2] = value.getZ();
            pit->m_Property.m_Value.m_V4[3] = value.getW();
            return true;
        }
        index -= num_world_properties;

        uint32_t num_bool_properties = 1;
        if (index < num_bool_properties)
        {
            if (index == 0)
            {
                pit->m_Property.m_Type = dmGameObject::SCENE_NODE_PROPERTY_TYPE_BOOLEAN;
                pit->m_Property.m_Value.m_Bool = dmGui::IsNodeEnabled(component->m_Scene, node, false);
                pit->m_Property.m_NameHash = dmHashString64("enabled");
            }
            return true;
        }
        index -= num_bool_properties;


        if (type == dmGui::NODE_TYPE_TEXT)
        {
            uint64_t num_text_properties = 1;
            if (index < num_text_properties)
            {
                if (index == 0)
                {
                    pit->m_Property.m_Type = dmGameObject::SCENE_NODE_PROPERTY_TYPE_TEXT;
                    pit->m_Property.m_Value.m_Text = dmGui::GetNodeText(component->m_Scene, node);
                    pit->m_Property.m_NameHash = dmHashString64("text");
                }
                return true;
            }
        }

        return false;
    }

    static void CompGuiIterProperties(dmGameObject::SceneNodePropertyIterator* pit, dmGameObject::SceneNode* node)
    {
        assert(node->m_Type == dmGameObject::SCENE_NODE_TYPE_COMPONENT || node->m_Type == dmGameObject::SCENE_NODE_TYPE_SUBCOMPONENT);
        assert(node->m_ComponentType != 0);
        pit->m_Node = node;
        pit->m_Next = 0;
        pit->m_FnIterateNext = CompGuiIterPropertiesGetNext;
    }

    template <typename T2>
    static void HTCopyCallback(dmHashTable64<T2> *ht, const uint64_t* key, T2* value)
    {
        ht->Put(*key, *value);
    }

    static dmGameObject::Result CompGuiTypeCreate(const dmGameObject::ComponentTypeCreateCtx* ctx, dmGameObject::ComponentType* type)
    {
        CompGuiContext* gui_context = new CompGuiContext;
        gui_context->m_Factory = ctx->m_Factory;
        gui_context->m_RenderContext = *(dmRender::HRenderContext*)ctx->m_Contexts.Get(dmHashString64("render"));
        gui_context->m_GuiContext = *(dmGui::HContext*)ctx->m_Contexts.Get(dmHashString64("guic"));
        gui_context->m_ScriptContext = *(dmScript::HContext*)ctx->m_Contexts.Get(dmHashString64("gui_scriptc"));

        gui_context->m_MaxGuiComponents = dmConfigFile::GetInt(ctx->m_Config, "gui.max_count", 64);
        gui_context->m_MaxParticleFXCount = dmConfigFile::GetInt(ctx->m_Config, "gui.max_particlefx_count", 64);
        gui_context->m_MaxParticleCount = dmConfigFile::GetInt(ctx->m_Config, "gui.max_particle_count", 1024);
        gui_context->m_MaxAnimationCount = dmConfigFile::GetInt(ctx->m_Config, "gui.max_animation_count", 1024);

        int32_t max_gui_count = dmConfigFile::GetInt(ctx->m_Config, "gui.max_instance_count", 128);
        gui_context->m_Worlds.SetCapacity(max_gui_count);

        dmGui::InitializeScript(gui_context->m_ScriptContext);

        ComponentTypeSetPrio(type, 300);

        ComponentTypeSetContext(type, gui_context);
        ComponentTypeSetHasUserData(type, true);
        ComponentTypeSetReadsTransforms(type, false);

        ComponentTypeSetNewWorldFn(type, CompGuiNewWorld);
        ComponentTypeSetDeleteWorldFn(type, CompGuiDeleteWorld);
        ComponentTypeSetCreateFn(type, CompGuiCreate);
        ComponentTypeSetDestroyFn(type, CompGuiDestroy);
        ComponentTypeSetInitFn(type, CompGuiInit);
        ComponentTypeSetFinalFn(type, CompGuiFinal);
        ComponentTypeSetAddToUpdateFn(type, CompGuiAddToUpdate);
        ComponentTypeSetUpdateFn(type, CompGuiUpdate);
        ComponentTypeSetRenderFn(type, CompGuiRender);
        ComponentTypeSetOnMessageFn(type, CompGuiOnMessage);
        ComponentTypeSetOnInputFn(type, CompGuiOnInput);
        ComponentTypeSetOnReloadFn(type, CompGuiOnReload);
        ComponentTypeSetGetPropertyFn(type, CompGuiGetProperty);
        ComponentTypeSetSetPropertyFn(type, CompGuiSetProperty);

        ComponentTypeSetChildIteratorFn(type, CompGuiIterChildren);
        ComponentTypeSetPropertyIteratorFn(type, CompGuiIterProperties);
        ComponentTypeSetGetFn(type, CompGuiGetComponent);


        // Now register the node types with the gui
        CompGuiNodeTypeCtx gui_node_ctx;
        gui_node_ctx.m_Config = ctx->m_Config;
        gui_node_ctx.m_Render = gui_context->m_RenderContext;
        gui_node_ctx.m_Factory = gui_context->m_Factory;
        gui_node_ctx.m_GuiContext = gui_context->m_GuiContext;
        gui_node_ctx.m_Script = gui_context->m_ScriptContext;
        gui_node_ctx.m_Contexts.SetCapacity(7, ((dmGameObject::ComponentTypeCreateCtx*)ctx)->m_Contexts.Capacity());
        ctx->m_Contexts.Iterate(HTCopyCallback, &gui_node_ctx.m_Contexts);
        dmGameObject::Result r = dmGameSystem::CreateRegisteredCompGuiNodeTypes(&gui_node_ctx, gui_context);


        if (dmGameObject::RESULT_OK != r)
        {
            dmLogError("Failed to initialize gui component custom node types: %d", r);//dmGameObject::ResultToString(r));
        }

        return dmGameObject::RESULT_OK;
    }

    static dmGameObject::Result CompGuiTypeDestroy(const dmGameObject::ComponentTypeCreateCtx* ctx, dmGameObject::ComponentType* type)
    {
        CompGuiContext* gui_context = (CompGuiContext*)dmGameObject::ComponentTypeGetContext(type);
        if (!gui_context)
        {
            // if the initialization process failed (e.g. unit tests)
            return dmGameObject::RESULT_OK;
        }

        CompGuiNodeTypeCtx gui_node_ctx;
        gui_node_ctx.m_Config = ctx->m_Config;
        gui_node_ctx.m_Render = gui_context->m_RenderContext;
        gui_node_ctx.m_Factory = gui_context->m_Factory;
        gui_node_ctx.m_GuiContext = gui_context->m_GuiContext;
        gui_node_ctx.m_Script = gui_context->m_ScriptContext;
        gui_node_ctx.m_Contexts.SetCapacity(7, ((dmGameObject::ComponentTypeCreateCtx*)ctx)->m_Contexts.Capacity());
        ctx->m_Contexts.Iterate(HTCopyCallback, &gui_node_ctx.m_Contexts);

        dmGameObject::Result r = dmGameSystem::DestroyRegisteredCompGuiNodeTypes(&gui_node_ctx, gui_context);
        if (dmGameObject::RESULT_OK != r)
        {
            dmLogError("Failed to initialize gui component custom node types: %d", r);//dmGameObject::ResultToString(r));
        }

        delete gui_context;
        return dmGameObject::RESULT_OK;
    }

    dmGameObject::Result RegisterCompGuiNodeTypeDescriptor(CompGuiNodeTypeDescriptor* desc, const char* name, GuiNodeTypeCreateFunction create_fn, GuiNodeTypeDestroyFunction destroy_fn)
    {
        DM_STATIC_ASSERT(dmGameSystem::s_CompGuiNodeTypeDescBufferSize >= sizeof(CompGuiNodeTypeDescriptor), Invalid_Struct_Size);

        dmLogDebug("Registered comp_gui node type descriptor %s", name);
        desc->m_Name = name;
        desc->m_NameHash = dmHashString32(name);
        desc->m_CreateFn = create_fn;
        desc->m_DestroyFn = destroy_fn;
        desc->m_Next = g_CompGuiNodeTypeSentinel.m_Next;
        g_CompGuiNodeTypeSentinel.m_Next = desc;

        return dmGameObject::RESULT_OK;
    }

    dmGameObject::Result CreateRegisteredCompGuiNodeTypes(const CompGuiNodeTypeCtx* ctx, CompGuiContext* comp_gui_context)
    {
        if (g_CompGuiNodeTypesInitialized)
            return dmGameObject::RESULT_OK;

        CompGuiNodeTypeDescriptor* type_desc = g_CompGuiNodeTypeSentinel.m_Next;
        while (type_desc != 0)
        {
            CompGuiNodeType* node_type = new CompGuiNodeType;
            node_type->m_TypeDesc = type_desc;
            type_desc->m_NodeType = node_type;

            dmGameObject::Result r = type_desc->m_CreateFn(ctx, node_type);
            if (dmGameObject::RESULT_OK != r)
            {
                dmLogError("Failed to register custom gui node type: %s", type_desc->m_Name);
                return r;
            }

            if (comp_gui_context->m_CustomNodeTypes.Full())
            {
                uint32_t capacity = comp_gui_context->m_CustomNodeTypes.Capacity() + 4;
                comp_gui_context->m_CustomNodeTypes.SetCapacity(dmMath::Max(1U, capacity/3), capacity);
            }
            comp_gui_context->m_CustomNodeTypes.Put(type_desc->m_NameHash, node_type);

            type_desc = type_desc->m_Next;
        }
        g_CompGuiNodeTypesInitialized = true;

        return dmGameObject::RESULT_OK;
    }

    static dmGameObject::Result DestroyRegisteredCompGuiNodeTypes(const CompGuiNodeTypeCtx* ctx, CompGuiContext* comp_gui_context)
    {
        if (!g_CompGuiNodeTypesInitialized)
            return dmGameObject::RESULT_OK;

        CompGuiNodeTypeDescriptor* type_desc = g_CompGuiNodeTypeSentinel.m_Next;
        while (type_desc != 0)
        {
            if (type_desc->m_DestroyFn)
            {
                dmGameObject::Result r = type_desc->m_DestroyFn(ctx, type_desc->m_NodeType);
                if (dmGameObject::RESULT_OK != r)
                {
                    dmLogError("Failed to unregister custom gui node type: %s", type_desc->m_Name);
                }
            }

            delete type_desc->m_NodeType;
            type_desc = type_desc->m_Next;
        }

        comp_gui_context->m_CustomNodeTypes.Clear();
        g_CompGuiNodeTypesInitialized = false;
        return dmGameObject::RESULT_OK;
    }

    void    CompGuiNodeTypeSetContext(CompGuiNodeType* type, void* typectx)                       { type->m_Context = typectx; }
    void*   CompGuiNodeTypeGetContext(CompGuiNodeType* type)                                      { return type->m_Context; }
    void    CompGuiNodeTypeSetCreateFn(CompGuiNodeType* type, CompGuiNodeCreateFn fn)             { type->m_Create = fn; }
    void    CompGuiNodeTypeSetDestroyFn(CompGuiNodeType* type, CompGuiNodeDestroyFn fn)           { type->m_Destroy = fn; }
    void    CompGuiNodeTypeSetCloneFn(CompGuiNodeType* type, CompGuiNodeCloneFn fn)               { type->m_Clone = fn; }
    void    CompGuiNodeTypeSetUpdateFn(CompGuiNodeType* type, CompGuiNodeUpdateFn fn)             { type->m_Update = fn; }
    void    CompGuiNodeTypeSetGetVerticesFn(CompGuiNodeType* type, CompGuiNodeGetVerticesFn fn)   { type->m_GetVertices = fn; }
    void    CompGuiNodeTypeSetNodeDescFn(CompGuiNodeType* type, CompGuiNodeSetNodeDescFn fn)      { type->m_SetNodeDesc = fn; }

    void*                   GetContext(const struct CompGuiNodeTypeCtx* ctx, dmhash_t name)     { void* const * p = ctx->m_Contexts.Get(name); if (p) return *p; else return 0; }
    lua_State*              GetLuaState(const struct CompGuiNodeTypeCtx* ctx)                   { return dmScript::GetLuaState(ctx->m_Script); }
    dmScript::HContext      GetScript(const struct CompGuiNodeTypeCtx* ctx)                     { return ctx->m_Script; }
    dmConfigFile::HConfig   GetConfigFile(const struct CompGuiNodeTypeCtx* ctx)                 { return ctx->m_Config; }
    dmResource::HFactory    GetFactory(const struct CompGuiNodeTypeCtx* ctx)                    { return ctx->m_Factory; }
}


DM_DECLARE_COMPONENT_TYPE(ComponentTypeGui, "guic", dmGameSystem::CompGuiTypeCreate, dmGameSystem::CompGuiTypeDestroy);<|MERGE_RESOLUTION|>--- conflicted
+++ resolved
@@ -173,12 +173,6 @@
         gui_world->m_VertexDeclaration = dmGraphics::NewVertexDeclaration(graphics_context, stream_declaration);
         dmGraphics::DeleteVertexStreamDeclaration(stream_declaration);
 
-<<<<<<< HEAD
-        FillAttribute(gui_world->m_ParticleAttributeInfos.m_Infos[0], dmGraphics::VERTEX_STREAM_POSITION,   dmGraphics::VertexAttribute::SEMANTIC_TYPE_POSITION,   3);
-        FillAttribute(gui_world->m_ParticleAttributeInfos.m_Infos[1], dmGraphics::VERTEX_STREAM_TEXCOORD0,  dmGraphics::VertexAttribute::SEMANTIC_TYPE_TEXCOORD,   2);
-        FillAttribute(gui_world->m_ParticleAttributeInfos.m_Infos[2], dmGraphics::VERTEX_STREAM_COLOR,      dmGraphics::VertexAttribute::SEMANTIC_TYPE_COLOR,      4);
-        FillAttribute(gui_world->m_ParticleAttributeInfos.m_Infos[2], dmGraphics::VERTEX_STREAM_PAGE_INDEX, dmGraphics::VertexAttribute::SEMANTIC_TYPE_PAGE_INDEX, 1);
-=======
         FillAttribute(gui_world->m_ParticleAttributeInfos.m_Infos[0], VERTEX_STREAM_POSITION,   dmGraphics::VertexAttribute::SEMANTIC_TYPE_POSITION,   3);
         FillAttribute(gui_world->m_ParticleAttributeInfos.m_Infos[1], VERTEX_STREAM_TEXCOORD0,  dmGraphics::VertexAttribute::SEMANTIC_TYPE_TEXCOORD,   2);
         FillAttribute(gui_world->m_ParticleAttributeInfos.m_Infos[2], VERTEX_STREAM_COLOR,      dmGraphics::VertexAttribute::SEMANTIC_TYPE_COLOR,      4);
@@ -193,7 +187,6 @@
         gui_world->m_BoxVertexStreamDeclaration[2] = {VERTEX_STREAM_COLOR,      dmBuffer::VALUE_TYPE_FLOAT32, 4};
         gui_world->m_BoxVertexStreamDeclaration[3] = {VERTEX_STREAM_PAGE_INDEX, dmBuffer::VALUE_TYPE_FLOAT32, 1};
         dmBuffer::CalcStructSize(gui_world->m_BoxVertexStreamDeclarationCount, gui_world->m_BoxVertexStreamDeclaration, &gui_world->m_BoxVertexStructSize, 0);
->>>>>>> 93594338
 
         gui_world->m_ParticleAttributeInfos.m_VertexStride = dmGraphics::GetVertexDeclarationStride(gui_world->m_VertexDeclaration);
         gui_world->m_ParticleAttributeInfos.m_NumInfos     = 4;
