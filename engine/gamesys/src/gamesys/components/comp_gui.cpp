--- conflicted
+++ resolved
@@ -49,12 +49,9 @@
 {
     using namespace dmVMath;
 
-<<<<<<< HEAD
     static CompGuiNodeTypeDescriptor g_CompGuiNodeTypeSentinel = {0};
     static bool g_CompGuiNodeTypesInitialized = false;
 
-=======
->>>>>>> a5b0e999
     static dmGui::FetchTextureSetAnimResult FetchTextureSetAnimCallback(void*, dmhash_t, dmGui::TextureSetAnimDesc*);
 
     // implemention in comp_particlefx.cpp
