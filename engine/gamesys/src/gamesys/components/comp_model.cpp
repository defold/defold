// Copyright 2020-2023 The Defold Foundation
// Copyright 2014-2020 King
// Copyright 2009-2014 Ragnar Svensson, Christian Murray
// Licensed under the Defold License version 1.0 (the "License"); you may not use
// this file except in compliance with the License.
//
// You may obtain a copy of the License, together with FAQs at
// https://www.defold.com/license
//
// Unless required by applicable law or agreed to in writing, software distributed
// under the License is distributed on an "AS IS" BASIS, WITHOUT WARRANTIES OR
// CONDITIONS OF ANY KIND, either express or implied. See the License for the
// specific language governing permissions and limitations under the License.

#include "comp_model.h"

#include <string.h>
#include <float.h>

#include <dlib/array.h>
#include <dlib/hash.h>
#include <dlib/log.h>
#include <dlib/message.h>
#include <dlib/profile.h>
#include <dlib/dstrings.h>
#include <dlib/object_pool.h>
#include <dlib/math.h>
#include <dmsdk/dlib/vmath.h>
#include <dmsdk/dlib/intersection.h>
#include <graphics/graphics.h>
#include <rig/rig.h>
#include <render/render.h>
#include <gameobject/gameobject_ddf.h>

#include "../gamesys.h"
#include "../gamesys_private.h"
#include "../resources/res_animationset.h"
#include "../resources/res_material.h"
#include "../resources/res_meshset.h"
#include "../resources/res_model.h"
#include "../resources/res_rig_scene.h"
#include "../resources/res_skeleton.h"
#include "../resources/res_texture.h"
#include "comp_private.h"

#include <gamesys/gamesys_ddf.h>
#include <gamesys/model_ddf.h>
#include <dmsdk/gamesys/render_constants.h>

DM_PROPERTY_EXTERN(rmtp_Components);
DM_PROPERTY_U32(rmtp_Model, 0, FrameReset, "# components", &rmtp_Components);
DM_PROPERTY_U32(rmtp_ModelIndexCount, 0, FrameReset, "# indices", &rmtp_Model);
DM_PROPERTY_U32(rmtp_ModelVertexCount, 0, FrameReset, "# vertices", &rmtp_Model);
DM_PROPERTY_U32(rmtp_ModelVertexSize, 0, FrameReset, "size of vertices in bytes", &rmtp_Model);

namespace dmGameSystem
{
    using namespace dmVMath;
    using namespace dmGameSystemDDF;

    struct MeshRenderItem
    {
        dmVMath::Matrix4            m_World;
        dmVMath::Vector3            m_AabbMin;
        dmVMath::Vector3            m_AabbMax;
        struct ModelComponent*      m_Component;
        ModelResourceBuffers*       m_Buffers;
        dmRigDDF::Model*            m_Model;    // Used for world space materials
        dmRigDDF::Mesh*             m_Mesh;     // Used for world space materials
        uint32_t                    m_MaterialIndex : 4; // current max 16 materials per model
        uint32_t                    m_Enabled : 1;
        uint32_t                    : 27;
    };

    struct ModelComponent
    {
        dmGameObject::HInstance     m_Instance;
        dmTransform::Transform      m_Transform;
        Matrix4                     m_World;
        ModelResource*              m_Resource;
        dmRig::HRigInstance         m_RigInstance;
        uint32_t                    m_MixedHash;
        dmMessage::URL              m_Listener;
        int                         m_FunctionRef;
        HComponentRenderConstants   m_RenderConstants;
        TextureResource*            m_Textures[dmRender::RenderObject::MAX_TEXTURE_COUNT];
        MaterialResource*           m_Material; // Override material

        /// Node instances corresponding to the bones
        dmArray<dmGameObject::HInstance> m_NodeInstances;
        dmArray<MeshRenderItem>     m_RenderItems;
        uint16_t                    m_ComponentIndex;
        uint8_t                     m_Enabled : 1;
        uint8_t                     m_DoRender : 1;
        uint8_t                     m_AddedToUpdate : 1;
        uint8_t                     m_ReHash : 1;
        uint8_t                     : 4;
    };

    struct ModelWorld
    {
        dmObjectPool<ModelComponent*>   m_Components;
        dmArray<dmRender::RenderObject> m_RenderObjects;
        dmGraphics::HVertexDeclaration  m_VertexDeclaration;
        dmGraphics::HVertexBuffer*      m_VertexBuffers;
        dmArray<dmRig::RigModelVertex>* m_VertexBufferData;
        // Temporary scratch array for instances, only used during the creation phase of components
        dmArray<dmGameObject::HInstance> m_ScratchInstances;
        dmRig::HRigContext              m_RigContext;
        uint32_t                        m_MaxElementsVertices;
        uint32_t                        m_VertexBufferSwapChainIndex;
        uint32_t                        m_VertexBufferSwapChainSize;
    };

    static const uint32_t VERTEX_BUFFER_MAX_BATCHES = 16;     // Max dmRender::RenderListEntry.m_MinorOrder (4 bits)

    static const dmhash_t PROP_SKIN = dmHashString64("skin");
    static const dmhash_t PROP_ANIMATION = dmHashString64("animation");
    static const dmhash_t PROP_CURSOR = dmHashString64("cursor");
    static const dmhash_t PROP_PLAYBACK_RATE = dmHashString64("playback_rate");

    static const uint32_t MAX_TEXTURE_COUNT = dmRender::RenderObject::MAX_TEXTURE_COUNT;

    static void ResourceReloadedCallback(const dmResource::ResourceReloadedParams& params);
    static void DestroyComponent(ModelWorld* world, uint32_t index);

    dmGameObject::CreateResult CompModelNewWorld(const dmGameObject::ComponentNewWorldParams& params)
    {
        ModelContext* context = (ModelContext*)params.m_Context;
        dmRender::HRenderContext render_context = context->m_RenderContext;
        ModelWorld* world = new ModelWorld();
        uint32_t comp_count = dmMath::Min(params.m_MaxComponentInstances, context->m_MaxModelCount);

        dmRig::NewContextParams rig_params = {0};
        rig_params.m_MaxRigInstanceCount = comp_count;
        dmRig::Result rr = dmRig::NewContext(rig_params, &world->m_RigContext);
        if (rr != dmRig::RESULT_OK)
        {
            dmLogFatal("Unable to create model rig context: %d", rr);
            return dmGameObject::CREATE_RESULT_UNKNOWN_ERROR;
        }

        world->m_Components.SetCapacity(comp_count);
        world->m_RenderObjects.SetCapacity(comp_count);
        DM_STATIC_ASSERT( sizeof(dmRig::RigModelVertex) == ((3+3+3+4+2+2)*4), Invalid_Struct_Size);

        dmGraphics::HContext graphics_context = dmRender::GetGraphicsContext(render_context);
        dmGraphics::HVertexStreamDeclaration stream_declaration = dmGraphics::NewVertexStreamDeclaration(graphics_context);
        dmGraphics::AddVertexStream(stream_declaration, "position",  3, dmGraphics::TYPE_FLOAT, false);
        dmGraphics::AddVertexStream(stream_declaration, "normal",    3, dmGraphics::TYPE_FLOAT, false);
        dmGraphics::AddVertexStream(stream_declaration, "tangent",   3, dmGraphics::TYPE_FLOAT, false);
        dmGraphics::AddVertexStream(stream_declaration, "color",     4, dmGraphics::TYPE_FLOAT, false);
        dmGraphics::AddVertexStream(stream_declaration, "texcoord0", 2, dmGraphics::TYPE_FLOAT, false);
        dmGraphics::AddVertexStream(stream_declaration, "texcoord1", 2, dmGraphics::TYPE_FLOAT, false);

        world->m_VertexDeclaration = dmGraphics::NewVertexDeclaration(graphics_context, stream_declaration);
        world->m_MaxElementsVertices = dmGraphics::GetMaxElementsVertices(graphics_context);
        world->m_VertexBuffers = new dmGraphics::HVertexBuffer[VERTEX_BUFFER_MAX_BATCHES];
        world->m_VertexBufferData = new dmArray<dmRig::RigModelVertex>[VERTEX_BUFFER_MAX_BATCHES];
        for(uint32_t i = 0; i < VERTEX_BUFFER_MAX_BATCHES; ++i)
        {
            world->m_VertexBuffers[i] = dmGraphics::NewVertexBuffer(graphics_context, 0, 0x0, dmGraphics::BUFFER_USAGE_DYNAMIC_DRAW);
        }

        dmGraphics::DeleteVertexStreamDeclaration(stream_declaration);

        *params.m_World = world;

        dmResource::RegisterResourceReloadedCallback(context->m_Factory, ResourceReloadedCallback, world);

        return dmGameObject::CREATE_RESULT_OK;
    }

    dmGameObject::CreateResult CompModelDeleteWorld(const dmGameObject::ComponentDeleteWorldParams& params)
    {
        ModelWorld* world = (ModelWorld*)params.m_World;
        dmGraphics::DeleteVertexDeclaration(world->m_VertexDeclaration);
        for(uint32_t i = 0; i < VERTEX_BUFFER_MAX_BATCHES; ++i)
        {
            dmGraphics::DeleteVertexBuffer(world->m_VertexBuffers[i]);
        }

        dmResource::UnregisterResourceReloadedCallback(((ModelContext*)params.m_Context)->m_Factory, ResourceReloadedCallback, world);

        dmRig::DeleteContext(world->m_RigContext);

        delete [] world->m_VertexBufferData;
        delete [] world->m_VertexBuffers;

        delete world;

        return dmGameObject::CREATE_RESULT_OK;
    }

    static bool GetSender(ModelComponent* component, dmMessage::URL* out_sender)
    {
        dmMessage::URL sender;
        sender.m_Socket = dmGameObject::GetMessageSocket(dmGameObject::GetCollection(component->m_Instance));
        if (dmMessage::IsSocketValid(sender.m_Socket))
        {
            dmGameObject::Result go_result = dmGameObject::GetComponentId(component->m_Instance, component->m_ComponentIndex, &sender.m_Fragment);
            if (go_result == dmGameObject::RESULT_OK)
            {
                sender.m_Path = dmGameObject::GetIdentifier(component->m_Instance);
                *out_sender = sender;
                return true;
            }
        }
        return false;
    }

    static void CompModelEventCallback(dmRig::RigEventType event_type, void* event_data, void* user_data1, void* user_data2)
    {
        ModelComponent* component = (ModelComponent*)user_data1;

        dmMessage::URL sender;
        dmMessage::URL receiver = component->m_Listener;
        switch (event_type) {
            case dmRig::RIG_EVENT_TYPE_COMPLETED:
            {
                if (!GetSender(component, &sender))
                {
                    dmLogError("Could not send animation_done to listener because of incomplete component.");
                    return;
                }

                dmhash_t message_id = dmModelDDF::ModelAnimationDone::m_DDFDescriptor->m_NameHash;
                const dmRig::RigCompletedEventData* completed_event = (const dmRig::RigCompletedEventData*)event_data;

                dmModelDDF::ModelAnimationDone message;
                message.m_AnimationId = completed_event->m_AnimationId;
                message.m_Playback    = completed_event->m_Playback;

                uintptr_t descriptor = (uintptr_t)dmModelDDF::ModelAnimationDone::m_DDFDescriptor;
                uint32_t data_size = sizeof(dmModelDDF::ModelAnimationDone);
                dmMessage::Result result = dmMessage::Post(&sender, &receiver, message_id, 0, component->m_FunctionRef, descriptor, &message, data_size, 0);
                dmMessage::ResetURL(&component->m_Listener);
                if (result != dmMessage::RESULT_OK)
                {
                    dmLogError("Could not send animation_done to listener.");
                }

                break;
            }
            default:
                dmLogError("Unknown rig event received (%d).", event_type);
                break;
        }

    }

    static void CompModelPoseCallback(void* user_data1, void* user_data2)
    {
        ModelComponent* component = (ModelComponent*)user_data1;

        // Include instance transform in the GO instance reflecting the root bone
        dmArray<dmRig::BonePose>& pose = *dmRig::GetPose(component->m_RigInstance);

        if (!pose.Empty()) {
            uint32_t bone_count = pose.Size();
            dmArray<dmTransform::Transform> transforms;
            transforms.SetCapacity(bone_count);
            transforms.SetSize(bone_count);
            for (uint32_t i = 0; i < bone_count; ++i)
            {
                transforms[i] = pose[i].m_Local;
            }

            dmGameObject::SetBoneTransforms(component->m_NodeInstances[0], component->m_Transform, transforms.Begin(), transforms.Size());
        }
    }

    static inline MaterialResource* GetMaterialResource(const ModelComponent* component, const ModelResource* resource, uint32_t index) {
        // TODO: Add support for setting material on different indices
        return component->m_Material ? component->m_Material : resource->m_Materials[index].m_Material;;
    }

    static inline dmRender::HMaterial GetMaterial(const ModelComponent* component, const ModelResource* resource, uint32_t index) {
        return GetMaterialResource(component, resource, index)->m_Material;
<<<<<<< HEAD
    }

    TextureResource* GetTextureResource(const ModelComponent* component, uint32_t material_index, uint32_t texture_unit)
    {
        assert(texture_unit < MAX_TEXTURE_COUNT);
        TextureResource* texture;

        // Overridden textures
        texture = component->m_Textures[texture_unit];
        if (texture)
            return texture;
        // Overridden material
        MaterialResource* material = component->m_Material;
        if (material)
            texture = material->m_Textures[texture_unit];
        if (texture)
            return texture;
        texture = component->m_Resource->m_Textures[texture_unit];
        if (texture)
            return texture;

        material = component->m_Resource->m_Materials[material_index].m_Material;
        if (material)
            texture = material->m_Textures[texture_unit];
        if (texture)
            return texture;

        return 0;
    }

    dmGraphics::HTexture GetMaterialTexture(const ModelComponent* component, uint32_t material_index, uint32_t texture_unit)
    {
        TextureResource* texture = GetTextureResource(component, material_index, texture_unit);
        return texture ? texture->m_Texture : 0;
    }

    static void HashMaterial(HashState32* state, const dmGameSystem::MaterialResource* material)
    {
=======
    }

    TextureResource* GetTextureResource(const ModelComponent* component, uint32_t material_index, uint32_t texture_unit)
    {
        assert(texture_unit < MAX_TEXTURE_COUNT);
        TextureResource* texture;

        // Overridden textures (from Lua code)
        texture = component->m_Textures[texture_unit];
        if (texture)
            return texture;
        // Overridden material (from Lua code)
        MaterialResource* material = component->m_Material;
        if (material)
            texture = material->m_Textures[texture_unit];
        if (texture)
            return texture;

        MaterialInfo* material_info = &component->m_Resource->m_Materials[material_index];
        // Overridden textures (from .model)
        MaterialTextureInfo* texture_infos = material_info->m_Textures;
        if (material_info->m_Textures && texture_unit < material_info->m_TexturesCount)
            texture = material_info->m_Textures[texture_unit].m_Texture;
        if (texture)
            return texture;

        // The textures which are set in the .material file
        material = material_info->m_Material;
        if (material)
            texture = material->m_Textures[texture_unit];
        if (texture)
            return texture;

        return 0;
    }

    dmGraphics::HTexture GetMaterialTexture(const ModelComponent* component, uint32_t material_index, uint32_t texture_unit)
    {
        TextureResource* texture = GetTextureResource(component, material_index, texture_unit);
        return texture ? texture->m_Texture : 0;
    }

    static void HashMaterial(HashState32* state, const dmGameSystem::MaterialResource* material)
    {
>>>>>>> 442caa53
        dmHashUpdateBuffer32(state, &material->m_Material, sizeof(material->m_Material));
        dmHashUpdateBuffer32(state, material->m_Textures, sizeof(dmGameSystem::TextureResource*)*DM_ARRAY_SIZE(material->m_Textures));
    }

    static void ReHash(ModelComponent* component)
    {
        // material, textures and render constants
        HashState32 state;
        bool reverse = false;
        ModelResource* resource = component->m_Resource;
        dmHashInit32(&state, reverse);

        // TODO: We need to create a hash for each mesh entry!
        // TODO: Each skinned instance has its own state (pose is determined by animation, play rate, blending, time)
        //  If they _do_ have the same state, we might use that fact so that they can batch together,
        //  and we can later use instancing?

        for (uint32_t i = 0; i < resource->m_Materials.Size(); ++i)
        {
            HashMaterial(&state, resource->m_Materials[i].m_Material);
<<<<<<< HEAD
=======

            dmHashUpdateBuffer32(&state, resource->m_Materials[i].m_Textures, resource->m_Materials[i].m_TexturesCount);
>>>>>>> 442caa53
        }

        // The unused slots should be 0
        // Note: In the future, we want the textures so be set on a per-material basis
<<<<<<< HEAD
        dmHashUpdateBuffer32(&state, resource->m_Textures, DM_ARRAY_SIZE(resource->m_Textures));
=======
>>>>>>> 442caa53
        dmHashUpdateBuffer32(&state, component->m_Textures, DM_ARRAY_SIZE(component->m_Textures));

        if (component->m_Material)
        {
            HashMaterial(&state, component->m_Material);
        }

        if (component->m_RenderConstants)
        {
            dmGameSystem::HashRenderConstants(component->m_RenderConstants, &state);
        }
        component->m_MixedHash = dmHashFinal32(&state);
        component->m_ReHash = 0;
    }

    static bool CreateGOBones(ModelWorld* world, ModelComponent* component)
    {
        if(!component->m_Resource->m_RigScene->m_SkeletonRes)
            return true;

        dmGameObject::HInstance instance = component->m_Instance;
        dmGameObject::HCollection collection = dmGameObject::GetCollection(instance);

        const dmRigDDF::Skeleton* skeleton = component->m_Resource->m_RigScene->m_SkeletonRes->m_Skeleton;
        uint32_t bone_count = skeleton->m_Bones.m_Count;

        // When reloading, we want to preserve the existing instances.
        // We need to be able to dynamically add objects on reloading since we can mix mesh, skeleton, animations. We could possibly delete all and recreate all,
        // but except for performance it would also need double the instance count (which is preallocated) since we're using deferred deletes, which would not reflect the actual max instance need.
        uint32_t prev_bone_count = component->m_NodeInstances.Size();
        if (bone_count > component->m_NodeInstances.Capacity()) {
            component->m_NodeInstances.OffsetCapacity(bone_count - prev_bone_count);
        }
        component->m_NodeInstances.SetSize(bone_count);
        if (bone_count > world->m_ScratchInstances.Capacity()) {
            world->m_ScratchInstances.SetCapacity(bone_count);
        }
        world->m_ScratchInstances.SetSize(0);
        for (uint32_t i = 0; i < bone_count; ++i)
        {
            dmGameObject::HInstance bone_inst;
            if(i < prev_bone_count)
            {
                bone_inst = component->m_NodeInstances[i];
            }
            else
            {
                bone_inst = dmGameObject::New(collection, 0x0);
                if (bone_inst == 0x0) {
                    component->m_NodeInstances.SetSize(i);
                    return false;
                }

                uint32_t index = dmGameObject::AcquireInstanceIndex(collection);
                if (index == dmGameObject::INVALID_INSTANCE_POOL_INDEX)
                {
                    dmGameObject::Delete(collection, bone_inst, false);
                    component->m_NodeInstances.SetSize(i);
                    return false;
                }

                dmhash_t id = dmGameObject::ConstructInstanceId(index);
                dmGameObject::AssignInstanceIndex(index, bone_inst);

                dmGameObject::Result result = dmGameObject::SetIdentifier(collection, bone_inst, id);
                if (dmGameObject::RESULT_OK != result)
                {
                    dmGameObject::Delete(collection, bone_inst, false);
                    component->m_NodeInstances.SetSize(i);
                    return false;
                }
                dmGameObject::SetBone(bone_inst, true);
                component->m_NodeInstances[i] = bone_inst;
            }

            dmTransform::Transform transform;
            transform.SetIdentity(); // TODO: Get the first frame of the playing animation?
            if (i == 0)
            {
                transform = dmTransform::Mul(component->m_Transform, transform);
            }
            dmGameObject::SetPosition(bone_inst, Point3(transform.GetTranslation()));
            dmGameObject::SetRotation(bone_inst, transform.GetRotation());
            dmGameObject::SetScale(bone_inst, transform.GetScale());

            world->m_ScratchInstances.Push(bone_inst);
        }
        // Set parents in reverse to account for child-prepending
        for (uint32_t i = 0; i < bone_count; ++i)
        {
            uint32_t index = bone_count - 1 - i;
            dmGameObject::HInstance inst = world->m_ScratchInstances[index];
            dmGameObject::HInstance parent = instance;
            if (index > 0)
            {
                parent = world->m_ScratchInstances[skeleton->m_Bones[index].m_Parent];
            }
            dmGameObject::SetParent(inst, parent);
        }

        return true;
    }

    static void SetupRenderItems(ModelComponent* component, ModelResource* resource)
    {
        component->m_RenderItems.SetCapacity(resource->m_Meshes.Size());
        component->m_RenderItems.SetSize(0);
        for (uint32_t i = 0; i < resource->m_Meshes.Size(); ++i)
        {
            MeshRenderItem item;
            item.m_Buffers = resource->m_Meshes[i].m_Buffers;
            item.m_Component = component;
            item.m_Model = resource->m_Meshes[i].m_Model;
            item.m_Mesh = resource->m_Meshes[i].m_Mesh;
            item.m_MaterialIndex = resource->m_Meshes[i].m_Mesh->m_MaterialIndex;
            item.m_AabbMin = item.m_Mesh->m_AabbMin;
            item.m_AabbMax = item.m_Mesh->m_AabbMax;
            item.m_Enabled = 1;
            component->m_RenderItems.Push(item);
        }
    }

    static dmGameObject::CreateResult SetupRigInstance(dmRig::HRigContext rig_context, ModelComponent* component, RigSceneResource* rig_resource, dmhash_t animation)
    {
        dmRig::InstanceCreateParams create_params = {0};

        create_params.m_PoseCallback = CompModelPoseCallback;
        create_params.m_PoseCBUserData1 = component;
        create_params.m_PoseCBUserData2 = 0;
        create_params.m_EventCallback = CompModelEventCallback;
        create_params.m_EventCBUserData1 = component;
        create_params.m_EventCBUserData2 = 0;

        create_params.m_BindPose         = &rig_resource->m_BindPose;
        create_params.m_BoneIndices      = &rig_resource->m_SkeletonRes->m_BoneIndices;
        create_params.m_AnimationSet     = rig_resource->m_AnimationSetRes == 0x0 ? 0x0 : rig_resource->m_AnimationSetRes->m_AnimationSet;
        create_params.m_Skeleton         = rig_resource->m_SkeletonRes == 0x0 ? 0x0 : rig_resource->m_SkeletonRes->m_Skeleton;
        create_params.m_MeshSet          = rig_resource->m_MeshSetRes->m_MeshSet;

        dmRigDDF::MeshSet* mesh_set      = rig_resource->m_MeshSetRes->m_MeshSet;
        // Let's choose the first model for the animation
        dmRigDDF::Model* model           = mesh_set->m_Models.m_Count > 0 ? &mesh_set->m_Models[0] : 0;
        create_params.m_ModelId          = model ? model->m_Id : 0;
        create_params.m_DefaultAnimation = animation;

        dmRig::Result res = dmRig::InstanceCreate(rig_context, create_params, &component->m_RigInstance);
        if (res != dmRig::RESULT_OK) {
            dmLogError("Failed to create a rig instance needed by model: %d.", res);
            if (res == dmRig::RESULT_ERROR_BUFFER_FULL) {
                dmLogError("Try increasing the model.max_count value in game.project");
            }
            return dmGameObject::CREATE_RESULT_UNKNOWN_ERROR;
        }
        return dmGameObject::CREATE_RESULT_OK;
    }

    dmGameObject::CreateResult CompModelCreate(const dmGameObject::ComponentCreateParams& params)
    {
        ModelWorld* world = (ModelWorld*)params.m_World;

        if (world->m_Components.Full())
        {
            ShowFullBufferError("Model", "model.max_count", world->m_Components.Capacity());
            return dmGameObject::CREATE_RESULT_UNKNOWN_ERROR;
        }
        uint32_t index = world->m_Components.Alloc();
        ModelComponent* component = new ModelComponent;
        memset(component, 0, sizeof(ModelComponent));
        world->m_Components.Set(index, component);
        component->m_Instance = params.m_Instance;
        component->m_Transform = dmTransform::Transform(Vector3(params.m_Position), params.m_Rotation, 1.0f);
        ModelResource* resource = (ModelResource*)params.m_Resource;
        component->m_Resource = resource;
        dmMessage::ResetURL(&component->m_Listener);

        component->m_ComponentIndex = params.m_ComponentIndex;
        component->m_Enabled = 1;
        component->m_World = Matrix4::identity();
        component->m_DoRender = 0;
        component->m_FunctionRef = 0;
        component->m_RenderConstants = 0;

        // Create GO<->bone representation
        // We need to make sure that bone GOs are created before we start the default animation.
        if (!CreateGOBones(world, component))
        {
            dmLogError("Failed to create game objects for bones in model. Consider increasing collection max instances (collection.max_instances).");
            DestroyComponent(world, index);
            return dmGameObject::CREATE_RESULT_UNKNOWN_ERROR;
        }

        // Create rig instance
        component->m_RigInstance = 0;

        dmGameObject::CreateResult res = SetupRigInstance(world->m_RigContext, component, resource->m_RigScene, dmHashString64(resource->m_Model->m_DefaultAnimation));
        if (res != dmGameObject::CREATE_RESULT_OK)
        {
            DestroyComponent(world, index);
            return res;
        }

        SetupRenderItems(component, resource);

        component->m_ReHash = 1;

        *params.m_UserData = (uintptr_t)index;
        return dmGameObject::CREATE_RESULT_OK;
    }

    static void DestroyComponent(ModelWorld* world, uint32_t index)
    {
        ModelComponent* component = world->m_Components.Get(index);
        dmGameObject::DeleteBones(component->m_Instance);
        // If we're going to use memset, then we should explicitly clear pose and instance arrays.
        component->m_NodeInstances.SetCapacity(0);

        if (component->m_RigInstance)
        {
            dmRig::InstanceDestroy(world->m_RigContext, component->m_RigInstance);
        }

        if (component->m_RenderConstants) {
            dmGameSystem::DestroyRenderConstants(component->m_RenderConstants);
        }

        delete component;
        world->m_Components.Free(index, true);
    }

    dmGameObject::CreateResult CompModelDestroy(const dmGameObject::ComponentDestroyParams& params)
    {
        ModelWorld* world = (ModelWorld*)params.m_World;
        uint32_t index = *params.m_UserData;
        ModelComponent* component = world->m_Components.Get(index);
        dmResource::HFactory factory = dmGameObject::GetFactory(params.m_Instance);
        if (component->m_Material) {
            dmResource::Release(factory, component->m_Material);
        }
        for (uint32_t i = 0; i < MAX_TEXTURE_COUNT; ++i) {
            if (component->m_Textures[i]) {
                dmResource::Release(factory, component->m_Textures[i]);
            }
        }
        DestroyComponent(world, index);
        return dmGameObject::CREATE_RESULT_OK;
    }

    static inline void RenderBatchLocalVS(ModelWorld* world, dmRender::HMaterial material, dmRender::HRenderContext render_context, dmRender::RenderListEntry *buf, uint32_t* begin, uint32_t* end)
    {
        DM_PROFILE("RenderBatchLocal");

        for (uint32_t *i=begin;i!=end;i++)
        {
            const MeshRenderItem* render_item = (MeshRenderItem*) buf[*i].m_UserData;
            const ModelResourceBuffers* buffers = render_item->m_Buffers;
            const ModelComponent* component = render_item->m_Component;
            uint32_t material_index = render_item->m_MaterialIndex;

            // We currently have no support for instancing, so we generate a separate draw call for each render item
            world->m_RenderObjects.SetSize(world->m_RenderObjects.Size()+1);
            dmRender::RenderObject& ro = world->m_RenderObjects.Back();

            ro.Init();
            ro.m_VertexDeclaration = world->m_VertexDeclaration;
            ro.m_VertexBuffer = buffers->m_VertexBuffer;
            ro.m_Material = GetMaterial(component, component->m_Resource, material_index);
            ro.m_PrimitiveType = dmGraphics::PRIMITIVE_TRIANGLES;

            // These should be named "element" or "index" (as opposed to vertex)
            ro.m_VertexStart = 0;
            ro.m_VertexCount = buffers->m_IndexCount;

            ro.m_WorldTransform = render_item->m_World;

            ro.m_IndexBuffer = buffers->m_IndexBuffer;              // May be 0
            ro.m_IndexType = buffers->m_IndexBufferElementType;

            DM_PROPERTY_ADD_U32(rmtp_ModelIndexCount, buffers->m_IndexCount);
            DM_PROPERTY_ADD_U32(rmtp_ModelVertexCount, buffers->m_VertexCount);
            DM_PROPERTY_ADD_U32(rmtp_ModelVertexSize, buffers->m_VertexCount * sizeof(dmRig::RigModelVertex));

            for(uint32_t i = 0; i < MAX_TEXTURE_COUNT; ++i)
            {
                ro.m_Textures[i] = GetMaterialTexture(component, material_index, i);
            }

            if (component->m_RenderConstants) {
                dmGameSystem::EnableRenderObjectConstants(&ro, component->m_RenderConstants);
            }

            dmRender::AddToRender(render_context, &ro);
        }
    }

    static inline void RenderBatchWorldVS(ModelWorld* world, dmRender::HMaterial material, dmRender::HRenderContext render_context, dmRender::RenderListEntry *buf, uint32_t* begin, uint32_t* end)
    {
        DM_PROFILE("RenderBatchWorld");

        uint32_t vertex_count = 0;
        uint32_t index_count = 0;
        uint32_t batchIndex = buf[*begin].m_MinorOrder;

        for (uint32_t *i=begin;i!=end;i++)
        {
            const MeshRenderItem* render_item = (MeshRenderItem*) buf[*i].m_UserData;

            uint32_t count = render_item->m_Buffers->m_VertexCount;
            uint32_t icount = render_item->m_Buffers->m_IndexCount;

            vertex_count += count;
            index_count += icount;
        }

        // Early exit if there is nothing to render
        if (vertex_count == 0 || index_count == 0) {
            return;
        }

        // Since we currently don't support index buffer, we need to produce the indexed vertices
        uint32_t required_vertex_count = dmMath::Max(vertex_count, index_count);

        dmArray<dmRig::RigModelVertex>& vertex_buffer = world->m_VertexBufferData[batchIndex];
        if (vertex_buffer.Remaining() < required_vertex_count)
            vertex_buffer.OffsetCapacity(required_vertex_count - vertex_buffer.Remaining());

        dmGraphics::HVertexBuffer& gfx_vertex_buffer = world->m_VertexBuffers[batchIndex];

        // Fill in vertex buffer
        dmRig::RigModelVertex *vb_begin = vertex_buffer.End();
        dmRig::RigModelVertex *vb_end = vb_begin;
        for (uint32_t *i=begin;i!=end;i++)
        {
            const MeshRenderItem* render_item = (MeshRenderItem*) buf[*i].m_UserData;
            const ModelComponent* c = render_item->m_Component;
            dmRig::HRigContext rig_context = world->m_RigContext;
            if (c->m_RigInstance)
            {
                dmVMath::Matrix4 model_matrix = dmTransform::ToMatrix4(render_item->m_Model->m_Local);
                dmVMath::Matrix4 world_matrix = c->m_World * model_matrix;

                vb_end = dmRig::GenerateVertexData(rig_context, c->m_RigInstance, render_item->m_Mesh, world_matrix, vb_end);
            }
        }
        vertex_buffer.SetSize(vb_end - vertex_buffer.Begin());

        // Ninja in-place writing of render object.
        world->m_RenderObjects.SetSize(world->m_RenderObjects.Size()+1);
        dmRender::RenderObject& ro = world->m_RenderObjects[world->m_RenderObjects.Size()-1];

        const MeshRenderItem* render_item = (MeshRenderItem*) buf[*begin].m_UserData;
        const ModelComponent* component = render_item->m_Component;
        uint32_t material_index = render_item->m_MaterialIndex;

        ro.Init();
        ro.m_VertexDeclaration = world->m_VertexDeclaration;
        ro.m_VertexBuffer = gfx_vertex_buffer;
        ro.m_PrimitiveType = dmGraphics::PRIMITIVE_TRIANGLES;
        ro.m_VertexStart = vb_begin - vertex_buffer.Begin();
        ro.m_VertexCount = vb_end - vb_begin;
        ro.m_Material = GetMaterial(component, component->m_Resource, material_index);
        ro.m_WorldTransform = Matrix4::identity(); // Pass identity world transform if outputing world positions directly.

        for(uint32_t i = 0; i < MAX_TEXTURE_COUNT; ++i)
        {
            ro.m_Textures[i] = GetMaterialTexture(component, material_index, i);
        }

        if (component->m_RenderConstants) {
            dmGameSystem::EnableRenderObjectConstants(&ro, component->m_RenderConstants);
        }

        dmRender::AddToRender(render_context, &ro);
    }

    static void RenderBatch(ModelWorld* world, dmRender::HRenderContext render_context, dmRender::RenderListEntry *buf, uint32_t* begin, uint32_t* end)
    {
        DM_PROFILE("ModelRenderBatch");

        const MeshRenderItem* render_item = (MeshRenderItem*) buf[*begin].m_UserData;
        const ModelComponent* component = render_item->m_Component;
        dmRender::HMaterial material = GetMaterial(component, component->m_Resource, 0);

        switch(dmRender::GetMaterialVertexSpace(material))
        {
            case dmRenderDDF::MaterialDesc::VERTEX_SPACE_WORLD:
                RenderBatchWorldVS(world, material, render_context, buf, begin, end);
            break;

            case dmRenderDDF::MaterialDesc::VERTEX_SPACE_LOCAL:
                RenderBatchLocalVS(world, material, render_context, buf, begin, end);
            break;

            default:
                assert(false);
            break;
        }
    }

    static void UpdateMeshTransforms(ModelComponent* component)
    {
        dmVMath::Matrix4 world = component->m_World;
        for (uint32_t i = 0; i < component->m_RenderItems.Size(); ++i)
        {
            MeshRenderItem& item = component->m_RenderItems[i];
            dmRigDDF::Model* model = item.m_Model;
            item.m_World = world * dmTransform::ToMatrix4(model->m_Local);
        }
    }

    // TODO: What are the dependencies here?
    // Why can we not call this in the CompModelUpdate() function?

    static void UpdateTransforms(ModelWorld* world)
    {
        DM_PROFILE(__FUNCTION__);

        const dmArray<ModelComponent*>& components = world->m_Components.GetRawObjects();
        uint32_t n = components.Size();
        uint32_t num_render_items = 0;
        for (uint32_t i = 0; i < n; ++i)
        {
            ModelComponent* c = components[i];

            // NOTE: texture_set = c->m_Resource might be NULL so it's essential to "continue" here
            if (!c->m_Enabled || !c->m_AddedToUpdate)
                continue;

            const Matrix4& go_world = dmGameObject::GetWorldMatrix(c->m_Instance);
            const Matrix4 local = dmTransform::ToMatrix4(c->m_Transform);

            if (dmGameObject::ScaleAlongZ(c->m_Instance))
            {
                c->m_World = go_world * local;
            }
            else
            {
                c->m_World = dmTransform::MulNoScaleZ(go_world, local);
            }

            UpdateMeshTransforms(c);

            num_render_items += c->m_RenderItems.Size();
        }

        if (world->m_RenderObjects.Capacity() < num_render_items)
            world->m_RenderObjects.SetCapacity(num_render_items);
    }

    dmGameObject::CreateResult CompModelAddToUpdate(const dmGameObject::ComponentAddToUpdateParams& params)
    {
        ModelWorld* world = (ModelWorld*)params.m_World;
        uint32_t index = (uint32_t)*params.m_UserData;
        ModelComponent* component = world->m_Components.Get(index);
        component->m_AddedToUpdate = true;
        return dmGameObject::CREATE_RESULT_OK;
    }

    dmGameObject::UpdateResult CompModelUpdate(const dmGameObject::ComponentsUpdateParams& params, dmGameObject::ComponentsUpdateResult& update_result)
    {
        ModelWorld* world = (ModelWorld*)params.m_World;

        dmRig::Result rig_res = dmRig::Update(world->m_RigContext, params.m_UpdateContext->m_DT);

        const dmArray<ModelComponent*>& components = world->m_Components.GetRawObjects();
        const uint32_t count = components.Size();

        for (uint32_t i = 0; i < count; ++i)
        {
            ModelComponent& component = *components[i];
            component.m_DoRender = 0;

            if (!component.m_Enabled || !component.m_AddedToUpdate)
                continue;

            if (component.m_ReHash || (component.m_RenderConstants && dmGameSystem::AreRenderConstantsUpdated(component.m_RenderConstants)))
            {
                ReHash(&component);
            }

            component.m_DoRender = 1;

            DM_PROPERTY_ADD_U32(rmtp_Model, 1);
        }

        update_result.m_TransformsUpdated = rig_res == dmRig::RESULT_UPDATED_POSE;
        return dmGameObject::UPDATE_RESULT_OK;
    }

    static void RenderListFrustumCulling(dmRender::RenderListVisibilityParams const &params)
    {
        DM_PROFILE("Model");

        const dmIntersection::Frustum frustum = *params.m_Frustum;
        uint32_t num_entries = params.m_NumEntries;
        for (uint32_t i = 0; i < num_entries; ++i)
        {
            dmRender::RenderListEntry* entry = &params.m_Entries[i];
            MeshRenderItem* render_item = (MeshRenderItem*)entry->m_UserData;

            bool intersect = dmIntersection::TestFrustumOBB(frustum, render_item->m_World, render_item->m_AabbMin, render_item->m_AabbMax, true);
            entry->m_Visibility = intersect ? dmRender::VISIBILITY_FULL : dmRender::VISIBILITY_NONE;
        }
    }

    static void RenderListDispatch(dmRender::RenderListDispatchParams const &params)
    {
        ModelWorld *world = (ModelWorld *) params.m_UserData;

        switch (params.m_Operation)
        {
            case dmRender::RENDER_LIST_OPERATION_BEGIN:
            {
                world->m_RenderObjects.SetSize(0);
                for (uint32_t batch_index = 0; batch_index < VERTEX_BUFFER_MAX_BATCHES; ++batch_index)
                {
                    world->m_VertexBufferData[batch_index].SetSize(0);
                }
                break;
            }
            case dmRender::RENDER_LIST_OPERATION_BATCH:
            {
                RenderBatch(world, params.m_Context, params.m_Buf, params.m_Begin, params.m_End);
                break;
            }
            case dmRender::RENDER_LIST_OPERATION_END:
            {
                uint32_t total_count = 0;
                for (uint32_t batch_index = 0; batch_index < VERTEX_BUFFER_MAX_BATCHES; ++batch_index)
                {
                    dmArray<dmRig::RigModelVertex>& vertex_buffer_data = world->m_VertexBufferData[batch_index];
                    if (vertex_buffer_data.Empty())
                    {
                        continue;
                    }
                    uint32_t vb_size = sizeof(dmRig::RigModelVertex) * vertex_buffer_data.Size();
                    dmGraphics::HVertexBuffer& gfx_vertex_buffer = world->m_VertexBuffers[batch_index];
                    dmGraphics::SetVertexBufferData(gfx_vertex_buffer, vb_size, vertex_buffer_data.Begin(), dmGraphics::BUFFER_USAGE_DYNAMIC_DRAW);
                    total_count += vertex_buffer_data.Size();
                }

                DM_PROPERTY_ADD_U32(rmtp_ModelVertexCount, total_count);
                DM_PROPERTY_ADD_U32(rmtp_ModelVertexSize, total_count * sizeof(dmRig::RigModelVertex));

                break;
            }
            default:
                assert(false);
                break;
        }
    }

    dmGameObject::UpdateResult CompModelRender(const dmGameObject::ComponentsRenderParams& params)
    {
        ModelContext* context = (ModelContext*)params.m_Context;
        dmRender::HRenderContext render_context = context->m_RenderContext;
        ModelWorld* world = (ModelWorld*)params.m_World;

        UpdateTransforms(world); // TODO: Why can't we move this to the CompModelUpdate()?

        const dmArray<ModelComponent*>& components = world->m_Components.GetRawObjects();

        uint32_t num_components = components.Size();
        uint32_t mesh_count = 0;
        for (uint32_t i = 0; i < num_components; ++i)
        {
            ModelComponent& component = *components[i];
            if (!component.m_DoRender)
                continue;
            mesh_count += component.m_RenderItems.Size();
        }

        // Prepare list submit
        dmRender::RenderListEntry* render_list = dmRender::RenderListAlloc(render_context, mesh_count);
        dmRender::HRenderListDispatch dispatch = dmRender::RenderListMakeDispatch(render_context, &RenderListDispatch, &RenderListFrustumCulling, world);
        dmRender::RenderListEntry* write_ptr = render_list;

        const uint32_t max_elements_vertices = world->m_MaxElementsVertices;
        uint32_t minor_order = 0; // Will translate to vb index. (When we're generating vertex buffers on the fly, if material vertex space == world space)
        uint32_t vertex_count_total = 0;
        for (uint32_t i = 0; i < num_components; ++i)
        {
            ModelComponent& component = *components[i];
            if (!component.m_DoRender)
                continue;

            uint32_t item_count = component.m_RenderItems.Size();
            for (uint32_t j = 0; j < item_count; ++j)
            {
                MeshRenderItem& render_item = component.m_RenderItems[j];

                uint32_t vertex_count = render_item.m_Buffers->m_VertexCount;
                if(vertex_count_total + vertex_count >= max_elements_vertices)
                {
                    vertex_count_total = 0;
                    minor_order = dmMath::Min(minor_order + 1, VERTEX_BUFFER_MAX_BATCHES-1);
                }
                vertex_count_total += vertex_count;

                const Vector4 trans = render_item.m_World.getCol(3);
                write_ptr->m_WorldPosition = Point3(trans.getX(), trans.getY(), trans.getZ());

                write_ptr->m_UserData = (uintptr_t) &render_item;
                // TODO: Currently assuming only one material for all meshes
                write_ptr->m_BatchKey = component.m_MixedHash;
                write_ptr->m_TagListKey = dmRender::GetMaterialTagListKey(GetMaterial(&component, component.m_Resource, render_item.m_MaterialIndex));
                write_ptr->m_Dispatch = dispatch;
                write_ptr->m_MinorOrder = minor_order;
                write_ptr->m_MajorOrder = dmRender::RENDER_ORDER_WORLD;
                ++write_ptr;
            }
        }

        dmRender::RenderListSubmit(render_context, render_list, write_ptr);
        return dmGameObject::UPDATE_RESULT_OK;
    }

    static bool CompModelGetConstantCallback(void* user_data, dmhash_t name_hash, dmRender::Constant** out_constant)
    {
        ModelComponent* component = (ModelComponent*)user_data;
        if (!component->m_RenderConstants)
            return false;
        return GetRenderConstant(component->m_RenderConstants, name_hash, out_constant);
    }

    static void CompModelSetConstantCallback(void* user_data, dmhash_t name_hash, int32_t value_index, uint32_t* element_index, const dmGameObject::PropertyVar& var)
    {
        ModelComponent* component = (ModelComponent*)user_data;
        if (!component->m_RenderConstants)
            component->m_RenderConstants = dmGameSystem::CreateRenderConstants();
        SetRenderConstant(component->m_RenderConstants, GetMaterial(component, component->m_Resource, 0), name_hash, value_index, element_index, var);
        component->m_ReHash = 1;
    }

    dmGameObject::UpdateResult CompModelOnMessage(const dmGameObject::ComponentOnMessageParams& params)
    {
        ModelWorld* world = (ModelWorld*)params.m_World;
        ModelComponent* component = world->m_Components.Get(*params.m_UserData);
        if (params.m_Message->m_Id == dmGameObjectDDF::Enable::m_DDFDescriptor->m_NameHash)
        {
            component->m_Enabled = 1;
            dmRig::SetEnabled(component->m_RigInstance, true);
        }
        else if (params.m_Message->m_Id == dmGameObjectDDF::Disable::m_DDFDescriptor->m_NameHash)
        {
            component->m_Enabled = 0;
            dmRig::SetEnabled(component->m_RigInstance, false);
        }
        else if (params.m_Message->m_Descriptor != 0x0)
        {
            if (params.m_Message->m_Id == dmModelDDF::ModelPlayAnimation::m_DDFDescriptor->m_NameHash)
            {
                dmModelDDF::ModelPlayAnimation* ddf = (dmModelDDF::ModelPlayAnimation*)params.m_Message->m_Data;

                dmRig::Result rig_result = dmRig::PlayAnimation(component->m_RigInstance, ddf->m_AnimationId, (dmRig::RigPlayback)ddf->m_Playback, ddf->m_BlendDuration, ddf->m_Offset, ddf->m_PlaybackRate);
                if (dmRig::RESULT_OK == rig_result)
                {
                    component->m_Listener = params.m_Message->m_Sender;
                    component->m_FunctionRef = params.m_Message->m_UserData2;
                } else if (dmRig::RESULT_ANIM_NOT_FOUND == rig_result) {
                    dmMessage::URL& receiver = params.m_Message->m_Receiver;
                    dmLogError("'%s:%s#%s' has no animation named '%s'",
                            dmMessage::GetSocketName(receiver.m_Socket),
                            dmHashReverseSafe64(receiver.m_Path),
                            dmHashReverseSafe64(receiver.m_Fragment),
                            dmHashReverseSafe64(ddf->m_AnimationId));
                }
            }
            else if (params.m_Message->m_Id == dmModelDDF::ModelCancelAnimation::m_DDFDescriptor->m_NameHash)
            {
                dmRig::CancelAnimation(component->m_RigInstance);
            }
            else if (params.m_Message->m_Id == dmGameSystemDDF::SetConstant::m_DDFDescriptor->m_NameHash)
            {
                dmGameSystemDDF::SetConstant* ddf = (dmGameSystemDDF::SetConstant*)params.m_Message->m_Data;
                dmGameObject::PropertyResult result = dmGameSystem::SetMaterialConstant(GetMaterial(component, component->m_Resource, 0), ddf->m_NameHash,
                        dmGameObject::PropertyVar(ddf->m_Value), ddf->m_Index, CompModelSetConstantCallback, component);
                if (result == dmGameObject::PROPERTY_RESULT_NOT_FOUND)
                {
                    dmMessage::URL& receiver = params.m_Message->m_Receiver;
                    dmLogError("'%s:%s#%s' has no constant named '%s'",
                            dmMessage::GetSocketName(receiver.m_Socket),
                            dmHashReverseSafe64(receiver.m_Path),
                            dmHashReverseSafe64(receiver.m_Fragment),
                            dmHashReverseSafe64(ddf->m_NameHash));
                }
            }
            else if (params.m_Message->m_Id == dmGameSystemDDF::ResetConstant::m_DDFDescriptor->m_NameHash)
            {
                dmGameSystemDDF::ResetConstant* ddf = (dmGameSystemDDF::ResetConstant*)params.m_Message->m_Data;
                if (component->m_RenderConstants && dmGameSystem::ClearRenderConstant(component->m_RenderConstants, ddf->m_NameHash))
                {
                    component->m_ReHash = 1;
                }
            }
        }
        return dmGameObject::UPDATE_RESULT_OK;
    }

    static bool OnResourceReloaded(ModelWorld* world, ModelComponent* component, int index)
    {
        // Destroy old rig
        if (component->m_RigInstance != 0)
        {
            dmRig::InstanceDestroy(world->m_RigContext, component->m_RigInstance);
        }

        // Delete old bones, recreate with new data.
        // Make sure that bone GOs are created before we start the default animation.
        dmGameObject::DeleteBones(component->m_Instance);
        if (!CreateGOBones(world, component))
        {
            dmLogError("Failed to create game objects for bones in model. Consider increasing collection max instances (collection.max_instances).");
            DestroyComponent(world, index);
            return false;
        }

        // Create rig instance
        component->m_RigInstance = 0;

        ModelResource* resource = component->m_Resource;
        dmGameObject::CreateResult res = SetupRigInstance(world->m_RigContext, component, resource->m_RigScene, dmHashString64(resource->m_Model->m_DefaultAnimation));
        if (res != dmGameObject::CREATE_RESULT_OK)
        {
            DestroyComponent(world, index);
            return false;
        }

        SetupRenderItems(component, component->m_Resource);

        component->m_ReHash = 1;

        return true;
    }


    void CompModelOnReload(const dmGameObject::ComponentOnReloadParams& params)
    {
        ModelWorld* world = (ModelWorld*)params.m_World;
        int index = *params.m_UserData;
        ModelComponent* component = world->m_Components.Get(index);
        component->m_Resource = (ModelResource*)params.m_Resource;
        (void)OnResourceReloaded(world, component, index);
    }

    dmGameObject::PropertyResult CompModelGetProperty(const dmGameObject::ComponentGetPropertyParams& params, dmGameObject::PropertyDesc& out_value)
    {
        ModelWorld* world = (ModelWorld*)params.m_World;
        ModelComponent* component = world->m_Components.Get(*params.m_UserData);
        if (params.m_PropertyId == PROP_SKIN)
        {
            out_value.m_Variant = dmGameObject::PropertyVar(dmRig::GetModel(component->m_RigInstance));
            return dmGameObject::PROPERTY_RESULT_OK;
        }
        else if (params.m_PropertyId == PROP_ANIMATION)
        {
            out_value.m_Variant = dmGameObject::PropertyVar(dmRig::GetAnimation(component->m_RigInstance));
            return dmGameObject::PROPERTY_RESULT_OK;
        }
        else if (params.m_PropertyId == PROP_CURSOR)
        {
            out_value.m_Variant = dmGameObject::PropertyVar(dmRig::GetCursor(component->m_RigInstance, true));
            return dmGameObject::PROPERTY_RESULT_OK;
        }
        else if (params.m_PropertyId == PROP_PLAYBACK_RATE)
        {
            out_value.m_Variant = dmGameObject::PropertyVar(dmRig::GetPlaybackRate(component->m_RigInstance));
            return dmGameObject::PROPERTY_RESULT_OK;
        }
        else if (params.m_PropertyId == PROP_MATERIAL)
        {
            return GetResourceProperty(dmGameObject::GetFactory(params.m_Instance), GetMaterialResource(component, component->m_Resource, 0), out_value);
        }
        for (uint32_t i = 0; i < MAX_TEXTURE_COUNT; ++i)
        {
            if (params.m_PropertyId == PROP_TEXTURE[i])
            {
                return GetResourceProperty(dmGameObject::GetFactory(params.m_Instance), GetTextureResource(component, 0, i), out_value);
            }
        }
        return GetMaterialConstant(GetMaterial(component, component->m_Resource, 0), params.m_PropertyId, params.m_Options.m_Index, out_value, true, CompModelGetConstantCallback, component);
    }

    dmGameObject::PropertyResult CompModelSetProperty(const dmGameObject::ComponentSetPropertyParams& params)
    {
        ModelWorld* world = (ModelWorld*)params.m_World;
        ModelComponent* component = world->m_Components.Get(*params.m_UserData);
        if (params.m_PropertyId == PROP_SKIN)
        {
            if (params.m_Value.m_Type != dmGameObject::PROPERTY_TYPE_HASH)
                return dmGameObject::PROPERTY_RESULT_TYPE_MISMATCH;

            dmRig::Result res = dmRig::SetModel(component->m_RigInstance, params.m_Value.m_Hash);
            if (res == dmRig::RESULT_ERROR)
            {
                dmLogError("Could not find skin '%s' on the model.", dmHashReverseSafe64(params.m_Value.m_Hash));
                return dmGameObject::PROPERTY_RESULT_UNSUPPORTED_VALUE;
            }
            return dmGameObject::PROPERTY_RESULT_OK;
        }
        else if (params.m_PropertyId == PROP_CURSOR)
        {
            if (params.m_Value.m_Type != dmGameObject::PROPERTY_TYPE_NUMBER)
                return dmGameObject::PROPERTY_RESULT_TYPE_MISMATCH;

            dmRig::Result res = dmRig::SetCursor(component->m_RigInstance, params.m_Value.m_Number, true);
            if (res == dmRig::RESULT_ERROR)
            {
                dmLogError("Could not set cursor %f on the model.", params.m_Value.m_Number);
                return dmGameObject::PROPERTY_RESULT_UNSUPPORTED_VALUE;
            }
            return dmGameObject::PROPERTY_RESULT_OK;
        }
        else if (params.m_PropertyId == PROP_PLAYBACK_RATE)
        {
            if (params.m_Value.m_Type != dmGameObject::PROPERTY_TYPE_NUMBER)
                return dmGameObject::PROPERTY_RESULT_TYPE_MISMATCH;

            dmRig::Result res = dmRig::SetPlaybackRate(component->m_RigInstance, params.m_Value.m_Number);
            if (res == dmRig::RESULT_ERROR)
            {
                dmLogError("Could not set playback rate %f on the model.", params.m_Value.m_Number);
                return dmGameObject::PROPERTY_RESULT_UNSUPPORTED_VALUE;
            }
            return dmGameObject::PROPERTY_RESULT_OK;
        }
        else if (params.m_PropertyId == PROP_MATERIAL)
        {
            dmGameObject::PropertyResult res = SetResourceProperty(dmGameObject::GetFactory(params.m_Instance), params.m_Value, MATERIAL_EXT_HASH, (void**)&component->m_Material);
            component->m_ReHash |= res == dmGameObject::PROPERTY_RESULT_OK;
            return res;
        }
        for(uint32_t i = 0; i < MAX_TEXTURE_COUNT; ++i)
        {
            if(params.m_PropertyId == PROP_TEXTURE[i])
            {
                dmGameObject::PropertyResult res = SetResourceProperty(dmGameObject::GetFactory(params.m_Instance), params.m_Value, TEXTURE_EXT_HASH, (void**)&component->m_Textures[i]);
                component->m_ReHash |= res == dmGameObject::PROPERTY_RESULT_OK;
                return res;
            }
        }
        return SetMaterialConstant(GetMaterial(component, component->m_Resource, 0), params.m_PropertyId, params.m_Value, params.m_Options.m_Index, CompModelSetConstantCallback, component);
    }

    static void ResourceReloadedCallback(const dmResource::ResourceReloadedParams& params)
    {
        ModelWorld* world = (ModelWorld*) params.m_UserData;
        const dmArray<ModelComponent*>& components = world->m_Components.GetRawObjects();
        uint32_t n = components.Size();
        for (uint32_t i = 0; i < n; ++i)
        {
            ModelComponent* component = components[i];
            if (component->m_Resource)
            {
                if(component->m_Resource == params.m_Resource->m_Resource)
                {
                    // Model resource reload
                    OnResourceReloaded(world, component, i);
                    continue;
                }
                RigSceneResource *rig_scene_res = component->m_Resource->m_RigScene;
                if((rig_scene_res) && (rig_scene_res->m_AnimationSetRes == params.m_Resource->m_Resource))
                {
                    // Model resource reload because animset used in rig was reloaded
                    OnResourceReloaded(world, component, i);
                }
            }
        }
    }

    static Vector3 UpdateIKInstanceCallback(dmRig::IKTarget* ik_target)
    {
        ModelComponent* component = (ModelComponent*)ik_target->m_UserPtr;
        dmhash_t target_instance_id = ik_target->m_UserHash;
        dmGameObject::HInstance target_instance = dmGameObject::GetInstanceFromIdentifier(dmGameObject::GetCollection(component->m_Instance), target_instance_id);
        if(target_instance == 0x0)
        {
            // instance have been removed, disable animation
            dmLogError("Could not get IK position for target %s, removed?", dmHashReverseSafe64(target_instance_id))
            ik_target->m_Callback = 0x0;
            ik_target->m_Mix = 0x0;
            return Vector3(0.0f);
        }

        return (Vector3)dmGameObject::GetWorldPosition(target_instance);
    }

    bool CompModelSetIKTargetInstance(ModelComponent* component, dmhash_t constraint_id, float mix, dmhash_t instance_id)
    {
        dmRig::IKTarget* target = dmRig::GetIKTarget(component->m_RigInstance, constraint_id);
        if (!target) {
            return false;
        }
        target->m_Callback = UpdateIKInstanceCallback;
        target->m_Mix = mix;
        target->m_UserPtr = component;
        target->m_UserHash = instance_id;

        return true;
    }

    bool CompModelSetIKTargetPosition(ModelComponent* component, dmhash_t constraint_id, float mix, Point3 position)
    {
        dmRig::IKTarget* target = dmRig::GetIKTarget(component->m_RigInstance, constraint_id);
        if (!target) {
            return false;
        }
        target->m_Callback = 0x0;
        target->m_Mix = mix;
        target->m_Position = (Vector3)position;
        return true;
    }

    ModelResource* CompModelGetModelResource(ModelComponent* component)
    {
        return component->m_Resource;
    }

    dmGameObject::HInstance CompModelGetNodeInstance(ModelComponent* component, uint32_t bone_index)
    {
        return component->m_NodeInstances[bone_index];
    }

    ModelComponent* CompModelGetComponent(ModelWorld* world, uintptr_t user_data)
    {
        return world->m_Components.Get(user_data);;
    }

    static bool CompModelIterPropertiesGetNext(dmGameObject::SceneNodePropertyIterator* pit)
    {
        ModelWorld* world = (ModelWorld*)pit->m_Node->m_ComponentWorld;
        ModelComponent* component = world->m_Components.Get(pit->m_Node->m_Component);

        uint64_t index = pit->m_Next++;

        uint32_t num_bool_properties = 1;
        if (index < num_bool_properties)
        {
            if (index == 0)
            {
                pit->m_Property.m_Type = dmGameObject::SCENE_NODE_PROPERTY_TYPE_BOOLEAN;
                pit->m_Property.m_Value.m_Bool = component->m_Enabled;
                pit->m_Property.m_NameHash = dmHashString64("enabled");
            }
            return true;
        }
        index -= num_bool_properties;

        return false;
    }

    void CompModelIterProperties(dmGameObject::SceneNodePropertyIterator* pit, dmGameObject::SceneNode* node)
    {
        assert(node->m_Type == dmGameObject::SCENE_NODE_TYPE_COMPONENT);
        assert(node->m_ComponentType != 0);
        pit->m_Node = node;
        pit->m_Next = 0;
        pit->m_FnIterateNext = CompModelIterPropertiesGetNext;
    }
}<|MERGE_RESOLUTION|>--- conflicted
+++ resolved
@@ -277,46 +277,6 @@
 
     static inline dmRender::HMaterial GetMaterial(const ModelComponent* component, const ModelResource* resource, uint32_t index) {
         return GetMaterialResource(component, resource, index)->m_Material;
-<<<<<<< HEAD
-    }
-
-    TextureResource* GetTextureResource(const ModelComponent* component, uint32_t material_index, uint32_t texture_unit)
-    {
-        assert(texture_unit < MAX_TEXTURE_COUNT);
-        TextureResource* texture;
-
-        // Overridden textures
-        texture = component->m_Textures[texture_unit];
-        if (texture)
-            return texture;
-        // Overridden material
-        MaterialResource* material = component->m_Material;
-        if (material)
-            texture = material->m_Textures[texture_unit];
-        if (texture)
-            return texture;
-        texture = component->m_Resource->m_Textures[texture_unit];
-        if (texture)
-            return texture;
-
-        material = component->m_Resource->m_Materials[material_index].m_Material;
-        if (material)
-            texture = material->m_Textures[texture_unit];
-        if (texture)
-            return texture;
-
-        return 0;
-    }
-
-    dmGraphics::HTexture GetMaterialTexture(const ModelComponent* component, uint32_t material_index, uint32_t texture_unit)
-    {
-        TextureResource* texture = GetTextureResource(component, material_index, texture_unit);
-        return texture ? texture->m_Texture : 0;
-    }
-
-    static void HashMaterial(HashState32* state, const dmGameSystem::MaterialResource* material)
-    {
-=======
     }
 
     TextureResource* GetTextureResource(const ModelComponent* component, uint32_t material_index, uint32_t texture_unit)
@@ -361,7 +321,6 @@
 
     static void HashMaterial(HashState32* state, const dmGameSystem::MaterialResource* material)
     {
->>>>>>> 442caa53
         dmHashUpdateBuffer32(state, &material->m_Material, sizeof(material->m_Material));
         dmHashUpdateBuffer32(state, material->m_Textures, sizeof(dmGameSystem::TextureResource*)*DM_ARRAY_SIZE(material->m_Textures));
     }
@@ -382,19 +341,12 @@
         for (uint32_t i = 0; i < resource->m_Materials.Size(); ++i)
         {
             HashMaterial(&state, resource->m_Materials[i].m_Material);
-<<<<<<< HEAD
-=======
 
             dmHashUpdateBuffer32(&state, resource->m_Materials[i].m_Textures, resource->m_Materials[i].m_TexturesCount);
->>>>>>> 442caa53
         }
 
         // The unused slots should be 0
         // Note: In the future, we want the textures so be set on a per-material basis
-<<<<<<< HEAD
-        dmHashUpdateBuffer32(&state, resource->m_Textures, DM_ARRAY_SIZE(resource->m_Textures));
-=======
->>>>>>> 442caa53
         dmHashUpdateBuffer32(&state, component->m_Textures, DM_ARRAY_SIZE(component->m_Textures));
 
         if (component->m_Material)
