--- conflicted
+++ resolved
@@ -3,10 +3,10 @@
 // Copyright 2009-2014 Ragnar Svensson, Christian Murray
 // Licensed under the Defold License version 1.0 (the "License"); you may not use
 // this file except in compliance with the License.
-//
+// 
 // You may obtain a copy of the License, together with FAQs at
 // https://www.defold.com/license
-//
+// 
 // Unless required by applicable law or agreed to in writing, software distributed
 // under the License is distributed on an "AS IS" BASIS, WITHOUT WARRANTIES OR
 // CONDITIONS OF ANY KIND, either express or implied. See the License for the
@@ -318,8 +318,7 @@
             component->m_Playing = 0;
             component->m_CurrentAnimation = 0x0;
             component->m_CurrentAnimationFrame = 0;
-            dmLogError("Unable to play animation '%s' from texture '%s' since it could not be found.",
-                dmHashReverseSafe64(animation), dmHashReverseSafe64(texture_set->m_TexturePath));
+            dmLogError("Unable to play animation '%s' from texture '%s' since it could not be found.", dmHashReverseSafe64(animation), dmHashReverseSafe64(texture_set->m_TexturePath));
         }
         return anim_id != 0;
     }
@@ -408,19 +407,8 @@
 
     static void CreateVertexDataSlice9(SpriteVertex* vertices, uint8_t* indices, bool is_indices_16_bit,
         const Matrix4& transform, Vector3 sprite_size, Vector4 slice9, uint32_t vertex_offset,
-        const float* tc, float texture_width, float texture_height, bool flip_u, bool flip_v)
-    {
-<<<<<<< HEAD
-        DM_PROFILE("CreateVertexData");
-
-        dmGameSystemDDF::TextureSet* texture_set_ddf = texture_set->m_TextureSet;
-        dmGameSystemDDF::TextureSetAnimation* animations = texture_set_ddf->m_Animations.m_Data;
-        uint32_t* frame_indices = texture_set_ddf->m_FrameIndices.m_Data;
-        uint32_t* page_indices  = texture_set->m_TextureSet->m_PageIndices.m_Data;
-
-        SpriteVertex*   vertices = *vb_where;
-        uint8_t*        indices = *ib_where;
-=======
+        const float* tc, float texture_width, float texture_height, int page_index, bool flip_u, bool flip_v)
+    {
         // render 9-sliced node
         //   0 1     2 3
         // 0 *-*-----*-*
@@ -474,7 +462,6 @@
             vs[vI[2]] = tc[3] - (sv * slice9.getY());
             vs[vI[3]] = tc[3];
         }
->>>>>>> c50602df
 
         xs[1] = sx * slice9.getX();
         xs[2] = 1 - sx * slice9.getZ();
@@ -491,6 +478,7 @@
                 vertices->z = p.getZ();
                 vertices->u = us[x];
                 vertices->v = vs[y];
+                vertices->p = (float) page_index;
                 vertices++;
             }
         }
@@ -538,14 +526,9 @@
     {
         DM_PROFILE("CreateVertexData");
 
-<<<<<<< HEAD
-                uint32_t frame_index = frame_indices[animation_ddf->m_Start + component->m_CurrentAnimationFrame];
-                uint32_t page_index  = page_indices[frame_index];
-=======
         SpriteVertex*   vertices = *vb_where;
         uint8_t*        indices  = *ib_where;
         uint32_t index_type_size = sprite_world->m_Is16BitIndex ? sizeof(uint16_t) : sizeof(uint32_t);
->>>>>>> c50602df
 
         const dmArray<SpriteComponent>& components = sprite_world->m_Components.m_Objects;
 
@@ -567,12 +550,14 @@
             dmGameSystemDDF::TextureSet* texture_set_ddf        = texture_set->m_TextureSet;
             dmGameSystemDDF::TextureSetAnimation* animations    = texture_set_ddf->m_Animations.m_Data;
             dmGameSystemDDF::TextureSetAnimation* animation_ddf = &animations[component->m_AnimationID];
+            uint32_t* page_indices                              = texture_set_ddf->m_PageIndices.m_Data;
 
             if (texture_set_ddf->m_UseGeometries != 0)
             {
                 const dmGameSystemDDF::SpriteGeometry* geometries = texture_set_ddf->m_Geometries.m_Data;
                 uint32_t* frame_indices                           = texture_set_ddf->m_FrameIndices.m_Data;
                 uint32_t frame_index                              = frame_indices[animation_ddf->m_Start + component->m_CurrentAnimationFrame];
+                uint32_t page_index                               = page_indices[frame_index];
 
                 // Depending on the sprite is flipped or not, we loop the vertices forward or backward
                 // to respect face winding (and backface culling)
@@ -628,39 +613,14 @@
                 indices       += index_type_size * geometry->m_Indices.m_Count;
                 vertex_offset += num_points;
             }
-<<<<<<< HEAD
-        }
-        else // original path using quads
-        {
-            static int tex_coord_order[] = {
-                0,1,2,2,3,0,
-                3,2,1,1,0,3,    //h
-                1,0,3,3,2,1,    //v
-                2,3,0,0,1,2     //hv
-            };
-
-            const float* tex_coords         = (const float*) texture_set->m_TextureSet->m_TexCoords.m_Data;
-            for (uint32_t *i = begin;i != end; ++i)
-            {
-                uint32_t component_index = (uint32_t)buf[*i].m_UserData;
-                const SpriteComponent* component = (const SpriteComponent*) &components[component_index];
-
-                dmGameSystemDDF::TextureSetAnimation* animation_ddf = &animations[component->m_AnimationID];
-
+            else
+            {
                 uint32_t frame_index        = animation_ddf->m_Start + component->m_CurrentAnimationFrame;
-                uint32_t page_indices_index = frame_indices[frame_index];
+                uint32_t page_indices_index = frame_indices[frame_index]; // same deference as "geometry" verrsion
                 uint32_t page_index         = page_indices[page_indices_index];
-
-                const float* tc = &tex_coords[frame_index * 4 * 2];
-                uint32_t flip_flag = 0;
-=======
-            else
-            {
-                uint32_t frame_index    = animation_ddf->m_Start + component->m_CurrentAnimationFrame;
-                const float* tex_coords = (const float*) texture_set_ddf->m_TexCoords.m_Data;
-                const float* tc         = &tex_coords[frame_index * 4 * 2];
-                uint32_t flip_flag      = 0;
->>>>>>> c50602df
+                const float* tex_coords     = (const float*) texture_set_ddf->m_TexCoords.m_Data;
+                const float* tc             = &tex_coords[frame_index * 4 * 2];
+                uint32_t flip_flag          = 0;
 
                 // ddf values are guaranteed to be 0 or 1 when saved by the editor
                 // component values are guaranteed to be 0 or 1
@@ -699,7 +659,7 @@
                         w, component->m_Size, component->m_Resource->m_DDF->m_Slice9, vertex_offset, tc,
                         dmGraphics::GetTextureWidth(texture_set->m_Texture),
                         dmGraphics::GetTextureHeight(texture_set->m_Texture),
-                        flipx, flipy);
+                        page_index, flipx, flipy);
 
                     indices       += index_type_size * SPRITE_INDEX_COUNT_SLICE9;
                     vertices      += SPRITE_VERTEX_COUNT_SLICE9;
@@ -712,7 +672,8 @@
                         vert.y = p.getY();                         \
                         vert.z = p.getZ();                         \
                         vert.u = tc[tex_lookup[tc_index] * 2 + 0]; \
-                        vert.v = tc[tex_lookup[tc_index] * 2 + 1];
+                        vert.v = tc[tex_lookup[tc_index] * 2 + 1]; \
+                        vert.p = (float) page_index;
 
                     Vector4 p0 = w * Point3(-0.5f, -0.5f, 0.0f);
                     Vector4 p1 = w * Point3(-0.5f, 0.5f, 0.0f);
@@ -752,52 +713,10 @@
                         indices_32[5] = vertex_offset + 0;
                     }
 
-<<<<<<< HEAD
-                const Matrix4& w = component->m_World;
-
-                Vector4 p0 = w * Point3(-0.5f, -0.5f, 0.0f);
-                vertices[0].x = p0.getX();
-                vertices[0].y = p0.getY();
-                vertices[0].z = p0.getZ();
-                vertices[0].u = tc[tex_lookup[0] * 2];
-                vertices[0].v = tc[tex_lookup[0] * 2 + 1];
-                vertices[0].p = (float) page_index;
-
-                Vector4 p1 = w * Point3(-0.5f, 0.5f, 0.0f);
-                vertices[1].x = p1.getX();
-                vertices[1].y = p1.getY();
-                vertices[1].z = p1.getZ();
-                vertices[1].u = tc[tex_lookup[1] * 2];
-                vertices[1].v = tc[tex_lookup[1] * 2 + 1];
-                vertices[1].p = (float) page_index;
-
-                Vector4 p2 = w * Point3(0.5f, 0.5f, 0.0f);
-                vertices[2].x = p2.getX();
-                vertices[2].y = p2.getY();
-                vertices[2].z = p2.getZ();
-                vertices[2].u = tc[tex_lookup[2] * 2];
-                vertices[2].v = tc[tex_lookup[2] * 2 + 1];
-                vertices[2].p = (float) page_index;
-
-                Vector4 p3 = w * Point3(0.5f, -0.5f, 0.0f);
-                vertices[3].x = p3.getX();
-                vertices[3].y = p3.getY();
-                vertices[3].z = p3.getZ();
-                vertices[3].u = tc[tex_lookup[4] * 2];
-                vertices[3].v = tc[tex_lookup[4] * 2 + 1];
-                vertices[3].p = (float) page_index;
-
-                // for (int f = 0; f < 4; ++f)
-                //     printf("  %u: %.2f, %.2f\t%.2f, %.2f\n", f, vertices[f].x, vertices[f].y, vertices[f].u, vertices[f].v );
-
-                vertices += 4;
-                indices += 6 * index_type_size;
-=======
                     vertices      += SPRITE_VERTEX_COUNT_LEGACY;
                     vertex_offset += SPRITE_VERTEX_COUNT_LEGACY;
                     indices       += SPRITE_INDEX_COUNT_LEGACY * index_type_size;
                 }
->>>>>>> c50602df
             }
         }
 
@@ -842,8 +761,8 @@
         ro.m_VertexDeclaration = sprite_world->m_VertexDeclaration;
         ro.m_VertexBuffer = sprite_world->m_VertexBuffer;
         ro.m_IndexBuffer = sprite_world->m_IndexBuffer;
+        ro.m_Material = GetMaterial(first, resource);
         ro.m_Textures[0] = texture_set->m_Texture;
-        ro.m_Material = GetMaterial(first, resource);
         ro.m_PrimitiveType = dmGraphics::PRIMITIVE_TRIANGLES;
         ro.m_IndexType = sprite_world->m_Is16BitIndex ? dmGraphics::TYPE_UNSIGNED_SHORT : dmGraphics::TYPE_UNSIGNED_INT;
 
