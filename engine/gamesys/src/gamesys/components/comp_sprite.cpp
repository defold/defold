// Copyright 2020-2023 The Defold Foundation
// Copyright 2014-2020 King
// Copyright 2009-2014 Ragnar Svensson, Christian Murray
// Licensed under the Defold License version 1.0 (the "License"); you may not use
// this file except in compliance with the License.
//
// You may obtain a copy of the License, together with FAQs at
// https://www.defold.com/license
//
// Unless required by applicable law or agreed to in writing, software distributed
// under the License is distributed on an "AS IS" BASIS, WITHOUT WARRANTIES OR
// CONDITIONS OF ANY KIND, either express or implied. See the License for the
// specific language governing permissions and limitations under the License.

#include "comp_sprite.h"

#include <string.h>
#include <float.h>
#include <algorithm>

#include <dlib/array.h>
#include <dlib/hash.h>
#include <dlib/log.h>
#include <dlib/message.h>
#include <dlib/profile.h>
#include <dlib/dstrings.h>
#include <dlib/object_pool.h>
#include <dlib/math.h>
#include <dmsdk/dlib/vmath.h>
#include <dmsdk/dlib/intersection.h>
#include <graphics/graphics.h>
#include <render/render.h>
#include <gameobject/gameobject_ddf.h>

#include "../resources/res_sprite.h"
#include "../gamesys.h"
#include "../gamesys_private.h"
#include "comp_private.h"

#include <gamesys/sprite_ddf.h>
#include <gamesys/gamesys_ddf.h>

#include <dmsdk/gameobject/script.h>
#include <dmsdk/gamesys/render_constants.h>

#include <dmsdk/gamesys/resources/res_material.h>
#include <dmsdk/gamesys/resources/res_textureset.h>

DM_PROPERTY_EXTERN(rmtp_Components);
DM_PROPERTY_U32(rmtp_Sprite, 0, FrameReset, "# components", &rmtp_Components);
DM_PROPERTY_U32(rmtp_SpriteVertexCount, 0, FrameReset, "# vertices", &rmtp_Sprite);
DM_PROPERTY_U32(rmtp_SpriteVertexSize, 0, FrameReset, "size of vertices in bytes", &rmtp_Sprite);
DM_PROPERTY_U32(rmtp_SpriteIndexSize, 0, FrameReset, "size of indices in bytes", &rmtp_Sprite);

namespace dmGameSystem
{
    using namespace dmVMath;

    struct SpriteComponent
    {
        dmGameObject::HInstance     m_Instance;
        Vector3                     m_Position;
        Quat                        m_Rotation;
        Vector3                     m_Scale;
        Vector3                     m_Size;     // The current size of the animation frame (in texels)
        Matrix4                     m_World;
        // Hash of the m_Resource-pointer. Hash is used to be compatible with 64-bit arch as a 32-bit value is used for sorting
        // See GenerateKeys
        uint32_t                    m_MixedHash;
        int                         m_FunctionRef; // Animation callback function
        dmMessage::URL              m_Listener;
        uint32_t                    m_AnimationID;
        SpriteResource*             m_Resource;
        HComponentRenderConstants   m_RenderConstants;
        TextureSetResource*         m_TextureSet;
        MaterialResource*           m_Material;
        /// Currently playing animation
        dmhash_t                    m_CurrentAnimation;
        uint32_t                    m_CurrentAnimationFrame;
        /// Used to scale the time step when updating the timer
        float                       m_AnimInvDuration;
        /// Timer in local space: [0,1]
        float                       m_AnimTimer;
        float                       m_PlaybackRate;
        uint16_t                    m_ComponentIndex;
        uint16_t                    m_AnimPingPong : 1;
        uint16_t                    m_AnimBackwards : 1;
        uint16_t                    m_Enabled : 1;
        uint16_t                    m_Playing : 1;
        uint16_t                    m_DoTick : 1;
        uint16_t                    m_FlipHorizontal : 1;
        uint16_t                    m_FlipVertical : 1;
        uint16_t                    m_AddedToUpdate : 1;
        uint16_t                    m_ReHash : 1;
        uint16_t                    m_UseSlice9 : 1;
        uint16_t                    m_Padding : 6;
    };

    struct SpriteVertex
    {
        float x;
        float y;
        float z;
        float u;
        float v;
        float p;
    };

    struct SpriteWorld
    {
        dmObjectPool<SpriteComponent>   m_Components;
        dmArray<dmRender::RenderObject*> m_RenderObjects;
        dmArray<float>                  m_BoundingVolumes;
        uint32_t                        m_RenderObjectsInUse;
        dmGraphics::HVertexDeclaration  m_VertexDeclaration;
        dmGraphics::HVertexBuffer       m_VertexBuffer;
        SpriteVertex*                   m_VertexBufferData;
        SpriteVertex*                   m_VertexBufferWritePtr;
        dmGraphics::HIndexBuffer        m_IndexBuffer;
        uint32_t                        m_VertexCount;
        uint32_t                        m_IndexCount;
        uint8_t*                        m_IndexBufferData;
        uint8_t*                        m_IndexBufferWritePtr;
        uint8_t                         m_Is16BitIndex : 1;
        uint8_t                         m_ReallocBuffers : 1;
    };

    DM_GAMESYS_PROP_VECTOR3(SPRITE_PROP_SCALE, scale, false);
    DM_GAMESYS_PROP_VECTOR3(SPRITE_PROP_SIZE, size, false);

    static const dmhash_t SPRITE_PROP_CURSOR = dmHashString64("cursor");
    static const dmhash_t SPRITE_PROP_PLAYBACK_RATE = dmHashString64("playback_rate");
    static const dmhash_t SPRITE_PROP_ANIMATION = dmHashString64("animation");

    // The 9 slice function produces 16 vertices (4 rows 4 columns)
    // and since there's 2 triangles per quad and 9 quads in total,
    // the amount of indices is 6 per quad and 9 quads = 54 indices in total
    static const uint8_t SPRITE_VERTEX_COUNT_SLICE9 = 16;
    static const uint8_t SPRITE_INDEX_COUNT_SLICE9  = 9 * 6;
    // For the legacy version, we produce a single quad with 4 vertices
    // and 6 indices, 2 triangles per quad and three points each.
    static const uint8_t SPRITE_VERTEX_COUNT_LEGACY = 4;
    static const uint8_t SPRITE_INDEX_COUNT_LEGACY  = 6;

    static float GetCursor(SpriteComponent* component);
    static void SetCursor(SpriteComponent* component, float cursor);
    static float GetPlaybackRate(SpriteComponent* component);
    static void SetPlaybackRate(SpriteComponent* component, float playback_rate);

    static void ReAllocateBuffers(SpriteWorld* sprite_world, dmRender::HRenderContext render_context) {
        if (sprite_world->m_VertexBuffer) {
            dmGraphics::DeleteVertexBuffer(sprite_world->m_VertexBuffer);
            sprite_world->m_VertexBuffer = 0;
        }

        sprite_world->m_VertexBuffer     = dmGraphics::NewVertexBuffer(dmRender::GetGraphicsContext(render_context), 0, 0x0, dmGraphics::BUFFER_USAGE_DYNAMIC_DRAW);
        uint32_t vertex_memsize          = sizeof(SpriteVertex) * sprite_world->m_VertexCount;
        sprite_world->m_VertexBufferData = (SpriteVertex*) realloc(sprite_world->m_VertexBufferData, vertex_memsize);

        uint32_t index_data_type_size   = sprite_world->m_VertexCount <= 65536 ? sizeof(uint16_t) : sizeof(uint32_t);
        size_t indices_memsize          = sprite_world->m_IndexCount * index_data_type_size;
        sprite_world->m_Is16BitIndex    = index_data_type_size == sizeof(uint16_t) ? 1 : 0;
        sprite_world->m_IndexBufferData = (uint8_t*)realloc(sprite_world->m_IndexBufferData, indices_memsize);

        if (sprite_world->m_IndexBuffer)
        {
            dmGraphics::DeleteIndexBuffer(sprite_world->m_IndexBuffer);
            sprite_world->m_IndexBuffer = 0;
        }

        sprite_world->m_IndexBuffer    = dmGraphics::NewIndexBuffer(dmRender::GetGraphicsContext(render_context), indices_memsize, (void*)sprite_world->m_IndexBufferData, dmGraphics::BUFFER_USAGE_DYNAMIC_DRAW);
        sprite_world->m_ReallocBuffers = 0;
    }

    dmGameObject::CreateResult CompSpriteNewWorld(const dmGameObject::ComponentNewWorldParams& params)
    {
        SpriteContext* sprite_context = (SpriteContext*)params.m_Context;
        dmRender::HRenderContext render_context = sprite_context->m_RenderContext;
        SpriteWorld* sprite_world = new SpriteWorld();
        uint32_t comp_count = dmMath::Min(params.m_MaxComponentInstances, sprite_context->m_MaxSpriteCount);
        sprite_world->m_Components.SetCapacity(comp_count);
        sprite_world->m_BoundingVolumes.SetCapacity(comp_count);
        sprite_world->m_BoundingVolumes.SetSize(comp_count);
        memset(sprite_world->m_Components.GetRawObjects().Begin(), 0, sizeof(SpriteComponent) * comp_count);
        sprite_world->m_RenderObjectsInUse = 0;

        dmGraphics::HVertexStreamDeclaration stream_declaration = dmGraphics::NewVertexStreamDeclaration(dmRender::GetGraphicsContext(render_context));
        dmGraphics::AddVertexStream(stream_declaration, "position", 3, dmGraphics::TYPE_FLOAT, false);
        dmGraphics::AddVertexStream(stream_declaration, "texcoord0", 2, dmGraphics::TYPE_FLOAT, false);
        dmGraphics::AddVertexStream(stream_declaration, "page_index", 1, dmGraphics::TYPE_FLOAT, false);
        sprite_world->m_VertexDeclaration = dmGraphics::NewVertexDeclaration(dmRender::GetGraphicsContext(render_context), stream_declaration);
        dmGraphics::DeleteVertexStreamDeclaration(stream_declaration);

        sprite_world->m_VertexBuffer = 0;
        sprite_world->m_VertexBufferData = 0;
        sprite_world->m_IndexBuffer = 0;
        sprite_world->m_IndexBufferData = 0;

        *params.m_World = sprite_world;
        return dmGameObject::CREATE_RESULT_OK;
    }

    dmGameObject::CreateResult CompSpriteDeleteWorld(const dmGameObject::ComponentDeleteWorldParams& params)
    {
        SpriteWorld* sprite_world = (SpriteWorld*)params.m_World;

        for (uint32_t i = 0; i < sprite_world->m_RenderObjects.Size(); ++i)
        {
            delete sprite_world->m_RenderObjects[i];
        }

        dmGraphics::DeleteVertexDeclaration(sprite_world->m_VertexDeclaration);
        dmGraphics::DeleteVertexBuffer(sprite_world->m_VertexBuffer);
        free(sprite_world->m_VertexBufferData);
        dmGraphics::DeleteIndexBuffer(sprite_world->m_IndexBuffer);
        free(sprite_world->m_IndexBufferData);

        delete sprite_world;
        return dmGameObject::CREATE_RESULT_OK;
    }

    static inline Vector3 GetSizeFromAnimation(const SpriteComponent* sprite, dmGameSystemDDF::TextureSet* texture_set_ddf, uint32_t anim_id)
    {
        Vector3 result;
        dmGameSystemDDF::TextureSetAnimation* animation = &texture_set_ddf->m_Animations[anim_id];
        if(texture_set_ddf->m_TexDims.m_Count)
        {
            const float* td = (const float*) texture_set_ddf->m_TexDims.m_Data + ((animation->m_Start + sprite->m_CurrentAnimationFrame ) << 1);
            result[0] = td[0];
            result[1] = td[1];
        }
        else
        {
            result[0] = animation->m_Width;
            result[1] = animation->m_Height;
        }
        result[2] = 1.0f;
        return result;
    }

    static inline MaterialResource* GetMaterialResource(const SpriteComponent* component, const SpriteResource* resource) {
        return component->m_Material ? component->m_Material : resource->m_Material;
    }

    static inline dmRender::HMaterial GetMaterial(const SpriteComponent* component, const SpriteResource* resource) {
        return GetMaterialResource(component, resource)->m_Material;
    }

    static inline TextureSetResource* GetTextureSet(const SpriteComponent* component) {
        return component->m_TextureSet ? component->m_TextureSet : component->m_Resource->m_TextureSet;
    }

    static void UpdateCurrentAnimationFrame(SpriteComponent* component) {
        TextureSetResource* texture_set = GetTextureSet(component);
        dmGameSystemDDF::TextureSet* texture_set_ddf = texture_set->m_TextureSet;
        dmGameSystemDDF::TextureSetAnimation* animation_ddf = &texture_set_ddf->m_Animations[component->m_AnimationID];

        // Set frame from cursor (tileindex or animframe)
        float t = component->m_AnimTimer;
        float backwards = (animation_ddf->m_Playback == dmGameSystemDDF::PLAYBACK_ONCE_BACKWARD
                        || animation_ddf->m_Playback == dmGameSystemDDF::PLAYBACK_LOOP_BACKWARD) ? 1.0f : 0;

        // Original: t = backwards ? (1.0f - t) : t;
        // which translates to:
        t = backwards - 2 * t * backwards + t;

        uint32_t interval = animation_ddf->m_End - animation_ddf->m_Start;
        uint32_t frame_count = interval;
        if (animation_ddf->m_Playback == dmGameSystemDDF::PLAYBACK_ONCE_PINGPONG
                || animation_ddf->m_Playback == dmGameSystemDDF::PLAYBACK_LOOP_PINGPONG)
        {
            frame_count = dmMath::Max(1u, frame_count * 2 - 2);
        }
        uint32_t frame = dmMath::Min(frame_count - 1, (uint32_t)(t * frame_count));
        if (frame >= interval) {
            frame = 2 * (interval - 1) - frame;
        }

        uint32_t frame_current = component->m_CurrentAnimationFrame;
        component->m_CurrentAnimationFrame = frame;

        if (component->m_Resource->m_DDF->m_SizeMode == dmGameSystemDDF::SpriteDesc::SIZE_MODE_AUTO && frame != frame_current)
        {
            component->m_Size = GetSizeFromAnimation(component, texture_set_ddf, component->m_AnimationID);
        }
    }

    static bool PlayAnimation(SpriteComponent* component, dmhash_t animation, float offset, float playback_rate)
    {
        TextureSetResource* texture_set = GetTextureSet(component);
        uint32_t* anim_id = texture_set->m_AnimationIds.Get(animation);
        if (anim_id)
        {
            component->m_AnimationID = *anim_id;
            component->m_CurrentAnimation = animation;
            dmGameSystemDDF::TextureSetAnimation* animation = &texture_set->m_TextureSet->m_Animations[*anim_id];
            uint32_t frame_count = animation->m_End - animation->m_Start;
            if (animation->m_Playback == dmGameSystemDDF::PLAYBACK_ONCE_PINGPONG
                    || animation->m_Playback == dmGameSystemDDF::PLAYBACK_LOOP_PINGPONG)
                frame_count = dmMath::Max(1u, frame_count * 2 - 2);
            component->m_AnimInvDuration = (float)animation->m_Fps / frame_count;
            component->m_AnimPingPong = animation->m_Playback == dmGameSystemDDF::PLAYBACK_ONCE_PINGPONG || animation->m_Playback == dmGameSystemDDF::PLAYBACK_LOOP_PINGPONG;
            component->m_AnimBackwards = animation->m_Playback == dmGameSystemDDF::PLAYBACK_ONCE_BACKWARD || animation->m_Playback == dmGameSystemDDF::PLAYBACK_LOOP_BACKWARD;
            component->m_Playing = animation->m_Playback != dmGameSystemDDF::PLAYBACK_NONE;

            if (component->m_Resource->m_DDF->m_SizeMode == dmGameSystemDDF::SpriteDesc::SIZE_MODE_AUTO)
            {
                component->m_Size = GetSizeFromAnimation(component, texture_set->m_TextureSet, component->m_AnimationID);
            }

            offset = dmMath::Clamp(offset, 0.0f, 1.0f);
            if (animation->m_Playback == dmGameSystemDDF::PLAYBACK_ONCE_BACKWARD || animation->m_Playback == dmGameSystemDDF::PLAYBACK_LOOP_BACKWARD) {
                offset = 1.0f - offset;
            }

            component->m_PlaybackRate = dmMath::Max(playback_rate, 0.0f);
            SetCursor(component, offset);
            UpdateCurrentAnimationFrame(component);
        }
        else
        {
            // TODO: Why stop the current animation? Shouldn't it continue playing the current animation?
            component->m_Playing = 0;
            component->m_CurrentAnimation = 0x0;
            component->m_CurrentAnimationFrame = 0;
            dmLogError("Unable to play animation '%s' from texture '%s' since it could not be found.", dmHashReverseSafe64(animation), dmHashReverseSafe64(texture_set->m_TexturePath));
        }
        return anim_id != 0;
    }

    static void ReHash(SpriteComponent* component)
    {
        // Hash material, texture set, blend mode and render constants
        HashState32 state;
        bool reverse = false;
        SpriteResource* resource = component->m_Resource;
        dmGameSystemDDF::SpriteDesc* ddf = resource->m_DDF;
        dmRender::HMaterial material = GetMaterial(component, resource);
        TextureSetResource* texture_set = GetTextureSet(component);
        dmHashInit32(&state, reverse);
        dmHashUpdateBuffer32(&state, &material, sizeof(material));
        dmHashUpdateBuffer32(&state, &texture_set, sizeof(texture_set));
        dmHashUpdateBuffer32(&state, &ddf->m_BlendMode, sizeof(ddf->m_BlendMode));
        if (component->m_RenderConstants) {
            dmGameSystem::HashRenderConstants(component->m_RenderConstants, &state);
        }
        component->m_MixedHash = dmHashFinal32(&state);
        component->m_ReHash = 0;
    }

    dmGameObject::CreateResult CompSpriteCreate(const dmGameObject::ComponentCreateParams& params)
    {
        SpriteWorld* sprite_world = (SpriteWorld*)params.m_World;

        if (sprite_world->m_Components.Full())
        {
            ShowFullBufferError("Sprite", "sprite.max_count", sprite_world->m_Components.Capacity());
            return dmGameObject::CREATE_RESULT_UNKNOWN_ERROR;
        }
        uint32_t index = sprite_world->m_Components.Alloc();
        SpriteComponent* component = &sprite_world->m_Components.Get(index);
        memset(component, 0, sizeof(SpriteComponent));
        component->m_Instance = params.m_Instance;
        component->m_Position = Vector3(params.m_Position);
        component->m_Rotation = params.m_Rotation;
        component->m_Scale = params.m_Scale;
        SpriteResource* resource = (SpriteResource*)params.m_Resource;
        component->m_Resource = resource;
        component->m_RenderConstants = 0;
        dmMessage::ResetURL(&component->m_Listener);
        component->m_ComponentIndex = params.m_ComponentIndex;
        component->m_Enabled = 1;
        component->m_FunctionRef = 0;
        component->m_ReHash = 1;
        component->m_UseSlice9 = sum(component->m_Resource->m_DDF->m_Slice9) != 0 &&
                component->m_Resource->m_DDF->m_SizeMode == dmGameSystemDDF::SpriteDesc::SIZE_MODE_MANUAL;

        component->m_Size = Vector3(0.0f, 0.0f, 0.0f);
        component->m_AnimationID = 0;

        if (component->m_Resource->m_DDF->m_SizeMode == dmGameSystemDDF::SpriteDesc::SIZE_MODE_MANUAL)
        {
            component->m_Size[0] = component->m_Resource->m_DDF->m_Size.getX();
            component->m_Size[1] = component->m_Resource->m_DDF->m_Size.getY();
        }

        PlayAnimation(component, resource->m_DefaultAnimation,
                component->m_Resource->m_DDF->m_Offset, component->m_Resource->m_DDF->m_PlaybackRate);

        *params.m_UserData = (uintptr_t)index;
        return dmGameObject::CREATE_RESULT_OK;
    }

    dmGameObject::CreateResult CompSpriteDestroy(const dmGameObject::ComponentDestroyParams& params)
    {
        SpriteWorld* sprite_world = (SpriteWorld*)params.m_World;
        uint32_t index = *params.m_UserData;
        SpriteComponent* component = &sprite_world->m_Components.Get(index);
        dmResource::HFactory factory = dmGameObject::GetFactory(params.m_Instance);
        if (component->m_Material) {
            dmResource::Release(factory, component->m_Material);
        }
        if (component->m_TextureSet) {
            dmResource::Release(factory, component->m_TextureSet);
        }
        if (component->m_RenderConstants)
        {
            dmGameSystem::DestroyRenderConstants(component->m_RenderConstants);
        }
        sprite_world->m_Components.Free(index, true);
        return dmGameObject::CREATE_RESULT_OK;
    }

    static void CreateVertexDataSlice9(SpriteVertex* vertices, uint8_t* indices, bool is_indices_16_bit,
        const Matrix4& transform, Vector3 sprite_size, Vector4 slice9, uint32_t vertex_offset,
        const float* tc, float texture_width, float texture_height, uint8_t page_index, bool flip_u, bool flip_v)
    {
        // render 9-sliced node
        //   0 1     2 3
        // 0 *-*-----*-*
        //   | |  y  | |
        // 1 *-*-----*-*
        //   | |     | |
        //   |x|     |z|
        //   | |     | |
        // 2 *-*-----*-*
        //   | |  w  | |
        // 3 *-*-----*-*
        float us[4], vs[4], xs[4], ys[4];

        // v are '1-v'
        xs[0] = ys[0] = 0;
        xs[3] = ys[3] = 1;

        // disable slice9 computation below a certain dimension
        // (avoid div by zero)
        const float s9_min_dim = 0.001f;
        const float su         = 1.0f / texture_width;
        const float sv         = 1.0f / texture_height;
        const float sx         = sprite_size.getX() > s9_min_dim ? 1.0f / sprite_size.getX() : 0;
        const float sy         = sprite_size.getY() > s9_min_dim ? 1.0f / sprite_size.getY() : 0;

        static const uint32_t uvIndex[2][4] = {{0,1,2,3}, {3,2,1,0}};
        bool uv_rotated = tc[0] != tc[2] && tc[3] != tc[5];
        if(uv_rotated)
        {
            const uint32_t *uI = flip_v ? uvIndex[1] : uvIndex[0];
            const uint32_t *vI = flip_u ? uvIndex[1] : uvIndex[0];
            us[uI[0]] = tc[0];
            us[uI[1]] = tc[0] + (su * slice9.getW());
            us[uI[2]] = tc[2] - (su * slice9.getY());
            us[uI[3]] = tc[2];
            vs[vI[0]] = tc[1];
            vs[vI[1]] = tc[1] - (sv * slice9.getX());
            vs[vI[2]] = tc[5] + (sv * slice9.getZ());
            vs[vI[3]] = tc[5];
        }
        else
        {
            const uint32_t *uI = flip_u ? uvIndex[1] : uvIndex[0];
            const uint32_t *vI = flip_v ? uvIndex[1] : uvIndex[0];
            us[uI[0]] = tc[0];
            us[uI[1]] = tc[0] + (su * slice9.getX());
            us[uI[2]] = tc[4] - (su * slice9.getZ());
            us[uI[3]] = tc[4];
            vs[vI[0]] = tc[1];
            vs[vI[1]] = tc[1] + (sv * slice9.getW());
            vs[vI[2]] = tc[3] - (sv * slice9.getY());
            vs[vI[3]] = tc[3];
        }

        xs[1] = sx * slice9.getX();
        xs[2] = 1 - sx * slice9.getZ();
        ys[1] = sy * slice9.getW();
        ys[2] = 1 - sy * slice9.getY();

        for (int y=0;y<4;y++)
        {
            for (int x=0;x<4;x++)
            {
                Vector4 p   = transform * Point3(xs[x] - 0.5, ys[y] - 0.5, 0);
                vertices->x = p.getX();
                vertices->y = p.getY();
                vertices->z = p.getZ();
                vertices->u = us[x];
                vertices->v = vs[y];
                vertices->p = (float) page_index;
                vertices++;
            }
        }

        uint32_t index = 0;
        for (int y=0;y<3;y++)
        {
            for (int x=0;x<3;x++)
            {
                uint32_t p0 = vertex_offset + y * 4 + x;
                uint32_t p1 = p0 + 1;
                uint32_t p2 = p0 + 4;
                uint32_t p3 = p2 + 1;

                if (is_indices_16_bit)
                {
                    uint16_t* indices_16 = (uint16_t*) indices;
                    // Triangle 1
                    indices_16[index++] = p0;
                    indices_16[index++] = p1;
                    indices_16[index++] = p2;
                    // Triangle 2
                    indices_16[index++] = p2;
                    indices_16[index++] = p1;
                    indices_16[index++] = p3;
                }
                else
                {
                    uint32_t* indices_32 = (uint32_t*) indices;
                    // Triangle 1
                    indices_32[index++] = p0;
                    indices_32[index++] = p1;
                    indices_32[index++] = p2;
                    // Triangle 2
                    indices_32[index++] = p2;
                    indices_32[index++] = p1;
                    indices_32[index++] = p3;
                }
            }
        }
    }


    static void CreateVertexData(SpriteWorld* sprite_world, SpriteVertex** vb_where, uint8_t** ib_where, dmRender::RenderListEntry* buf, uint32_t* begin, uint32_t* end)
    {
        DM_PROFILE("CreateVertexData");

        SpriteVertex*   vertices = *vb_where;
        uint8_t*        indices  = *ib_where;
        uint32_t index_type_size = sprite_world->m_Is16BitIndex ? sizeof(uint16_t) : sizeof(uint32_t);

        const dmArray<SpriteComponent>& components = sprite_world->m_Components.GetRawObjects();

        // The offset for the indices
        uint32_t vertex_offset = *vb_where - sprite_world->m_VertexBufferData;

        static int tex_coord_order[] = {
            0,1,2,2,3,0,
            3,2,1,1,0,3,    //h
            1,0,3,3,2,1,    //v
            2,3,0,0,1,2     //hv
        };

        for (uint32_t* i = begin; i != end; ++i)
        {
            uint32_t component_index                            = (uint32_t)buf[*i].m_UserData;
            const SpriteComponent* component                    = (const SpriteComponent*) &components[component_index];
            TextureSetResource* texture_set                     = GetTextureSet(component);
            dmGameSystemDDF::TextureSet* texture_set_ddf        = texture_set->m_TextureSet;
            dmGameSystemDDF::TextureSetAnimation* animations    = texture_set_ddf->m_Animations.m_Data;
            dmGameSystemDDF::TextureSetAnimation* animation_ddf = &animations[component->m_AnimationID];
            uint32_t* frame_indices                             = texture_set_ddf->m_FrameIndices.m_Data;
            uint32_t* page_indices                              = texture_set_ddf->m_PageIndices.m_Data;

            if (texture_set_ddf->m_UseGeometries != 0)
            {
                const dmGameSystemDDF::SpriteGeometry* geometries = texture_set_ddf->m_Geometries.m_Data;
                uint32_t frame_index                              = frame_indices[animation_ddf->m_Start + component->m_CurrentAnimationFrame];
                uint8_t page_index                                = (uint8_t) page_indices[frame_index];

                // Depending on the sprite is flipped or not, we loop the vertices forward or backward
                // to respect face winding (and backface culling)
                int flipx = animation_ddf->m_FlipHorizontal ^ component->m_FlipHorizontal;
                int flipy = animation_ddf->m_FlipVertical ^ component->m_FlipVertical;
                int reverse = flipx ^ flipy;

                const Matrix4& w = component->m_World;
                const dmGameSystemDDF::SpriteGeometry* geometry = &geometries[frame_index];
                uint32_t num_points = geometry->m_Vertices.m_Count / 2;
                const float* points = geometry->m_Vertices.m_Data;
                const float* uvs    = geometry->m_Uvs.m_Data;

                float scaleX = flipx ? -1 : 1;
                float scaleY = flipy ? -1 : 1;

                int step = reverse ? -2 : 2;
                points = reverse ? points + num_points*2 - 2 : points;
                uvs = reverse ? uvs + num_points*2 - 2 : uvs;

                for (uint32_t vert = 0; vert < num_points; ++vert, ++vertices, points += step, uvs += step)
                {
                    float x = points[0] * scaleX; // range -0.5,+0.5
                    float y = points[1] * scaleY;
                    float u = uvs[0];
                    float v = uvs[1];

                    Vector4 p0 = w * Point3(x, y, 0.0f);
                    vertices[0].x = ((float*)&p0)[0];
                    vertices[0].y = ((float*)&p0)[1];
                    vertices[0].z = ((float*)&p0)[2];
                    vertices[0].u = u;
                    vertices[0].v = v;
                    vertices[0].p = (float) page_index;
                }

                uint32_t index_count = geometry->m_Indices.m_Count;
                uint32_t* geom_indices = geometry->m_Indices.m_Data;
                if (sprite_world->m_Is16BitIndex)
                {
                    for (uint32_t index = 0; index < index_count; ++index)
                    {
                        ((uint16_t*)indices)[index] = vertex_offset + geom_indices[index];
                    }
                }
                else
                {
                    for (uint32_t index = 0; index < index_count; ++index)
                    {
                        ((uint32_t*)indices)[index] = vertex_offset + geom_indices[index];
                    }
                }
                indices       += index_type_size * geometry->m_Indices.m_Count;
                vertex_offset += num_points;
            }
            else
            {
                uint32_t frame_index        = animation_ddf->m_Start + component->m_CurrentAnimationFrame;
                uint32_t page_indices_index = frame_indices[frame_index]; // same deference as "geometry" version
                uint8_t page_index          = (uint8_t) page_indices[page_indices_index];
                const float* tex_coords     = (const float*) texture_set_ddf->m_TexCoords.m_Data;
                const float* tc             = &tex_coords[frame_index * 4 * 2];
                uint32_t flip_flag          = 0;

                // ddf values are guaranteed to be 0 or 1 when saved by the editor
                // component values are guaranteed to be 0 or 1
                if (animation_ddf->m_FlipHorizontal ^ component->m_FlipHorizontal)
                {
                    flip_flag = 1;
                }
                if (animation_ddf->m_FlipVertical ^ component->m_FlipVertical)
                {
                    flip_flag |= 2;
                }

                const int* tex_lookup = &tex_coord_order[flip_flag * 6];
                const Matrix4& w      = component->m_World;

                // Output vertices in either a single quad format or slice-9 format
                // ==================================================================
                // Note regarding how we decide how the vertices should be generated:
                //      Currently in the code below, we only support generating slice-9
                //      quads when any components of the slice-9 property are set
                //      and the size mode is set to manual. The reason why we only allow
                //      slice-9 together with SIZE_MODE_MANUAL is more from a performance standpoint
                //      than a functionality standpoint. The slice-9 limits are specified in pixel
                //      coordinates and not in UV coordinates (or any other coordinate space),
                //      so a sprite with the same size as the source texture will yield a
                //      1:1 mapping between any area of the slice-9 quads and the texture.
                //      Meaning, the result of using slice-9 will look exactly the same
                //      as outputting a single quad since the density of the texture coordinates
                //      are the same everywhere across the surface, and we would just be
                //      submitting more vertices than needed.
                if (component->m_UseSlice9)
                {
                    int flipx = animation_ddf->m_FlipHorizontal ^ component->m_FlipHorizontal;
                    int flipy = animation_ddf->m_FlipVertical ^ component->m_FlipVertical;
                    CreateVertexDataSlice9(vertices, indices, sprite_world->m_Is16BitIndex,
                        w, component->m_Size, component->m_Resource->m_DDF->m_Slice9, vertex_offset, tc,
                        dmGraphics::GetTextureWidth(texture_set->m_Texture->m_Texture),
                        dmGraphics::GetTextureHeight(texture_set->m_Texture->m_Texture),
                        page_index, flipx, flipy);

                    indices       += index_type_size * SPRITE_INDEX_COUNT_SLICE9;
                    vertices      += SPRITE_VERTEX_COUNT_SLICE9;
                    vertex_offset += SPRITE_VERTEX_COUNT_SLICE9;
                }
                else
                {
                    #define SET_SPRITE_VERTEX(vert, vp, tc_index)   \
                        vert.x = vp.getX();                         \
                        vert.y = vp.getY();                         \
                        vert.z = vp.getZ();                         \
                        vert.u = tc[tex_lookup[tc_index] * 2 + 0]; \
                        vert.v = tc[tex_lookup[tc_index] * 2 + 1]; \
                        vert.p = (float) page_index;

                    Vector4 p0 = w * Point3(-0.5f, -0.5f, 0.0f);
                    Vector4 p1 = w * Point3(-0.5f, 0.5f, 0.0f);
                    Vector4 p2 = w * Point3(0.5f, 0.5f, 0.0f);
                    Vector4 p3 = w * Point3(0.5f, -0.5f, 0.0f);

                    SET_SPRITE_VERTEX(vertices[0], p0, 0);
                    SET_SPRITE_VERTEX(vertices[1], p1, 1);
                    SET_SPRITE_VERTEX(vertices[2], p2, 2);
                    SET_SPRITE_VERTEX(vertices[3], p3, 4);

                    #undef SET_SPRITE_VERTEX

                #if 0
                    for (int f = 0; f < 4; ++f)
                        printf("  %u: %.2f, %.2f\t%.2f, %.2f\n", f, vertices[f].x, vertices[f].y, vertices[f].u, vertices[f].v );
                #endif

                    if (sprite_world->m_Is16BitIndex)
                    {
                        uint16_t* indices_16 = (uint16_t*) indices;
                        indices_16[0] = vertex_offset + 0;
                        indices_16[1] = vertex_offset + 1;
                        indices_16[2] = vertex_offset + 2;
                        indices_16[3] = vertex_offset + 2;
                        indices_16[4] = vertex_offset + 3;
                        indices_16[5] = vertex_offset + 0;
                    }
                    else
                    {
                        uint32_t* indices_32 = (uint32_t*) indices;
                        indices_32[0] = vertex_offset + 0;
                        indices_32[1] = vertex_offset + 1;
                        indices_32[2] = vertex_offset + 2;
                        indices_32[3] = vertex_offset + 2;
                        indices_32[4] = vertex_offset + 3;
                        indices_32[5] = vertex_offset + 0;
                    }

                    vertices      += SPRITE_VERTEX_COUNT_LEGACY;
                    vertex_offset += SPRITE_VERTEX_COUNT_LEGACY;
                    indices       += SPRITE_INDEX_COUNT_LEGACY * index_type_size;
                }
            }
        }

        *vb_where = vertices;
        *ib_where = indices;
    }

    static void RenderBatch(SpriteWorld* sprite_world, dmRender::HRenderContext render_context, dmRender::RenderListEntry *buf, uint32_t* begin, uint32_t* end)
    {
        DM_PROFILE("SpriteRenderBatch");

        uint32_t component_index = (uint32_t)buf[*begin].m_UserData;
        const SpriteComponent* first = (const SpriteComponent*) &sprite_world->m_Components.GetRawObjects()[component_index];
        assert(first->m_Enabled);

        SpriteResource* resource = first->m_Resource;
        TextureSetResource* texture_set = GetTextureSet(first);

        // Although we generally like to preallocate it, we cannot since we
        // 1) don't want to preallocate max_sprite number of render objects and
        // 2) We cannot keep the render object in a (small) fixed array and then reallocate it, since we pass the pointer to the render engine
        if (sprite_world->m_RenderObjectsInUse == sprite_world->m_RenderObjects.Capacity())
        {
            sprite_world->m_RenderObjects.OffsetCapacity(1);
            dmRender::RenderObject* ro = new dmRender::RenderObject;
            sprite_world->m_RenderObjects.Push(ro);
        }

        dmRender::RenderObject& ro = *sprite_world->m_RenderObjects[sprite_world->m_RenderObjectsInUse++];

        // Fill in vertex buffer
        SpriteVertex* vb_begin = sprite_world->m_VertexBufferWritePtr;
        uint8_t* ib_begin = (uint8_t*)sprite_world->m_IndexBufferWritePtr;
        SpriteVertex* vb_iter = vb_begin;
        uint8_t* ib_iter = ib_begin;
        CreateVertexData(sprite_world, &vb_iter, &ib_iter, buf, begin, end);

        sprite_world->m_VertexBufferWritePtr = vb_iter;
        sprite_world->m_IndexBufferWritePtr = ib_iter;

        ro.Init();
        ro.m_VertexDeclaration = sprite_world->m_VertexDeclaration;
        ro.m_VertexBuffer = sprite_world->m_VertexBuffer;
        ro.m_IndexBuffer = sprite_world->m_IndexBuffer;
        ro.m_Material = GetMaterial(first, resource);
        // TODO: set all textures from the materials
        // See comp_model.cpp
        ro.m_Textures[0] = texture_set->m_Texture->m_Texture;
        ro.m_PrimitiveType = dmGraphics::PRIMITIVE_TRIANGLES;
        ro.m_IndexType = sprite_world->m_Is16BitIndex ? dmGraphics::TYPE_UNSIGNED_SHORT : dmGraphics::TYPE_UNSIGNED_INT;

        // offset in bytes into element buffer
        uint32_t index_offset = ib_begin - sprite_world->m_IndexBufferData;

        // num elements = Number of bytes / sizeof(index_type)
        uint32_t index_type_size = sprite_world->m_Is16BitIndex ? sizeof(uint16_t) : sizeof(uint32_t);
        uint32_t num_elements = ((uint8_t*)sprite_world->m_IndexBufferWritePtr - (uint8_t*)ib_begin) / index_type_size;

        // These should be named "element" or "index" (as opposed to vertex)
        ro.m_VertexStart = index_offset;
        ro.m_VertexCount = num_elements;

        if (first->m_RenderConstants) {
            dmGameSystem::EnableRenderObjectConstants(&ro, first->m_RenderConstants);
        }

        dmGameSystemDDF::SpriteDesc::BlendMode blend_mode = resource->m_DDF->m_BlendMode;
        switch (blend_mode)
        {
            case dmGameSystemDDF::SpriteDesc::BLEND_MODE_ALPHA:
                ro.m_SourceBlendFactor = dmGraphics::BLEND_FACTOR_ONE;
                ro.m_DestinationBlendFactor = dmGraphics::BLEND_FACTOR_ONE_MINUS_SRC_ALPHA;
            break;

            case dmGameSystemDDF::SpriteDesc::BLEND_MODE_ADD:
            case dmGameSystemDDF::SpriteDesc::BLEND_MODE_ADD_ALPHA:
                ro.m_SourceBlendFactor = dmGraphics::BLEND_FACTOR_ONE;
                ro.m_DestinationBlendFactor = dmGraphics::BLEND_FACTOR_ONE;
            break;

            case dmGameSystemDDF::SpriteDesc::BLEND_MODE_MULT:
                ro.m_SourceBlendFactor = dmGraphics::BLEND_FACTOR_DST_COLOR;
                ro.m_DestinationBlendFactor = dmGraphics::BLEND_FACTOR_ONE_MINUS_SRC_ALPHA;
            break;

            case dmGameSystemDDF::SpriteDesc::BLEND_MODE_SCREEN:
                ro.m_SourceBlendFactor = dmGraphics::BLEND_FACTOR_ONE_MINUS_DST_COLOR;
                ro.m_DestinationBlendFactor = dmGraphics::BLEND_FACTOR_ONE;
            break;

            default:
                dmLogError("Unknown blend mode: %d\n", blend_mode);
                assert(0);
            break;
        }

        ro.m_SetBlendFactors = 1;

        dmRender::AddToRender(render_context, &ro);
    }

    static void UpdateTransforms(SpriteWorld* sprite_world, bool sub_pixels)
    {
        DM_PROFILE("UpdateTransforms");

        dmArray<SpriteComponent>& components = sprite_world->m_Components.GetRawObjects();
        uint32_t n = components.Size();

        bool scale_along_z = false;
        if (n > 0) {
            SpriteComponent* c = &components[0];
            scale_along_z = dmGameObject::ScaleAlongZ(dmGameObject::GetCollection(c->m_Instance));
        }
        // Note: We update all sprites, even though they might be disabled, or not added to update

        if (scale_along_z) {
            for (uint32_t i = 0; i < n; ++i)
            {
                SpriteComponent* c = &components[i];
                Matrix4 local = dmTransform::ToMatrix4(dmTransform::Transform(c->m_Position, c->m_Rotation, 1.0f));
                Matrix4 world = dmGameObject::GetWorldMatrix(c->m_Instance);
                Vector3 size( c->m_Size.getX() * c->m_Scale.getX(), c->m_Size.getY() * c->m_Scale.getY(), 1);
                c->m_World = appendScale(world * local, size);
                // we need to consider the full scale here
                // I.e. we want the length of the diagonal C, where C = X + Y
                float radius_sq = Vectormath::Aos::lengthSqr((c->m_World.getCol(0).getXYZ() + c->m_World.getCol(1).getXYZ()) * 0.5f);
                sprite_world->m_BoundingVolumes[i] = radius_sq;
            }
        } else
        {
            for (uint32_t i = 0; i < n; ++i)
            {
                SpriteComponent* c = &components[i];
                Matrix4 local = dmTransform::ToMatrix4(dmTransform::Transform(c->m_Position, c->m_Rotation, 1.0f));
                Matrix4 world = dmGameObject::GetWorldMatrix(c->m_Instance);
                Matrix4 w = dmTransform::MulNoScaleZ(world, local);
                Vector3 size( c->m_Size.getX() * c->m_Scale.getX(), c->m_Size.getY() * c->m_Scale.getY(), 1);
                c->m_World = appendScale(w, size);
                // we need to consider the full scale here
                // I.e. we want the length of the diagonal C, where C = X + Y
                float radius_sq = Vectormath::Aos::lengthSqr((c->m_World.getCol(0).getXYZ() + c->m_World.getCol(1).getXYZ()) * 0.5f);
                sprite_world->m_BoundingVolumes[i] = radius_sq;
            }
        }

        // The "sub_pixels" is set by default
        if (!sub_pixels) {
            for (uint32_t i = 0; i < n; ++i) {
                SpriteComponent* c = &components[i];
                Vector4 position = c->m_World.getCol3();
                position.setX((int) position.getX());
                position.setY((int) position.getY());
                c->m_World.setCol3(position);
            }
        }
    }

    static bool GetSender(SpriteComponent* component, dmMessage::URL* out_sender)
    {
        dmMessage::URL sender;
        sender.m_Socket = dmGameObject::GetMessageSocket(dmGameObject::GetCollection(component->m_Instance));
        if (dmMessage::IsSocketValid(sender.m_Socket))
        {
            dmGameObject::Result go_result = dmGameObject::GetComponentId(component->m_Instance, component->m_ComponentIndex, &sender.m_Fragment);
            if (go_result == dmGameObject::RESULT_OK)
            {
                sender.m_Path = dmGameObject::GetIdentifier(component->m_Instance);
                *out_sender = sender;
                return true;
            }
        }
        return false;
    }

    static void PostMessages(SpriteWorld* sprite_world)
    {
        DM_PROFILE("PostMessages");

        dmArray<SpriteComponent>& components = sprite_world->m_Components.GetRawObjects();
        uint32_t n = components.Size();
        for (uint32_t i = 0; i < n; ++i)
        {
            SpriteComponent* component = &components[i];
            // NOTE: texture_set = c->m_Resource might be NULL so it's essential to "continue" here
            if (!component->m_Enabled || !component->m_Playing)
                continue;

            TextureSetResource* texture_set = GetTextureSet(component);
            dmGameSystemDDF::TextureSet* texture_set_ddf = texture_set->m_TextureSet;
            dmGameSystemDDF::TextureSetAnimation* animation_ddf = &texture_set_ddf->m_Animations[component->m_AnimationID];

            bool once = animation_ddf->m_Playback == dmGameSystemDDF::PLAYBACK_ONCE_FORWARD
                    || animation_ddf->m_Playback == dmGameSystemDDF::PLAYBACK_ONCE_BACKWARD
                    || animation_ddf->m_Playback == dmGameSystemDDF::PLAYBACK_ONCE_PINGPONG;
            // Stop once-animation and broadcast animation_done
            if (once && component->m_AnimTimer >= 1.0f)
            {
                component->m_Playing = 0;
                if (component->m_Listener.m_Fragment != 0x0)
                {
                    dmMessage::URL sender;
                    if (!GetSender(component, &sender))
                    {
                        dmLogError("Could not send animation_done from component. Has it been deleted?");
                        return;
                    }

                    // Should this check be handled by the comp_script.cpp?
                    dmGameObject::HInstance listener_instance = dmGameObject::GetInstanceFromIdentifier(dmGameObject::GetCollection(component->m_Instance), component->m_Listener.m_Path);
                    if (!listener_instance)
                    {
                        dmLogError("Could not send animation_done to instance: %s:%s#%s", dmHashReverseSafe64(component->m_Listener.m_Socket), dmHashReverseSafe64(component->m_Listener.m_Path), dmHashReverseSafe64(component->m_Listener.m_Fragment));
                        return;
                    }

                    dmGameSystemDDF::AnimationDone message;
                    message.m_CurrentTile = component->m_CurrentAnimationFrame + 1; // Engine has 0-based indices, scripts use 1-based
                    message.m_Id = component->m_CurrentAnimation;

                    dmGameObject::Result go_result = dmGameObject::PostDDF(&message, &sender, &component->m_Listener, component->m_FunctionRef, false);
                    dmMessage::ResetURL(&component->m_Listener);
                    if (go_result != dmGameObject::RESULT_OK)
                    {
                        dmLogError("Could not send animation_done to listener. Has it been deleted?");
                    }
                }
            }
        }
    }


    static void Animate(SpriteWorld* sprite_world, float dt)
    {
        DM_PROFILE("Animate");

        dmArray<SpriteComponent>& components = sprite_world->m_Components.GetRawObjects();
        uint32_t n = components.Size();
        for (uint32_t i = 0; i < n; ++i)
        {
            SpriteComponent* component = &components[i];
            // NOTE: texture_set = c->m_Resource might be NULL so it's essential to "continue" here
            if (!component->m_Enabled)
                continue;

            if (component->m_Playing && component->m_AddedToUpdate)
            {
                TextureSetResource* texture_set = GetTextureSet(component);
                dmGameSystemDDF::TextureSet* texture_set_ddf = texture_set->m_TextureSet;
                dmGameSystemDDF::TextureSetAnimation* animation_ddf = &texture_set_ddf->m_Animations[component->m_AnimationID];

                // Animate
                component->m_AnimTimer += dt * component->m_AnimInvDuration * component->m_PlaybackRate;
                if (component->m_AnimTimer >= 1.0f)
                {
                    switch (animation_ddf->m_Playback)
                    {
                        case dmGameSystemDDF::PLAYBACK_ONCE_FORWARD:
                        case dmGameSystemDDF::PLAYBACK_ONCE_BACKWARD:
                        case dmGameSystemDDF::PLAYBACK_ONCE_PINGPONG:
                            component->m_AnimTimer = 1.0f;
                            break;
                        default:
                            component->m_AnimTimer -= floorf(component->m_AnimTimer);
                            break;
                    }
                }
                component->m_DoTick = 1;
            }

            if (component->m_DoTick) {
                component->m_DoTick = 0;
                UpdateCurrentAnimationFrame(component);
            }
        }
    }

    static void UpdateVertexAndIndexCount(SpriteWorld* sprite_world)
    {
        DM_PROFILE("UpdateVertexAndIndexCount");

        dmArray<SpriteComponent>& components = sprite_world->m_Components.GetRawObjects();
        uint32_t n               = components.Size();
        uint32_t num_vertices    = 0;
        uint32_t num_indices     = 0;

        for (uint32_t i = 0; i < n; ++i)
        {
            SpriteComponent* component = &components[i];
            if (!component->m_Enabled || !component->m_AddedToUpdate)
                continue;

            TextureSetResource* texture_set = GetTextureSet(component);
            if (texture_set->m_TextureSet->m_UseGeometries != 0)
            {
                dmGameSystemDDF::TextureSet* texture_set_ddf        = texture_set->m_TextureSet;
                dmGameSystemDDF::TextureSetAnimation* animations    = texture_set_ddf->m_Animations.m_Data;
                dmGameSystemDDF::TextureSetAnimation* animation_ddf = &animations[component->m_AnimationID];
                uint32_t* frame_indices                             = texture_set_ddf->m_FrameIndices.m_Data;
                uint32_t frame_index                                = frame_indices[animation_ddf->m_Start + component->m_CurrentAnimationFrame];
                dmGameSystemDDF::SpriteGeometry* geometries         = texture_set_ddf->m_Geometries.m_Data;
                dmGameSystemDDF::SpriteGeometry* geometry           = &geometries[frame_index];
                num_vertices += geometry->m_Vertices.m_Count / 2; // (x,y) coordinates
                num_indices  += geometry->m_Indices.m_Count;
            }
            else
            {
                if (component->m_UseSlice9)
                {
                    num_vertices += SPRITE_VERTEX_COUNT_SLICE9;
                    num_indices  += SPRITE_INDEX_COUNT_SLICE9;
                }
                else
                {
                    num_vertices += SPRITE_VERTEX_COUNT_LEGACY;
                    num_indices  += SPRITE_INDEX_COUNT_LEGACY;
                }
            }
        }

        sprite_world->m_ReallocBuffers = num_vertices > sprite_world->m_VertexCount || num_indices > sprite_world->m_IndexCount;
        sprite_world->m_VertexCount    = num_vertices;
        sprite_world->m_IndexCount     = num_indices;
    }

    dmGameObject::CreateResult CompSpriteAddToUpdate(const dmGameObject::ComponentAddToUpdateParams& params) {
        SpriteWorld* sprite_world = (SpriteWorld*)params.m_World;
        uint32_t index = (uint32_t)*params.m_UserData;
        SpriteComponent* component = &sprite_world->m_Components.Get(index);
        component->m_AddedToUpdate = true;
        return dmGameObject::CREATE_RESULT_OK;
    }

    dmGameObject::UpdateResult CompSpriteUpdate(const dmGameObject::ComponentsUpdateParams& params, dmGameObject::ComponentsUpdateResult& update_result)
    {
        /*
         * NOTES:
         * * When/if transparency the batching predicates must be updated in order to
         *   support per sprite correct sorting.
         */

        SpriteWorld* world = (SpriteWorld*)params.m_World;
        Animate(world, params.m_UpdateContext->m_DT);

        PostMessages(world);
        return dmGameObject::UPDATE_RESULT_OK;
    }

    static void RenderListFrustumCulling(dmRender::RenderListVisibilityParams const &params)
    {
        DM_PROFILE("Sprite");

        SpriteWorld* sprite_world = (SpriteWorld*)params.m_UserData;
        const float* radiuses = sprite_world->m_BoundingVolumes.Begin();

        const dmIntersection::Frustum frustum = *params.m_Frustum;
        uint32_t num_entries = params.m_NumEntries;
        for (uint32_t i = 0; i < num_entries; ++i)
        {
            dmRender::RenderListEntry* entry = &params.m_Entries[i];

            float radius_sq = radiuses[entry->m_UserData];

            bool intersect = dmIntersection::TestFrustumSphereSq(frustum, entry->m_WorldPosition, radius_sq, true);
            entry->m_Visibility = intersect ? dmRender::VISIBILITY_FULL : dmRender::VISIBILITY_NONE;
        }
    }


    static void RenderListDispatch(dmRender::RenderListDispatchParams const &params)
    {
        SpriteWorld* world = (SpriteWorld*) params.m_UserData;

        switch (params.m_Operation)
        {
            case dmRender::RENDER_LIST_OPERATION_BEGIN:
                world->m_VertexBufferWritePtr = world->m_VertexBufferData;
                world->m_IndexBufferWritePtr = world->m_IndexBufferData;
                world->m_RenderObjectsInUse = 0;
                break;
            case dmRender::RENDER_LIST_OPERATION_END:
                {
                    uint32_t vertex_count = world->m_VertexBufferWritePtr - world->m_VertexBufferData;
                    uint32_t vertex_size = sizeof(SpriteVertex) * vertex_count;
                    if (vertex_size)
                    {
                        dmGraphics::SetVertexBufferData(world->m_VertexBuffer, vertex_size,
                                                        world->m_VertexBufferData, dmGraphics::BUFFER_USAGE_DYNAMIC_DRAW);

                        DM_PROPERTY_ADD_U32(rmtp_SpriteVertexCount, vertex_count);
                        DM_PROPERTY_ADD_U32(rmtp_SpriteVertexSize, vertex_size);

                    }
                    uint32_t index_size = (world->m_IndexBufferWritePtr - world->m_IndexBufferData);
                    if (index_size)
                    {
                        dmGraphics::SetIndexBufferData(world->m_IndexBuffer, index_size, world->m_IndexBufferData, dmGraphics::BUFFER_USAGE_DYNAMIC_DRAW);

                        DM_PROPERTY_ADD_U32(rmtp_SpriteIndexSize, index_size);
                    }
                }
                break;
            default:
                assert(params.m_Operation == dmRender::RENDER_LIST_OPERATION_BATCH);
                RenderBatch(world, params.m_Context, params.m_Buf, params.m_Begin, params.m_End);
        }
    }

    dmGameObject::UpdateResult CompSpriteRender(const dmGameObject::ComponentsRenderParams& params)
    {
        SpriteContext* sprite_context = (SpriteContext*)params.m_Context;
        SpriteWorld* sprite_world = (SpriteWorld*)params.m_World;

        UpdateTransforms(sprite_world, sprite_context->m_Subpixels); // TODO: Why is this not in the update function?

        UpdateVertexAndIndexCount(sprite_world);

        dmRender::HRenderContext render_context = sprite_context->m_RenderContext;

        dmArray<SpriteComponent>& components = sprite_world->m_Components.GetRawObjects();
        uint32_t sprite_count = components.Size();

        if (!sprite_count)
            return dmGameObject::UPDATE_RESULT_OK;

        if (sprite_world->m_ReallocBuffers)
        {
            ReAllocateBuffers(sprite_world, render_context);
        }

        // Submit all sprites as entries in the render list for sorting.
        dmRender::RenderListEntry* render_list = dmRender::RenderListAlloc(render_context, sprite_count);
        dmRender::HRenderListDispatch sprite_dispatch = dmRender::RenderListMakeDispatch(render_context, &RenderListDispatch, &RenderListFrustumCulling, sprite_world);
        dmRender::RenderListEntry* write_ptr = render_list;

        for (uint32_t i = 0; i < sprite_count; ++i)
        {
            SpriteComponent& component = components[i];
            if (!component.m_Enabled || !component.m_AddedToUpdate)
                continue;

            if (component.m_ReHash || (component.m_RenderConstants && dmGameSystem::AreRenderConstantsUpdated(component.m_RenderConstants)))
            {
                ReHash(&component);
            }

            const Vector4 trans = component.m_World.getCol(3);
            write_ptr->m_WorldPosition = Point3(trans.getX(), trans.getY(), trans.getZ());
            write_ptr->m_UserData = i; // Assuming the object pool stays intact
            write_ptr->m_BatchKey = component.m_MixedHash;
            write_ptr->m_TagListKey = dmRender::GetMaterialTagListKey(GetMaterial(&component, component.m_Resource));
            write_ptr->m_Dispatch = sprite_dispatch;
            write_ptr->m_MinorOrder = 0;
            write_ptr->m_MajorOrder = dmRender::RENDER_ORDER_WORLD;
            ++write_ptr;

            DM_PROPERTY_ADD_U32(rmtp_Sprite, 1);
        }

        dmRender::RenderListSubmit(render_context, render_list, write_ptr);
        return dmGameObject::UPDATE_RESULT_OK;
    }

    static bool CompSpriteGetConstantCallback(void* user_data, dmhash_t name_hash, dmRender::Constant** out_constant)
    {
        SpriteComponent* component = (SpriteComponent*)user_data;
        if (!component->m_RenderConstants)
            return false;
        return GetRenderConstant(component->m_RenderConstants, name_hash, out_constant);
    }

    static void CompSpriteSetConstantCallback(void* user_data, dmhash_t name_hash, int32_t value_index, uint32_t* element_index, const dmGameObject::PropertyVar& var)
    {
        SpriteComponent* component = (SpriteComponent*)user_data;
        if (!component->m_RenderConstants)
            component->m_RenderConstants = dmGameSystem::CreateRenderConstants();
        dmGameSystem::SetRenderConstant(component->m_RenderConstants, GetMaterial(component, component->m_Resource), name_hash, value_index, element_index, var);
        component->m_ReHash = 1;
    }

    static void SetCursor(SpriteComponent* component, float cursor)
    {
        cursor = dmMath::Clamp(cursor, 0.0f, 1.0f);
        if (component->m_AnimPingPong) {
            cursor /= 2.0f;
        }

        if (component->m_AnimBackwards) {
            cursor = 1.0f - cursor;
        }

        component->m_AnimTimer = cursor;
        component->m_DoTick = 1;
    }

    static float GetCursor(SpriteComponent* component)
    {
        float cursor = component->m_AnimTimer;

        if (component->m_AnimBackwards)
            cursor = 1.0f - cursor;

        if (component->m_AnimPingPong) {
            cursor *= 2.0f;
            if (cursor > 1.0f) {
                cursor = 2.0f - cursor;
            }
        }
        return cursor;
    }

    static void SetPlaybackRate(SpriteComponent* component, float playback_rate)
    {
        component->m_PlaybackRate = playback_rate;
    }

    static float GetPlaybackRate(SpriteComponent* component)
    {
        return component->m_PlaybackRate;
    }

    dmGameObject::UpdateResult CompSpriteOnMessage(const dmGameObject::ComponentOnMessageParams& params)
    {
        SpriteWorld* sprite_world = (SpriteWorld*)params.m_World;
        SpriteComponent* component = &sprite_world->m_Components.Get(*params.m_UserData);
        if (params.m_Message->m_Id == dmGameObjectDDF::Enable::m_DDFDescriptor->m_NameHash)
        {
            component->m_Enabled = 1;
        }
        else if (params.m_Message->m_Id == dmGameObjectDDF::Disable::m_DDFDescriptor->m_NameHash)
        {
            component->m_Enabled = 0;
        }
        else if (params.m_Message->m_Descriptor != 0x0)
        {
            if (params.m_Message->m_Id == dmGameSystemDDF::PlayAnimation::m_DDFDescriptor->m_NameHash)
            {
                dmGameSystemDDF::PlayAnimation* ddf = (dmGameSystemDDF::PlayAnimation*)params.m_Message->m_Data;
                if (PlayAnimation(component, ddf->m_Id, ddf->m_Offset, ddf->m_PlaybackRate))
                {
                    component->m_Listener = params.m_Message->m_Sender;
                    component->m_FunctionRef = params.m_Message->m_UserData2;
                }
            }
            else if (params.m_Message->m_Id == dmGameSystemDDF::SetFlipHorizontal::m_DDFDescriptor->m_NameHash)
            {
                dmGameSystemDDF::SetFlipHorizontal* ddf = (dmGameSystemDDF::SetFlipHorizontal*)params.m_Message->m_Data;
                component->m_FlipHorizontal = ddf->m_Flip != 0 ? 1 : 0;
            }
            else if (params.m_Message->m_Id == dmGameSystemDDF::SetFlipVertical::m_DDFDescriptor->m_NameHash)
            {
                dmGameSystemDDF::SetFlipVertical* ddf = (dmGameSystemDDF::SetFlipVertical*)params.m_Message->m_Data;
                component->m_FlipVertical = ddf->m_Flip != 0 ? 1 : 0;
            }
            else if (params.m_Message->m_Id == dmGameSystemDDF::SetConstant::m_DDFDescriptor->m_NameHash)
            {
                dmGameSystemDDF::SetConstant* ddf = (dmGameSystemDDF::SetConstant*)params.m_Message->m_Data;
                dmGameObject::PropertyResult result = dmGameSystem::SetMaterialConstant(GetMaterial(component, component->m_Resource), ddf->m_NameHash,
                        dmGameObject::PropertyVar(ddf->m_Value), ddf->m_Index, CompSpriteSetConstantCallback, component);
                if (result == dmGameObject::PROPERTY_RESULT_NOT_FOUND)
                {
                    dmMessage::URL& receiver = params.m_Message->m_Receiver;
                    dmLogError("'%s:%s#%s' has no constant named '%s'",
                            dmMessage::GetSocketName(receiver.m_Socket),
                            dmHashReverseSafe64(receiver.m_Path),
                            dmHashReverseSafe64(receiver.m_Fragment),
                            dmHashReverseSafe64(ddf->m_NameHash));
                }
            }
            else if (params.m_Message->m_Id == dmGameSystemDDF::ResetConstant::m_DDFDescriptor->m_NameHash)
            {
                dmGameSystemDDF::ResetConstant* ddf = (dmGameSystemDDF::ResetConstant*)params.m_Message->m_Data;
                if (component->m_RenderConstants && dmGameSystem::ClearRenderConstant(component->m_RenderConstants, ddf->m_NameHash))
                {
                    component->m_ReHash = 1;
                }
            }
            else if (params.m_Message->m_Id == dmGameSystemDDF::SetScale::m_DDFDescriptor->m_NameHash)
            {
                dmGameSystemDDF::SetScale* ddf = (dmGameSystemDDF::SetScale*)params.m_Message->m_Data;
                component->m_Scale = ddf->m_Scale;
            }
        }

        return dmGameObject::UPDATE_RESULT_OK;
    }

    void CompSpriteOnReload(const dmGameObject::ComponentOnReloadParams& params)
    {
        SpriteWorld* sprite_world = (SpriteWorld*)params.m_World;
        SpriteComponent* component = &sprite_world->m_Components.Get(*params.m_UserData);
        if (component->m_Playing)
            PlayAnimation(component, component->m_CurrentAnimation, component->m_AnimTimer, component->m_PlaybackRate);
    }

    dmGameObject::PropertyResult CompSpriteGetProperty(const dmGameObject::ComponentGetPropertyParams& params, dmGameObject::PropertyDesc& out_value)
    {
        SpriteWorld* sprite_world = (SpriteWorld*)params.m_World;
        SpriteComponent* component = &sprite_world->m_Components.Get(*params.m_UserData);
        dmhash_t get_property = params.m_PropertyId;

        if (IsReferencingProperty(SPRITE_PROP_SCALE, get_property))
        {
            return GetProperty(out_value, get_property, component->m_Scale, SPRITE_PROP_SCALE);
        }
        else if (IsReferencingProperty(SPRITE_PROP_SIZE, get_property))
        {
            return GetProperty(out_value, get_property, component->m_Size, SPRITE_PROP_SIZE);
        }
        else if (get_property == SPRITE_PROP_CURSOR)
        {
            out_value.m_Variant = dmGameObject::PropertyVar(GetCursor(component));
            return dmGameObject::PROPERTY_RESULT_OK;
        }
        else if (get_property == SPRITE_PROP_PLAYBACK_RATE)
        {
            out_value.m_Variant = dmGameObject::PropertyVar(GetPlaybackRate(component));
            return dmGameObject::PROPERTY_RESULT_OK;
        }
        else if (get_property == PROP_MATERIAL)
        {
            return GetResourceProperty(dmGameObject::GetFactory(params.m_Instance), GetMaterialResource(component, component->m_Resource), out_value);
        }
        else if (get_property == PROP_IMAGE)
        {
            return GetResourceProperty(dmGameObject::GetFactory(params.m_Instance), GetTextureSet(component), out_value);
        }
        else if (get_property == PROP_TEXTURE[0])
        {
            return GetResourceProperty(dmGameObject::GetFactory(params.m_Instance), GetTextureSet(component)->m_Texture, out_value);
        }
        else if (get_property == SPRITE_PROP_ANIMATION)
        {
            out_value.m_Variant = dmGameObject::PropertyVar(component->m_CurrentAnimation);
            return dmGameObject::PROPERTY_RESULT_OK;
        }
        return GetMaterialConstant(GetMaterial(component, component->m_Resource), get_property, params.m_Options.m_Index, out_value, false, CompSpriteGetConstantCallback, component);
    }

    dmGameObject::PropertyResult CompSpriteSetProperty(const dmGameObject::ComponentSetPropertyParams& params)
    {
        SpriteWorld* sprite_world = (SpriteWorld*)params.m_World;
        SpriteComponent* component = &sprite_world->m_Components.Get(*params.m_UserData);
        dmhash_t set_property = params.m_PropertyId;

        if (IsReferencingProperty(SPRITE_PROP_SCALE, set_property))
        {
            return SetProperty(set_property, params.m_Value, component->m_Scale, SPRITE_PROP_SCALE);
        }
        else if (IsReferencingProperty(SPRITE_PROP_SIZE, set_property))
        {
            if (component->m_Resource->m_DDF->m_SizeMode == dmGameSystemDDF::SpriteDesc::SIZE_MODE_AUTO)
            {
                return dmGameObject::PROPERTY_RESULT_UNSUPPORTED_OPERATION;
            }

            return SetProperty(set_property, params.m_Value, component->m_Size, SPRITE_PROP_SIZE);
        }
        else if (params.m_PropertyId == SPRITE_PROP_CURSOR)
        {
            if (params.m_Value.m_Type != dmGameObject::PROPERTY_TYPE_NUMBER)
                return dmGameObject::PROPERTY_RESULT_TYPE_MISMATCH;

            SetCursor(component, params.m_Value.m_Number);
            return dmGameObject::PROPERTY_RESULT_OK;
        }
        else if (params.m_PropertyId == SPRITE_PROP_PLAYBACK_RATE)
        {
            if (params.m_Value.m_Type != dmGameObject::PROPERTY_TYPE_NUMBER)
                return dmGameObject::PROPERTY_RESULT_TYPE_MISMATCH;

            SetPlaybackRate(component, params.m_Value.m_Number);
            return dmGameObject::PROPERTY_RESULT_OK;
        }
        else if (set_property == PROP_MATERIAL)
        {
            dmGameObject::PropertyResult res = SetResourceProperty(dmGameObject::GetFactory(params.m_Instance), params.m_Value, MATERIAL_EXT_HASH, (void**)&component->m_Material);
            component->m_ReHash |= res == dmGameObject::PROPERTY_RESULT_OK;
            return res;
        }
        else if (set_property == PROP_IMAGE)
        {
            dmGameObject::PropertyResult res = SetResourceProperty(dmGameObject::GetFactory(params.m_Instance), params.m_Value, TEXTURE_SET_EXT_HASH, (void**)&component->m_TextureSet);
            component->m_ReHash |= res == dmGameObject::PROPERTY_RESULT_OK;
            // Since the animation referred to the old texture, we need to update it
            if (res == dmGameObject::PROPERTY_RESULT_OK)
            {
<<<<<<< HEAD
                uint32_t* anim_id =  GetTextureSet(component)->m_AnimationIds.Get(component->m_CurrentAnimation);
=======
                TextureSetResource* texture_set = GetTextureSet(component, component->m_Resource);
                uint32_t* anim_id =  texture_set->m_AnimationIds.Get(component->m_CurrentAnimation);
>>>>>>> b4b3a497
                if (anim_id)
                {
                    PlayAnimation(component, component->m_CurrentAnimation, GetCursor(component), component->m_PlaybackRate);
                }
                else
                {
                    component->m_Playing = 0;
                    component->m_CurrentAnimation = 0x0;
                    component->m_CurrentAnimationFrame = 0;
                    dmGameSystemDDF::TextureSet* texture_set_ddf = texture_set->m_TextureSet;
                    if (texture_set_ddf->m_Animations.m_Count <= component->m_AnimationID) {
                        component->m_AnimationID = 0;
                    }
                }
            }
            return res;
        }
        return SetMaterialConstant(GetMaterial(component, component->m_Resource), params.m_PropertyId, params.m_Value, params.m_Options.m_Index, CompSpriteSetConstantCallback, component);
    }

    static bool CompSpriteIterPropertiesGetNext(dmGameObject::SceneNodePropertyIterator* pit)
    {
        SpriteWorld* sprite_world = (SpriteWorld*)pit->m_Node->m_ComponentWorld;
        SpriteComponent* component = &sprite_world->m_Components.Get(pit->m_Node->m_Component);

        uint64_t index = pit->m_Next++;

        const char* property_names[] = {
            "position",
            "rotation",
            "scale",
            "size",
        };

        uint32_t num_properties = DM_ARRAY_SIZE(property_names);
        if (index < 4)
        {
            int num_elements = 3;
            Vector4 value;
            switch(index)
            {
            case 0: value = Vector4(component->m_Position); break;
            case 1: value = Vector4(component->m_Rotation); num_elements = 4; break;
            case 2: value = Vector4(component->m_Scale); break;
            case 3: value = Vector4(component->m_Size); break;
            }

            pit->m_Property.m_NameHash = dmHashString64(property_names[index]);
            pit->m_Property.m_Type = num_elements == 3 ? dmGameObject::SCENE_NODE_PROPERTY_TYPE_VECTOR3 : dmGameObject::SCENE_NODE_PROPERTY_TYPE_VECTOR4;
            pit->m_Property.m_Value.m_V4[0] = value.getX();
            pit->m_Property.m_Value.m_V4[1] = value.getY();
            pit->m_Property.m_Value.m_V4[2] = value.getZ();
            pit->m_Property.m_Value.m_V4[3] = value.getW();

            return true;
        }

        index -= num_properties;

        const char* world_property_names[] = {
            "world_position",
            "world_rotation",
            "world_scale",
            "world_size",
        };

        uint32_t num_world_properties = DM_ARRAY_SIZE(world_property_names);
        if (index < num_world_properties)
        {
            dmTransform::Transform transform = dmTransform::ToTransform(component->m_World);

            dmGameObject::SceneNodePropertyType type = dmGameObject::SCENE_NODE_PROPERTY_TYPE_VECTOR3;
            Vector4 value;
            switch(index)
            {
                case 0:
                    value = Vector4(transform.GetTranslation());
                    break;
                case 1:
                    value = Vector4(transform.GetRotation());
                    type = dmGameObject::SCENE_NODE_PROPERTY_TYPE_VECTOR4;
                    break;
                case 2:
                    {
                        // Since the size is baked into the matrix, we divide by it here
                        Vector3 size( component->m_Size.getX() * component->m_Scale.getX(), component->m_Size.getY() * component->m_Scale.getY(), 1);
                        value = Vector4(Vectormath::Aos::divPerElem(transform.GetScale(), size));
                    }
                    break;
                case 3:
                    // the size is baked into this matrix as the scale
                    value = Vector4(transform.GetScale());
                    break;
                default: return false;
            }

            pit->m_Property.m_Type = type;
            pit->m_Property.m_NameHash = dmHashString64(world_property_names[index]);
            pit->m_Property.m_Value.m_V4[0] = value.getX();
            pit->m_Property.m_Value.m_V4[1] = value.getY();
            pit->m_Property.m_Value.m_V4[2] = value.getZ();
            pit->m_Property.m_Value.m_V4[3] = value.getW();
            return true;
        }
        index -= num_world_properties;

        uint32_t num_bool_properties = 1;
        if (index < num_bool_properties)
        {
            if (index == 0)
            {
                pit->m_Property.m_Type = dmGameObject::SCENE_NODE_PROPERTY_TYPE_BOOLEAN;
                pit->m_Property.m_Value.m_Bool = component->m_Enabled;
                pit->m_Property.m_NameHash = dmHashString64("enabled");
            }
            return true;
        }
        index -= num_bool_properties;

        return false;
    }

    void CompSpriteIterProperties(dmGameObject::SceneNodePropertyIterator* pit, dmGameObject::SceneNode* node)
    {
        assert(node->m_Type == dmGameObject::SCENE_NODE_TYPE_COMPONENT);
        assert(node->m_ComponentType != 0);
        pit->m_Node = node;
        pit->m_Next = 0;
        pit->m_FnIterateNext = CompSpriteIterPropertiesGetNext;
    }
}<|MERGE_RESOLUTION|>--- conflicted
+++ resolved
@@ -1409,12 +1409,8 @@
             // Since the animation referred to the old texture, we need to update it
             if (res == dmGameObject::PROPERTY_RESULT_OK)
             {
-<<<<<<< HEAD
-                uint32_t* anim_id =  GetTextureSet(component)->m_AnimationIds.Get(component->m_CurrentAnimation);
-=======
-                TextureSetResource* texture_set = GetTextureSet(component, component->m_Resource);
+                TextureSetResource* texture_set = GetTextureSet(component);
                 uint32_t* anim_id =  texture_set->m_AnimationIds.Get(component->m_CurrentAnimation);
->>>>>>> b4b3a497
                 if (anim_id)
                 {
                     PlayAnimation(component, component->m_CurrentAnimation, GetCursor(component), component->m_PlaybackRate);
