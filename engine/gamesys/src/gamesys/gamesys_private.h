// Copyright 2020-2025 The Defold Foundation
// Copyright 2014-2020 King
// Copyright 2009-2014 Ragnar Svensson, Christian Murray
// Licensed under the Defold License version 1.0 (the "License"); you may not use
// this file except in compliance with the License.
//
// You may obtain a copy of the License, together with FAQs at
// https://www.defold.com/license
//
// Unless required by applicable law or agreed to in writing, software distributed
// under the License is distributed on an "AS IS" BASIS, WITHOUT WARRANTIES OR
// CONDITIONS OF ANY KIND, either express or implied. See the License for the
// specific language governing permissions and limitations under the License.

#ifndef DM_GAMESYS_PRIVER_H
#define DM_GAMESYS_PRIVER_H

#include <dlib/message.h>
#include <dlib/object_pool.h>
#include <dlib/buffer.h>

#include <render/render.h>

#include <gameobject/gameobject.h>

namespace dmScript
{
    struct LuaCallbackInfo;
}

namespace dmGameSystem
{

// keep only declarations to deduplicate symbols in binary
#define DECLARE_EXT_CONSTANTS(prefix)                   \
    extern const char* prefix##_EXT;                    \
    extern const dmhash_t prefix##_EXT_HASH;

    // Declarations (see definitions in gamesys.cpp)
    DECLARE_EXT_CONSTANTS(COLLECTION_FACTORY)
    DECLARE_EXT_CONSTANTS(COLLISION_OBJECT)
    DECLARE_EXT_CONSTANTS(FACTORY)
    DECLARE_EXT_CONSTANTS(FONT)
    DECLARE_EXT_CONSTANTS(MATERIAL)
    DECLARE_EXT_CONSTANTS(BUFFER)
    DECLARE_EXT_CONSTANTS(MODEL)
    DECLARE_EXT_CONSTANTS(TEXTURE)
    DECLARE_EXT_CONSTANTS(TEXTURE_SET)
    DECLARE_EXT_CONSTANTS(TILE_MAP)
    DECLARE_EXT_CONSTANTS(RENDER_TARGET)
    DECLARE_EXT_CONSTANTS(COLLECTION_PROXY)

#undef DECLARE_EXT_CONSTANTS

    extern const dmhash_t PROP_FONT;
    extern const dmhash_t PROP_FONTS;
    extern const dmhash_t PROP_IMAGE;
    extern const dmhash_t PROP_MATERIAL;
    extern const dmhash_t PROP_MATERIALS;
    extern const dmhash_t PROP_TEXTURE[dmRender::RenderObject::MAX_TEXTURE_COUNT];
    extern const dmhash_t PROP_TEXTURES;
    extern const dmhash_t PROP_TILE_SOURCE;

    static const dmGraphics::TextureFormat BIND_POSE_CACHE_TEXTURE_FORMAT = dmGraphics::TEXTURE_FORMAT_RGBA32F;

    struct EmitterStateChangedScriptData
    {
        EmitterStateChangedScriptData()
        {
            memset(this, 0, sizeof(*this));
        }

        dmhash_t m_ComponentId;
        dmScript::LuaCallbackInfo* m_CallbackInfo;
    };

    // A wrapper for dmScript::CheckGoInstance
    dmGameObject::HInstance CheckGoInstance(lua_State* L);

    // Logs an error for when a component buffer is full
    void ShowFullBufferError(const char* object_name, const char* config_key, int max_count);

    // Logs an error for when a component buffer is full, but the buffer in question cannot be changed by the user
    void ShowFullBufferError(const char* object_name, int max_count);

    /**
     * Log message error. The function will send a formatted printf-style string to dmLogError
     * and append message sender/receiver information on the following format:
     * Message <MESSAGE-ID> sent from <SENDER> to <RECEIVER>. For format-string should be a complete sentence including
     * a terminating period character but without trailing space.
     * @param message message
     * @param format printf-style format string
     */
    void LogMessageError(dmMessage::Message* message, const char* format, ...);

    dmRender::RenderResourceType ResourcePathToRenderResourceType(const char* path);

    // Vertex attributes
    static const uint16_t INVALID_DYNAMIC_ATTRIBUTE_INDEX  = 0xFFFF;
    static const uint8_t  DYNAMIC_ATTRIBUTE_INCREASE_COUNT = 16;

    struct DynamicAttributeInfo
    {
        struct Info
        {
            dmhash_t m_NameHash;
            float    m_Values[4]; // Enough to store a float vec4 property (no support for mat4 yet)
        };

        Info*   m_Infos;
        uint8_t m_NumInfos;
    };

    typedef dmObjectPool<DynamicAttributeInfo> DynamicAttributePool;
    typedef bool (*CompGetMaterialAttributeCallback)(void* user_data, dmhash_t name_hash, const dmGraphics::VertexAttribute** attribute);

    int32_t FindAttributeIndex(const dmGraphics::VertexAttribute* attributes, uint32_t attributes_count, dmhash_t name_hash);
    void    FillMaterialAttributeInfos(dmRender::HMaterial material, dmGraphics::HVertexDeclaration vx_decl, dmGraphics::VertexAttributeInfos* infos, dmGraphics::CoordinateSpace default_coordinate_space);
    void    FillAttributeInfos(DynamicAttributePool* dynamic_attribute_pool, uint16_t component_dynamic_attribute_index, const dmGraphics::VertexAttribute* component_attributes, uint32_t num_component_attributes, dmGraphics::VertexAttributeInfos* material_infos, dmGraphics::VertexAttributeInfos* component_infos);

    int32_t                      FindMaterialAttributeIndex(const DynamicAttributeInfo& info, dmhash_t name_hash);
    void                         GetMaterialAttributeValues(const DynamicAttributeInfo& info, uint32_t dynamic_attribute_index, uint32_t max_value_size, const uint8_t** value_ptr, uint32_t* value_size);
    void                         ConvertMaterialAttributeValuesToDataType(const DynamicAttributeInfo& info, uint32_t dynamic_attribute_index, const dmGraphics::VertexAttribute* attribute, uint8_t* value_ptr);
    void                         InitializeMaterialAttributeInfos(DynamicAttributePool& pool, uint32_t initial_capacity);
    void                         DestroyMaterialAttributeInfos(DynamicAttributePool& pool);
    void                         FreeMaterialAttribute(DynamicAttributePool& pool, uint32_t dynamic_attribute_index);
    dmGameObject::PropertyResult ClearMaterialAttribute(DynamicAttributePool& pool, uint32_t dynamic_attribute_index, dmhash_t name_hash);
    dmGameObject::PropertyResult SetMaterialAttribute(DynamicAttributePool& pool, uint32_t* dynamic_attribute_index, dmRender::HMaterial material, dmhash_t name_hash, const dmGameObject::PropertyVar& var, CompGetMaterialAttributeCallback callback, void* callback_user_data);
    dmGameObject::PropertyResult GetMaterialAttribute(DynamicAttributePool& pool, uint32_t dynamic_attribute_index, dmRender::HMaterial material, dmhash_t name_hash, dmGameObject::PropertyDesc& out_desc, CompGetMaterialAttributeCallback callback, void* callback_user_data);

    // gamesys_resource.cpp
    struct CreateTextureResourceParams
    {
        const char*                               m_Path;
        dmhash_t                                  m_PathHash;
        dmGameObject::HCollection                 m_Collection;
        dmGraphics::TextureType                   m_Type;
        dmGraphics::TextureFormat                 m_Format;
        dmGraphics::TextureImage::Type            m_TextureType;
        dmGraphics::TextureImage::TextureFormat   m_TextureFormat;
        dmGraphics::TextureImage::CompressionType m_CompressionType;
        dmBuffer::HBuffer                         m_Buffer;
        const void*                               m_Data;
        uint16_t                                  m_Width;
        uint16_t                                  m_Height;
        uint16_t                                  m_Depth;
        uint16_t                                  m_MaxMipMaps;
        uint16_t                                  m_TextureBpp;
        uint16_t                                  m_UsageFlags;
        uint8_t                                   m_LayerCount;
    };

    struct SetTextureResourceParams
    {
        dmhash_t                                  m_PathHash;
        dmGraphics::TextureType                   m_TextureType;
        dmGraphics::TextureFormat                 m_TextureFormat;
        dmGraphics::TextureImage::CompressionType m_CompressionType;
        const void*                               m_Data;
        size_t                                    m_DataSize;
        uint16_t                                  m_Width;
        uint16_t                                  m_Height;
        uint16_t                                  m_Depth;
        uint16_t                                  m_X;
        uint16_t                                  m_Y;
        uint16_t                                  m_Z;
        uint16_t                                  m_Slice;
        uint16_t                                  m_MipMap : 15;
        bool                                      m_SubUpdate : 1;
    };

    dmGraphics::TextureImage::TextureFormat GraphicsTextureFormatToImageFormat(dmGraphics::TextureFormat textureformat);
    dmGraphics::TextureImage::Type GraphicsTextureTypeToImageType(dmGraphics::TextureType texturetype);
    void MakeTextureImage(CreateTextureResourceParams params, dmGraphics::TextureImage* texture_image);
    void DestroyTextureImage(dmGraphics::TextureImage& texture_image, bool destroy_image_data);
    void FillTextureResourceBuffer(const dmGraphics::TextureImage* texture_image, dmArray<uint8_t>& texture_resource_buffer);
    dmResource::Result CreateTextureResource(dmResource::HFactory factory, const CreateTextureResourceParams& create_params, void** resource_out);
    dmResource::Result SetTextureResource(dmResource::HFactory factory, const SetTextureResourceParams& params);
<<<<<<< HEAD
    dmResource::Result ReleaseDynamicResource(dmResource::HFactory factory, dmGameObject::HCollection collection, dmhash_t path_hash);

    // PBR
    struct PBRMaterialInfo
    {
        dmhash_t m_PbrMetallicRoughness_BaseColorFactor;
        dmhash_t m_PbrMetallicRoughness_MetallicAndRoughnessFactor;
    };

    bool GetPBRMaterialInfo(dmRender::HMaterial material, PBRMaterialInfo* info);
=======
>>>>>>> d80ef0c2
}

#endif // DM_GAMESYS_PRIVER_H<|MERGE_RESOLUTION|>--- conflicted
+++ resolved
@@ -176,7 +176,6 @@
     void FillTextureResourceBuffer(const dmGraphics::TextureImage* texture_image, dmArray<uint8_t>& texture_resource_buffer);
     dmResource::Result CreateTextureResource(dmResource::HFactory factory, const CreateTextureResourceParams& create_params, void** resource_out);
     dmResource::Result SetTextureResource(dmResource::HFactory factory, const SetTextureResourceParams& params);
-<<<<<<< HEAD
     dmResource::Result ReleaseDynamicResource(dmResource::HFactory factory, dmGameObject::HCollection collection, dmhash_t path_hash);
 
     // PBR
@@ -187,8 +186,6 @@
     };
 
     bool GetPBRMaterialInfo(dmRender::HMaterial material, PBRMaterialInfo* info);
-=======
->>>>>>> d80ef0c2
 }
 
 #endif // DM_GAMESYS_PRIVER_H