// Copyright 2020-2024 The Defold Foundation
// Copyright 2014-2020 King
// Copyright 2009-2014 Ragnar Svensson, Christian Murray
// Licensed under the Defold License version 1.0 (the "License"); you may not use
// this file except in compliance with the License.
//
// You may obtain a copy of the License, together with FAQs at
// https://www.defold.com/license
//
// Unless required by applicable law or agreed to in writing, software distributed
// under the License is distributed on an "AS IS" BASIS, WITHOUT WARRANTIES OR
// CONDITIONS OF ANY KIND, either express or implied. See the License for the
// specific language governing permissions and limitations under the License.

#include "test_gamesys.h"
#include "../gamesys_private.h"

#include "../../../../graphics/src/graphics_private.h"
#include "../../../../graphics/src/null/graphics_null_private.h"
#include "../../../../render/src/render/font_renderer_private.h"
#include "../../../../render/src/render/render_private.h"
#include "../../../../resource/src/resource_private.h"
#include "../../../../gui/src/gui_private.h"

#include "gamesys/resources/res_material.h"
#include "gamesys/resources/res_textureset.h"
#include "gamesys/resources/res_render_target.h"
#include "gamesys/resources/res_compute.h"

#include <stdio.h>

#include <dlib/dstrings.h>
#include <dlib/time.h>
#include <dlib/path.h>
#include <dlib/sys.h>
#include <dlib/testutil.h>
#include <testmain/testmain.h>

#include <ddf/ddf.h>
#include <gameobject/gameobject_ddf.h>
#include <gameobject/lua_ddf.h>
#include <gameobject/script.h>
#include <gamesys/gamesys_ddf.h>
#include <gamesys/sprite_ddf.h>
#include "../components/comp_label.h"
#include "../scripts/script_sys_gamesys.h"
#include "../scripts/script_resource.h"

#include <dmsdk/gamesys/render_constants.h>

#define JC_TEST_IMPLEMENTATION
#include <jc_test/jc_test.h>

using namespace dmVMath;

#if !defined(DM_TEST_EXTERN_INIT_FUNCTIONS)
    bool GameSystemTest_PlatformInit()
    {
        return true;
    }
    void GameSystemTest_PlatformExit()
    {
    }
#endif

namespace dmGameSystem
{
    void DumpResourceRefs(dmGameObject::HCollection collection);
    extern void GetSpriteWorldRenderBuffers(void* world, dmRender::HBufferedRenderBuffer* vx_buffer, dmRender::HBufferedRenderBuffer* ix_buffer);
    extern void GetSpriteWorldDynamicAttributePool(void* sprite_world, DynamicAttributePool** pool_out);
    extern void GetModelWorldRenderBuffers(void* world, dmRender::HBufferedRenderBuffer** vx_buffers, uint32_t* vx_buffers_count);
    extern void GetParticleFXWorldRenderBuffers(void* world, dmRender::HBufferedRenderBuffer* vx_buffer);
    extern void GetTileGridWorldRenderBuffers(void* world, dmRender::HBufferedRenderBuffer* vx_buffer);
}

#define EPSILON 0.0001f
#define ASSERT_VEC4(exp, act)\
    ASSERT_NEAR(exp.getX(), act.getX(), EPSILON);\
    ASSERT_NEAR(exp.getY(), act.getY(), EPSILON);\
    ASSERT_NEAR(exp.getZ(), act.getZ(), EPSILON);\
    ASSERT_NEAR(exp.getW(), act.getW(), EPSILON);

// Reloading these resources needs an update to clear any dirty data and get to a good state.
static const char* update_after_reload[] = {"/tile/valid.tilemapc", "/tile/valid_tilegrid_collisionobject.goc"};

static bool RunString(lua_State* L, const char* script)
{
    if (luaL_dostring(L, script) != 0)
    {
        dmLogError("%s", lua_tolstring(L, -1, 0));
        return false;
    }
    return true;
}

bool CopyResource(const char* src, const char* dst)
{
    char src_path[128];
    dmTestUtil::MakeHostPathf(src_path, sizeof(src_path), "build/src/gamesys/test/%s", src);
    FILE* src_f = fopen(src_path, "rb");
    if (src_f == 0x0)
        return false;
    char dst_path[128];
    dmTestUtil::MakeHostPathf(dst_path, sizeof(dst_path), "build/src/gamesys/test/%s", dst);
    FILE* dst_f = fopen(dst_path, "wb");
    if (dst_f == 0x0)
    {
        fclose(src_f);
        return false;
    }
    char buffer[1024];
    int c = fread(buffer, 1, sizeof(buffer), src_f);
    while (c > 0)
    {
        fwrite(buffer, 1, c, dst_f);
        c = fread(buffer, 1, sizeof(buffer), src_f);
    }

    fclose(src_f);
    fclose(dst_f);

    return true;
}

bool UnlinkResource(const char* name)
{
    char path[128];
    dmTestUtil::MakeHostPathf(path, sizeof(path), "build/src/gamesys/test/%s", name);
    return dmSys::Unlink(path) == 0;
}

static void DeleteInstance(dmGameObject::HCollection collection, dmGameObject::HInstance instance) {
    dmGameObject::UpdateContext ctx;
    dmGameObject::Update(collection, &ctx);
    dmGameObject::Delete(collection, instance, false);
    dmGameObject::PostUpdate(collection);
}

TEST_P(ResourceTest, Test)
{
    const char* resource_name = GetParam();
    void* resource;
    ASSERT_EQ(dmResource::RESULT_OK, dmResource::Get(m_Factory, resource_name, &resource));
    ASSERT_NE((void*)0, resource);

    ASSERT_EQ(dmResource::RESULT_OK, dmResource::ReloadResource(m_Factory, resource_name, 0));
    dmResource::Release(m_Factory, resource);
}

TEST_P(ResourceTest, TestPreload)
{
    const char* resource_name = GetParam();
    void* resource;
    dmResource::HPreloader pr = dmResource::NewPreloader(m_Factory, resource_name);
    dmResource::Result r;

    uint64_t stop_time = dmTime::GetTime() + 30*10e6;
    while (dmTime::GetTime() < stop_time)
    {
        // Simulate running at 30fps
        r = dmResource::UpdatePreloader(pr, 0, 0, 33*1000);
        if (r != dmResource::RESULT_PENDING)
            break;
        dmTime::Sleep(33*1000);
    }

    ASSERT_EQ(dmResource::RESULT_OK, r);
    ASSERT_EQ(dmResource::RESULT_OK, dmResource::Get(m_Factory, resource_name, &resource));

    dmResource::DeletePreloader(pr);
    dmResource::Release(m_Factory, resource);
}

TEST_F(ResourceTest, TestReloadTextureSet)
{
    const char* texture_set_path_a   = "/textureset/valid_a.t.texturesetc";
    const char* texture_set_path_b   = "/textureset/valid_b.t.texturesetc";
    const char* texture_set_path_tmp = "/textureset/tmp.t.texturesetc";

    dmGameSystem::TextureSetResource* resource = NULL;

    ASSERT_EQ(dmResource::RESULT_OK, dmResource::Get(m_Factory, texture_set_path_a, (void**) &resource));
    ASSERT_NE((void*)0, resource);

    uint32_t original_width  = dmGraphics::GetOriginalTextureWidth(resource->m_Texture->m_Texture);
    uint32_t original_height = dmGraphics::GetOriginalTextureHeight(resource->m_Texture->m_Texture);

    // Swap compiled resources to simulate an atlas update
    ASSERT_TRUE(CopyResource(texture_set_path_a, texture_set_path_tmp));
    ASSERT_TRUE(CopyResource(texture_set_path_b, texture_set_path_a));
    ASSERT_TRUE(CopyResource(texture_set_path_tmp, texture_set_path_b));

    ASSERT_EQ(dmResource::RESULT_OK, dmResource::ReloadResource(m_Factory, texture_set_path_a, 0));

    // If the load truly was successful, we should have a new width/height for the internal image
    ASSERT_NE(original_width,dmGraphics::GetOriginalTextureWidth(resource->m_Texture->m_Texture));
    ASSERT_NE(original_height,dmGraphics::GetOriginalTextureHeight(resource->m_Texture->m_Texture));

    dmResource::Release(m_Factory, (void**) resource);
}

TEST_F(ResourceTest, TestRenderPrototypeResources)
{
    dmGameSystem::RenderScriptPrototype* render_prototype = NULL;
    const char* render_path = "/render/resources.renderc";

    ASSERT_EQ(dmResource::RESULT_OK, dmResource::Get(m_Factory, render_path, (void**) &render_prototype));
    ASSERT_NE((void*)0, render_prototype);
    ASSERT_EQ(3, render_prototype->m_RenderResources.Size());

    HResourceType res_type_render_target;
    HResourceType res_type_material;
    ASSERT_EQ(dmResource::RESULT_OK, dmResource::GetTypeFromExtension(m_Factory, "materialc", &res_type_material));
    ASSERT_EQ(dmResource::RESULT_OK, dmResource::GetTypeFromExtension(m_Factory, "render_targetc", &res_type_render_target));

    HResourceDescriptor rd_mat = dmResource::FindByHash(m_Factory, dmHashString64("/material/valid.materialc"));
    ASSERT_NE((void*)0, rd_mat);

    HResourceDescriptor rd_rt = dmResource::FindByHash(m_Factory, dmHashString64("/render_target/valid.render_targetc"));
    ASSERT_NE((void*)0, rd_rt);

    HResourceType types[] = { res_type_material, res_type_render_target, res_type_material };
    void* resources[] = { dmResource::GetResource(rd_mat), dmResource::GetResource(rd_rt), dmResource::GetResource(rd_mat) };

    for (int i = 0; i < render_prototype->m_RenderResources.Size(); ++i)
    {
        ASSERT_NE((void*)0, render_prototype->m_RenderResources[i]);
        HResourceType res_type;
        dmResource::GetType(m_Factory, render_prototype->m_RenderResources[i], &res_type);
        ASSERT_EQ(types[i], res_type);
        ASSERT_EQ(resources[i], render_prototype->m_RenderResources[i]);
    }

    dmGameSystem::RenderTargetResource* rt = (dmGameSystem::RenderTargetResource*) dmResource::GetResource(rd_rt);
    ASSERT_TRUE(dmGraphics::IsAssetHandleValid(m_GraphicsContext, rt->m_RenderTarget));
    ASSERT_EQ(dmGraphics::ASSET_TYPE_RENDER_TARGET, dmGraphics::GetAssetType(rt->m_RenderTarget));

    dmGraphics::HTexture attachment_0 = dmGraphics::GetRenderTargetTexture(rt->m_RenderTarget, dmGraphics::BUFFER_TYPE_COLOR0_BIT);
    dmGraphics::HTexture attachment_1 = dmGraphics::GetRenderTargetTexture(rt->m_RenderTarget, dmGraphics::BUFFER_TYPE_COLOR1_BIT);

    ASSERT_EQ(128, dmGraphics::GetTextureWidth(attachment_0));
    ASSERT_EQ(128, dmGraphics::GetTextureHeight(attachment_0));
    ASSERT_EQ(128, dmGraphics::GetTextureWidth(attachment_1));
    ASSERT_EQ(128, dmGraphics::GetTextureHeight(attachment_1));
    ASSERT_EQ(dmGraphics::TEXTURE_TYPE_2D, dmGraphics::GetTextureType(attachment_0));
    ASSERT_EQ(dmGraphics::TEXTURE_TYPE_2D, dmGraphics::GetTextureType(attachment_1));

    dmResource::Release(m_Factory, (void**) render_prototype);
}

static bool UpdateAndWaitUntilDone(
    dmGameSystem::ScriptLibContext&    scriptlibcontext,
    dmGameObject::HCollection          collection,
    const dmGameObject::UpdateContext* update_context,
    bool                               ignore_script_update_fail,
    const char*                        tests_done_key,
    uint32_t                           timeout_seconds = 1)
{
    uint64_t timeout = timeout_seconds * 1000000; // microseconds
    uint64_t stop_time = dmTime::GetTime() + timeout;
    bool tests_done = false;
    while (!tests_done)
    {
        if (dmTime::GetTime() >= stop_time)
        {
            dmLogError("Test timed out after %f seconds", timeout / 1000000.0f);
            break;
        }

        dmJobThread::Update(scriptlibcontext.m_JobThread);
        dmGameSystem::ScriptSysGameSysUpdate(scriptlibcontext);
        if (!dmGameSystem::GetScriptSysGameSysLastUpdateResult() && !ignore_script_update_fail)
        {
            dmLogError("Test failed on dmGameSystem::GetScriptSysGameSysLastUpdateResult()");
            return false;
        }
        if (!dmGameObject::Update(collection, update_context))
        {
            dmLogError("Test failed on dmGameObject::Update()");
            return false;
        }

        // check if tests are done
        lua_getglobal(scriptlibcontext.m_LuaState, tests_done_key);
        tests_done = lua_toboolean(scriptlibcontext.m_LuaState, -1);
        lua_pop(scriptlibcontext.m_LuaState, 1);

        dmTime::Sleep(30*1000);
    }

    return tests_done;
}

TEST_F(ResourceTest, TestCreateTextureFromScript)
{
    dmGameSystem::ScriptLibContext scriptlibcontext;
    scriptlibcontext.m_Factory         = m_Factory;
    scriptlibcontext.m_Register        = m_Register;
    scriptlibcontext.m_LuaState        = dmScript::GetLuaState(m_ScriptContext);
    scriptlibcontext.m_GraphicsContext = m_GraphicsContext;
    scriptlibcontext.m_ScriptContext   = m_ScriptContext;
    scriptlibcontext.m_JobThread       = m_JobThread;

    dmGameSystem::InitializeScriptLibs(scriptlibcontext);

    ASSERT_TRUE(dmGameObject::Init(m_Collection));

    // Spawn the game object with the script we want to call
    dmGameObject::HInstance go = Spawn(m_Factory, m_Collection, "/resource/create_texture.goc", dmHashString64("/create_texture"), 0, Point3(0, 0, 0), Quat(0, 0, 0, 1), Vector3(1, 1, 1));
    ASSERT_NE((void*)0, go);

    ///////////////////////////////////////////////////////////////////////////////////////////
    // Test 1: create a 128x128 empty texture at "/test.texturec"
    ///////////////////////////////////////////////////////////////////////////////////////////
    ASSERT_TRUE(dmGameObject::Update(m_Collection, &m_UpdateContext));

    void* resource = 0x0;
    dmhash_t res_hash = dmHashString64("/test_simple.texturec");
    HResourceDescriptor rd = dmResource::FindByHash(m_Factory, res_hash);
    ASSERT_NE((HResourceDescriptor)0, rd);
    ASSERT_EQ(2, rd->m_ReferenceCount);

    ASSERT_EQ(dmResource::RESULT_OK, dmResource::Get(m_Factory, "/test_simple.texturec", &resource));
    ASSERT_TRUE(resource != 0x0);

    // 1 for create 1 for get
    ASSERT_EQ(3, dmResource::GetRefCount(m_Factory, res_hash));

    ///////////////////////////////////////////////////////////////////////////////////////////
    // Test 2: remove resource twice (#model has 1 ref still)
    ///////////////////////////////////////////////////////////////////////////////////////////
    ASSERT_TRUE(dmGameObject::Update(m_Collection, &m_UpdateContext));
    ASSERT_EQ(1, dmResource::GetRefCount(m_Factory, res_hash));

    ///////////////////////////////////////////////////////////////////////////////////////////
    // Test 3: fail by using use wrong extension
    //         note that we use a pcall with an inverse assert in create_texture.script
    //         so that we don't need to care about recovering after this point.
    ///////////////////////////////////////////////////////////////////////////////////////////
    ASSERT_TRUE(dmGameObject::Update(m_Collection, &m_UpdateContext));

    ///////////////////////////////////////////////////////////////////////////////////////////
    // Test 4: fail by trying to create a resource that already exists
    //         (same as (3) - hence the assert_true)
    ///////////////////////////////////////////////////////////////////////////////////////////
    ASSERT_TRUE(dmGameObject::Update(m_Collection, &m_UpdateContext));

    ///////////////////////////////////////////////////////////////////////////////////////////
    // Test 5: fail by trying to release a resource that doesn't exist
    ///////////////////////////////////////////////////////////////////////////////////////////
    ASSERT_TRUE(dmGameObject::Update(m_Collection, &m_UpdateContext));

    ///////////////////////////////////////////////////////////////////////////////////////////
    // Test 6: test creating with compressed basis data
    ///////////////////////////////////////////////////////////////////////////////////////////
    ASSERT_TRUE(dmGameObject::Update(m_Collection, &m_UpdateContext));

    // If the transcode function failed, the texture will be 1x1

    dmGameSystem::TextureResource* texture_res;
    ASSERT_EQ(dmResource::RESULT_OK, dmResource::Get(m_Factory, "/test_compressed.texturec", (void**) &texture_res));
    ASSERT_EQ(32, dmGraphics::GetTextureWidth(texture_res->m_Texture));
    ASSERT_EQ(32, dmGraphics::GetTextureHeight(texture_res->m_Texture));

    // Release the dmResource::Get call above
    dmResource::Release(m_Factory, texture_res);

    ///////////////////////////////////////////////////////////////////////////////////////////
    // Test 7: fail by using an empty buffer
    ///////////////////////////////////////////////////////////////////////////////////////////
    ASSERT_TRUE(dmGameObject::Update(m_Collection, &m_UpdateContext));

    // res_texture will make an empty texture here if the test "worked", i.e coulnd't create a valid transcoded texture
    ASSERT_EQ(dmResource::RESULT_OK, dmResource::Get(m_Factory, "/test_compressed_fail.texturec", (void**) &texture_res));
    ASSERT_EQ(1, dmGraphics::GetTextureWidth(texture_res->m_Texture));
    ASSERT_EQ(1, dmGraphics::GetTextureHeight(texture_res->m_Texture));

    // Release the dmResource::Get call again
    dmResource::Release(m_Factory, texture_res);

    ///////////////////////////////////////////////////////////////////////////////////////////
    // Test 8: test getting texture info
    ///////////////////////////////////////////////////////////////////////////////////////////
    ASSERT_TRUE(dmGameObject::Update(m_Collection, &m_UpdateContext));

    ///////////////////////////////////////////////////////////////////////////////////////////
    // Test 9: create 0x0 texture
    ///////////////////////////////////////////////////////////////////////////////////////////
    ASSERT_TRUE(dmGameObject::Update(m_Collection, &m_UpdateContext));

    ///////////////////////////////////////////////////////////////////////////////////////////
    // Test 10: create texture async
    ///////////////////////////////////////////////////////////////////////////////////////////
    dmGraphics::NullContext* null_context = (dmGraphics::NullContext*) m_GraphicsContext;
    null_context->m_UseAsyncTextureLoad   = 1;

    ASSERT_TRUE(dmGameObject::Update(m_Collection, &m_UpdateContext));

    ASSERT_TRUE(UpdateAndWaitUntilDone(scriptlibcontext, m_Collection, &m_UpdateContext, false, "async_test_done"));

    // cleanup
    DeleteInstance(m_Collection, go);

    ASSERT_TRUE(dmGameObject::Final(m_Collection));
    ASSERT_TRUE(dmGameObject::Init(m_Collection));
    ASSERT_TRUE(dmGameObject::PostUpdate(m_Collection));
    ASSERT_TRUE(dmGameObject::Final(m_Collection));

    ASSERT_EQ(0, dmResource::GetRefCount(m_Factory, res_hash));

    dmGameSystem::FinalizeScriptLibs(scriptlibcontext);
}

TEST_F(ResourceTest, TestResourceScriptBuffer)
{
    dmGameSystem::ScriptLibContext scriptlibcontext;
    scriptlibcontext.m_Factory         = m_Factory;
    scriptlibcontext.m_Register        = m_Register;
    scriptlibcontext.m_LuaState        = dmScript::GetLuaState(m_ScriptContext);
    scriptlibcontext.m_GraphicsContext = m_GraphicsContext;
    scriptlibcontext.m_ScriptContext   = m_ScriptContext;

    dmGameSystem::InitializeScriptLibs(scriptlibcontext);

    ASSERT_TRUE(dmGameObject::Init(m_Collection));

    dmGameObject::HInstance go = Spawn(m_Factory, m_Collection, "/resource/script_buffer.goc", dmHashString64("/script_buffer"), 0, Point3(0, 0, 0), Quat(0, 0, 0, 1), Vector3(1, 1, 1));
    ASSERT_NE((void*)0, go);

    ASSERT_TRUE(dmGameObject::Final(m_Collection));
    dmGameSystem::FinalizeScriptLibs(scriptlibcontext);
}

TEST_F(ResourceTest, TestResourceScriptRenderTarget)
{
    dmGameSystem::ScriptLibContext scriptlibcontext;
    scriptlibcontext.m_Factory         = m_Factory;
    scriptlibcontext.m_Register        = m_Register;
    scriptlibcontext.m_LuaState        = dmScript::GetLuaState(m_ScriptContext);
    scriptlibcontext.m_GraphicsContext = m_GraphicsContext;
    scriptlibcontext.m_ScriptContext   = m_ScriptContext;

    dmGameSystem::InitializeScriptLibs(scriptlibcontext);

    ASSERT_TRUE(dmGameObject::Init(m_Collection));

    dmGameObject::HInstance go = Spawn(m_Factory, m_Collection, "/resource/script_render_target.goc", dmHashString64("/script_render_target"), 0, Point3(0, 0, 0), Quat(0, 0, 0, 1), Vector3(1, 1, 1));
    ASSERT_NE((void*)0, go);

    ASSERT_TRUE(dmGameObject::Final(m_Collection));
    dmGameSystem::FinalizeScriptLibs(scriptlibcontext);
}

TEST_F(ResourceTest, TestResourceScriptAtlas)
{
    dmGameSystem::ScriptLibContext scriptlibcontext;
    scriptlibcontext.m_Factory         = m_Factory;
    scriptlibcontext.m_Register        = m_Register;
    scriptlibcontext.m_LuaState        = dmScript::GetLuaState(m_ScriptContext);
    scriptlibcontext.m_GraphicsContext = m_GraphicsContext;
    scriptlibcontext.m_ScriptContext   = m_ScriptContext;

    dmGameSystem::InitializeScriptLibs(scriptlibcontext);

    ASSERT_TRUE(dmGameObject::Init(m_Collection));

    dmGameObject::HInstance go = Spawn(m_Factory, m_Collection, "/resource/script_atlas.goc", dmHashString64("/script_atlas"), 0, Point3(0, 0, 0), Quat(0, 0, 0, 1), Vector3(1, 1, 1));
    ASSERT_NE((void*)0, go);

    ASSERT_TRUE(dmGameObject::Final(m_Collection));
    dmGameSystem::FinalizeScriptLibs(scriptlibcontext);
}

TEST_F(ResourceTest, TestSetTextureFromScript)
{
    dmGameSystem::ScriptLibContext scriptlibcontext;
    scriptlibcontext.m_Factory         = m_Factory;
    scriptlibcontext.m_Register        = m_Register;
    scriptlibcontext.m_LuaState        = dmScript::GetLuaState(m_ScriptContext);
    scriptlibcontext.m_GraphicsContext = m_GraphicsContext;
    scriptlibcontext.m_ScriptContext   = m_ScriptContext;

    dmGameSystem::InitializeScriptLibs(scriptlibcontext);

    ASSERT_TRUE(dmGameObject::Init(m_Collection));

    // Spawn the game object with the script we want to call
    dmGameObject::HInstance go = Spawn(m_Factory, m_Collection, "/resource/set_texture.goc", dmHashString64("/set_texture"), 0, Point3(0, 0, 0), Quat(0, 0, 0, 1), Vector3(1, 1, 1));
    ASSERT_NE((void*)0, go);

    dmGameSystem::TextureSetResource* texture_set_res = 0;
    ASSERT_EQ(dmResource::RESULT_OK, dmResource::Get(m_Factory, "/tile/valid.t.texturesetc", (void**) &texture_set_res));

    dmGraphics::HTexture backing_texture = texture_set_res->m_Texture->m_Texture;
    ASSERT_EQ(dmGraphics::GetTextureWidth(backing_texture), 64);
    ASSERT_EQ(dmGraphics::GetTextureHeight(backing_texture), 64);

    ///////////////////////////////////////////////////////////////////////////////////////////
    // Test 1: Update a sub-region of the texture
    //      -> set_texture.script::test_success_simple
    ///////////////////////////////////////////////////////////////////////////////////////////
    ASSERT_TRUE(dmGameObject::Update(m_Collection, &m_UpdateContext));

    ///////////////////////////////////////////////////////////////////////////////////////////
    // Test 2: Update the entire texture, should be 256x256 after the call
    //      -> set_texture.script::test_success_resize
    ///////////////////////////////////////////////////////////////////////////////////////////
    ASSERT_TRUE(dmGameObject::Update(m_Collection, &m_UpdateContext));
    ASSERT_EQ(dmGraphics::GetTextureWidth(backing_texture), 256);
    ASSERT_EQ(dmGraphics::GetTextureHeight(backing_texture), 256);

    ///////////////////////////////////////////////////////////////////////////////////////////
    // Test 3: Try doing a region update, but outside the texture boundaries, which should fail
    //      -> set_texture.script::test_fail_out_of_bounds
    ///////////////////////////////////////////////////////////////////////////////////////////
    ASSERT_FALSE(dmGameObject::Update(m_Collection, &m_UpdateContext));

    ///////////////////////////////////////////////////////////////////////////////////////////
    // Test 4: Try updating the texture with a mipmap that's outside of the allowed range
    //      -> set_texture.script::test_fail_wrong_mipmap
    ///////////////////////////////////////////////////////////////////////////////////////////
    ASSERT_FALSE(dmGameObject::Update(m_Collection, &m_UpdateContext));

    ///////////////////////////////////////////////////////////////////////////////////////////
    // Test 5: Set texture with compressed / transcoded data
    //      -> set_texture.script::test_success_compressed
    ///////////////////////////////////////////////////////////////////////////////////////////
    ASSERT_TRUE(dmGameObject::Update(m_Collection, &m_UpdateContext));
    ASSERT_EQ(dmGraphics::GetTextureWidth(backing_texture), 32);
    ASSERT_EQ(dmGraphics::GetTextureHeight(backing_texture), 32);

    // cleanup
    ASSERT_TRUE(dmGameObject::Final(m_Collection));
    ASSERT_TRUE(dmGameObject::Init(m_Collection));
    ASSERT_TRUE(dmGameObject::PostUpdate(m_Collection));
    ASSERT_TRUE(dmGameObject::Final(m_Collection));

    dmGameSystem::FinalizeScriptLibs(scriptlibcontext);
}

TEST_P(ResourceFailTest, Test)
{
    const ResourceFailParams& p = GetParam();
    const char* tmp_name = "tmp";

    void* resource;
    ASSERT_NE(dmResource::RESULT_OK, dmResource::Get(m_Factory, p.m_InvalidResource, &resource));

    bool exists = CopyResource(p.m_InvalidResource, tmp_name);
    ASSERT_TRUE(CopyResource(p.m_ValidResource, p.m_InvalidResource));
    ASSERT_EQ(dmResource::RESULT_OK, dmResource::Get(m_Factory, p.m_InvalidResource, &resource));

    if (exists)
        ASSERT_TRUE(CopyResource(tmp_name, p.m_InvalidResource));
    else
        ASSERT_TRUE(UnlinkResource(p.m_InvalidResource));
    ASSERT_NE(dmResource::RESULT_OK, dmResource::ReloadResource(m_Factory, p.m_InvalidResource, 0));

    dmResource::Release(m_Factory, resource);

    UnlinkResource(tmp_name);
}

TEST_P(ComponentTest, Test)
{
    const char* go_name = GetParam();
    dmGameObjectDDF::PrototypeDesc* go_ddf;
    char path[128];
    dmTestUtil::MakeHostPathf(path, sizeof(path), "build/src/gamesys/test/%s", go_name);
    ASSERT_EQ(dmDDF::RESULT_OK, dmDDF::LoadMessageFromFile(path, dmGameObjectDDF::PrototypeDesc::m_DDFDescriptor, (void**)&go_ddf));
    ASSERT_LT(0u, go_ddf->m_Components.m_Count);
    const char* component_name = go_ddf->m_Components[0].m_Component;

    dmGameObject::HInstance go = dmGameObject::New(m_Collection, go_name);
    ASSERT_NE((void*)0, go);

    ASSERT_TRUE(dmGameObject::Init(m_Collection));
    ASSERT_TRUE(dmGameObject::Update(m_Collection, &m_UpdateContext));
    ASSERT_TRUE(dmGameObject::PostUpdate(m_Collection));

    dmGameObject::AcquireInputFocus(m_Collection, go);

    dmGameObject::InputAction input_action;
    input_action.m_ActionId = dmHashString64("test_action");
    input_action.m_Value = 1.0f;
    input_action.m_Pressed = 1;
    dmGameObject::DispatchInput(m_Collection, &input_action, 1);

    ASSERT_EQ(dmResource::RESULT_OK, dmResource::ReloadResource(m_Factory, component_name, 0));

    for (size_t i = 0; i < sizeof(update_after_reload)/sizeof(update_after_reload[0]); ++i)
    {
        if(strcmp(update_after_reload[i], component_name) == 0)
        {
            ASSERT_TRUE(dmGameObject::Update(m_Collection, &m_UpdateContext));
            ASSERT_TRUE(dmGameObject::PostUpdate(m_Collection));
            break;
        }
    }
    ASSERT_TRUE(dmGameObject::Final(m_Collection));
    ASSERT_TRUE(dmGameObject::Init(m_Collection));
    ASSERT_TRUE(dmGameObject::Update(m_Collection, &m_UpdateContext));
    ASSERT_TRUE(dmGameObject::PostUpdate(m_Collection));
    ASSERT_TRUE(dmGameObject::Final(m_Collection));

    dmDDF::FreeMessage(go_ddf);
}

TEST_P(ComponentTest, TestReloadFail)
{
    const char* go_name = GetParam();
    dmGameObjectDDF::PrototypeDesc* go_ddf;
    char path[128];
    dmTestUtil::MakeHostPathf(path, sizeof(path), "build/src/gamesys/test/%s", go_name);
    ASSERT_EQ(dmDDF::RESULT_OK, dmDDF::LoadMessageFromFile(path, dmGameObjectDDF::PrototypeDesc::m_DDFDescriptor, (void**)&go_ddf));
    ASSERT_LT(0u, go_ddf->m_Components.m_Count);
    const char* component_name = go_ddf->m_Components[0].m_Component;
    const char* temp_name = "tmp";

    dmGameObject::HInstance go = dmGameObject::New(m_Collection, go_name);
    ASSERT_NE((void*)0, go);

    ASSERT_TRUE(CopyResource(component_name, temp_name));
    ASSERT_TRUE(UnlinkResource(component_name));

    ASSERT_NE(dmResource::RESULT_OK, dmResource::ReloadResource(m_Factory, component_name, 0));

    ASSERT_TRUE(dmGameObject::Init(m_Collection));
    ASSERT_TRUE(dmGameObject::Update(m_Collection, &m_UpdateContext));
    ASSERT_TRUE(dmGameObject::PostUpdate(m_Collection));

    dmGameObject::AcquireInputFocus(m_Collection, go);

    dmGameObject::InputAction input_action;
    input_action.m_ActionId = dmHashString64("test_action");
    input_action.m_Value = 1.0f;
    input_action.m_Pressed = 1;
    dmGameObject::DispatchInput(m_Collection, &input_action, 1);

    ASSERT_TRUE(CopyResource(temp_name, component_name));

    ASSERT_TRUE(dmGameObject::Final(m_Collection));

    dmDDF::FreeMessage(go_ddf);
}

TEST_F(ComponentTest, CameraTest)
{
    dmGameObject::HInstance go = Spawn(m_Factory, m_Collection, "/camera/camera_info.goc", dmHashString64("/go"), 0, Point3(0, 0, 0), Quat(0, 0, 0, 1), Vector3(1, 1, 1));
    ASSERT_NE((void*)0, go);

    ASSERT_TRUE(dmGameObject::Final(m_Collection));
}

// Test that tries to reload shaders with errors in them.
TEST_F(ComponentTest, ReloadInvalidMaterial)
{
    const char path_material[] = "/material/valid.materialc";
    const char path_frag[] = "/fragment_program/valid.fpc";
    const char path_vert[] = "/vertex_program/valid.vpc";
    void* resource;
    ASSERT_EQ(dmResource::RESULT_OK, dmResource::Get(m_Factory, path_material, &resource));

    // Modify resource with simulated syntax error
    dmGraphics::SetForceVertexReloadFail(true);

    // Reload, validate fail
    ASSERT_NE(dmResource::RESULT_OK, dmResource::ReloadResource(m_Factory, path_vert, 0));

    // Modify resource with correction
    dmGraphics::SetForceVertexReloadFail(false);

    // Reload, validate success
    ASSERT_EQ(dmResource::RESULT_OK, dmResource::ReloadResource(m_Factory, path_vert, 0));

    // Same as above but for fragment shader
    dmGraphics::SetForceFragmentReloadFail(true);
    ASSERT_NE(dmResource::RESULT_OK, dmResource::ReloadResource(m_Factory, path_frag, 0));
    dmGraphics::SetForceFragmentReloadFail(false);
    ASSERT_EQ(dmResource::RESULT_OK, dmResource::ReloadResource(m_Factory, path_frag, 0));

    dmResource::Release(m_Factory, resource);
}

TEST_P(InvalidVertexSpaceTest, InvalidVertexSpace)
{
    const char* resource_name = GetParam();
    void* resource;
    ASSERT_NE(dmResource::RESULT_OK, dmResource::Get(m_Factory, resource_name, &resource));
}

// Test for input consuming in collection proxy
TEST_F(ComponentTest, ConsumeInputInCollectionProxy)
{
    /* Setup:
    ** go_consume_no
    ** - [script] input_consume_sink.script
    ** go_consume_yes
    ** - collection_proxy
    ** -- go_consume_yes_proxy
    ** ---- [script] input_consume.script
    */

    lua_State* L = dmScript::GetLuaState(m_ScriptContext);

    #define ASSERT_INPUT_OBJECT_EQUALS(hash) \
    { \
        lua_getglobal(L, "last_input_object"); \
        dmhash_t go_hash = dmScript::CheckHash(L, -1); \
        lua_pop(L,1); \
        ASSERT_EQ(hash,go_hash); \
    }

    const char* path_consume_yes = "/collection_proxy/input_consume_yes.goc";
    const char* path_consume_no  = "/collection_proxy/input_consume_no.goc";

    dmhash_t hash_go_consume_yes   = dmHashString64("/go_consume_yes");
    dmhash_t hash_go_consume_no    = dmHashString64("/go_consume_no");
    dmhash_t hash_go_consume_proxy = dmHashString64("/go_consume_proxy");

    dmGameObject::HInstance go_consume_yes = Spawn(m_Factory, m_Collection, path_consume_yes, hash_go_consume_yes, 0, Point3(0, 0, 0), Quat(0, 0, 0, 1), Vector3(1, 1, 1));
    ASSERT_NE((void*)0, go_consume_yes);

    dmGameObject::HInstance go_consume_no = Spawn(m_Factory, m_Collection, path_consume_no, hash_go_consume_no, 0, Point3(0, 0, 0), Quat(0, 0, 0, 1), Vector3(1, 1, 1));
    ASSERT_NE((void*)0, go_consume_no);

    // Iteration 1: Handle proxy enable and input acquire messages from input_consume_no.script
    ASSERT_TRUE(dmGameObject::Update(m_Collection, &m_UpdateContext));
    ASSERT_TRUE(dmGameObject::PostUpdate(m_Collection));

    // Test 1: input consume in proxy with 1 input action
    dmGameObject::InputAction test_input_action;
    test_input_action.m_ActionId = dmHashString64("test_action_consume");
    test_input_action.m_Pressed  = 1;

    ASSERT_EQ(dmGameObject::UPDATE_RESULT_OK, dmGameObject::DispatchInput(m_Collection, &test_input_action, 1));
    ASSERT_EQ(1,test_input_action.m_Consumed);
    ASSERT_INPUT_OBJECT_EQUALS(hash_go_consume_proxy)

    // Test 2: no consuming in proxy collection
    dmGameObject::InputAction test_input_action_consume_no;
    test_input_action_consume_no.m_ActionId = dmHashString64("test_action_consume");
    test_input_action_consume_no.m_Pressed  = 0;

    ASSERT_EQ(dmGameObject::UPDATE_RESULT_OK, dmGameObject::DispatchInput(m_Collection, &test_input_action_consume_no, 1));
    ASSERT_EQ(0,test_input_action_consume_no.m_Consumed);
    ASSERT_INPUT_OBJECT_EQUALS(hash_go_consume_no)

    // Test 3: dispatch input queue with more than one input actions that are consumed
    dmGameObject::InputAction test_input_action_queue[2];
    test_input_action_queue[0].m_ActionId = dmHashString64("test_action_consume");
    test_input_action_queue[0].m_Pressed  = 1;
    test_input_action_queue[1].m_ActionId = dmHashString64("test_action_consume");
    test_input_action_queue[1].m_Pressed  = 1;

    ASSERT_EQ(dmGameObject::UPDATE_RESULT_OK, dmGameObject::DispatchInput(m_Collection, test_input_action_queue, 2));
    ASSERT_EQ(1,test_input_action_queue[0].m_Consumed);
    ASSERT_EQ(1,test_input_action_queue[1].m_Consumed);
    ASSERT_INPUT_OBJECT_EQUALS(hash_go_consume_proxy)

    // Test 4: dispatch input queue with more than one input actions where one action is consumed and one isn't
    dmGameObject::InputAction test_input_action_queue_2[2];
    test_input_action_queue_2[0].m_ActionId = dmHashString64("test_action_consume");
    test_input_action_queue_2[0].m_Pressed  = 1;
    test_input_action_queue_2[1].m_ActionId = dmHashString64("test_action_consume");
    test_input_action_queue_2[1].m_Pressed  = 0;

    ASSERT_EQ(dmGameObject::UPDATE_RESULT_OK, dmGameObject::DispatchInput(m_Collection, test_input_action_queue_2, 2));
    ASSERT_EQ(1,test_input_action_queue_2[0].m_Consumed);
    ASSERT_EQ(0,test_input_action_queue_2[1].m_Consumed);
    ASSERT_INPUT_OBJECT_EQUALS(hash_go_consume_no)

    // Test 5: Same as above, but with the action consume order swapped
    dmGameObject::InputAction test_input_action_queue_3[2];
    test_input_action_queue_3[0].m_ActionId = dmHashString64("test_action_consume");
    test_input_action_queue_3[0].m_Pressed  = 0;
    test_input_action_queue_3[1].m_ActionId = dmHashString64("test_action_consume");
    test_input_action_queue_3[1].m_Pressed  = 1;

    ASSERT_EQ(dmGameObject::UPDATE_RESULT_OK, dmGameObject::DispatchInput(m_Collection, test_input_action_queue_3, 2));
    ASSERT_EQ(0,test_input_action_queue_3[0].m_Consumed);
    ASSERT_EQ(1,test_input_action_queue_3[1].m_Consumed);
    ASSERT_INPUT_OBJECT_EQUALS(hash_go_consume_proxy)

    #undef ASSERT_INPUT_OBJECT_EQUALS
}

TEST_P(ComponentFailTest, Test)
{
    const char* go_name = GetParam();

    dmGameObject::HInstance go = dmGameObject::New(m_Collection, go_name);
    ASSERT_EQ((void*)0, go);
}

static void GetResourceProperty(dmGameObject::HInstance instance, dmhash_t comp_name, dmhash_t prop_name, dmhash_t* out_val) {
    dmGameObject::PropertyDesc desc;
    dmGameObject::PropertyOptions opt;
    opt.m_Index = 0;

    dmGameObject::PropertyResult r = dmGameObject::GetProperty(instance, comp_name, prop_name, opt, desc);

    ASSERT_EQ(dmGameObject::PROPERTY_RESULT_OK, r);
    dmGameObject::PropertyType type = desc.m_Variant.m_Type;
    ASSERT_TRUE(dmGameObject::PROPERTY_TYPE_HASH == type);
    *out_val = desc.m_Variant.m_Hash;
}

static dmGameObject::PropertyResult SetResourceProperty(dmGameObject::HInstance instance, dmhash_t comp_name, dmhash_t prop_name, dmhash_t in_val) {
    dmGameObject::PropertyVar prop_var(in_val);
    dmGameObject::PropertyOptions opt;
    opt.m_Index = 0;
    return dmGameObject::SetProperty(instance, comp_name, prop_name, opt, prop_var);
}

TEST_F(BufferMetadataTest, MetadataLuaApi)
{
    // import 'resource' lua api among others
    dmGameSystem::ScriptLibContext scriptlibcontext;
    scriptlibcontext.m_Factory         = m_Factory;
    scriptlibcontext.m_Register        = m_Register;
    scriptlibcontext.m_LuaState        = dmScript::GetLuaState(m_ScriptContext);
    scriptlibcontext.m_GraphicsContext = m_GraphicsContext;
    scriptlibcontext.m_ScriptContext   = m_ScriptContext;

    dmGameSystem::InitializeScriptLibs(scriptlibcontext);

    const char* go_path = "/buffer/metadata.goc";

    dmGameObject::HInstance go = Spawn(m_Factory, m_Collection, go_path, dmHashString64("/go"));
    ASSERT_NE((void*)0, go);

    DeleteInstance(m_Collection, go);

    // release lua api deps
    dmGameSystem::FinalizeScriptLibs(scriptlibcontext);
}

struct ScriptComponentTestData
{
    dmGameObject::HCollection m_Collection;
    const char*               m_ComponentType;
};

static int ScriptComponentTestCallback(lua_State* L)
{
    lua_getglobal(L, "test_data");
    ScriptComponentTestData* data = (ScriptComponentTestData*)lua_touserdata(L, -1);
    lua_pop(L, 1);

    dmGameObject::HComponent out_component = 0;
    dmGameObject::GetComponentFromLua(L, 1, data->m_Collection, data->m_ComponentType, &out_component, 0, 0);

    // We should have an actual pointer at this stage, and it is not likely it is less than a certain low number
    lua_pushboolean(L, (uintptr_t)out_component > 100000);
    lua_setglobal(L, "test_done");
    return 0;
}

TEST_P(ScriptComponentTest, GetComponentFromLua)
{
    // import 'resource' lua api among others
    dmGameSystem::ScriptLibContext scriptlibcontext;
    scriptlibcontext.m_Factory         = m_Factory;
    scriptlibcontext.m_Register        = m_Register;
    scriptlibcontext.m_LuaState        = dmScript::GetLuaState(m_ScriptContext);
    scriptlibcontext.m_GraphicsContext = m_GraphicsContext;
    scriptlibcontext.m_ScriptContext   = m_ScriptContext;
    scriptlibcontext.m_JobThread       = m_JobThread;

    dmGameSystem::InitializeScriptLibs(scriptlibcontext);

    const ScriptComponentTestParams& p = GetParam();
    printf("Testing '%s' with component type '%s', and component '%s'\n", p.m_GOPath, p.m_ComponentType, p.m_ComponentName);

    lua_State* L = scriptlibcontext.m_LuaState;

    lua_pushcfunction(L, ScriptComponentTestCallback);
    lua_setglobal(L, "test_callback");

    ScriptComponentTestData data;
    data.m_Collection = m_Collection;
    data.m_ComponentType = p.m_ComponentType;
    lua_pushlightuserdata(L, &data);
    lua_setglobal(L, "test_data");

    // TODO: Perhaps device a better way of passing the correct url
    dmMessage::URL url;
    dmMessage::ResetURL(&url);
    dmMessage::SetSocket(&url, dmGameObject::GetMessageSocket(m_Collection));
    dmMessage::SetPath(&url, dmHashString64("/go"));
    dmMessage::SetFragment(&url, dmHashString64(p.m_ComponentName));

    dmScript::PushURL(L, url);
    lua_setglobal(L, "test_url");

    // Create gameobject
    dmGameObject::HInstance go = Spawn(m_Factory, m_Collection, p.m_GOPath, dmHashString64("/go"));
    ASSERT_NE((void*)0, go);

    EXPECT_TRUE(UpdateAndWaitUntilDone(scriptlibcontext, m_Collection, &m_UpdateContext, false, "test_done"));

    ASSERT_TRUE(dmGameObject::Final(m_Collection));

    // release GO
    DeleteInstance(m_Collection, go);

    // release lua api deps
    dmGameSystem::FinalizeScriptLibs(scriptlibcontext);
}

TEST_F(SoundTest, UpdateSoundResource)
{
    // import 'resource' lua api among others
    dmGameSystem::ScriptLibContext scriptlibcontext;
    scriptlibcontext.m_Factory         = m_Factory;
    scriptlibcontext.m_Register        = m_Register;
    scriptlibcontext.m_LuaState        = dmScript::GetLuaState(m_ScriptContext);
    scriptlibcontext.m_GraphicsContext = m_GraphicsContext;
    scriptlibcontext.m_ScriptContext   = m_ScriptContext;

    dmGameSystem::InitializeScriptLibs(scriptlibcontext);

    const char* go_path = "/sound/updated_sound.goc";
    dmhash_t comp_name = dmHashString64("dynamic-sound"); // id of soundc component
    dmhash_t prop_name = dmHashString64("sound"); // property of sound data resource within a sound component

    // Create gameobject
    dmGameObject::HInstance go = Spawn(m_Factory, m_Collection, go_path, dmHashString64("/go"));
    ASSERT_NE((void*)0, go);

    // Get hash of the sounddata resource
    dmhash_t soundata_hash = 0;
    GetResourceProperty(go, comp_name, prop_name, &soundata_hash);

    HResourceDescriptor descp = dmResource::FindByHash(m_Factory, soundata_hash);
    dmLogInfo("Original size: %d", descp->m_ResourceSize);
    ASSERT_EQ(42270+16, dmResource::GetResourceSize(descp));  // valid.wav. Size returned is always +16 from size of wav: sound_data->m_Size + sizeof(SoundData) from sound_null.cpp;

    // Update sound component with custom buffer from lua. See set_sound.script:update()
    ASSERT_TRUE(dmGameObject::Update(m_Collection, &m_UpdateContext));
    ASSERT_TRUE(dmGameObject::PostUpdate(m_Collection));

    // Check the size of the updated resource

    descp = dmResource::FindByHash(m_Factory, soundata_hash);
    dmLogInfo("New size: %d", descp->m_ResourceSize);
    ASSERT_EQ(98510+16, descp->m_ResourceSize);  // replacement.wav. Size returned is always +16 from size of wav: sound_data->m_Size + sizeof(SoundData) from sound_null.cpp;

    ASSERT_TRUE(dmGameObject::Final(m_Collection));

    // release GO
    DeleteInstance(m_Collection, go);

    // release lua api deps
    dmGameSystem::FinalizeScriptLibs(scriptlibcontext);
}

TEST_F(SoundTest, LuaCallback)
{
    // import 'resource' lua api among others
    dmGameSystem::ScriptLibContext scriptlibcontext;
    scriptlibcontext.m_Factory         = m_Factory;
    scriptlibcontext.m_Register        = m_Register;
    scriptlibcontext.m_LuaState        = dmScript::GetLuaState(m_ScriptContext);
    scriptlibcontext.m_GraphicsContext = m_GraphicsContext;
    scriptlibcontext.m_ScriptContext   = m_ScriptContext;

    dmGameSystem::InitializeScriptLibs(scriptlibcontext);

    const char* go_path = "/sound/luacallback.goc";

    // Create gameobject
    dmGameObject::HInstance go = Spawn(m_Factory, m_Collection, go_path, dmHashString64("/go"));
    ASSERT_NE((void*)0, go);

    // Update sound component with custom buffer from lua. See set_sound.script:update()
    ASSERT_TRUE(dmGameObject::Update(m_Collection, &m_UpdateContext));
    ASSERT_TRUE(dmGameObject::PostUpdate(m_Collection));

    // Allow for one more update for messages to go through
    ASSERT_TRUE(dmGameObject::Update(m_Collection, &m_UpdateContext));
    ASSERT_TRUE(dmGameObject::PostUpdate(m_Collection));

    ASSERT_TRUE(dmGameObject::Final(m_Collection));

    // release GO
    DeleteInstance(m_Collection, go);

    // release lua api deps
    dmGameSystem::FinalizeScriptLibs(scriptlibcontext);
}

TEST_F(SoundTest, DelayedSoundStoppedBeforePlay)
{
    // import 'resource' lua api among others
    dmGameSystem::ScriptLibContext scriptlibcontext;
    scriptlibcontext.m_Factory         = m_Factory;
    scriptlibcontext.m_Register        = m_Register;
    scriptlibcontext.m_LuaState        = dmScript::GetLuaState(m_ScriptContext);
    scriptlibcontext.m_GraphicsContext = m_GraphicsContext;
    scriptlibcontext.m_ScriptContext   = m_ScriptContext;

    dmGameSystem::InitializeScriptLibs(scriptlibcontext);

    const char* go_path = "/sound/delayed_sound_stopped_before_play.goc";

    // Create gameobject
    dmGameObject::HInstance go = Spawn(m_Factory, m_Collection, go_path, dmHashString64("/go"));
    ASSERT_NE((void*)0, go);

    lua_State* L = scriptlibcontext.m_LuaState;

    bool tests_done = false;
    while (!tests_done)
    {
        ASSERT_TRUE(dmGameObject::Update(m_Collection, &m_UpdateContext));
        ASSERT_TRUE(dmGameObject::PostUpdate(m_Collection));

        // check if tests are done
        lua_getglobal(L, "tests_done");
        tests_done = lua_toboolean(L, -1);
        lua_pop(L, 1);
    }

    ASSERT_TRUE(dmGameObject::Final(m_Collection));

    // release GO
    DeleteInstance(m_Collection, go);

    // release lua api deps
    dmGameSystem::FinalizeScriptLibs(scriptlibcontext);
}


TEST_P(ResourcePropTest, ResourceRefCounting)
{
    const char* go_path = "/resource/res_getset_prop.goc";
    const ResourcePropParams& p = GetParam();
    void* resources[] = {0x0, 0x0, 0x0};
    const char* paths[] = {p.m_ResourcePath, p.m_ResourcePathNotFound, p.m_ResourcePathInvExt};
    dmhash_t path_hashes[] = {0, 0, 0};
    // Acquire new resource
    for (uint32_t i = 0; i < 3; ++i)
    {
        if (*paths[i] != 0) {
            path_hashes[i] = dmHashString64(paths[i]);
            dmResource::Result res = dmResource::Get(m_Factory, paths[i], &resources[i]);
            if (i == 1) { // second resource is non-existing by design
                ASSERT_EQ(dmResource::RESULT_RESOURCE_NOT_FOUND, res);
            } else {
                ASSERT_EQ(dmResource::RESULT_OK, res);
            }
        }
    }
    dmhash_t prop_name = dmHashString64(p.m_PropertyName);
    dmhash_t new_res_hash = path_hashes[0];
    dmhash_t new_res_hash_not_found = path_hashes[1];
    dmhash_t new_res_hash_inv_ext = path_hashes[2];

    const char* component_name[] = {p.m_Component0, p.m_Component1, p.m_Component2, p.m_Component3, p.m_Component4, p.m_Component5};
    for(uint32_t i = 0; i < 6; ++i)
    {
        if(component_name[i] == 0)
            break;
        dmhash_t comp_name = dmHashString64(component_name[i]);

        // Spawn a go with all supported component types
        dmGameObject::HInstance go = Spawn(m_Factory, m_Collection, go_path, dmHashString64("/go"));
        ASSERT_NE((void*)0, go);

        dmhash_t orig_res_hash;
        GetResourceProperty(go, comp_name, prop_name, &orig_res_hash);

        // Spawn is expected to inc the ref count
        uint32_t orig_rc = dmResource::GetRefCount(m_Factory, orig_res_hash);
        ASSERT_LT(0u, orig_rc);
        uint32_t new_rc = dmResource::GetRefCount(m_Factory, new_res_hash);
        ASSERT_LT(0u, new_rc);

        // Spawn/delete are balanced w.r.t ref count
        DeleteInstance(m_Collection, go);
        go = Spawn(m_Factory, m_Collection, go_path, dmHashString64("/go"));
        ASSERT_EQ(orig_rc, dmResource::GetRefCount(m_Factory, orig_res_hash));

        // Graceful failure when resource does not exist
        if (new_res_hash_not_found != 0)
        {
            ASSERT_EQ(dmGameObject::PROPERTY_RESULT_RESOURCE_NOT_FOUND, SetResourceProperty(go, comp_name, prop_name, new_res_hash_not_found));
            ASSERT_EQ(orig_rc, dmResource::GetRefCount(m_Factory, orig_res_hash));
        }

        // Graceful failure when resource has incorrect extension
        if (new_res_hash_inv_ext != 0)
        {
            ASSERT_EQ(dmGameObject::PROPERTY_RESULT_UNSUPPORTED_VALUE, SetResourceProperty(go, comp_name, prop_name, new_res_hash_inv_ext));
            ASSERT_EQ(orig_rc, dmResource::GetRefCount(m_Factory, orig_res_hash));
        }

        // No release when setting prop to different resource
        ASSERT_EQ(dmGameObject::PROPERTY_RESULT_OK, SetResourceProperty(go, comp_name, prop_name, new_res_hash));
        dmhash_t res_hash;
        GetResourceProperty(go, comp_name, prop_name, &res_hash);
        ASSERT_EQ(new_res_hash, res_hash);
        ASSERT_EQ(orig_rc, dmResource::GetRefCount(m_Factory, orig_res_hash));
        ASSERT_EQ(new_rc + 1, dmResource::GetRefCount(m_Factory, new_res_hash));

        // Acquire it again when setting prop back to original
        ASSERT_EQ(dmGameObject::PROPERTY_RESULT_OK, SetResourceProperty(go, comp_name, prop_name, orig_res_hash));
        ASSERT_EQ(orig_rc + 1, dmResource::GetRefCount(m_Factory, orig_res_hash));
        ASSERT_EQ(new_rc, dmResource::GetRefCount(m_Factory, new_res_hash));

        // Setting to same val has no effect on ref counting
        ASSERT_EQ(dmGameObject::PROPERTY_RESULT_OK, SetResourceProperty(go, comp_name, prop_name, orig_res_hash));
        ASSERT_EQ(orig_rc + 1, dmResource::GetRefCount(m_Factory, orig_res_hash));

        DeleteInstance(m_Collection, go);
    }
    for (uint32_t i = 0; i < 3; ++i)
    {
        if (resources[i]) {
            dmResource::Release(m_Factory, resources[i]);
        }
    }
}

// Test that go.delete() does not influence other sprite animations in progress
TEST_F(SpriteTest, GoDeletion)
{
    // Spawn 3 dumy game objects with one sprite in each
    dmGameObject::HInstance go1 = Spawn(m_Factory, m_Collection, "/sprite/valid_sprite.goc", dmHashString64("/go1"), 0, Point3(0, 0, 0), Quat(0, 0, 0, 1), Vector3(1, 1, 1));
    dmGameObject::HInstance go2 = Spawn(m_Factory, m_Collection, "/sprite/valid_sprite.goc", dmHashString64("/go2"), 0, Point3(0, 0, 0), Quat(0, 0, 0, 1), Vector3(1, 1, 1));
    dmGameObject::HInstance go3 = Spawn(m_Factory, m_Collection, "/sprite/valid_sprite.goc", dmHashString64("/go3"), 0, Point3(0, 0, 0), Quat(0, 0, 0, 1), Vector3(1, 1, 1));
    ASSERT_NE((void*)0, go1);
    ASSERT_NE((void*)0, go2);
    ASSERT_NE((void*)0, go3);

    // Spawn one go with a script that will initiate animations on the above sprites
    dmGameObject::HInstance go_animater = Spawn(m_Factory, m_Collection, "/sprite/sprite_property_anim.goc", dmHashString64("/go_animater"), 0, Point3(0, 0, 0), Quat(0, 0, 0, 1), Vector3(1, 1, 1));
    ASSERT_NE((void*)0, go_animater);

    // 1st iteration:
    //  - go1 animation start
    ASSERT_TRUE(dmGameObject::Update(m_Collection, &m_UpdateContext));
    ASSERT_TRUE(dmGameObject::PostUpdate(m_Collection));

    // 2nd iteration:
    //  - go1 animation is over and removed
    //  - go2+go3 animations start
    ASSERT_TRUE(dmGameObject::Update(m_Collection, &m_UpdateContext));
    ASSERT_TRUE(dmGameObject::PostUpdate(m_Collection));

    // 3rd iteration:
    //  - go2 animation is over and removed
    ASSERT_TRUE(dmGameObject::Update(m_Collection, &m_UpdateContext));
    ASSERT_TRUE(dmGameObject::PostUpdate(m_Collection));

    // 4th iteration:
    //  - go3 should still be animating (not be influenced by the deletion of go1/go2)
    ASSERT_TRUE(dmGameObject::Update(m_Collection, &m_UpdateContext));
    ASSERT_TRUE(dmGameObject::PostUpdate(m_Collection));

    ASSERT_TRUE(dmGameObject::Final(m_Collection));
}

// Test that animation done event reaches either callback or onmessage
TEST_F(SpriteTest, FlipbookAnim)
{
    // Spawn one go with a script that will initiate animations on the above sprites
    dmGameObject::HInstance go = Spawn(m_Factory, m_Collection, "/sprite/sprite_flipbook_anim.goc", dmHashString64("/go"), 0, Point3(0, 0, 0), Quat(0, 0, 0, 1), Vector3(1, 1, 1));
    ASSERT_NE((void*)0, go);

    lua_State* L = m_Scriptlibcontext.m_LuaState;

    WaitForTestsDone(10000, true, 0);

    lua_getglobal(L, "num_finished");
    int num_finished = lua_tointeger(L, -1);
    lua_pop(L, 1);

    lua_getglobal(L, "num_messages");
    int num_messages = lua_tointeger(L, -1);
    lua_pop(L, 1);

    ASSERT_EQ(2, num_finished);
    ASSERT_EQ(1, num_messages);

    ASSERT_TRUE(dmGameObject::Final(m_Collection));
}

TEST_F(SpriteTest, FrameCount)
{
    dmGameObject::HInstance go = Spawn(m_Factory, m_Collection, "/sprite/frame_count/sprite_frame_count.goc", dmHashString64("/go"), 0, Point3(0, 0, 0), Quat(0, 0, 0, 1), Vector3(1, 1, 1));
    ASSERT_NE((void*)0, go);

    WaitForTestsDone(100, false, 0);

    ASSERT_TRUE(dmGameObject::Final(m_Collection));
}

TEST_F(SpriteTest, GetSetSliceProperty)
{
    dmGameObject::HInstance go = Spawn(m_Factory, m_Collection, "/sprite/sprite_slice9.goc", dmHashString64("/go"), 0, Point3(0, 0, 0), Quat(0, 0, 0, 1), Vector3(1, 1, 1));
    ASSERT_NE((void*)0, go);

    ASSERT_TRUE(dmGameObject::Update(m_Collection, &m_UpdateContext));
    ASSERT_TRUE(dmGameObject::PostUpdate(m_Collection));

    ASSERT_TRUE(dmGameObject::Final(m_Collection));
}

TEST_F(SpriteTest, GetSetImagesByHash)
{
    void* atlas=0;
    dmResource::Result res = dmResource::Get(m_Factory, "/atlas/valid_64x64.t.texturesetc", &atlas);
    ASSERT_EQ(dmResource::RESULT_OK, res);

    dmGameObject::HInstance go = Spawn(m_Factory, m_Collection, "/sprite/image/get_set_image_by_hash.goc", dmHashString64("/go"), 0, Point3(0, 0, 0), Quat(0, 0, 0, 1), Vector3(1, 1, 1));
    ASSERT_NE((void*)0, go);

    ASSERT_TRUE(dmGameObject::Update(m_Collection, &m_UpdateContext));
    ASSERT_TRUE(dmGameObject::PostUpdate(m_Collection));

    dmResource::Release(m_Factory, atlas);

    ASSERT_TRUE(dmGameObject::Final(m_Collection));
}

// Test that animation done event reaches callback
TEST_F(ParticleFxTest, PlayAnim)
{
    dmGameSystem::ScriptLibContext scriptlibcontext;
    scriptlibcontext.m_Factory         = m_Factory;
    scriptlibcontext.m_Register        = m_Register;
    scriptlibcontext.m_LuaState        = dmScript::GetLuaState(m_ScriptContext);
    scriptlibcontext.m_GraphicsContext = m_GraphicsContext;
    scriptlibcontext.m_ScriptContext   = m_ScriptContext;

    dmGameSystem::InitializeScriptLibs(scriptlibcontext);

    // Spawn one go with a script that will initiate animations on the above sprites
    dmGameObject::HInstance go = Spawn(m_Factory, m_Collection, "/particlefx/particlefx_play.goc", dmHashString64("/go"), 0, Point3(0, 0, 0), Quat(0, 0, 0, 1), Vector3(1, 1, 1));
    ASSERT_NE((void*)0, go);

    bool tests_done = false;
    WaitForTestsDone(100, true, &tests_done);

    if (!tests_done)
    {
        dmLogError("The playback didn't finish");
    }
    ASSERT_TRUE(tests_done);

    ASSERT_TRUE(dmGameObject::Final(m_Collection));
}

static float GetFloatProperty(dmGameObject::HInstance go, dmhash_t component_id, dmhash_t property_id)
{
    dmGameObject::PropertyDesc property_desc;
    dmGameObject::PropertyOptions property_opt;
    property_opt.m_Index = 0;
    dmGameObject::GetProperty(go, component_id, property_id, property_opt, property_desc);
    return property_desc.m_Variant.m_Number;
}


TEST_F(CursorTest, GuiFlipbookCursor)
{
    lua_State* L = dmScript::GetLuaState(m_ScriptContext);

    dmhash_t go_id = dmHashString64("/go");
    dmhash_t gui_comp_id = dmHashString64("gui");
    dmGameObject::HInstance go = Spawn(m_Factory, m_Collection, "/gui/gui_flipbook_cursor.goc", go_id, 0, Point3(0, 0, 0), Quat(0, 0, 0, 1), Vector3(1, 1, 1));
    ASSERT_NE((void*)0x0, go);

    dmMessage::URL msg_url;
    dmMessage::ResetURL(&msg_url);
    msg_url.m_Socket = dmGameObject::GetMessageSocket(m_Collection);
    msg_url.m_Path = go_id;
    msg_url.m_Fragment = gui_comp_id;

    // Update one second at a time.
    // The tilesource animation is one frame per second,
    // will make it easier to predict the cursor.
    m_UpdateContext.m_DT = 1.0f;

    bool continue_test = true;
    while (continue_test) {
        ASSERT_TRUE(dmGameObject::Update(m_Collection, &m_UpdateContext));
        ASSERT_TRUE(dmGameObject::PostUpdate(m_Collection));

        // check if there was an error
        lua_getglobal(L, "test_err");
        bool test_err = lua_toboolean(L, -1);
        lua_pop(L, 1);
        lua_getglobal(L, "test_err_str");
        const char* test_err_str = lua_tostring(L, -1);
        lua_pop(L, 1);

        if (test_err) {
            dmLogError("Lua Error: %s", test_err_str);
        }

        ASSERT_FALSE(test_err);

        // continue test?
        lua_getglobal(L, "continue_test");
        continue_test = lua_toboolean(L, -1);
        lua_pop(L, 1);
    }

    ASSERT_TRUE(dmGameObject::Final(m_Collection));
}

TEST_P(CursorTest, Cursor)
{
    const CursorTestParams& params = GetParam();
    const char* anim_id_str = params.m_AnimationId;
    dmhash_t go_id = dmHashString64("/go");
    dmhash_t cursor_prop_id = dmHashString64("cursor");
    dmhash_t sprite_comp_id = dmHashString64("sprite");
    dmhash_t animation_id = dmHashString64(anim_id_str);
    dmGameObject::HInstance go = Spawn(m_Factory, m_Collection, "/sprite/cursor.goc", go_id, 0, Point3(0, 0, 0), Quat(0, 0, 0, 1), Vector3(1, 1, 1));
    ASSERT_NE((void*)0x0, go);

    // Dummy URL, just needed to kick flipbook animation on sprite
    dmMessage::URL msg_url;
    dmMessage::ResetURL(&msg_url);
    msg_url.m_Socket = dmGameObject::GetMessageSocket(m_Collection);
    msg_url.m_Path = go_id;
    msg_url.m_Fragment = sprite_comp_id;

    // Send animation to sprite component
    dmGameSystemDDF::PlayAnimation msg;
    msg.m_Id = animation_id;
    msg.m_Offset = params.m_CursorStart;
    msg.m_PlaybackRate = params.m_PlaybackRate;

    ASSERT_EQ(dmMessage::RESULT_OK, dmMessage::PostDDF(&msg, &msg_url, &msg_url, (uintptr_t)go, 0, 0));

    m_UpdateContext.m_DT = 0.0f;
    dmGameObject::Update(m_Collection, &m_UpdateContext);

    // Update one second at a time.
    // The tilesource animation is one frame per second,
    // will make it easier to predict the cursor.
    m_UpdateContext.m_DT = 1.0f;

    for (int i = 0; i < params.m_ExpectedCount; ++i)
    {
        ASSERT_EQ(params.m_Expected[i], GetFloatProperty(go, sprite_comp_id, cursor_prop_id));
        ASSERT_TRUE(dmGameObject::Update(m_Collection, &m_UpdateContext));
        ASSERT_TRUE(dmGameObject::PostUpdate(m_Collection));
    }

    ASSERT_TRUE(dmGameObject::Final(m_Collection));
}

<<<<<<< HEAD
TEST_F(GuiTest, GetSetMaterialConstants)
{
    dmGameObject::HInstance go = Spawn(m_Factory, m_Collection, "/gui/get_set_material_constants.goc", dmHashString64("/go"), 0, Point3(0, 0, 0), Quat(0, 0, 0, 1), Vector3(1, 1, 1));
    ASSERT_NE((void*)0x0, go);
=======
// Tests the animation done message/callback
TEST_F(GuiTest, GuiFlipbookAnim)
{
    dmhash_t go_id = dmHashString64("/go");
    dmhash_t gui_comp_id = dmHashString64("gui");
    dmGameObject::HInstance go = Spawn(m_Factory, m_Collection, "/gui/gui_flipbook_anim.goc", go_id, 0, Point3(0, 0, 0), Quat(0, 0, 0, 1), Vector3(1, 1, 1));
    ASSERT_NE((void*)0x0, go);

    dmMessage::URL msg_url;
    dmMessage::ResetURL(&msg_url);
    msg_url.m_Socket = dmGameObject::GetMessageSocket(m_Collection);
    msg_url.m_Path = go_id;
    msg_url.m_Fragment = gui_comp_id;

    m_UpdateContext.m_DT = 1.0f;

    bool tests_done = false;
    WaitForTestsDone(100, true, &tests_done);

    if (!tests_done)
    {
        dmLogError("The playback didn't finish");
    }

    ASSERT_TRUE(dmGameObject::Final(m_Collection));
>>>>>>> 5f242eee
}

// Tests the different types of textures (atlas, texture, dynamic)
// This test makes sure that we can use the correct resource pointers.
TEST_F(GuiTest, TextureResources)
{
    dmhash_t go_id = dmHashString64("/go");

    dmGameSystem::TextureSetResource* valid_atlas = 0;
    dmGameSystem::TextureResource* valid_texture = 0;

    ASSERT_EQ(dmResource::RESULT_OK, dmResource::Get(m_Factory, "/atlas/valid.t.texturesetc", (void**) &valid_atlas));
    ASSERT_TRUE(valid_atlas != 0x0);

    ASSERT_EQ(dmResource::RESULT_OK, dmResource::Get(m_Factory, "/texture/valid_png.texturec", (void**) &valid_texture));
    ASSERT_TRUE(valid_atlas != 0x0);

    dmGraphics::HTexture valid_atlas_th = valid_atlas->m_Texture->m_Texture;
    dmGraphics::HTexture valid_texture_th = valid_texture->m_Texture;

    dmGameObject::HInstance go = Spawn(m_Factory, m_Collection, "/gui/texture_resources/texture_resources.goc", go_id, 0, Point3(0, 0, 0), Quat(0, 0, 0, 1), Vector3(1, 1, 1));
    ASSERT_NE((void*)0x0, go);

    dmResource::Release(m_Factory, valid_atlas);
    dmResource::Release(m_Factory, valid_texture);

    // Update + render the GO - this is needed to trigger the creation of the dynamic texture
    ASSERT_TRUE(dmGameObject::Update(m_Collection, &m_UpdateContext));

    dmRender::RenderListBegin(m_RenderContext);
    dmGameObject::Render(m_Collection);

    dmRender::RenderListEnd(m_RenderContext);
    dmRender::DrawRenderList(m_RenderContext, 0x0, 0x0, 0x0);

    uint32_t component_type_index        = dmGameObject::GetComponentTypeIndex(m_Collection, dmHashString64("guic"));
    dmGameSystem::GuiWorld* gui_world    = (dmGameSystem::GuiWorld*) dmGameObject::GetWorld(m_Collection, component_type_index);
    dmGameSystem::GuiComponent* gui_comp = gui_world->m_Components[0];

    {
        // Box1 is using the "texture" entry, which should equate to a texture resource
        dmGui::HNode box1 = dmGui::GetNodeById(gui_comp->m_Scene, "box1");
        ASSERT_NE(0, box1);

        dmGui::NodeTextureType texture_type;
        dmGui::HTextureSource texture_source = dmGui::GetNodeTexture(gui_comp->m_Scene, box1, &texture_type);
        ASSERT_EQ(dmGui::NODE_TEXTURE_TYPE_TEXTURE, texture_type);

        dmGameSystem::TextureResource* texture_res = (dmGameSystem::TextureResource*) texture_source;
        ASSERT_EQ(texture_res, valid_texture);
        ASSERT_EQ(valid_texture_th, texture_res->m_Texture); // same texture

        ASSERT_TRUE(dmGraphics::IsAssetHandleValid(m_GraphicsContext, texture_res->m_Texture));
    }

    {
        // Box2 is using the "texture set" entry, which should equate to a texture set resource
        dmGui::HNode box2 = dmGui::GetNodeById(gui_comp->m_Scene, "box2");
        ASSERT_NE(0, box2);

        dmGui::NodeTextureType texture_type;
        dmGui::HTextureSource texture_source = dmGui::GetNodeTexture(gui_comp->m_Scene, box2, &texture_type);
        ASSERT_EQ(dmGui::NODE_TEXTURE_TYPE_TEXTURE_SET, texture_type);

        dmGameSystem::TextureSetResource* texture_set_res = (dmGameSystem::TextureSetResource*) texture_source;
        ASSERT_EQ(valid_atlas, texture_set_res);
        ASSERT_NE(valid_texture_th, texture_set_res->m_Texture->m_Texture); // NOT the same texture, we swap it out in the script

        ASSERT_TRUE(dmGraphics::IsAssetHandleValid(m_GraphicsContext, texture_set_res->m_Texture->m_Texture));
        ASSERT_FALSE(dmGraphics::IsAssetHandleValid(m_GraphicsContext, valid_atlas_th)); // Old texture has been removed
    }

    {
        // Box2 is using the "texture set" entry, which should equate to a texture set resource
        dmGui::HNode box3 = dmGui::GetNodeById(gui_comp->m_Scene, "box3");
        ASSERT_NE(0, box3);

        dmGui::NodeTextureType texture_type;
        dmGui::HTextureSource texture_source = dmGui::GetNodeTexture(gui_comp->m_Scene, box3, &texture_type);
        ASSERT_EQ(dmGui::NODE_TEXTURE_TYPE_DYNAMIC, texture_type);

        dmGraphics::HTexture texture_h = (dmGraphics::HTexture) texture_source;
        ASSERT_TRUE(dmGraphics::IsAssetHandleValid(m_GraphicsContext, texture_h));
    }

    dmGameSystem::FinalizeScriptLibs(m_Scriptlibcontext);

    ASSERT_TRUE(dmGameObject::Final(m_Collection));
}

// Tests creating and deleting dynamic textures
TEST_F(GuiTest, MaxDynamictextures)
{
    dmGameObject::HInstance go = Spawn(m_Factory, m_Collection, "/gui/gui_max_dynamic_textures.goc", dmHashString64("/go"), 0, Point3(0, 0, 0), Quat(0, 0, 0, 1), Vector3(1, 1, 1));
    ASSERT_NE((void*)0x0, go);

    uint32_t component_type_index        = dmGameObject::GetComponentTypeIndex(m_Collection, dmHashString64("guic"));
    dmGameSystem::GuiWorld* gui_world    = (dmGameSystem::GuiWorld*) dmGameObject::GetWorld(m_Collection, component_type_index);
    dmGameSystem::GuiComponent* gui_comp = gui_world->m_Components[0];

    dmGui::Scene* scene = gui_comp->m_Scene;

    ASSERT_EQ(256, scene->m_DynamicTextures.Capacity());
    ASSERT_EQ(0, scene->m_DynamicTextures.Size());

    // Test 1: create textures
    ASSERT_TRUE(dmGameObject::Update(m_Collection, &m_UpdateContext));

    ASSERT_EQ(256, scene->m_DynamicTextures.Size());

    // Test 2: delete textures
    ASSERT_TRUE(dmGameObject::Update(m_Collection, &m_UpdateContext));

    // Trigger a render to finalize deletion of the textures
    dmRender::RenderListBegin(m_RenderContext);
    dmGameObject::Render(m_Collection);

    dmRender::RenderListEnd(m_RenderContext);
    dmRender::DrawRenderList(m_RenderContext, 0x0, 0x0, 0x0);

    ASSERT_EQ(0, scene->m_DynamicTextures.Size());

    dmGameSystem::FinalizeScriptLibs(m_Scriptlibcontext);

    ASSERT_TRUE(dmGameObject::Final(m_Collection));
}

TEST_F(FontTest, GlyphBankTest)
{
    const char path_font_1[] = "/font/glyph_bank_test_1.fontc";
    const char path_font_2[] = "/font/glyph_bank_test_2.fontc";
    dmRender::HFontMap font_map_1;
    dmRender::HFontMap font_map_2;

    ASSERT_EQ(dmResource::RESULT_OK, dmResource::Get(m_Factory, path_font_1, (void**) &font_map_1));
    ASSERT_NE((void*)0, font_map_1);
    ASSERT_EQ(dmResource::RESULT_OK, dmResource::Get(m_Factory, path_font_2, (void**) &font_map_2));
    ASSERT_NE((void*)0, font_map_1);

    const void* glyph_data_1 = dmRender::GetGlyphData(font_map_1);
    const void* glyph_data_2 = dmRender::GetGlyphData(font_map_2);

    ASSERT_NE((void*)0, glyph_data_1);
    ASSERT_NE((void*)0, glyph_data_2);
    ASSERT_NE(glyph_data_1, glyph_data_2);

    dmResource::Release(m_Factory, font_map_1);
    dmResource::Release(m_Factory, font_map_2);
}

TEST_F(WindowTest, MouseLock)
{
    dmPlatform::WindowParams window_params = {};
    window_params.m_GraphicsApi            = dmPlatform::PLATFORM_GRAPHICS_API_NULL;

    dmHID::NewContextParams hid_params = {};
    dmHID::HContext hid_context = dmHID::NewContext(hid_params);
    dmHID::Init(hid_context);

    dmPlatform::HWindow window = dmPlatform::NewWindow();
    dmPlatform::OpenWindow(window, window_params);
    dmHID::SetWindow(hid_context, window);

    dmGameSystem::ScriptLibContext scriptlibcontext;
    scriptlibcontext.m_Factory         = m_Factory;
    scriptlibcontext.m_Register        = m_Register;
    scriptlibcontext.m_LuaState        = dmScript::GetLuaState(m_ScriptContext);
    scriptlibcontext.m_HidContext      = hid_context;
    scriptlibcontext.m_GraphicsContext = m_GraphicsContext;
    scriptlibcontext.m_ScriptContext   = m_ScriptContext;

    dmGameSystem::InitializeScriptLibs(scriptlibcontext);

    ASSERT_TRUE(dmGameObject::Init(m_Collection));

    // Spawn the game object with the script we want to call
    dmGameObject::HInstance go = Spawn(m_Factory, m_Collection, "/window/mouse_lock.goc", dmHashString64("/mouse_lock"), 0, Point3(0, 0, 0), Quat(0, 0, 0, 1), Vector3(1, 1, 1));
    ASSERT_NE((void*)0, go);

    ASSERT_TRUE(dmGameObject::Update(m_Collection, &m_UpdateContext));
    ASSERT_FALSE(dmGameObject::Update(m_Collection, &m_UpdateContext));

    // cleanup
    ASSERT_TRUE(dmGameObject::Final(m_Collection));
    ASSERT_TRUE(dmGameObject::Init(m_Collection));
    ASSERT_TRUE(dmGameObject::PostUpdate(m_Collection));
    ASSERT_TRUE(dmGameObject::Final(m_Collection));

    dmGameSystem::FinalizeScriptLibs(scriptlibcontext);

    dmHID::DeleteContext(hid_context);
    dmPlatform::DeleteWindow(window);
}

TEST_F(WindowTest, Events)
{
    dmGameSystem::ScriptLibContext scriptlibcontext;
    scriptlibcontext.m_Factory         = m_Factory;
    scriptlibcontext.m_Register        = m_Register;
    scriptlibcontext.m_LuaState        = dmScript::GetLuaState(m_ScriptContext);
    scriptlibcontext.m_GraphicsContext = m_GraphicsContext;
    scriptlibcontext.m_ScriptContext   = m_ScriptContext;

    dmGameSystem::InitializeScriptLibs(scriptlibcontext);

    ASSERT_TRUE(dmGameObject::Init(m_Collection));

    // Spawn the game object with the script we want to call
    dmGameObject::HInstance go = Spawn(m_Factory, m_Collection, "/window/window_events.goc", dmHashString64("/window_events"), 0, Point3(0, 0, 0), Quat(0, 0, 0, 1), Vector3(1, 1, 1));
    ASSERT_NE((void*)0, go);

    ASSERT_TRUE(dmGameObject::Update(m_Collection, &m_UpdateContext));
    ASSERT_TRUE(dmGameObject::PostUpdate(m_Collection));

    dmGameObject::AcquireInputFocus(m_Collection, go);
    dmGameObject::InputAction input_action;
    input_action.m_ActionId = dmHashString64("test_action");

    // Set test state 1
    input_action.m_Value = 1.0f;
    dmGameObject::DispatchInput(m_Collection, &input_action, 1);

    dmGameSystem::OnWindowFocus(false);

    ASSERT_TRUE(dmGameObject::Update(m_Collection, &m_UpdateContext));
    ASSERT_TRUE(dmGameObject::PostUpdate(m_Collection));

    // Set test state 2
    input_action.m_Value = 2.0f;
    dmGameObject::DispatchInput(m_Collection, &input_action, 1);

    dmGameSystem::OnWindowFocus(true);

    ASSERT_TRUE(dmGameObject::Update(m_Collection, &m_UpdateContext));
    ASSERT_TRUE(dmGameObject::PostUpdate(m_Collection));

    // Set test state 3
    input_action.m_Value = 3.0f;
    dmGameObject::DispatchInput(m_Collection, &input_action, 1);

    dmGameSystem::OnWindowResized(123, 456);

    ASSERT_TRUE(dmGameObject::Update(m_Collection, &m_UpdateContext));
    ASSERT_TRUE(dmGameObject::PostUpdate(m_Collection));

    // Set test state 4
    input_action.m_Value = 4.0f;
    dmGameObject::DispatchInput(m_Collection, &input_action, 1);

    dmGameSystem::OnWindowFocus(false);

    ASSERT_TRUE(dmGameObject::Update(m_Collection, &m_UpdateContext));
    ASSERT_TRUE(dmGameObject::PostUpdate(m_Collection));

    // Set final test state, check that all tests passed
    input_action.m_Value = 0.0f;
    dmGameObject::DispatchInput(m_Collection, &input_action, 1);

    ASSERT_TRUE(dmGameObject::Update(m_Collection, &m_UpdateContext));
    ASSERT_TRUE(dmGameObject::PostUpdate(m_Collection));

    // cleanup
    ASSERT_TRUE(dmGameObject::Final(m_Collection));
    ASSERT_TRUE(dmGameObject::Init(m_Collection));
    ASSERT_TRUE(dmGameObject::Update(m_Collection, &m_UpdateContext));
    ASSERT_TRUE(dmGameObject::PostUpdate(m_Collection));
    ASSERT_TRUE(dmGameObject::Final(m_Collection));

    dmGameSystem::FinalizeScriptLibs(scriptlibcontext);
}

/* Factory dynamic and static loading */

TEST_P(FactoryTest, Test)
{
    const char* resource_path[] = {
            "/factory/factory_resource.goc",
            "/sprite/valid.spritec",
            "/tile/valid.t.texturesetc",
            "/sprite/sprite.materialc",
    };
    dmHashEnableReverseHash(true);

    dmGameSystem::ScriptLibContext scriptlibcontext;
    scriptlibcontext.m_Factory         = m_Factory;
    scriptlibcontext.m_Register        = m_Register;
    scriptlibcontext.m_LuaState        = dmScript::GetLuaState(m_ScriptContext);
    scriptlibcontext.m_GraphicsContext = m_GraphicsContext;
    scriptlibcontext.m_ScriptContext   = m_ScriptContext;

    dmGameSystem::InitializeScriptLibs(scriptlibcontext);
    const FactoryTestParams& param = GetParam();

    // Conditional preload. This is essentially testing async loading vs sync loading of parent collection
    // This only affects non-dynamic factories.
    dmResource::HPreloader go_pr = 0;
    if(param.m_IsPreloaded)
    {
        go_pr = dmResource::NewPreloader(m_Factory, param.m_GOPath);
        dmResource::Result r;
        uint64_t stop_time = dmTime::GetTime() + 30*10e6;
        while (dmTime::GetTime() < stop_time)
        {
            r = dmResource::UpdatePreloader(go_pr, 0, 0, 16*1000);
            if (r != dmResource::RESULT_PENDING)
                break;
            dmTime::Sleep(16*1000);
        }
        ASSERT_EQ(dmResource::RESULT_OK, r);
    }

    // Spawn the game object with the script we want to call
    ASSERT_TRUE(dmGameObject::Init(m_Collection));
    dmhash_t go_hash = dmHashString64("/go");
    dmGameObject::HInstance go = Spawn(m_Factory, m_Collection, param.m_GOPath, go_hash, 0, Point3(0, 0, 0), Quat(0, 0, 0, 1), Vector3(1, 1, 1));
    ASSERT_NE((void*)0, go);
    go = dmGameObject::GetInstanceFromIdentifier(m_Collection, go_hash);
    ASSERT_NE((void*)0, go);
    if(go_pr)
    {
        dmResource::DeletePreloader(go_pr);
    }

    if(param.m_IsDynamic)
    {
        // validate that resources from dynamic factory is not loaded at this point. They will start loading from the script when updated below
        ASSERT_EQ(0, dmResource::GetRefCount(m_Factory, dmHashString64(resource_path[0])));
        ASSERT_EQ(0, dmResource::GetRefCount(m_Factory, dmHashString64(resource_path[1])));
        ASSERT_EQ(0, dmResource::GetRefCount(m_Factory, dmHashString64(resource_path[2])));
        ASSERT_EQ(0, dmResource::GetRefCount(m_Factory, dmHashString64(resource_path[3])));

        // --- step 1 ---
        // update until instances are created through test script (factory.load and create)
        // 1) load factory resource using factory.load
        // 2) create 2 instances (two factory.create calls)
        // Do this twice in order to ensure load/unload can be called multiple times, with and without deleting created objects
        for(uint32_t i = 0; i < 2; ++i)
        {
            dmhash_t last_object_id = i == 0 ? dmHashString64("/instance1") : dmHashString64("/instance0"); // stacked index list in dynamic spawning
            for(;;)
            {
                if(dmGameObject::GetInstanceFromIdentifier(m_Collection, last_object_id) != 0x0)
                    break;
                ASSERT_TRUE(dmGameObject::Update(m_Collection, &m_UpdateContext));
                ASSERT_TRUE(dmGameObject::PostUpdate(m_Collection));
                dmGameObject::PostUpdate(m_Register);
            }
            ASSERT_EQ(3, dmResource::GetRefCount(m_Factory, dmHashString64(resource_path[0])));
            ASSERT_EQ(1, dmResource::GetRefCount(m_Factory, dmHashString64(resource_path[1])));
            ASSERT_EQ(1, dmResource::GetRefCount(m_Factory, dmHashString64(resource_path[2])));
            ASSERT_EQ(1, dmResource::GetRefCount(m_Factory, dmHashString64(resource_path[3])));

            // --- step 2 ---
            // call factory.unload, derefencing factory reference.
            // first iteration will delete gameobjects created with factories, second will keep
            ASSERT_TRUE(dmGameObject::Update(m_Collection, &m_UpdateContext));
            ASSERT_TRUE(dmGameObject::PostUpdate(m_Collection));
            dmGameObject::PostUpdate(m_Register);
            ASSERT_EQ(i*2, dmResource::GetRefCount(m_Factory, dmHashString64(resource_path[0])));
            ASSERT_EQ(i*1, dmResource::GetRefCount(m_Factory, dmHashString64(resource_path[1])));
            ASSERT_EQ(i*1, dmResource::GetRefCount(m_Factory, dmHashString64(resource_path[2])));
            ASSERT_EQ(i*1, dmResource::GetRefCount(m_Factory, dmHashString64(resource_path[3])));
        }

        // --- step 3 ---
        // call factory.unload again, which is ok by design (no operation)
        ASSERT_TRUE(dmGameObject::Update(m_Collection, &m_UpdateContext));
        ASSERT_TRUE(dmGameObject::PostUpdate(m_Collection));
        dmGameObject::PostUpdate(m_Register);
        ASSERT_EQ(2, dmResource::GetRefCount(m_Factory, dmHashString64(resource_path[0])));
        ASSERT_EQ(1, dmResource::GetRefCount(m_Factory, dmHashString64(resource_path[1])));
        ASSERT_EQ(1, dmResource::GetRefCount(m_Factory, dmHashString64(resource_path[2])));
        ASSERT_EQ(1, dmResource::GetRefCount(m_Factory, dmHashString64(resource_path[3])));

        // --- step 4 ---
        // delete resources created by factory.create calls. All resource should be released
        ASSERT_TRUE(dmGameObject::Update(m_Collection, &m_UpdateContext));
        ASSERT_TRUE(dmGameObject::PostUpdate(m_Collection));
        dmGameObject::PostUpdate(m_Register);
        ASSERT_EQ(0, dmResource::GetRefCount(m_Factory, dmHashString64(resource_path[0])));
        ASSERT_EQ(0, dmResource::GetRefCount(m_Factory, dmHashString64(resource_path[1])));
        ASSERT_EQ(0, dmResource::GetRefCount(m_Factory, dmHashString64(resource_path[2])));
        ASSERT_EQ(0, dmResource::GetRefCount(m_Factory, dmHashString64(resource_path[3])));

        // --- step 5 ---
        // recreate resources without factoy.load having been called (sync load on demand)
        ASSERT_TRUE(dmGameObject::Update(m_Collection, &m_UpdateContext));
        ASSERT_TRUE(dmGameObject::PostUpdate(m_Collection));
        dmGameObject::PostUpdate(m_Register);
        ASSERT_EQ(3, dmResource::GetRefCount(m_Factory, dmHashString64(resource_path[0])));
        ASSERT_EQ(1, dmResource::GetRefCount(m_Factory, dmHashString64(resource_path[1])));
        ASSERT_EQ(1, dmResource::GetRefCount(m_Factory, dmHashString64(resource_path[2])));
        ASSERT_EQ(1, dmResource::GetRefCount(m_Factory, dmHashString64(resource_path[3])));

        // delete the root go and update so deferred deletes will be executed.
        dmGameObject::Delete(m_Collection, go, true);
        dmGameObject::Final(m_Collection);
        ASSERT_TRUE(dmGameObject::Update(m_Collection, &m_UpdateContext));
        ASSERT_TRUE(dmGameObject::PostUpdate(m_Collection));
        dmGameObject::PostUpdate(m_Register);
        ASSERT_EQ(0, dmResource::GetRefCount(m_Factory, dmHashString64(resource_path[0])));
        ASSERT_EQ(0, dmResource::GetRefCount(m_Factory, dmHashString64(resource_path[1])));
        ASSERT_EQ(0, dmResource::GetRefCount(m_Factory, dmHashString64(resource_path[2])));
        ASSERT_EQ(0, dmResource::GetRefCount(m_Factory, dmHashString64(resource_path[3])));
    }
    else
    {
        // validate that resources from factory is loaded with the parent collection.
        ASSERT_EQ(1, dmResource::GetRefCount(m_Factory, dmHashString64(resource_path[0])));
        ASSERT_EQ(1, dmResource::GetRefCount(m_Factory, dmHashString64(resource_path[1])));
        ASSERT_EQ(1, dmResource::GetRefCount(m_Factory, dmHashString64(resource_path[2])));
        ASSERT_EQ(1, dmResource::GetRefCount(m_Factory, dmHashString64(resource_path[3])));

        // --- step 1 ---
        // call update which will create two instances (two collectionfactory.create)
        // We also call factory.load to ensure this does nothing except always invoke the loadcomplete callback (by design)
        ASSERT_TRUE(dmGameObject::Update(m_Collection, &m_UpdateContext));
        ASSERT_TRUE(dmGameObject::PostUpdate(m_Collection));
        dmGameObject::PostUpdate(m_Register);

        // verify two instances created + one reference from factory prototype
        ASSERT_EQ(3, dmResource::GetRefCount(m_Factory, dmHashString64(resource_path[0])));
        ASSERT_EQ(1, dmResource::GetRefCount(m_Factory, dmHashString64(resource_path[1])));
        ASSERT_EQ(1, dmResource::GetRefCount(m_Factory, dmHashString64(resource_path[2])));
        ASSERT_EQ(1, dmResource::GetRefCount(m_Factory, dmHashString64(resource_path[3])));

        // --- step 2 ---
        // call factory.unload which is a no-operation for non-dynamic factories
        ASSERT_TRUE(dmGameObject::Update(m_Collection, &m_UpdateContext));
        ASSERT_TRUE(dmGameObject::PostUpdate(m_Collection));
        dmGameObject::PostUpdate(m_Register);
        ASSERT_EQ(3, dmResource::GetRefCount(m_Factory, dmHashString64(resource_path[0])));
        ASSERT_EQ(1, dmResource::GetRefCount(m_Factory, dmHashString64(resource_path[1])));
        ASSERT_EQ(1, dmResource::GetRefCount(m_Factory, dmHashString64(resource_path[2])));
        ASSERT_EQ(1, dmResource::GetRefCount(m_Factory, dmHashString64(resource_path[3])));

        // Delete the root go and update so deferred deletes will be executed.
        dmGameObject::Delete(m_Collection, go, true);
        ASSERT_TRUE(dmGameObject::Update(m_Collection, &m_UpdateContext));
        ASSERT_TRUE(dmGameObject::PostUpdate(m_Collection));
        dmGameObject::PostUpdate(m_Register);
        ASSERT_EQ(0, dmResource::GetRefCount(m_Factory, dmHashString64(resource_path[0])));
        ASSERT_EQ(0, dmResource::GetRefCount(m_Factory, dmHashString64(resource_path[1])));
        ASSERT_EQ(0, dmResource::GetRefCount(m_Factory, dmHashString64(resource_path[2])));
        ASSERT_EQ(0, dmResource::GetRefCount(m_Factory, dmHashString64(resource_path[3])));
    }

    dmGameSystem::FinalizeScriptLibs(scriptlibcontext);
}

/* Collection factory dynamic and static loading */

TEST_P(CollectionFactoryTest, Test)
{
    const char* resource_path[] = {
            "/collection_factory/collectionfactory_test.collectionc", // prototype resource (loaded in collection factory resource)
            "/collection_factory/collectionfactory_resource.goc", // two instances referenced in factory collection protoype
            "/sprite/valid.spritec", // single instance (subresource of go's)
            "/tile/valid.t.texturesetc", // single instance (subresource of sprite)
            "/sprite/sprite.materialc", // single instance (subresource of sprite)
    };
    uint32_t num_resources = DM_ARRAY_SIZE(resource_path);

    const char* dyn_prototype_resource_path[] = {
            "/collection_factory/dynamic_prototype.goc",
            "/collection_factory/dynamic_prototype.scriptc", // referenced by the goc
    };
    uint32_t num_dyn_prototype_resources = DM_ARRAY_SIZE(dyn_prototype_resource_path);

    dmHashEnableReverseHash(true);

    dmGameSystem::ScriptLibContext scriptlibcontext;
    scriptlibcontext.m_Factory         = m_Factory;
    scriptlibcontext.m_Register        = m_Register;
    scriptlibcontext.m_LuaState        = dmScript::GetLuaState(m_ScriptContext);
    scriptlibcontext.m_GraphicsContext = m_GraphicsContext;
    scriptlibcontext.m_ScriptContext   = m_ScriptContext;

    dmGameSystem::InitializeScriptLibs(scriptlibcontext);
    const CollectionFactoryTestParams& param = GetParam();

    if (param.m_PrototypePath)
    {
        lua_State* L = dmScript::GetLuaState(m_ScriptContext);
        char buffer[256];
        dmSnPrintf(buffer, sizeof(buffer), "prototype_path = '%s'", param.m_PrototypePath);
        RunString(L, buffer);
    }

    // Conditional preload. This is essentially testing async loading vs sync loading of parent collection
    // This only affects non-dynamic collection factories.
    dmResource::HPreloader go_pr = 0;
    if(param.m_IsPreloaded)
    {
        go_pr = dmResource::NewPreloader(m_Factory, param.m_GOPath);
        dmResource::Result r;
        uint64_t stop_time = dmTime::GetTime() + 30*10e6;
        while (dmTime::GetTime() < stop_time)
        {
            r = dmResource::UpdatePreloader(go_pr, 0, 0, 16*1000);
            if (r != dmResource::RESULT_PENDING)
                break;
            dmTime::Sleep(16*1000);
        }
        ASSERT_EQ(dmResource::RESULT_OK, r);
    }

    // Spawn the game object with the script we want to call
    ASSERT_TRUE(dmGameObject::Init(m_Collection));
    dmhash_t go_hash = dmHashString64("/go");
    dmGameObject::HInstance go = Spawn(m_Factory, m_Collection, param.m_GOPath, go_hash, 0, Point3(0, 0, 0), Quat(0, 0, 0, 1), Vector3(1, 1, 1));
    ASSERT_NE((void*)0, go);
    go = dmGameObject::GetInstanceFromIdentifier(m_Collection, go_hash);
    ASSERT_NE((void*)0, go);
    if(go_pr)
    {
        dmResource::DeletePreloader(go_pr);
    }

    if(param.m_IsDynamic)
    {
        // validate that resources from dynamic collection factory is not loaded at this point. They will start loading from the script when updated below
        for (uint32_t i = 0; i < num_resources; ++i) {
            ASSERT_EQ(0, dmResource::GetRefCount(m_Factory, dmHashString64(resource_path[i])));
        }

        // Do this twice in order to ensure load/unload can be called multiple times, with and without deleting created objects
        for(uint32_t i = 0; i < 2; ++i)
        {
            // state: load
            // update until instances are created through test script (collectionfactory.load and create)
            // 1) load factory resource using collectionfactory.load
            // 2) create 4 instances (two collectionfactory.create calls with a collection prototype that containes 2 references to gameobjects)
            dmhash_t last_object_id = i == 0 ? dmHashString64("/collection1/go") : dmHashString64("/collection3/go");
            for(;;)
            {
                if(dmGameObject::GetInstanceFromIdentifier(m_Collection, last_object_id) != 0x0)
                    break;
                ASSERT_TRUE(dmGameObject::Update(m_Collection, &m_UpdateContext));
                ASSERT_TRUE(dmGameObject::PostUpdate(m_Collection));
                dmGameObject::PostUpdate(m_Register);
            }
            ASSERT_EQ(0, dmResource::GetRefCount(m_Factory, dmHashString64(resource_path[0])));
            ASSERT_EQ(6, dmResource::GetRefCount(m_Factory, dmHashString64(resource_path[1])));
            ASSERT_EQ(1, dmResource::GetRefCount(m_Factory, dmHashString64(resource_path[2])));
            ASSERT_EQ(1, dmResource::GetRefCount(m_Factory, dmHashString64(resource_path[3])));
            ASSERT_EQ(1, dmResource::GetRefCount(m_Factory, dmHashString64(resource_path[4])));

            // state: delete
            // first iteration will delete gameobjects created with factories, second will keep
            if (i == 0)
            {
                ASSERT_TRUE(dmGameObject::Update(m_Collection, &m_UpdateContext));
                ASSERT_TRUE(dmGameObject::PostUpdate(m_Collection));
                dmGameObject::PostUpdate(m_Register);
            }

            // state: unload
            // call collectionfactory.unload, dereferencing 2 factory references.
            ASSERT_TRUE(dmGameObject::Update(m_Collection, &m_UpdateContext));
            ASSERT_TRUE(dmGameObject::PostUpdate(m_Collection));
            dmGameObject::PostUpdate(m_Register);
            ASSERT_EQ(i*0, dmResource::GetRefCount(m_Factory, dmHashString64(resource_path[0])));
            ASSERT_EQ(i*4, dmResource::GetRefCount(m_Factory, dmHashString64(resource_path[1])));
            ASSERT_EQ(i*1, dmResource::GetRefCount(m_Factory, dmHashString64(resource_path[2])));
            ASSERT_EQ(i*1, dmResource::GetRefCount(m_Factory, dmHashString64(resource_path[3])));
            ASSERT_EQ(i*1, dmResource::GetRefCount(m_Factory, dmHashString64(resource_path[4])));
        }

        // state: unload
        // call collectionfactory.unload again, which is ok by design (no operation)
        ASSERT_TRUE(dmGameObject::Update(m_Collection, &m_UpdateContext));
        ASSERT_TRUE(dmGameObject::PostUpdate(m_Collection));
        dmGameObject::PostUpdate(m_Register);
        ASSERT_EQ(0, dmResource::GetRefCount(m_Factory, dmHashString64(resource_path[0])));
        ASSERT_EQ(4, dmResource::GetRefCount(m_Factory, dmHashString64(resource_path[1])));
        ASSERT_EQ(1, dmResource::GetRefCount(m_Factory, dmHashString64(resource_path[2])));
        ASSERT_EQ(1, dmResource::GetRefCount(m_Factory, dmHashString64(resource_path[3])));
        ASSERT_EQ(1, dmResource::GetRefCount(m_Factory, dmHashString64(resource_path[4])));

        // state: delete
        // delete resources created by collectionfactory.create calls. All resource should be released
        ASSERT_TRUE(dmGameObject::Update(m_Collection, &m_UpdateContext));
        ASSERT_TRUE(dmGameObject::PostUpdate(m_Collection));
        dmGameObject::PostUpdate(m_Register);
        for (uint32_t i = 0; i < num_resources; ++i) {
            ASSERT_EQ(0, dmResource::GetRefCount(m_Factory, dmHashString64(resource_path[i])));
        }

        // state: create
        // recreate resources without collectionfactoy.load having been called (sync load on demand)
        ASSERT_TRUE(dmGameObject::Update(m_Collection, &m_UpdateContext));
        ASSERT_TRUE(dmGameObject::PostUpdate(m_Collection));
        dmGameObject::PostUpdate(m_Register);
        ASSERT_EQ(0, dmResource::GetRefCount(m_Factory, dmHashString64(resource_path[0])));
        ASSERT_EQ(4, dmResource::GetRefCount(m_Factory, dmHashString64(resource_path[1])));
        ASSERT_EQ(1, dmResource::GetRefCount(m_Factory, dmHashString64(resource_path[2])));
        ASSERT_EQ(1, dmResource::GetRefCount(m_Factory, dmHashString64(resource_path[3])));
        ASSERT_EQ(1, dmResource::GetRefCount(m_Factory, dmHashString64(resource_path[4])));

        // state: delete
        // recreate resources without collectionfactoy.load having been called (sync load on demand)
        ASSERT_TRUE(dmGameObject::Update(m_Collection, &m_UpdateContext));
        ASSERT_TRUE(dmGameObject::PostUpdate(m_Collection));
        dmGameObject::PostUpdate(m_Register);

        // Verify that we can unload the resources after the game objects have been deleted
        for (uint32_t i = 0; i < num_resources; ++i) {
            ASSERT_EQ(0, dmResource::GetRefCount(m_Factory, dmHashString64(resource_path[i])));
        }

        if (param.m_PrototypePath)
        {
            // verify that the dynamic prototype resource hasn't been loaded yet
            for (uint32_t i = 0; i < num_dyn_prototype_resources; ++i) {
                ASSERT_EQ(0, dmResource::GetRefCount(m_Factory, dmHashString64(dyn_prototype_resource_path[i])));
            }

            // --- state: load prototype ---
            // the default prototype is unloaded, and we've queued the new prototype to load
            dmhash_t last_object_id = dmHashString64("/collection6/go");
            for(;;)
            {
                if(dmGameObject::GetInstanceFromIdentifier(m_Collection, last_object_id) != 0x0)
                    break;
                ASSERT_TRUE(dmGameObject::Update(m_Collection, &m_UpdateContext));
                ASSERT_TRUE(dmGameObject::PostUpdate(m_Collection));
                dmGameObject::PostUpdate(m_Register);
            }

            // The factory holds the prototype resource
            ASSERT_EQ(3, dmResource::GetRefCount(m_Factory, dmHashString64(dyn_prototype_resource_path[0])));
            ASSERT_EQ(1, dmResource::GetRefCount(m_Factory, dmHashString64(dyn_prototype_resource_path[1])));

            // --- state: unload prototype ---
            // the custom prototype is unloaded
            ASSERT_TRUE(dmGameObject::Update(m_Collection, &m_UpdateContext));
            ASSERT_TRUE(dmGameObject::PostUpdate(m_Collection));
            dmGameObject::PostUpdate(m_Register);

            // Only the game objects hold the resources now
            ASSERT_EQ(2, dmResource::GetRefCount(m_Factory, dmHashString64(dyn_prototype_resource_path[0])));
            ASSERT_EQ(1, dmResource::GetRefCount(m_Factory, dmHashString64(dyn_prototype_resource_path[1])));

            // --- state: delete game objects ---
            // the custom prototype is unloaded
            ASSERT_TRUE(dmGameObject::Update(m_Collection, &m_UpdateContext));
            ASSERT_TRUE(dmGameObject::PostUpdate(m_Collection));
            dmGameObject::PostUpdate(m_Register);

            for (uint32_t i = 0; i < num_dyn_prototype_resources; ++i) {
                ASSERT_EQ(0, dmResource::GetRefCount(m_Factory, dmHashString64(dyn_prototype_resource_path[i])));
            }
        }

        // delete the root go and update so deferred deletes will be executed.
        dmGameObject::Delete(m_Collection, go, true);
        dmGameObject::Final(m_Collection);
        ASSERT_TRUE(dmGameObject::Update(m_Collection, &m_UpdateContext));
        ASSERT_TRUE(dmGameObject::PostUpdate(m_Collection));
        dmGameObject::PostUpdate(m_Register);
        for (uint32_t i = 0; i < num_resources; ++i) {
            ASSERT_EQ(0, dmResource::GetRefCount(m_Factory, dmHashString64(resource_path[i])));
        }
    }
    else
    {
        // validate that resources from collection factory is loaded with the parent collection.
        ASSERT_EQ(0, dmResource::GetRefCount(m_Factory, dmHashString64(resource_path[0])));
        ASSERT_EQ(2, dmResource::GetRefCount(m_Factory, dmHashString64(resource_path[1])));
        ASSERT_EQ(1, dmResource::GetRefCount(m_Factory, dmHashString64(resource_path[2])));
        ASSERT_EQ(1, dmResource::GetRefCount(m_Factory, dmHashString64(resource_path[3])));
        ASSERT_EQ(1, dmResource::GetRefCount(m_Factory, dmHashString64(resource_path[4])));

        // --- state: load ---
        // call update which will create four instances (two collectionfactory.create calls with a collection prototype that containes two references to go)
        // We also call collectionfactory.load to ensure this does nothing except always invoke the loadcomplete callback (by design)
        ASSERT_TRUE(dmGameObject::Update(m_Collection, &m_UpdateContext));
        ASSERT_TRUE(dmGameObject::PostUpdate(m_Collection));
        dmGameObject::PostUpdate(m_Register);

        // verify six instances created + two references from factory collection prototype
        ASSERT_EQ(0, dmResource::GetRefCount(m_Factory, dmHashString64(resource_path[0])));
        ASSERT_EQ(8, dmResource::GetRefCount(m_Factory, dmHashString64(resource_path[1])));
        ASSERT_EQ(1, dmResource::GetRefCount(m_Factory, dmHashString64(resource_path[2])));
        ASSERT_EQ(1, dmResource::GetRefCount(m_Factory, dmHashString64(resource_path[3])));
        ASSERT_EQ(1, dmResource::GetRefCount(m_Factory, dmHashString64(resource_path[4])));

        // --- state: unload ---
        // call collectionfactory.unload which is a no-operation for non-dynamic factories
        ASSERT_TRUE(dmGameObject::Update(m_Collection, &m_UpdateContext));
        ASSERT_TRUE(dmGameObject::PostUpdate(m_Collection));
        dmGameObject::PostUpdate(m_Register);
        ASSERT_EQ(0, dmResource::GetRefCount(m_Factory, dmHashString64(resource_path[0])));
        ASSERT_EQ(8, dmResource::GetRefCount(m_Factory, dmHashString64(resource_path[1])));
        ASSERT_EQ(1, dmResource::GetRefCount(m_Factory, dmHashString64(resource_path[2])));
        ASSERT_EQ(1, dmResource::GetRefCount(m_Factory, dmHashString64(resource_path[3])));
        ASSERT_EQ(1, dmResource::GetRefCount(m_Factory, dmHashString64(resource_path[4])));

        // --- state: delete game objects ---
        ASSERT_TRUE(dmGameObject::Update(m_Collection, &m_UpdateContext));
        ASSERT_TRUE(dmGameObject::PostUpdate(m_Collection));
        dmGameObject::PostUpdate(m_Register);

        ASSERT_EQ(0, dmResource::GetRefCount(m_Factory, dmHashString64(resource_path[0])));
        ASSERT_EQ(2, dmResource::GetRefCount(m_Factory, dmHashString64(resource_path[1])));
        ASSERT_EQ(1, dmResource::GetRefCount(m_Factory, dmHashString64(resource_path[2])));
        ASSERT_EQ(1, dmResource::GetRefCount(m_Factory, dmHashString64(resource_path[3])));
        ASSERT_EQ(1, dmResource::GetRefCount(m_Factory, dmHashString64(resource_path[4])));

        if (param.m_PrototypePath)
        {
            for (uint32_t i = 0; i < num_dyn_prototype_resources; ++i) {
                ASSERT_EQ(0, dmResource::GetRefCount(m_Factory, dmHashString64(dyn_prototype_resource_path[i])));
            }

            // --- state: load prototype ---
            // the default prototype is unloaded, and we've queued the new prototype to load
            // update until instances are created through test script (collectionfactory.load and create)
            dmhash_t last_object_id = dmHashString64("/collection3/go");
            for(;;)
            {
                if(dmGameObject::GetInstanceFromIdentifier(m_Collection, last_object_id) != 0x0)
                    break;
                ASSERT_TRUE(dmGameObject::Update(m_Collection, &m_UpdateContext));
                ASSERT_TRUE(dmGameObject::PostUpdate(m_Collection));
                dmGameObject::PostUpdate(m_Register);
            }

            ASSERT_EQ(4, dmResource::GetRefCount(m_Factory, dmHashString64(dyn_prototype_resource_path[0])));
            ASSERT_EQ(1, dmResource::GetRefCount(m_Factory, dmHashString64(dyn_prototype_resource_path[1])));

            // --- state: unload prototype ---
            // the custom prototype is unloaded
            ASSERT_TRUE(dmGameObject::Update(m_Collection, &m_UpdateContext));
            ASSERT_TRUE(dmGameObject::PostUpdate(m_Collection));
            dmGameObject::PostUpdate(m_Register);

            ASSERT_EQ(0, dmResource::GetRefCount(m_Factory, dmHashString64(resource_path[0])));
            ASSERT_EQ(2, dmResource::GetRefCount(m_Factory, dmHashString64(resource_path[1])));
            ASSERT_EQ(1, dmResource::GetRefCount(m_Factory, dmHashString64(resource_path[2])));
            ASSERT_EQ(1, dmResource::GetRefCount(m_Factory, dmHashString64(resource_path[3])));
            ASSERT_EQ(1, dmResource::GetRefCount(m_Factory, dmHashString64(resource_path[4])));

            // --- state: delete game objects ---
            // the custom prototype is unloaded
            ASSERT_TRUE(dmGameObject::Update(m_Collection, &m_UpdateContext));
            ASSERT_TRUE(dmGameObject::PostUpdate(m_Collection));
            dmGameObject::PostUpdate(m_Register);

            for (uint32_t i = 0; i < num_dyn_prototype_resources; ++i) {
                ASSERT_EQ(0, dmResource::GetRefCount(m_Factory, dmHashString64(dyn_prototype_resource_path[i])));
            }
        }

        // Delete the root go and update so deferred deletes will be executed.
        dmGameObject::Delete(m_Collection, go, true);
        ASSERT_TRUE(dmGameObject::Update(m_Collection, &m_UpdateContext));
        ASSERT_TRUE(dmGameObject::PostUpdate(m_Collection));
        dmGameObject::PostUpdate(m_Register);
        for (uint32_t i = 0; i < num_resources; ++i) {
            ASSERT_EQ(0, dmResource::GetRefCount(m_Factory, dmHashString64(resource_path[i])));
        }
    }

    dmGameSystem::FinalizeScriptLibs(scriptlibcontext);
}

/* Draw Count */

TEST_P(DrawCountTest, DrawCount)
{
    const DrawCountParams& p = GetParam();
    const char* go_path = p.m_GOPath;
    const uint64_t expected_draw_count = p.m_ExpectedDrawCount;

    ASSERT_TRUE(dmGameObject::Init(m_Collection));

    // Spawn the game object with the script we want to call
    dmGameObject::HInstance go = Spawn(m_Factory, m_Collection, go_path, dmHashString64("/go"), 0, Point3(0, 0, 0), Quat(0, 0, 0, 1), Vector3(1, 1, 1));
    ASSERT_NE((void*)0, go);

    ASSERT_TRUE(dmGameObject::Update(m_Collection, &m_UpdateContext));

    // Make the render list that will be used later.
    dmRender::RenderListBegin(m_RenderContext);
    dmGameObject::Render(m_Collection);

    dmRender::RenderListEnd(m_RenderContext);
    dmRender::DrawRenderList(m_RenderContext, 0x0, 0x0, 0x0);

    ASSERT_TRUE(dmGameObject::PostUpdate(m_Collection));

    ASSERT_EQ(expected_draw_count, dmGraphics::GetDrawCount());
    dmGraphics::Flip(m_GraphicsContext);

    ASSERT_TRUE(dmGameObject::Final(m_Collection));
}

/* GUI Box Render */

void AssertVertexEqual(const dmGameSystem::BoxVertex& lhs, const dmGameSystem::BoxVertex& rhs)
{
    static const float test_epsilon = 0.000001f;
    EXPECT_NEAR(lhs.m_Position[0], rhs.m_Position[0], test_epsilon);
    EXPECT_NEAR(lhs.m_Position[1], rhs.m_Position[1], test_epsilon);
    EXPECT_NEAR(lhs.m_UV[0], rhs.m_UV[0], test_epsilon);
    EXPECT_NEAR(lhs.m_UV[1], rhs.m_UV[1], test_epsilon);
    EXPECT_NEAR(lhs.m_PageIndex, rhs.m_PageIndex, test_epsilon);
}

TEST_P(BoxRenderTest, BoxRender)
{
    const BoxRenderParams& p = GetParam();
    const char* go_path = p.m_GOPath;

    dmGameSystem::ScriptLibContext scriptlibcontext;
    scriptlibcontext.m_Factory         = m_Factory;
    scriptlibcontext.m_Register        = m_Register;
    scriptlibcontext.m_LuaState        = dmScript::GetLuaState(m_ScriptContext);
    scriptlibcontext.m_GraphicsContext = m_GraphicsContext;
    scriptlibcontext.m_ScriptContext   = m_ScriptContext;

    dmGameSystem::InitializeScriptLibs(scriptlibcontext);

    ASSERT_TRUE(dmGameObject::Init(m_Collection));

    // Spawn the game object with the script we want to call
    dmGameObject::HInstance go = Spawn(m_Factory, m_Collection, go_path, dmHashString64("/go"), 0, Point3(0, 0, 0), Quat(0, 0, 0, 1), Vector3(1, 1, 1));
    ASSERT_NE((void*)0, go);

    ASSERT_TRUE(dmGameObject::Update(m_Collection, &m_UpdateContext));

    // Make the render list that will be used later.
    dmRender::RenderListBegin(m_RenderContext);

    uint32_t component_type_index = dmGameObject::GetComponentTypeIndex(m_Collection, dmHashString64("guic"));
    dmGameSystem::GuiWorld* gui_world = (dmGameSystem::GuiWorld*)dmGameObject::GetWorld(m_Collection, component_type_index);

    // could use dmGameObject::GetWorld() if we had the component index
    dmGameSystem::GuiWorld* world = gui_world;
    dmGui::SetSceneAdjustReference(world->m_Components[0]->m_Scene, dmGui::ADJUST_REFERENCE_DISABLED);

    dmGameObject::Render(m_Collection);

    dmRender::RenderListEnd(m_RenderContext);
    dmRender::DrawRenderList(m_RenderContext, 0x0, 0x0, 0x0);

    ASSERT_EQ(world->m_ClientVertexBuffer.Size(), (uint32_t)p.m_ExpectedVerticesCount);

    for (int i = 0; i < p.m_ExpectedVerticesCount; i++)
    {
        AssertVertexEqual(world->m_ClientVertexBuffer[i], p.m_ExpectedVertices[p.m_ExpectedIndices[i]]);
    }

    ASSERT_TRUE(dmGameObject::PostUpdate(m_Collection));

    dmGraphics::Flip(m_GraphicsContext);

    ASSERT_TRUE(dmGameObject::Final(m_Collection));

    dmGameSystem::FinalizeScriptLibs(scriptlibcontext);
}

/* Gamepad connected */

TEST_F(GamepadConnectedTest, TestGamepadConnectedInputEvent)
{
    dmGameSystem::ScriptLibContext scriptlibcontext;
    scriptlibcontext.m_Factory         = m_Factory;
    scriptlibcontext.m_Register        = m_Register;
    scriptlibcontext.m_LuaState        = dmScript::GetLuaState(m_ScriptContext);
    scriptlibcontext.m_GraphicsContext = m_GraphicsContext;
    scriptlibcontext.m_ScriptContext   = m_ScriptContext;

    dmGameSystem::InitializeScriptLibs(scriptlibcontext);

    ASSERT_TRUE(dmGameObject::Init(m_Collection));

    dmGameObject::HInstance go = Spawn(m_Factory, m_Collection, "/input/connected_event_test.goc", dmHashString64("/gamepad_connected"), 0, Point3(0, 0, 0), Quat(0, 0, 0, 1), Vector3(1, 1, 1));
    ASSERT_NE((void*)0, go);

    ASSERT_TRUE(dmGameObject::Update(m_Collection, &m_UpdateContext));
    ASSERT_TRUE(dmGameObject::PostUpdate(m_Collection));

    dmGameObject::AcquireInputFocus(m_Collection, go);

    // test gamepad connected with device name and connected flag
    dmGameObject::InputAction input_action_connected;
    input_action_connected.m_ActionId = dmHashString64("gamepad_connected");
    input_action_connected.m_GamepadConnected = 1;
    input_action_connected.m_TextCount = dmStrlCpy(input_action_connected.m_Text, "null_device", sizeof(input_action_connected.m_Text));
    dmGameObject::UpdateResult res = dmGameObject::DispatchInput(m_Collection, &input_action_connected, 1);

    ASSERT_TRUE(res == dmGameObject::UpdateResult::UPDATE_RESULT_OK);
    ASSERT_TRUE(dmGameObject::Update(m_Collection, &m_UpdateContext));
    ASSERT_TRUE(dmGameObject::PostUpdate(m_Collection));

    // test gamepad connected with empty device name
    dmGameObject::InputAction input_action_empty;
    input_action_empty.m_ActionId = dmHashString64("gamepad_connected_0");
    input_action_empty.m_TextCount = 0;
    input_action_empty.m_GamepadConnected = 1;
    res = dmGameObject::DispatchInput(m_Collection, &input_action_empty, 1);

    ASSERT_TRUE(res == dmGameObject::UpdateResult::UPDATE_RESULT_OK);
    ASSERT_TRUE(dmGameObject::Update(m_Collection, &m_UpdateContext));
    ASSERT_TRUE(dmGameObject::PostUpdate(m_Collection));

    // test gamepad connected with device name and no connected flag
    dmGameObject::InputAction input_action_other;
    input_action_other.m_ActionId = dmHashString64("other_event");
    input_action_other.m_GamepadConnected = 0;
    input_action_other.m_TextCount = dmStrlCpy(input_action_other.m_Text, "null_device", sizeof(input_action_other.m_Text));
    res = dmGameObject::DispatchInput(m_Collection, &input_action_other, 1);

    ASSERT_TRUE(res == dmGameObject::UpdateResult::UPDATE_RESULT_OK);
    ASSERT_TRUE(dmGameObject::Update(m_Collection, &m_UpdateContext));
    ASSERT_TRUE(dmGameObject::PostUpdate(m_Collection));

    // cleanup
    ASSERT_TRUE(dmGameObject::Final(m_Collection));
    ASSERT_TRUE(dmGameObject::Init(m_Collection));
    ASSERT_TRUE(dmGameObject::Update(m_Collection, &m_UpdateContext));
    ASSERT_TRUE(dmGameObject::PostUpdate(m_Collection));
    ASSERT_TRUE(dmGameObject::Final(m_Collection));

    dmGameSystem::FinalizeScriptLibs(scriptlibcontext);
}

TEST_F(CollisionObject2DTest, WakingCollisionObjectTest)
{
    dmHashEnableReverseHash(true);
    lua_State* L = dmScript::GetLuaState(m_ScriptContext);

    dmGameSystem::ScriptLibContext scriptlibcontext;
    scriptlibcontext.m_Factory         = m_Factory;
    scriptlibcontext.m_Register        = m_Register;
    scriptlibcontext.m_LuaState        = L;
    scriptlibcontext.m_GraphicsContext = m_GraphicsContext;
    scriptlibcontext.m_ScriptContext   = m_ScriptContext;
    dmGameSystem::InitializeScriptLibs(scriptlibcontext);

    // a 'base' gameobject works as the base for other dynamic objects to stand on
    const char* path_sleepy_go = "/collision_object/sleepy_base.goc";
    dmhash_t hash_base_go = dmHashString64("/base-go");
    // place the base object so that the upper level of base is at Y = 0
    dmGameObject::HInstance base_go = Spawn(m_Factory, m_Collection, path_sleepy_go, hash_base_go, 0, Point3(50, -10, 0), Quat(0, 0, 0, 1), Vector3(1, 1, 1));
    ASSERT_NE((void*)0, base_go);

    // two dynamic 'body' objects will get spawned and placed apart
    const char* path_body_go = "/collision_object/body.goc";
    dmhash_t hash_body1_go = dmHashString64("/body1-go");
    // place this body standing on the base with its center at (10,10)
    dmGameObject::HInstance body1_go = Spawn(m_Factory, m_Collection, path_body_go, hash_body1_go, 0, Point3(10,10, 0), Quat(0, 0, 0, 1), Vector3(1, 1, 1));
    ASSERT_NE((void*)0, body1_go);
    dmhash_t hash_body2_go = dmHashString64("/body2-go");
    // place this body standing on the base with its center at (50,10)
    dmGameObject::HInstance body2_go = Spawn(m_Factory, m_Collection, path_body_go, hash_body2_go, 0, Point3(50,10, 0), Quat(0, 0, 0, 1), Vector3(1, 1, 1));
    ASSERT_NE((void*)0, body2_go);


    // iterate until the lua env signals the end of the test of error occurs
    bool tests_done = false;
    while (!tests_done)
    {
        ASSERT_TRUE(dmGameObject::Update(m_Collection, &m_UpdateContext));
        ASSERT_TRUE(dmGameObject::PostUpdate(m_Collection));

        ASSERT_TRUE(dmGameObject::Update(m_Collection, &m_UpdateContext));
        ASSERT_TRUE(dmGameObject::PostUpdate(m_Collection));
        // check if tests are done
        lua_getglobal(L, "tests_done");
        tests_done = lua_toboolean(L, -1);
        lua_pop(L, 1);
    }

    ASSERT_TRUE(dmGameObject::Final(m_Collection));
}

// Test case for collision-object properties
TEST_F(CollisionObject2DTest, PropertiesTest)
{
    dmHashEnableReverseHash(true);
    lua_State* L = dmScript::GetLuaState(m_ScriptContext);

    dmGameSystem::ScriptLibContext scriptlibcontext;
    scriptlibcontext.m_Factory         = m_Factory;
    scriptlibcontext.m_Register        = m_Register;
    scriptlibcontext.m_LuaState        = L;
    scriptlibcontext.m_GraphicsContext = m_GraphicsContext;
    scriptlibcontext.m_ScriptContext   = m_ScriptContext;
    dmGameSystem::InitializeScriptLibs(scriptlibcontext);

    // a 'base' gameobject works as the base for other dynamic objects to stand on
    const char* path_go = "/collision_object/properties.goc";
    dmhash_t hash_go = dmHashString64("/go");
    // place the base object so that the upper level of base is at Y = 0
    dmGameObject::HInstance properties_go = Spawn(m_Factory, m_Collection, path_go, hash_go, 0, Point3(0, 0, 0), Quat(0, 0, 0, 1), Vector3(1, 1, 1));
    ASSERT_NE((void*)0, properties_go);

    // iterate until the lua env signals the end of the test of error occurs
    bool tests_done = false;
    while (!tests_done)
    {
        ASSERT_TRUE(dmGameObject::Update(m_Collection, &m_UpdateContext));
        ASSERT_TRUE(dmGameObject::PostUpdate(m_Collection));

        // check if tests are done
        lua_getglobal(L, "tests_done");
        tests_done = lua_toboolean(L, -1);
        lua_pop(L, 1);
    }

    ASSERT_TRUE(dmGameObject::Final(m_Collection));
}

TEST_P(GroupAndMask2DTest, GroupAndMaskTest )
{
    const GroupAndMaskParams& params = GetParam();

    dmHashEnableReverseHash(true);
    lua_State* L = dmScript::GetLuaState(m_ScriptContext);

    dmGameSystem::ScriptLibContext scriptlibcontext;
    scriptlibcontext.m_Factory         = m_Factory;
    scriptlibcontext.m_Register        = m_Register;
    scriptlibcontext.m_LuaState        = L;
    scriptlibcontext.m_GraphicsContext = m_GraphicsContext;
    scriptlibcontext.m_ScriptContext   = m_ScriptContext;
    dmGameSystem::InitializeScriptLibs(scriptlibcontext);

/*
    An example actions set:

    "group body1-go#co user\n"
    "addmask body1-go#co enemy\n"
    "removemask body1-go#co default\n"
    "group body2-go#co enemy\n"
    "addmask body2-go#co user\n"
    "removemask body2-go#co default"
    ;
*/

    lua_pushstring(L, params.m_Actions); //actions);
    lua_setglobal(L, "actions");
    lua_pushboolean(L, params.m_CollisionExpected); //true);
    lua_setglobal(L, "collision_expected");

    // Note, body2 should get spawned before body1. body1 contains script code and init() function of that code is run when it's spawned thus missing body2.
    const char* path_body2_go = "/collision_object/groupmask_body2.goc";
    dmhash_t hash_body2_go = dmHashString64("/body2-go");
    // place this body standing on the base with its center at (20,5)
    dmGameObject::HInstance body2_go = Spawn(m_Factory, m_Collection, path_body2_go, hash_body2_go, 0, Point3(30,5, 0), Quat(0, 0, 0, 1), Vector3(1, 1, 1));
    ASSERT_NE((void*)0, body2_go);

    // two dynamic 'body' objects will get spawned and placed apart
    const char* path_body1_go = "/collision_object/groupmask_body1.goc";
    dmhash_t hash_body1_go = dmHashString64("/body1-go");
    // place this body standing on the base with its center at (5,5)
    dmGameObject::HInstance body1_go = Spawn(m_Factory, m_Collection, path_body1_go, hash_body1_go, 0, Point3(5,5, 0), Quat(0, 0, 0, 1), Vector3(1, 1, 1));
    ASSERT_NE((void*)0, body1_go);

    // iterate until the lua env signals the end of the test of error occurs
    bool tests_done = false;
    while (!tests_done)
    {
        ASSERT_TRUE(dmGameObject::Update(m_Collection, &m_UpdateContext));
        ASSERT_TRUE(dmGameObject::PostUpdate(m_Collection));
        // check if tests are done
        lua_getglobal(L, "tests_done");
        tests_done = lua_toboolean(L, -1);
        lua_pop(L, 1);
    }

    ASSERT_TRUE(dmGameObject::Final(m_Collection));
}

TEST_P(GroupAndMask3DTest, GroupAndMaskTest )
{
    const GroupAndMaskParams& params = GetParam();

    dmHashEnableReverseHash(true);
    lua_State* L = dmScript::GetLuaState(m_ScriptContext);

    dmGameSystem::ScriptLibContext scriptlibcontext;
    scriptlibcontext.m_Factory         = m_Factory;
    scriptlibcontext.m_Register        = m_Register;
    scriptlibcontext.m_LuaState        = L;
    scriptlibcontext.m_GraphicsContext = m_GraphicsContext;
    scriptlibcontext.m_ScriptContext   = m_ScriptContext;
    dmGameSystem::InitializeScriptLibs(scriptlibcontext);

/*
    An example actions set:

    "group body1-go#co user\n"
    "addmask body1-go#co enemy\n"
    "removemask body1-go#co default\n"
    "group body2-go#co enemy\n"
    "addmask body2-go#co user\n"
    "removemask body2-go#co default"
    ;
*/

    lua_pushstring(L, params.m_Actions); //actions);
    lua_setglobal(L, "actions");
    lua_pushboolean(L, params.m_CollisionExpected); //true);
    lua_setglobal(L, "collision_expected");

    // Note, body2 should get spawned before body1. body1 contains script code and init() function of that code is run when it's spawned thus missing body2.
    const char* path_body2_go = "/collision_object/groupmask_body2.goc";
    dmhash_t hash_body2_go = dmHashString64("/body2-go");
    // place this body standing on the base with its center at (20,5)
    dmGameObject::HInstance body2_go = Spawn(m_Factory, m_Collection, path_body2_go, hash_body2_go, 0, Point3(30,5, 0), Quat(0, 0, 0, 1), Vector3(1, 1, 1));
    ASSERT_NE((void*)0, body2_go);

    // two dynamic 'body' objects will get spawned and placed apart
    const char* path_body1_go = "/collision_object/groupmask_body1.goc";
    dmhash_t hash_body1_go = dmHashString64("/body1-go");
    // place this body standing on the base with its center at (5,5)
    dmGameObject::HInstance body1_go = Spawn(m_Factory, m_Collection, path_body1_go, hash_body1_go, 0, Point3(5,5, 0), Quat(0, 0, 0, 1), Vector3(1, 1, 1));
    ASSERT_NE((void*)0, body1_go);

    // iterate until the lua env signals the end of the test of error occurs
    bool tests_done = false;
    while (!tests_done)
    {
        ASSERT_TRUE(dmGameObject::Update(m_Collection, &m_UpdateContext));
        ASSERT_TRUE(dmGameObject::PostUpdate(m_Collection));
        // check if tests are done
        lua_getglobal(L, "tests_done");
        tests_done = lua_toboolean(L, -1);
        lua_pop(L, 1);
    }

    ASSERT_TRUE(dmGameObject::Final(m_Collection));
}

GroupAndMaskParams groupandmask_params[] = {
    {"", true}, // group1: default, mask1: default,user,enemy group2: default, mask2: default,user,enemy
    {"removemask body1-go#co default", false},
    {"removemask body2-go#co default", false},
    {"group body1-go#co user\nremovemask body1-go#co enemy\naddmask body1-go#co enemy\nremovemask body1-go#co default\nremovemask body1-go#co user\ngroup body2-go#co enemy\nremovemask body2-go#co user\naddmask body2-go#co user\nremovemask body2-go#co default", true},

};
INSTANTIATE_TEST_CASE_P(GroupAndMaskTest, GroupAndMask2DTest, jc_test_values_in(groupandmask_params));
INSTANTIATE_TEST_CASE_P(GroupAndMaskTest, GroupAndMask3DTest, jc_test_values_in(groupandmask_params));




TEST_F(VelocityThreshold2DTest, VelocityThresholdTest)
{
    dmHashEnableReverseHash(true);
    lua_State* L = dmScript::GetLuaState(m_ScriptContext);

    dmGameSystem::ScriptLibContext scriptlibcontext;
    scriptlibcontext.m_Factory         = m_Factory;
    scriptlibcontext.m_Register        = m_Register;
    scriptlibcontext.m_LuaState        = L;
    scriptlibcontext.m_GraphicsContext = m_GraphicsContext;
    scriptlibcontext.m_ScriptContext   = m_ScriptContext;
    dmGameSystem::InitializeScriptLibs(scriptlibcontext);

    // two dynamic 'body' objects will get spawned and placed apart
    const char* path_body_go = "/collision_object/body.goc";
    dmhash_t hash_body1_go = dmHashString64("/body1-go");
    // place this body standing on the base with its center at (5,5)
    dmGameObject::HInstance body1_go = Spawn(m_Factory, m_Collection, path_body_go, hash_body1_go, 0, Point3(5,5, 0), Quat(0, 0, 0, 1), Vector3(1, 1, 1));
    ASSERT_NE((void*)0, body1_go);
    dmhash_t hash_body2_go = dmHashString64("/body2-go");
    // place this body standing on the base with its center at (20,5)
    dmGameObject::HInstance body2_go = Spawn(m_Factory, m_Collection, path_body_go, hash_body2_go, 0, Point3(30,5, 0), Quat(0, 0, 0, 1), Vector3(1, 1, 1));
    ASSERT_NE((void*)0, body2_go);

    // a 'base' gameobject works as the base for other dynamic objects to stand on
    const char* path_sleepy_go = "/collision_object/velocity_threshold_base.goc";
    dmhash_t hash_base_go = dmHashString64("/base-go");
    // place the base object so that the upper level of base is at Y = 0
    dmGameObject::HInstance base_go = Spawn(m_Factory, m_Collection, path_sleepy_go, hash_base_go, 0, Point3(50, -10, 0), Quat(0, 0, 0, 1), Vector3(1, 1, 1));
    ASSERT_NE((void*)0, base_go);

    // iterate until the lua env signals the end of the test of error occurs
    bool tests_done = false;
    while (!tests_done)
    {
        ASSERT_TRUE(dmGameObject::Update(m_Collection, &m_UpdateContext));
        ASSERT_TRUE(dmGameObject::PostUpdate(m_Collection));
        // check if tests are done
        lua_getglobal(L, "tests_done");
        tests_done = lua_toboolean(L, -1);
        lua_pop(L, 1);
    }

    ASSERT_TRUE(dmGameObject::Final(m_Collection));
}

/* Physics joints */
TEST_F(ComponentTest, JointTest)
{
    /* Setup:
    ** joint_test_a
    ** - [collisionobject] collision_object/joint_test_sphere.collisionobject
    ** - [script] collision_object/joint_test.script
    ** joint_test_b
    ** - [collisionobject] collision_object/joint_test_sphere.collisionobject
    ** joint_test_c
    ** - [collisionobject] collision_object/joint_test_static_floor.collisionobject
    */

    dmHashEnableReverseHash(true);
    lua_State* L = dmScript::GetLuaState(m_ScriptContext);

    dmGameSystem::ScriptLibContext scriptlibcontext;
    scriptlibcontext.m_Factory         = m_Factory;
    scriptlibcontext.m_Register        = m_Register;
    scriptlibcontext.m_LuaState        = L;
    scriptlibcontext.m_GraphicsContext = m_GraphicsContext;
    scriptlibcontext.m_ScriptContext   = m_ScriptContext;
    dmGameSystem::InitializeScriptLibs(scriptlibcontext);

    const char* path_joint_test_a = "/collision_object/joint_test_a.goc";
    const char* path_joint_test_b = "/collision_object/joint_test_b.goc";
    const char* path_joint_test_c = "/collision_object/joint_test_c.goc";

    dmhash_t hash_go_joint_test_a = dmHashString64("/joint_test_a");
    dmhash_t hash_go_joint_test_b = dmHashString64("/joint_test_b");
    dmhash_t hash_go_joint_test_c = dmHashString64("/joint_test_c");

    dmGameObject::HInstance go_c = Spawn(m_Factory, m_Collection, path_joint_test_c, hash_go_joint_test_c, 0, Point3(0, -100, 0), Quat(0, 0, 0, 1), Vector3(1, 1, 1));
    ASSERT_NE((void*)0, go_c);

    dmGameObject::HInstance go_b = Spawn(m_Factory, m_Collection, path_joint_test_b, hash_go_joint_test_b, 0, Point3(0, 0, 0), Quat(0, 0, 0, 1), Vector3(1, 1, 1));
    ASSERT_NE((void*)0, go_b);

    dmGameObject::HInstance go_a = Spawn(m_Factory, m_Collection, path_joint_test_a, hash_go_joint_test_a, 0, Point3(0, 0, 0), Quat(0, 0, 0, 1), Vector3(1, 1, 1));
    ASSERT_NE((void*)0, go_a);

    // Iteration 1: Handle proxy enable and input acquire messages from input_consume_no.script
    bool tests_done = false;
    while (!tests_done)
    {
        ASSERT_TRUE(dmGameObject::Update(m_Collection, &m_UpdateContext));
        ASSERT_TRUE(dmGameObject::PostUpdate(m_Collection));

        // check if tests are done
        lua_getglobal(L, "tests_done");
        tests_done = lua_toboolean(L, -1);
        lua_pop(L, 1);
    }

    ASSERT_TRUE(dmGameObject::Final(m_Collection));

}

/* Physics listener */
TEST_F(ComponentTest, PhysicsListenerTest)
{
    /* Setup:
    ** callback_object
    ** - [collisionobject] collision_object/callback_object.collisionobject
    ** - [script] collision_object/callback_object.script
    ** callback_trigger
    ** - [collisionobject] collision_object/callback_trigger.collisionobject
    */

    dmHashEnableReverseHash(true);
    lua_State* L = dmScript::GetLuaState(m_ScriptContext);

    dmGameSystem::ScriptLibContext scriptlibcontext;
    scriptlibcontext.m_Factory         = m_Factory;
    scriptlibcontext.m_Register        = m_Register;
    scriptlibcontext.m_LuaState        = L;
    scriptlibcontext.m_GraphicsContext = m_GraphicsContext;
    scriptlibcontext.m_ScriptContext   = m_ScriptContext;
    dmGameSystem::InitializeScriptLibs(scriptlibcontext);

    const char* path_test_object = "/collision_object/callback_object.goc";
    const char* path_test_trigger = "/collision_object/callback_trigger.goc";

    dmhash_t hash_go_object = dmHashString64("/test_object");
    dmhash_t hash_go_trigger = dmHashString64("/test_trigger");

    dmGameObject::HInstance go_b = Spawn(m_Factory, m_Collection, path_test_object, hash_go_object, 0, Point3(0, 0, 0), Quat(0, 0, 0, 1), Vector3(1, 1, 1));
    ASSERT_NE((void*)0, go_b);

    dmGameObject::HInstance go_a = Spawn(m_Factory, m_Collection, path_test_trigger, hash_go_trigger, 0, Point3(0, 0, 0), Quat(0, 0, 0, 1), Vector3(1, 1, 1));
    ASSERT_NE((void*)0, go_a);

    bool tests_done = false;
    while (!tests_done)
    {
        ASSERT_TRUE(dmGameObject::Update(m_Collection, &m_UpdateContext));
        ASSERT_TRUE(dmGameObject::PostUpdate(m_Collection));

        // check if tests are done
        lua_getglobal(L, "tests_done");
        tests_done = lua_toboolean(L, -1);
        lua_pop(L, 1);
    }

    ASSERT_TRUE(dmGameObject::Final(m_Collection));

}

/* Update mass for physics collision object */
TEST_F(ComponentTest, PhysicsUpdateMassTest)
{
    /* Setup:
    ** mass_object
    ** - [collisionobject] collision_object/mass_object.collisionobject
    ** - [script] collision_object/mass_object.script
    */

    dmHashEnableReverseHash(true);
    lua_State* L = dmScript::GetLuaState(m_ScriptContext);

    dmGameSystem::ScriptLibContext scriptlibcontext;
    scriptlibcontext.m_Factory         = m_Factory;
    scriptlibcontext.m_Register        = m_Register;
    scriptlibcontext.m_LuaState        = L;
    scriptlibcontext.m_GraphicsContext = m_GraphicsContext;
    scriptlibcontext.m_ScriptContext   = m_ScriptContext;
    dmGameSystem::InitializeScriptLibs(scriptlibcontext);

    const char* path_test_object = "/collision_object/mass_object.goc";

    dmhash_t hash_go_object = dmHashString64("/test_object");

    dmGameObject::HInstance go_b = Spawn(m_Factory, m_Collection, path_test_object, hash_go_object, 0, Point3(0, 0, 0), Quat(0, 0, 0, 1), Vector3(1, 1, 1));
    ASSERT_NE((void*)0, go_b);

    bool tests_done = false;
    while (!tests_done)
    {
        ASSERT_TRUE(dmGameObject::Update(m_Collection, &m_UpdateContext));
        ASSERT_TRUE(dmGameObject::PostUpdate(m_Collection));

        // check if tests are done
        lua_getglobal(L, "tests_done");
        tests_done = lua_toboolean(L, -1);
        lua_pop(L, 1);
    }

    ASSERT_TRUE(dmGameObject::Final(m_Collection));
}

TEST_F(ComponentTest, DispatchBuffersTest)
{
    dmHashEnableReverseHash(true);
    lua_State* L = dmScript::GetLuaState(m_ScriptContext);

    dmGameSystem::ScriptLibContext scriptlibcontext;
    scriptlibcontext.m_Factory         = m_Factory;
    scriptlibcontext.m_Register        = m_Register;
    scriptlibcontext.m_LuaState        = L;
    scriptlibcontext.m_GraphicsContext = m_GraphicsContext;
    scriptlibcontext.m_ScriptContext   = m_ScriptContext;
    dmGameSystem::InitializeScriptLibs(scriptlibcontext);

    dmRender::RenderContext* render_context_ptr  = (dmRender::RenderContext*) m_RenderContext;
    render_context_ptr->m_MultiBufferingRequired = 1;

    void* sprite_world = dmGameObject::GetWorld(m_Collection, dmGameObject::GetComponentTypeIndex(m_Collection, dmHashString64("spritec")));
    ASSERT_NE((void*) 0, sprite_world);

    void* model_world = dmGameObject::GetWorld(m_Collection, dmGameObject::GetComponentTypeIndex(m_Collection, dmHashString64("modelc")));
    ASSERT_NE((void*) 0, model_world);

    void* particlefx_world = dmGameObject::GetWorld(m_Collection, dmGameObject::GetComponentTypeIndex(m_Collection, dmHashString64("particlefxc")));
    ASSERT_NE((void*) 0, particlefx_world);

    void* tilegrid_world = dmGameObject::GetWorld(m_Collection, dmGameObject::GetComponentTypeIndex(m_Collection, dmHashString64("tilemapc")));
    ASSERT_NE((void*) 0, tilegrid_world);

    ////////////////////////////////////////////////////////////////////////////////////////////
    // Test setup
    // ----------
    // The idea of this test is to make sure that we produce the correct vertex buffers
    // when using a "multi-buffered" render approach, which should be the case for
    // non-opengl graphics adapters.
    //
    // To test this, the test .go file contains a bunch of components that support this feature.
    // We instantiate it and then dispatch a number of draw calls, which should trigger the
    // multi-buffering of the vertex and index buffers (where applicable).
    //
    // Furthermore, each component type is represented twice, with a different material per
    // instance. The two materials have different vertex formats, which we also account for
    // when producing our "expected" data for this test.
    ////////////////////////////////////////////////////////////////////////////////////////////

    ASSERT_TRUE(dmGameObject::Init(m_Collection));
    dmGameObject::HInstance go = Spawn(m_Factory, m_Collection, "/misc/dispatch_buffers_test/dispatch_buffers_test.goc", dmHashString64("/go"), 0, Point3(0, 0, 0), Quat(0, 0, 0, 1), Vector3(1, 1, 1));
    ASSERT_NE((void*)0, go);

    // Play particlefx
    dmMessage::URL receiver;
    receiver.m_Socket   = dmGameObject::GetMessageSocket(m_Collection);
    receiver.m_Path     = dmGameObject::GetIdentifier(go);
    receiver.m_Fragment = 0;
    dmMessage::Post(
            0, &receiver,
            dmGameSystemDDF::PlayParticleFX::m_DDFDescriptor->m_NameHash,
            (uintptr_t) go,
            (uintptr_t) dmGameSystemDDF::PlayParticleFX::m_DDFDescriptor,
            0, 0, 0);

    // Update and sleep to force generation of a particle
    ASSERT_TRUE(dmGameObject::Update(m_Collection, &m_UpdateContext));
    dmTime::Sleep(16*1000);
    ASSERT_TRUE(dmGameObject::Update(m_Collection, &m_UpdateContext));

    dmRender::RenderListBegin(m_RenderContext);
    dmGameObject::Render(m_Collection);
    dmRender::RenderListEnd(m_RenderContext);

    // Do a couple of dispatches, this should allocate multiple buffers since we have forced multi-buffering
    const uint8_t num_draws = 4;
    for (int i = 0; i < num_draws; ++i)
    {
        dmRender::DrawRenderList(m_RenderContext, 0x0, 0x0, 0x0);
    }

    // Vertex format for /misc/dispatch_buffers_test/vs_format_a.vp:
    // attribute vec4 position;
    // attribute float page_index;
    struct vs_format_a
    {
        float position[3];
        float page_index;
    };

    // Vertex format for /misc/dispatch_buffers_test/vs_format_b.vp:
    // attribute vec4 position;
    // attribute vec3 my_custom_attribute;
    struct vs_format_b
    {
        float position[3];
        float my_custom_attribute[4];
    };

    const uint32_t vertex_stride_a = sizeof(vs_format_a);
    const uint32_t vertex_stride_b = sizeof(vs_format_b);

    #define SET_VTX_A(vtx, x,y,z, pi) \
        vtx.position[0] = x; \
        vtx.position[1] = y; \
        vtx.position[2] = z; \
        vtx.page_index = pi;
    #define SET_VTX_B(vtx, x,y,z, c0,c1,c2,c3) \
        vtx.position[0] = x; \
        vtx.position[1] = y; \
        vtx.position[2] = z; \
        vtx.my_custom_attribute[0] = c0; \
        vtx.my_custom_attribute[1] = c1; \
        vtx.my_custom_attribute[2] = c2; \
        vtx.my_custom_attribute[3] = c3;

    #define ASSERT_VTX_A_EQ(vtx_1, vtx_2) \
        ASSERT_NEAR(vtx_1.position[0], vtx_2.position[0], EPSILON); \
        ASSERT_NEAR(vtx_1.position[1], vtx_2.position[1], EPSILON); \
        ASSERT_NEAR(vtx_1.position[2], vtx_2.position[2], EPSILON); \
        ASSERT_NEAR(vtx_1.page_index, vtx_2.page_index, EPSILON);

    #define ASSERT_VTX_B_EQ(vtx_1, vtx_2) \
        ASSERT_NEAR(vtx_1.position[0], vtx_2.position[0], EPSILON); \
        ASSERT_NEAR(vtx_1.position[1], vtx_2.position[1], EPSILON); \
        ASSERT_NEAR(vtx_1.position[2], vtx_2.position[2], EPSILON); \
        ASSERT_NEAR(vtx_1.my_custom_attribute[0], vtx_2.my_custom_attribute[0], EPSILON); \
        ASSERT_NEAR(vtx_1.my_custom_attribute[1], vtx_2.my_custom_attribute[1], EPSILON); \
        ASSERT_NEAR(vtx_1.my_custom_attribute[2], vtx_2.my_custom_attribute[2], EPSILON); \
        ASSERT_NEAR(vtx_1.my_custom_attribute[3], vtx_2.my_custom_attribute[3], EPSILON);

    ///////////////////////////////////////
    // Sprite
    ///////////////////////////////////////
    {
        dmRender::BufferedRenderBuffer* vx_buffer;
        dmRender::BufferedRenderBuffer* ix_buffer;
        dmGameSystem::GetSpriteWorldRenderBuffers(sprite_world,  &vx_buffer, &ix_buffer);

        ASSERT_EQ(num_draws, vx_buffer->m_Buffers.Size());
        ASSERT_EQ(num_draws, ix_buffer->m_Buffers.Size());

        ASSERT_EQ(dmRender::RENDER_BUFFER_TYPE_VERTEX_BUFFER, vx_buffer->m_Type);
        ASSERT_EQ(dmRender::RENDER_BUFFER_TYPE_INDEX_BUFFER, ix_buffer->m_Type);

        const uint32_t vertex_count   = 4;
        const uint32_t vertex_padding = vertex_stride_b - (vertex_stride_a * vertex_count) % vertex_stride_b;
        const uint32_t buffer_size    = (vertex_stride_a + vertex_stride_b) * vertex_count + vertex_padding;
        uint8_t buffer[buffer_size];

        vs_format_a* sprite_a = (vs_format_a*) &buffer[0];
        vs_format_b* sprite_b = (vs_format_b*) &buffer[vertex_stride_a * vertex_count + vertex_padding];

        const float sprite_a_w = 32.0f;
        const float sprite_a_h = 32.0f;
        const float sprite_b_w = 16.0f;
        const float sprite_b_h = 16.0f;

        // Notice: z value is 1.0f here to make the sorting stable
        SET_VTX_A(sprite_a[0], -sprite_a_w / 2.0f, -sprite_a_h / 2.0f, 1.0f, 0.0f);
        SET_VTX_A(sprite_a[1], -sprite_a_w / 2.0f,  sprite_a_h / 2.0f, 1.0f, 0.0f);
        SET_VTX_A(sprite_a[2],  sprite_a_w / 2.0f,  sprite_a_h / 2.0f, 1.0f, 0.0f);
        SET_VTX_A(sprite_a[3],  sprite_a_w / 2.0f, -sprite_a_h / 2.0f, 1.0f, 0.0f);

        SET_VTX_B(sprite_b[0], -sprite_b_w / 2.0f, -sprite_b_h / 2.0f, 0.0f, 4.0f, 3.0f, 2.0f, 1.0f);
        SET_VTX_B(sprite_b[1], -sprite_b_w / 2.0f,  sprite_b_h / 2.0f, 0.0f, 4.0f, 3.0f, 2.0f, 1.0f);
        SET_VTX_B(sprite_b[2],  sprite_b_w / 2.0f,  sprite_b_h / 2.0f, 0.0f, 4.0f, 3.0f, 2.0f, 1.0f);
        SET_VTX_B(sprite_b[3],  sprite_b_w / 2.0f, -sprite_b_h / 2.0f, 0.0f, 4.0f, 3.0f, 2.0f, 1.0f);

        for (int i = 0; i < num_draws; ++i)
        {
            // TODO: Maybe validate index buffer here as well
            dmGraphics::VertexBuffer* gfx_vx_buffer = (dmGraphics::VertexBuffer*) vx_buffer->m_Buffers[i];
            ASSERT_EQ(buffer_size, gfx_vx_buffer->m_Size);

            vs_format_a* written_sprite_a = (vs_format_a*) &gfx_vx_buffer->m_Buffer[0];
            vs_format_b* written_sprite_b = (vs_format_b*) &gfx_vx_buffer->m_Buffer[vertex_stride_a * vertex_count + vertex_padding];

            for (int i = 0; i < vertex_count; ++i)
            {
                ASSERT_VTX_A_EQ(sprite_a[i], written_sprite_a[i]);
                ASSERT_VTX_B_EQ(sprite_b[i], written_sprite_b[i]);
            }
        }
    }

    ///////////////////////////////////////
    // Model
    ///////////////////////////////////////
    {
        uint32_t vx_buffers_count;
        dmRender::BufferedRenderBuffer** vx_buffers;
        dmGameSystem::GetModelWorldRenderBuffers(model_world, &vx_buffers, &vx_buffers_count);
        ASSERT_TRUE(vx_buffers_count > 0);

        dmRender::BufferedRenderBuffer* vx_buffer = vx_buffers[0];
        ASSERT_EQ(num_draws, vx_buffer->m_Buffers.Size());
        ASSERT_EQ(dmRender::RENDER_BUFFER_TYPE_VERTEX_BUFFER, vx_buffer->m_Type);

        const uint32_t vertex_count        = 6;
        const uint32_t buffer_write_offset = vertex_stride_a * vertex_count;
        ASSERT_TRUE(buffer_write_offset % vertex_stride_b != 0);

        const uint32_t vertex_padding = vertex_stride_b - (vertex_stride_a * vertex_count) % vertex_stride_b;
        const uint32_t buffer_size    = vertex_stride_a * vertex_count + vertex_padding + vertex_stride_b * vertex_count;

        uint8_t buffer[buffer_size];
        vs_format_a* model_a = (vs_format_a*) &buffer[0];
        vs_format_b* model_b = (vs_format_b*) &buffer[vertex_stride_a * vertex_count + vertex_padding];

        // NOTE: The z component here is different between these two components since we want to sort them in a specific order.
        float p0[] = {  1.0,  1.0 };
        float p1[] = { -1.0,  1.0 };
        float p2[] = { -1.0, -1.0 };
        float p3[] = {  1.0, -1.0 };

        SET_VTX_A(model_a[0], p0[0], p0[1], 1.0f, 0.0f);
        SET_VTX_A(model_a[1], p1[0], p1[1], 1.0f, 0.0f);
        SET_VTX_A(model_a[2], p2[0], p2[1], 1.0f, 0.0f);
        SET_VTX_A(model_a[3], p0[0], p0[1], 1.0f, 0.0f);
        SET_VTX_A(model_a[4], p2[0], p2[1], 1.0f, 0.0f);
        SET_VTX_A(model_a[5], p3[0], p3[1], 1.0f, 0.0f);

        SET_VTX_B(model_b[0], p0[0], p0[1], 0.0f, 4.0f, 3.0f, 2.0f, 1.0f);
        SET_VTX_B(model_b[1], p1[0], p1[1], 0.0f, 4.0f, 3.0f, 2.0f, 1.0f);
        SET_VTX_B(model_b[2], p2[0], p2[1], 0.0f, 4.0f, 3.0f, 2.0f, 1.0f);
        SET_VTX_B(model_b[3], p0[0], p0[1], 0.0f, 4.0f, 3.0f, 2.0f, 1.0f);
        SET_VTX_B(model_b[4], p2[0], p2[1], 0.0f, 4.0f, 3.0f, 2.0f, 1.0f);
        SET_VTX_B(model_b[5], p3[0], p3[1], 0.0f, 4.0f, 3.0f, 2.0f, 1.0f);

        for (int i = 0; i < num_draws; ++i)
        {
            // TODO: Maybe validate index buffer here as well
            dmGraphics::VertexBuffer* gfx_vx_buffer = (dmGraphics::VertexBuffer*) vx_buffer->m_Buffers[i];
            ASSERT_EQ(buffer_size, gfx_vx_buffer->m_Size);

            vs_format_a* written_model_a = (vs_format_a*) &gfx_vx_buffer->m_Buffer[0];
            vs_format_b* written_model_b = (vs_format_b*) &gfx_vx_buffer->m_Buffer[vertex_stride_a * vertex_count + vertex_padding];

            for (int i = 0; i < vertex_count; ++i)
            {
                ASSERT_VTX_A_EQ(model_a[i], written_model_a[i]);
                ASSERT_VTX_B_EQ(model_b[i], written_model_b[i]);
            }
        }
    }

    ///////////////////////////////////////
    // Particle
    ///////////////////////////////////////
    {
        dmRender::BufferedRenderBuffer* vx_buffer;
        dmGameSystem::GetParticleFXWorldRenderBuffers(particlefx_world, &vx_buffer);
        ASSERT_EQ(num_draws, vx_buffer->m_Buffers.Size());
        ASSERT_EQ(dmRender::RENDER_BUFFER_TYPE_VERTEX_BUFFER, vx_buffer->m_Type);

        const uint32_t vertex_count   = 6;
        const uint32_t vertex_padding = vertex_stride_b - (vertex_stride_a * vertex_count) % vertex_stride_b;
        const uint32_t buffer_size    = (vertex_stride_a + vertex_stride_b) * vertex_count + vertex_padding;
        uint8_t buffer[buffer_size];

        vs_format_a* pfx_a = (vs_format_a*) &buffer[0];
        vs_format_b* pfx_b = (vs_format_b*) &buffer[vertex_stride_a * vertex_count + vertex_padding];

        const float pfx_s = 20.0f / 2.0f;

        float p0[] = { -pfx_s, -pfx_s};
        float p1[] = { -pfx_s,  pfx_s};
        float p2[] = {  pfx_s, -pfx_s};
        float p3[] = {  pfx_s,  pfx_s};

        SET_VTX_A(pfx_a[0], p0[0], p0[1], 1.0f, 0.0f);
        SET_VTX_A(pfx_a[1], p1[0], p1[1], 1.0f, 0.0f);
        SET_VTX_A(pfx_a[2], p3[0], p3[1], 1.0f, 0.0f);
        SET_VTX_A(pfx_a[3], p3[0], p3[1], 1.0f, 0.0f);
        SET_VTX_A(pfx_a[4], p2[0], p2[1], 1.0f, 0.0f);
        SET_VTX_A(pfx_a[5], p0[0], p0[1], 1.0f, 0.0f);

        SET_VTX_B(pfx_b[0], p0[0], p0[1], 0.0f, 4.0f, 3.0f, 2.0f, 1.0f);
        SET_VTX_B(pfx_b[1], p1[0], p1[1], 0.0f, 4.0f, 3.0f, 2.0f, 1.0f);
        SET_VTX_B(pfx_b[2], p3[0], p3[1], 0.0f, 4.0f, 3.0f, 2.0f, 1.0f);
        SET_VTX_B(pfx_b[3], p3[0], p3[1], 0.0f, 4.0f, 3.0f, 2.0f, 1.0f);
        SET_VTX_B(pfx_b[4], p2[0], p2[1], 0.0f, 4.0f, 3.0f, 2.0f, 1.0f);
        SET_VTX_B(pfx_b[5], p0[0], p0[1], 0.0f, 4.0f, 3.0f, 2.0f, 1.0f);

        for (int i = 0; i < num_draws; ++i)
        {
            dmGraphics::VertexBuffer* gfx_vx_buffer = (dmGraphics::VertexBuffer*) vx_buffer->m_Buffers[i];
            ASSERT_EQ(buffer_size, gfx_vx_buffer->m_Size);

            vs_format_a* written_pfx_a = (vs_format_a*) &gfx_vx_buffer->m_Buffer[0];
            vs_format_b* written_pfx_b = (vs_format_b*) &gfx_vx_buffer->m_Buffer[vertex_stride_a * vertex_count + vertex_padding];

            for (int i = 0; i < vertex_count; ++i)
            {
                ASSERT_VTX_A_EQ(pfx_a[i], written_pfx_a[i]);
                ASSERT_VTX_B_EQ(pfx_b[i], written_pfx_b[i]);
            }
        }
    }

    ///////////////////////////////////////
    // Tilegrid
    ///////////////////////////////////////
    {
        dmRender::BufferedRenderBuffer* vx_buffer;
        dmGameSystem::GetTileGridWorldRenderBuffers(tilegrid_world, &vx_buffer);
        ASSERT_EQ(num_draws, vx_buffer->m_Buffers.Size());
        ASSERT_EQ(dmRender::RENDER_BUFFER_TYPE_VERTEX_BUFFER, vx_buffer->m_Type);

        // Note: Tilegrids does not support custom vertex formats, so for the sake of this test
        //       we only care about the buffer dispatching part.
    }

    #undef SET_VTX_A
    #undef SET_VTX_B
    #undef ASSERT_VTX_A_EQ
    #undef ASSERT_VTX_B_EQ

    dmGameSystem::FinalizeScriptLibs(scriptlibcontext);
    ASSERT_TRUE(dmGameObject::Final(m_Collection));
}

/* Camera */

const char* valid_camera_resources[] = {"/camera/valid.camerac"};
INSTANTIATE_TEST_CASE_P(Camera, ResourceTest, jc_test_values_in(valid_camera_resources));

ResourceFailParams invalid_camera_resources[] =
{
    {"/camera/valid.camerac", "/camera/missing.camerac"},
};
INSTANTIATE_TEST_CASE_P(Camera, ResourceFailTest, jc_test_values_in(invalid_camera_resources));

const char* valid_camera_gos[] = {"/camera/valid_camera.goc"};
INSTANTIATE_TEST_CASE_P(Camera, ComponentTest, jc_test_values_in(valid_camera_gos));

const char* invalid_camera_gos[] = {"/camera/invalid_camera.goc"};
INSTANTIATE_TEST_CASE_P(Camera, ComponentFailTest, jc_test_values_in(invalid_camera_gos));

/* Collection Proxy */

const char* valid_collection_proxy_resources[] = {"/collection_proxy/valid.collectionproxyc"};
INSTANTIATE_TEST_CASE_P(CollectionProxy, ResourceTest, jc_test_values_in(valid_collection_proxy_resources));

const char* valid_collection_proxy_gos[] = {"/collection_proxy/valid_collection_proxy.goc"};
INSTANTIATE_TEST_CASE_P(CollectionProxy, ComponentTest, jc_test_values_in(valid_collection_proxy_gos));

/* Collision Object */

const char* valid_collision_object_resources[] = {"/collision_object/valid.collisionobjectc",
                                                  "/collision_object/valid_tilegrid.collisionobjectc",
                                                  "/collision_object/embedded_shapes.collisionobjectc" };

INSTANTIATE_TEST_CASE_P(CollisionObject, ResourceTest, jc_test_values_in(valid_collision_object_resources));

ResourceFailParams invalid_collision_object_resources[] =
{
    {"/collision_object/valid.collisionobjectc", "/collision_object/missing.collisionobjectc"},
    {"/collision_object/embedded_shapes.collisionobjectc", "/collision_object/invalid_embedded_shapes.collisionobjectc"},
};
INSTANTIATE_TEST_CASE_P(CollisionObject, ResourceFailTest, jc_test_values_in(invalid_collision_object_resources));

const char* valid_collision_object_gos[] = {"/collision_object/valid_collision_object.goc", "/collision_object/valid_tilegrid.goc"};
INSTANTIATE_TEST_CASE_P(CollisionObject, ComponentTest, jc_test_values_in(valid_collision_object_gos));

const char* invalid_collision_object_gos[] =
{
    "/collision_object/invalid_shape.goc"
};
INSTANTIATE_TEST_CASE_P(CollisionObject, ComponentFailTest, jc_test_values_in(invalid_collision_object_gos));

/* Convex Shape */

const char* valid_cs_resources[] =
{
    "/convex_shape/box.convexshapec",
    /*"/convex_shape/capsule.convexshapec",*/ // Temporarily disabling capsule since we are more interested in 2D atm
    "/convex_shape/hull.convexshapec",
    "/convex_shape/sphere.convexshapec",
};
INSTANTIATE_TEST_CASE_P(ConvexShape, ResourceTest, jc_test_values_in(valid_cs_resources));

ResourceFailParams invalid_cs_resources[] =
{
    {"/convex_shape/box.convexshapec", "/convex_shape/invalid_box.convexshapec"},
    {"/convex_shape/capsule.convexshapec", "/convex_shape/invalid_capsule.convexshapec"},
    {"/convex_shape/hull.convexshapec", "/convex_shape/invalid_hull.convexshapec"},
    {"/convex_shape/sphere.convexshapec", "/convex_shape/invalid_sphere.convexshapec"},
};
INSTANTIATE_TEST_CASE_P(ConvexShape, ResourceFailTest, jc_test_values_in(invalid_cs_resources));

/* Font map */

const char* valid_font_resources[] = {"/font/valid_font.fontc"};
INSTANTIATE_TEST_CASE_P(FontMap, ResourceTest, jc_test_values_in(valid_font_resources));

ResourceFailParams invalid_font_resources[] =
{
    {"/font/valid_font.fontc", "/font/missing.fontc"},
    {"/font/valid_font.fontc", "/font/invalid_material.fontc"},
};
INSTANTIATE_TEST_CASE_P(FontMap, ResourceFailTest, jc_test_values_in(invalid_font_resources));

/* Fragment Program */

const char* valid_fp_resources[] = {"/fragment_program/valid.fpc"};
INSTANTIATE_TEST_CASE_P(FragmentProgram, ResourceTest, jc_test_values_in(valid_fp_resources));

ResourceFailParams invalid_fp_resources[] =
{
    {"/fragment_program/valid.fpc", "/fragment_program/missing.fpc"},
};
INSTANTIATE_TEST_CASE_P(FragmentProgram, ResourceFailTest, jc_test_values_in(invalid_fp_resources));

/* Gui Script */

const char* valid_gs_resources[] = {"/gui/valid.gui_scriptc"};
INSTANTIATE_TEST_CASE_P(GuiScript, ResourceTest, jc_test_values_in(valid_gs_resources));

ResourceFailParams invalid_gs_resources[] =
{
    {"/gui/valid.gui_scriptc", "/gui/missing.gui_scriptc"},
    {"/gui/valid.gui_scriptc", "/gui/missing_module.gui_scriptc"},
};
INSTANTIATE_TEST_CASE_P(GuiScript, ResourceFailTest, jc_test_values_in(invalid_gs_resources));

/* Gui */

const char* valid_gui_resources[] = {"/gui/valid.guic"};
INSTANTIATE_TEST_CASE_P(Gui, ResourceTest, jc_test_values_in(valid_gui_resources));

ResourceFailParams invalid_gui_resources[] =
{
    {"/gui/valid.guic", "/gui/missing.guic"},
    {"/gui/valid.guic", "/gui/invalid_font.guic"},
};
INSTANTIATE_TEST_CASE_P(Gui, ResourceFailTest, jc_test_values_in(invalid_gui_resources));

const char* valid_gui_gos[] = {"/gui/valid_gui.goc"};
INSTANTIATE_TEST_CASE_P(Gui, ComponentTest, jc_test_values_in(valid_gui_gos));

const char* invalid_gui_gos[] =
{
    "/gui/invalid_font.goc"
};
INSTANTIATE_TEST_CASE_P(Gui, ComponentFailTest, jc_test_values_in(invalid_gui_gos));

/* Input Binding */

const char* valid_input_resources[] = {"/input/valid.input_bindingc"};
INSTANTIATE_TEST_CASE_P(InputBinding, ResourceTest, jc_test_values_in(valid_input_resources));

ResourceFailParams invalid_input_resources[] =
{
    {"/input/valid.input_bindingc", "/input/missing.input_bindingc"},
};
INSTANTIATE_TEST_CASE_P(InputBinding, ResourceFailTest, jc_test_values_in(invalid_input_resources));

/* Light */

const char* valid_light_resources[] = {"/light/valid.lightc"};
INSTANTIATE_TEST_CASE_P(Light, ResourceTest, jc_test_values_in(valid_light_resources));

ResourceFailParams invalid_light_resources[] =
{
    {"/light/valid.lightc", "/light/missing.lightc"},
};
INSTANTIATE_TEST_CASE_P(Light, ResourceFailTest, jc_test_values_in(invalid_light_resources));

const char* valid_light_gos[] = {"/light/valid_light.goc"};
INSTANTIATE_TEST_CASE_P(Light, ComponentTest, jc_test_values_in(valid_light_gos));

const char* invalid_light_gos[] = {"/light/invalid_light.goc"};
INSTANTIATE_TEST_CASE_P(Light, ComponentFailTest, jc_test_values_in(invalid_light_gos));

/* Material */

const char* valid_material_resources[] = {"/material/valid.materialc"};
INSTANTIATE_TEST_CASE_P(Material, ResourceTest, jc_test_values_in(valid_material_resources));

ResourceFailParams invalid_material_resources[] =
{
    {"/material/valid.materialc", "/material/missing.materialc"},
    {"/material/valid.materialc", "/material/missing_name.materialc"},
};
INSTANTIATE_TEST_CASE_P(Material, ResourceFailTest, jc_test_values_in(invalid_material_resources));

/* Buffer */

const char* valid_buffer_resources[] = {"/mesh/no_data.bufferc", "/mesh/triangle.bufferc"};
INSTANTIATE_TEST_CASE_P(Buffer, ResourceTest, jc_test_values_in(valid_buffer_resources));

/* Mesh */

const char* valid_mesh_resources[] = {"/mesh/no_data.meshc", "/mesh/triangle.meshc"};
INSTANTIATE_TEST_CASE_P(Mesh, ResourceTest, jc_test_values_in(valid_mesh_resources));

/* MeshSet */

const char* valid_meshset_resources[] = {"/meshset/valid.meshsetc", "/meshset/valid.skeletonc", "/meshset/valid.animationsetc"};
INSTANTIATE_TEST_CASE_P(MeshSet, ResourceTest, jc_test_values_in(valid_meshset_resources));

ResourceFailParams invalid_mesh_resources[] =
{
    {"/meshset/valid.meshsetc", "/meshset/missing.meshsetc"},
    {"/meshset/valid.skeletonc", "/meshset/missing.skeletonc"},
    {"/meshset/valid.animationsetc", "/meshset/missing.animationsetc"},
};
INSTANTIATE_TEST_CASE_P(MeshSet, ResourceFailTest, jc_test_values_in(invalid_mesh_resources));

/* Model */

const char* valid_model_resources[] = {"/model/valid.modelc", "/model/empty_texture.modelc"};
INSTANTIATE_TEST_CASE_P(Model, ResourceTest, jc_test_values_in(valid_model_resources));

ResourceFailParams invalid_model_resources[] =
{
    {"/model/valid.modelc", "/model/missing.modelc"},
    {"/model/valid.modelc", "/model/invalid_material.modelc"},
};
INSTANTIATE_TEST_CASE_P(Model, ResourceFailTest, jc_test_values_in(invalid_model_resources));

const char* valid_model_gos[] = {"/model/valid_model.goc"};
INSTANTIATE_TEST_CASE_P(Model, ComponentTest, jc_test_values_in(valid_model_gos));

const char* invalid_model_gos[] = {"/model/invalid_model.goc", "/model/invalid_material.goc"};
INSTANTIATE_TEST_CASE_P(Model, ComponentFailTest, jc_test_values_in(invalid_model_gos));

/* Animationset */

const char* valid_animationset_resources[] = {"/animationset/valid.animationsetc"};
INSTANTIATE_TEST_CASE_P(AnimationSet, ResourceTest, jc_test_values_in(valid_animationset_resources));

ResourceFailParams invalid_animationset_resources[] =
{
    {"/animationset/valid.animationsetc", "/animationset/missing.animationsetc"},
    {"/animationset/valid.animationsetc", "/animationset/invalid_animationset.animationsetc"},
};
INSTANTIATE_TEST_CASE_P(AnimationSet, ResourceFailTest, jc_test_values_in(invalid_animationset_resources));

/* Particle FX */

const char* valid_particlefx_resources[] = {"/particlefx/valid.particlefxc"};
INSTANTIATE_TEST_CASE_P(ParticleFX, ResourceTest, jc_test_values_in(valid_particlefx_resources));

ResourceFailParams invalid_particlefx_resources[] =
{
    {"/particlefx/valid.particlefxc", "/particlefx/invalid_material.particlefxc"},
};
INSTANTIATE_TEST_CASE_P(ParticleFX, ResourceFailTest, jc_test_values_in(invalid_particlefx_resources));

const char* valid_particlefx_gos[] = {"/particlefx/valid_particlefx.goc"};
INSTANTIATE_TEST_CASE_P(ParticleFX, ComponentTest, jc_test_values_in(valid_particlefx_gos));

const char* invalid_particlefx_gos[] =
{
    "/particlefx/invalid_material.goc",
    "/particlefx/invalid_texture.goc"
};
INSTANTIATE_TEST_CASE_P(ParticleFX, ComponentFailTest, jc_test_values_in(invalid_particlefx_gos));

/* Render */

const char* valid_render_resources[] = {"/render/valid.renderc"};
INSTANTIATE_TEST_CASE_P(Render, ResourceTest, jc_test_values_in(valid_render_resources));

ResourceFailParams invalid_render_resources[] =
{
    {"/render/valid.renderc", "/render/missing.renderc"},
    {"/render/valid.renderc", "/render/invalid_material.renderc"},
};
INSTANTIATE_TEST_CASE_P(Render, ResourceFailTest, jc_test_values_in(invalid_render_resources));

/* Render Script */

const char* valid_rs_resources[] = {"/render_script/valid.render_scriptc"};
INSTANTIATE_TEST_CASE_P(RenderScript, ResourceTest, jc_test_values_in(valid_rs_resources));

ResourceFailParams invalid_rs_resources[] =
{
    {"/render_script/valid.render_scriptc", "/render_script/missing.render_scriptc"},
};
INSTANTIATE_TEST_CASE_P(RenderScript, ResourceFailTest, jc_test_values_in(invalid_rs_resources));

/* Display Profiles */

const char* valid_dp_resources[] = {"/display_profiles/valid.display_profilesc"};
INSTANTIATE_TEST_CASE_P(DisplayProfiles, ResourceTest, jc_test_values_in(valid_dp_resources));

ResourceFailParams invalid_dp_resources[] =
{
    {"/display_profiles/valid.display_profilesc", "/display_profiles/missing.display_profilesc"},
};
INSTANTIATE_TEST_CASE_P(DisplayProfiles, ResourceFailTest, jc_test_values_in(invalid_dp_resources));

/* Script */

const char* valid_script_resources[] = {"/script/valid.scriptc"};
INSTANTIATE_TEST_CASE_P(Script, ResourceTest, jc_test_values_in(valid_script_resources));

ResourceFailParams invalid_script_resources[] =
{
    {"/script/valid.scriptc", "/script/missing.scriptc"},
};
INSTANTIATE_TEST_CASE_P(Script, ResourceFailTest, jc_test_values_in(invalid_script_resources));

const char* valid_script_gos[] = {"/script/valid_script.goc"};
INSTANTIATE_TEST_CASE_P(Script, ComponentTest, jc_test_values_in(valid_script_gos));

const char* invalid_script_gos[] = {"/script/missing_script.goc", "/script/invalid_script.goc"};
INSTANTIATE_TEST_CASE_P(Script, ComponentFailTest, jc_test_values_in(invalid_script_gos));

/* Sound */

const char* valid_sound_resources[] = {"/sound/valid.soundc"};
INSTANTIATE_TEST_CASE_P(Sound, ResourceTest, jc_test_values_in(valid_sound_resources));

ResourceFailParams invalid_sound_resources[] =
{
    {"/sound/valid.soundc", "/sound/missing.soundc"},
};
INSTANTIATE_TEST_CASE_P(Sound, ResourceFailTest, jc_test_values_in(invalid_sound_resources));

const char* valid_sound_gos[] = {"/sound/valid_sound.goc"};
INSTANTIATE_TEST_CASE_P(Sound, ComponentTest, jc_test_values_in(valid_sound_gos));

const char* invalid_sound_gos[] = {"/sound/invalid_sound.goc", "/sound/invalid_sound.goc"};
INSTANTIATE_TEST_CASE_P(Sound, ComponentFailTest, jc_test_values_in(invalid_sound_gos));

/* Factory */

const char* valid_sp_resources[] = {"/factory/valid.factoryc"};
INSTANTIATE_TEST_CASE_P(Factory, ResourceTest, jc_test_values_in(valid_sp_resources));

ResourceFailParams invalid_sp_resources[] =
{
    {"/factory/valid.factoryc", "/factory/missing.factoryc"},
};
INSTANTIATE_TEST_CASE_P(Factory, ResourceFailTest, jc_test_values_in(invalid_sp_resources));

const char* valid_sp_gos[] = {"/factory/valid_factory.goc"};
INSTANTIATE_TEST_CASE_P(Factory, ComponentTest, jc_test_values_in(valid_sp_gos));

const char* invalid_sp_gos[] = {"/factory/invalid_factory.goc"};
INSTANTIATE_TEST_CASE_P(Factory, ComponentFailTest, jc_test_values_in(invalid_sp_gos));


/* Collection Factory */

const char* valid_cf_resources[] = {"/collection_factory/valid.collectionfactoryc"};
INSTANTIATE_TEST_CASE_P(CollectionFactory, ResourceTest, jc_test_values_in(valid_cf_resources));

ResourceFailParams invalid_cf_resources[] =
{
    {"/collection_factory/valid.collectionfactoryc", "/collection_factory/missing.collectionfactoryc"},
};
INSTANTIATE_TEST_CASE_P(CollectionFactory, ResourceFailTest, jc_test_values_in(invalid_cf_resources));

const char* valid_cf_gos[] = {"/collection_factory/valid_collectionfactory.goc"};
INSTANTIATE_TEST_CASE_P(CollectionFactory, ComponentTest, jc_test_values_in(valid_cf_gos));

const char* invalid_cf_gos[] = {"/collection_factory/invalid_collectionfactory.goc"};
INSTANTIATE_TEST_CASE_P(CollectionFactory, ComponentFailTest, jc_test_values_in(invalid_cf_gos));


/* Sprite */

const char* valid_sprite_resources[] = {"/sprite/valid.spritec"};
INSTANTIATE_TEST_CASE_P(Sprite, ResourceTest, jc_test_values_in(valid_sprite_resources));

ResourceFailParams invalid_sprite_resources[] =
{
    {"/sprite/valid.spritec", "/sprite/invalid_animation.spritec"},
};
INSTANTIATE_TEST_CASE_P(Sprite, ResourceFailTest, jc_test_values_in(invalid_sprite_resources));

const char* valid_sprite_gos[] = {"/sprite/valid_sprite.goc"};
INSTANTIATE_TEST_CASE_P(Sprite, ComponentTest, jc_test_values_in(valid_sprite_gos));

const char* invalid_sprite_gos[] = {"/sprite/invalid_sprite.goc"};
INSTANTIATE_TEST_CASE_P(Sprite, ComponentFailTest, jc_test_values_in(invalid_sprite_gos));

/* TileSet */
const char* valid_tileset_resources[] = {"/tile/valid.t.texturesetc"};
INSTANTIATE_TEST_CASE_P(TileSet, ResourceTest, jc_test_values_in(valid_tileset_resources));

/* TileGrid */
const char* valid_tilegrid_resources[] = {"/tile/valid.tilemapc"};
INSTANTIATE_TEST_CASE_P(TileGrid, ResourceTest, jc_test_values_in(valid_tilegrid_resources));

const char* valid_tileset_gos[] = {"/tile/valid_tilegrid.goc", "/tile/valid_tilegrid_collisionobject.goc"};
INSTANTIATE_TEST_CASE_P(TileSet, ComponentTest, jc_test_values_in(valid_tileset_gos));

/* Texture */

const char* valid_texture_resources[] = {"/texture/valid_png.texturec", "/texture/blank_4096_png.texturec"};
INSTANTIATE_TEST_CASE_P(Texture, ResourceTest, jc_test_values_in(valid_texture_resources));

ResourceFailParams invalid_texture_resources[] =
{
    {"/texture/valid_png.texturec", "/texture/missing.texturec"},
};
INSTANTIATE_TEST_CASE_P(Texture, ResourceFailTest, jc_test_values_in(invalid_texture_resources));

/* Vertex Program */

const char* valid_vp_resources[] = {"/vertex_program/valid.vpc"};
INSTANTIATE_TEST_CASE_P(VertexProgram, ResourceTest, jc_test_values_in(valid_vp_resources));

ResourceFailParams invalid_vp_resources[] =
{
    {"/vertex_program/valid.vpc", "/vertex_program/missing.vpc"},
};
INSTANTIATE_TEST_CASE_P(VertexProgram, ResourceFailTest, jc_test_values_in(invalid_vp_resources));

/* Label */

void AssertPointEquals(const Vector4& p, float x, float y)
{
    static const float test_epsilon = 0.000001f;
    EXPECT_NEAR(p.getX(), x, test_epsilon);
    EXPECT_NEAR(p.getY(), y, test_epsilon);
}

TEST_F(LabelTest, LabelMovesWhenSwitchingPivot)
{
    // pivot = center
    Matrix4 mat = dmGameSystem::CompLabelLocalTransform(m_Position, Quat::identity(), m_Scale, m_Size, 0);

    AssertPointEquals(mat * m_BottomLeft, -1.0, -1.0);
    AssertPointEquals(mat * m_TopLeft, -1.0, 1.0);
    AssertPointEquals(mat * m_TopRight, 1.0, 1.0);
    AssertPointEquals(mat * m_BottomRight, 1.0, -1.0);

    // pivot = north east
    mat = dmGameSystem::CompLabelLocalTransform(m_Position, Quat::identity(), m_Scale, m_Size, 2);

    AssertPointEquals(mat * m_BottomLeft, -2.0, -2.0);
    AssertPointEquals(mat * m_TopLeft, -2.0, 0.0);
    AssertPointEquals(mat * m_TopRight, 0.0, 0.0);
    AssertPointEquals(mat * m_BottomRight, 0.0, -2.0);

    // pivot = west
    mat = dmGameSystem::CompLabelLocalTransform(m_Position, Quat::identity(), m_Scale, m_Size, 7);

    AssertPointEquals(mat * m_BottomLeft, 0.0, -1.0);
    AssertPointEquals(mat * m_TopLeft, 0.0, 1.0);
    AssertPointEquals(mat * m_TopRight, 2.0, 1.0);
    AssertPointEquals(mat * m_BottomRight, 2.0, -1.0);
}

TEST_F(LabelTest, LabelMovesWhenChangingPosition) {
    // pivot = center
    Matrix4 mat = dmGameSystem::CompLabelLocalTransform(Point3(1.0, 1.0, 1.0), Quat::identity(), m_Scale, m_Size, 0);

    AssertPointEquals(mat * m_BottomLeft, 0.0, 0.0);
    AssertPointEquals(mat * m_TopLeft, 0.0, 2.0);
    AssertPointEquals(mat * m_TopRight, 2.0, 2.0);
    AssertPointEquals(mat * m_BottomRight, 2.0, 0.0);
}

TEST_F(LabelTest, LabelRotatesAroundPivot) {
    // pivot = center, rotation = -180
    Matrix4 mat = dmGameSystem::CompLabelLocalTransform(Point3(1.0, 1.0, 1.0), m_Rotation, m_Scale, m_Size, 0);

    AssertPointEquals(mat * m_BottomLeft, 2.0, 2.0);
    AssertPointEquals(mat * m_TopLeft, 2.0, 0.0);
    AssertPointEquals(mat * m_TopRight, 0.0, 0.0);
    AssertPointEquals(mat * m_BottomRight, 0.0, 2.0);

    // pivot = north west, rotation = -180
    mat = dmGameSystem::CompLabelLocalTransform(Point3(-1.0, -2.0, 0.0), m_Rotation, m_Scale, m_Size, 8);

    AssertPointEquals(mat * m_BottomLeft, -1.0, 0.0);
    AssertPointEquals(mat * m_TopLeft, -1.0, -2.0);
    AssertPointEquals(mat * m_TopRight, -3.0, -2.0);
    AssertPointEquals(mat * m_BottomRight, -3.0, 0.0);
}

const char* valid_label_resources[] = {"/label/valid.labelc"};
INSTANTIATE_TEST_CASE_P(Label, ResourceTest, jc_test_values_in(valid_label_resources));

const char* valid_label_gos[] = {"/label/valid_label.goc"};
INSTANTIATE_TEST_CASE_P(Label, ComponentTest, jc_test_values_in(valid_label_gos));

const char* invalid_label_gos[] = {"/label/invalid_label.goc"};
INSTANTIATE_TEST_CASE_P(Label, ComponentFailTest, jc_test_values_in(invalid_label_gos));

/* Test material vertex space component compatibility */

const char* invalid_vertexspace_resources[] =
{
    "/sprite/invalid_vertexspace.spritec",
    "/model/invalid_vertexspace.modelc",
    "/tile/invalid_vertexspace.tilegridc",
    "/particlefx/invalid_vertexspace.particlefxc",
    "/gui/invalid_vertexspace.guic",
    "/label/invalid_vertexspace.labelc",
};
INSTANTIATE_TEST_CASE_P(InvalidVertexSpace, InvalidVertexSpaceTest, jc_test_values_in(invalid_vertexspace_resources));

/* Get and set resource properties on supported components */

ResourcePropParams res_prop_params[] =
{
    // property, val, val-not-found, val-invalid-ext, component0, ..., componentN
    {"material", "/resource/resource_alt.materialc", "/not_found.materialc", "/resource/res_getset_prop.goc", "label", "model", "gui", "tilemap", 0},
    {"font", "/resource/font.fontc", "/not_found.fontc", "/resource/res_getset_prop.goc", "label", 0},
    {"image", "/tile/valid2.t.texturesetc", "", "/resource/res_getset_prop.goc", "sprite", 0},
    {"texture0", "/tile/mario_tileset.texturec", "/not_found.texturec", "/resource/res_getset_prop.goc", "model", 0},
    {"texture1", "/tile/mario_tileset.texturec", "/not_found.texturec", "/resource/res_getset_prop.goc", "model", 0},
    {"tile_source", "/tile/valid2.t.texturesetc", "", "/resource/res_getset_prop.goc", "tilemap", 0},
};

INSTANTIATE_TEST_CASE_P(ResourceProperty, ResourcePropTest, jc_test_values_in(res_prop_params));

/* Validate default and dynamic gameobject factories */

FactoryTestParams factory_testparams [] =
{
    {"/factory/dynamic_factory_test.goc", true, true},
    {"/factory/dynamic_factory_test.goc", true, false},
    {"/factory/factory_test.goc", false, true},
    {"/factory/factory_test.goc", false, false},
};
INSTANTIATE_TEST_CASE_P(Factory, FactoryTest, jc_test_values_in(factory_testparams));

/* Validate default and dynamic collection factories */

CollectionFactoryTestParams collection_factory_testparams [] =
{
    {"/collection_factory/dynamic_collectionfactory_test.goc", 0, true, true},
    {"/collection_factory/dynamic_collectionfactory_test.goc", 0, true, false},
    {"/collection_factory/collectionfactory_test.goc", 0, false, true},
    {"/collection_factory/collectionfactory_test.goc", 0, false, false},
    {"/collection_factory/dynamic_collectionfactory_test.goc", "/collection_factory/dynamic_prototype.collectionc", true, true},
    {"/collection_factory/dynamic_collectionfactory_test.goc", "/collection_factory/dynamic_prototype.collectionc", true, false},
    {"/collection_factory/collectionfactory_test.goc", "/collection_factory/dynamic_prototype.collectionc", false, true},
    {"/collection_factory/collectionfactory_test.goc", "/collection_factory/dynamic_prototype.collectionc", false, false},
};
INSTANTIATE_TEST_CASE_P(CollectionFactory, CollectionFactoryTest, jc_test_values_in(collection_factory_testparams));

/* Validate draw count for different GOs */

DrawCountParams draw_count_params[] =
{
    {"/gui/draw_count_test.goc", 1},
    {"/gui/draw_count_test2.goc", 1},
};
INSTANTIATE_TEST_CASE_P(DrawCount, DrawCountTest, jc_test_values_in(draw_count_params));


// Spawn and run the script attached to these game objects

ScriptComponentTestParams script_component_test_params[] =
{
    // file,                            comp type,          comp name
    {"/camera/test_comp.goc",           "camerac",          "camera"},
    {"/factory/test_comp.goc",          "factoryc",         "factory"},
    {"/label/test_comp.goc",            "labelc",           "label"},
    {"/light/test_comp.goc",            "lightc",           "light"},
    {"/mesh/test_comp.goc",             "meshc",            "mesh"},
    {"/model/test_comp.goc",            "modelc",           "model"},
    {"/particlefx/test_comp.goc",       "particlefxc",      "particlefx"},
    {"/sound/test_comp.goc",            "soundc",           "sound"},
    {"/sprite/test_comp.goc",           "spritec",          "sprite"},
    {"/tilegrid/test_comp.goc",         "tilemapc",         "tilemap"},
    {"/collision_object/test_comp.goc", "collisionobjectc", "collisionobject"},
    {"/collection_proxy/test_comp.goc", "collectionproxyc", "collectionproxy"},
    {"/collection_factory/test_comp.goc", "collectionfactoryc", "collectionfactory"},
};

INSTANTIATE_TEST_CASE_P(ScriptComponent, ScriptComponentTest, jc_test_values_in(script_component_test_params));


/* Validate gui box rendering for different GOs. */

BoxRenderParams box_render_params[] =
{
    // 9-slice params: on | Use geometries: 8 | Flip uv: off | Texture: tilesource animation
    {
        "/gui/render_box_test1.goc",
        {
            dmGameSystem::BoxVertex(Vector4(-16.000000, -16.000000, 0.0, 0.0), 0.000000, 0.500000, Vector4(1.0, 1.0, 1.0, 1.0), 0),
            dmGameSystem::BoxVertex(Vector4(-14.000000, -16.000000, 0.0, 0.0), 0.031250, 0.500000, Vector4(1.0, 1.0, 1.0, 1.0), 0),
            dmGameSystem::BoxVertex(Vector4(-14.000000, -14.000000, 0.0, 0.0), 0.031250, 0.531250, Vector4(1.0, 1.0, 1.0, 1.0), 0),
            dmGameSystem::BoxVertex(Vector4(-16.000000, -14.000000, 0.0, 0.0), 0.000000, 0.531250, Vector4(1.0, 1.0, 1.0, 1.0), 0),
            dmGameSystem::BoxVertex(Vector4(14.000000, -16.000000, 0.0, 0.0), 0.468750, 0.500000, Vector4(1.0, 1.0, 1.0, 1.0), 0),
            dmGameSystem::BoxVertex(Vector4(14.000000, -14.000000, 0.0, 0.0), 0.468750, 0.531250, Vector4(1.0, 1.0, 1.0, 1.0), 0),
            dmGameSystem::BoxVertex(Vector4(16.000000, -16.000000, 0.0, 0.0), 0.500000, 0.500000, Vector4(1.0, 1.0, 1.0, 1.0), 0),
            dmGameSystem::BoxVertex(Vector4(16.000000, -14.000000, 0.0, 0.0), 0.500000, 0.531250, Vector4(1.0, 1.0, 1.0, 1.0), 0),
            dmGameSystem::BoxVertex(Vector4(-14.000000, 14.000000, 0.0, 0.0), 0.031250, 0.968750, Vector4(1.0, 1.0, 1.0, 1.0), 0),
            dmGameSystem::BoxVertex(Vector4(-16.000000, 14.000000, 0.0, 0.0), 0.000000, 0.968750, Vector4(1.0, 1.0, 1.0, 1.0), 0),
            dmGameSystem::BoxVertex(Vector4(14.000000, 14.000000, 0.0, 0.0), 0.468750, 0.968750, Vector4(1.0, 1.0, 1.0, 1.0), 0),
            dmGameSystem::BoxVertex(Vector4(16.000000, 14.000000, 0.0, 0.0), 0.500000, 0.968750, Vector4(1.0, 1.0, 1.0, 1.0), 0),
            dmGameSystem::BoxVertex(Vector4(-14.000000, 16.000000, 0.0, 0.0), 0.031250, 1.000000, Vector4(1.0, 1.0, 1.0, 1.0), 0),
            dmGameSystem::BoxVertex(Vector4(-16.000000, 16.000000, 0.0, 0.0), 0.000000, 1.000000, Vector4(1.0, 1.0, 1.0, 1.0), 0),
            dmGameSystem::BoxVertex(Vector4(14.000000, 16.000000, 0.0, 0.0), 0.468750, 1.000000, Vector4(1.0, 1.0, 1.0, 1.0), 0),
            dmGameSystem::BoxVertex(Vector4(16.000000, 16.000000, 0.0, 0.0), 0.500000, 1.000000, Vector4(1.0, 1.0, 1.0, 1.0), 0)
        },
        54,
        {0, 1, 2, 0, 2, 3, 1, 4, 5, 1, 5, 2, 4, 6, 7, 4, 7, 5, 3, 2, 8, 3, 8, 9, 2, 5, 10, 2, 10, 8, 5, 7, 11, 5, 11, 10, 9, 8, 12, 9, 12, 13, 8, 10, 14, 8, 14, 12, 10, 11, 15, 10, 15, 14}
    },
    // 9-slice params: off | Use geometries: 8 | Flip uv: off | Texture: tilesource animation
    {
        "/gui/render_box_test2.goc",
        {
            dmGameSystem::BoxVertex(Vector4(16.000000, -16.000000, 0.0, 0.0), 0.500000, 0.500000, Vector4(1.0, 1.0, 1.0, 1.0), 0),
            dmGameSystem::BoxVertex(Vector4(-16.000000, -16.000000, 0.0, 0.0), 0.000000, 0.500000, Vector4(1.0, 1.0, 1.0, 1.0), 0),
            dmGameSystem::BoxVertex(Vector4(-16.000000, 16.000000, 0.0, 0.0), 0.000000, 1.000000, Vector4(1.0, 1.0, 1.0, 1.0), 0),
            dmGameSystem::BoxVertex(Vector4(16.000000, 16.000000, 0.0, 0.0), 0.500000, 1.000000, Vector4(1.0, 1.0, 1.0, 1.0), 0)
        },
        18,
        {0, 1, 2, 0, 2, 2, 0, 2, 3, 0, 3, 3, 0, 3, 3, 0, 3, 3}
    },
    // 9-slice params: off | Use geometries: off | Flip uv: off | Texture: tilesource animation
    {
        "/gui/render_box_test3.goc",
        {
            dmGameSystem::BoxVertex(Vector4(-16.000000, -16.000000, 0.0, 0.0), 0.000000, 0.500000, Vector4(1.0, 1.0, 1.0, 1.0), 0),
            dmGameSystem::BoxVertex(Vector4(-16.000000, 16.000000, 0.0, 0.0), 0.000000, 1.000000, Vector4(1.0, 1.0, 1.0, 1.0), 0),
            dmGameSystem::BoxVertex(Vector4(16.000000, 16.000000, 0.0, 0.0), 0.500000, 1.000000, Vector4(1.0, 1.0, 1.0, 1.0), 0),
            dmGameSystem::BoxVertex(Vector4(16.000000, -16.000000, 0.0, 0.0), 0.500000, 0.500000, Vector4(1.0, 1.0, 1.0, 1.0), 0)
        },
        6,
        {0, 1, 2, 0, 2, 3}
    },
    // 9-slice params: off | Use geometries: off | Flip uv: u | Texture: tilesource animation
    {
        "/gui/render_box_test4.goc",
        {
            dmGameSystem::BoxVertex(Vector4(-16.000000, -16.000000, 0.0, 0.0), 0.500000, 0.500000, Vector4(1.0, 1.0, 1.0, 1.0), 0),
            dmGameSystem::BoxVertex(Vector4(-16.000000, 16.000000, 0.0, 0.0), 0.500000, 1.000000, Vector4(1.0, 1.0, 1.0, 1.0), 0),
            dmGameSystem::BoxVertex(Vector4(16.000000, 16.000000, 0.0, 0.0), 0.000000, 1.000000, Vector4(1.0, 1.0, 1.0, 1.0), 0),
            dmGameSystem::BoxVertex(Vector4(16.000000, -16.000000, 0.0, 0.0), 0.000000, 0.500000, Vector4(1.0, 1.0, 1.0, 1.0), 0)
        },
        6,
        {0, 1, 2, 0, 2, 3}
    },
    // 9-slice params: off | Use geometries: off | Flip uv: uv | Texture: tilesource animation
    {
        "/gui/render_box_test5.goc",
        {
            dmGameSystem::BoxVertex(Vector4(16.000000, 16.000000, 0.0, 0.0), 0.000000, 0.500000, Vector4(1.0, 1.0, 1.0, 1.0), 0),
            dmGameSystem::BoxVertex(Vector4(16.000000, -16.000000, 0.0, 0.0), 0.000000, 1.000000, Vector4(1.0, 1.0, 1.0, 1.0), 0),
            dmGameSystem::BoxVertex(Vector4(-16.000000, -16.000000, 0.0, 0.0), 0.500000, 1.000000, Vector4(1.0, 1.0, 1.0, 1.0), 0),
            dmGameSystem::BoxVertex(Vector4(-16.000000, 16.000000, 0.0, 0.0), 0.500000, 0.500000, Vector4(1.0, 1.0, 1.0, 1.0), 0)
        },
        6,
        {0, 1, 2, 0, 2, 3}
    },
    // 9-slice params: on | Use geometries: 8 | Flip uv: uv | Texture: tilesource animation
    {
        "/gui/render_box_test6.goc",
        {
            dmGameSystem::BoxVertex(Vector4(-16.000000, -16.000000, 0.0, 0.0), 0.500000, 1.000000, Vector4(1.0, 1.0, 1.0, 1.0), 0),
            dmGameSystem::BoxVertex(Vector4(-14.000000, -16.000000, 0.0, 0.0), 0.468750, 1.000000, Vector4(1.0, 1.0, 1.0, 1.0), 0),
            dmGameSystem::BoxVertex(Vector4(-14.000000, -14.000000, 0.0, 0.0), 0.468750, 0.968750, Vector4(1.0, 1.0, 1.0, 1.0), 0),
            dmGameSystem::BoxVertex(Vector4(-16.000000, -14.000000, 0.0, 0.0), 0.500000, 0.968750, Vector4(1.0, 1.0, 1.0, 1.0), 0),
            dmGameSystem::BoxVertex(Vector4(14.000000, -16.000000, 0.0, 0.0), 0.031250, 1.000000, Vector4(1.0, 1.0, 1.0, 1.0), 0),
            dmGameSystem::BoxVertex(Vector4(14.000000, -14.000000, 0.0, 0.0), 0.031250, 0.968750, Vector4(1.0, 1.0, 1.0, 1.0), 0),
            dmGameSystem::BoxVertex(Vector4(16.000000, -16.000000, 0.0, 0.0), 0.000000, 1.000000, Vector4(1.0, 1.0, 1.0, 1.0), 0),
            dmGameSystem::BoxVertex(Vector4(16.000000, -14.000000, 0.0, 0.0), 0.000000, 0.968750, Vector4(1.0, 1.0, 1.0, 1.0), 0),
            dmGameSystem::BoxVertex(Vector4(-14.000000, 14.000000, 0.0, 0.0), 0.468750, 0.531250, Vector4(1.0, 1.0, 1.0, 1.0), 0),
            dmGameSystem::BoxVertex(Vector4(-16.000000, 14.000000, 0.0, 0.0), 0.500000, 0.531250, Vector4(1.0, 1.0, 1.0, 1.0), 0),
            dmGameSystem::BoxVertex(Vector4(14.000000, 14.000000, 0.0, 0.0), 0.031250, 0.531250, Vector4(1.0, 1.0, 1.0, 1.0), 0),
            dmGameSystem::BoxVertex(Vector4(16.000000, 14.000000, 0.0, 0.0), 0.000000, 0.531250, Vector4(1.0, 1.0, 1.0, 1.0), 0),
            dmGameSystem::BoxVertex(Vector4(-14.000000, 16.000000, 0.0, 0.0), 0.468750, 0.500000, Vector4(1.0, 1.0, 1.0, 1.0), 0),
            dmGameSystem::BoxVertex(Vector4(-16.000000, 16.000000, 0.0, 0.0), 0.500000, 0.500000, Vector4(1.0, 1.0, 1.0, 1.0), 0),
            dmGameSystem::BoxVertex(Vector4(14.000000, 16.000000, 0.0, 0.0), 0.031250, 0.500000, Vector4(1.0, 1.0, 1.0, 1.0), 0),
            dmGameSystem::BoxVertex(Vector4(16.000000, 16.000000, 0.0, 0.0), 0.000000, 0.500000, Vector4(1.0, 1.0, 1.0, 1.0), 0)
        },
        54,
        {0, 1, 2, 0, 2, 3, 1, 4, 5, 1, 5, 2, 4, 6, 7, 4, 7, 5, 3, 2, 8, 3, 8, 9, 2, 5, 10, 2, 10, 8, 5, 7, 11, 5, 11, 10, 9, 8, 12, 9, 12, 13, 8, 10, 14, 8, 14, 12, 10, 11, 15, 10, 15, 14}
    },
    // 9-slice params: on | Use geometries: na | Flip uv: na | Texture: none
    {
        "/gui/render_box_test7.goc",
        {
            dmGameSystem::BoxVertex(Vector4(-1.000000, -1.000000, 0.0, 0.0), 0.000000, 0.000000, Vector4(1.0, 1.0, 1.0, 1.0), 0),
            dmGameSystem::BoxVertex(Vector4(1.000000, -1.000000, 0.0, 0.0), 1.000000, 0.000000, Vector4(1.0, 1.0, 1.0, 1.0), 0),
            dmGameSystem::BoxVertex(Vector4(-1.000000, 1.000000, 0.0, 0.0), 0.000000, 1.000000, Vector4(1.0, 1.0, 1.0, 1.0), 0),
            dmGameSystem::BoxVertex(Vector4(1.000000, 1.000000, 0.0, 0.0), 1.000000, 1.000000, Vector4(1.0, 1.0, 1.0, 1.0), 0)
        },
        6,
        {0, 1, 3, 0, 3, 2}
    },
    // 9-slice params: off | Use geometries: na | Flip uv: na | Texture: script
    {
        "/gui/render_box_test8.goc",
        {
            dmGameSystem::BoxVertex(Vector4(68.000000, 68.000000, 0.0, 0.0), 0.000000, 0.000000, Vector4(1.0, 1.0, 1.0, 1.0), 0),
            dmGameSystem::BoxVertex(Vector4(132.000000, 68.000000, 0.0, 0.0), 1.000000, 0.000000, Vector4(1.0, 1.0, 1.0, 1.0), 0),
            dmGameSystem::BoxVertex(Vector4(68.000000, 132.000000, 0.0, 0.0), 0.000000, 1.000000, Vector4(1.0, 1.0, 1.0, 1.0), 0),
            dmGameSystem::BoxVertex(Vector4(132.000000, 132.000000, 0.0, 0.0), 1.000000, 1.000000, Vector4(1.0, 1.0, 1.0, 1.0), 0)
        },
        6,
        {0, 1, 3, 0, 3, 2}
    },
    // 9-slice params: on | Use geometries: na | Flip uv: na | Texture: script
    {
        "/gui/render_box_test9.goc",
        {
            dmGameSystem::BoxVertex(Vector4(68.000000, 68.000000, 0.0, 0.0), 0.000000, 0.000000, Vector4(1.0, 1.0, 1.0, 1.0), 0),
            dmGameSystem::BoxVertex(Vector4(70.000000, 68.000000, 0.0, 0.0), 0.031250, 0.000000, Vector4(1.0, 1.0, 1.0, 1.0), 0),
            dmGameSystem::BoxVertex(Vector4(70.000000, 70.000000, 0.0, 0.0), 0.031250, 0.031250, Vector4(1.0, 1.0, 1.0, 1.0), 0),
            dmGameSystem::BoxVertex(Vector4(68.000000, 70.000000, 0.0, 0.0), 0.000000, 0.031250, Vector4(1.0, 1.0, 1.0, 1.0), 0),
            dmGameSystem::BoxVertex(Vector4(130.000000, 68.000000, 0.0, 0.0), 0.968750, 0.000000, Vector4(1.0, 1.0, 1.0, 1.0), 0),
            dmGameSystem::BoxVertex(Vector4(130.000000, 70.000000, 0.0, 0.0), 0.968750, 0.031250, Vector4(1.0, 1.0, 1.0, 1.0), 0),
            dmGameSystem::BoxVertex(Vector4(132.000000, 68.000000, 0.0, 0.0), 1.000000, 0.000000, Vector4(1.0, 1.0, 1.0, 1.0), 0),
            dmGameSystem::BoxVertex(Vector4(132.000000, 70.000000, 0.0, 0.0), 1.000000, 0.031250, Vector4(1.0, 1.0, 1.0, 1.0), 0),
            dmGameSystem::BoxVertex(Vector4(70.000000, 130.000000, 0.0, 0.0), 0.031250, 0.968750, Vector4(1.0, 1.0, 1.0, 1.0), 0),
            dmGameSystem::BoxVertex(Vector4(68.000000, 130.000000, 0.0, 0.0), 0.000000, 0.968750, Vector4(1.0, 1.0, 1.0, 1.0), 0),
            dmGameSystem::BoxVertex(Vector4(130.000000, 130.000000, 0.0, 0.0), 0.968750, 0.968750, Vector4(1.0, 1.0, 1.0, 1.0), 0),
            dmGameSystem::BoxVertex(Vector4(132.000000, 130.000000, 0.0, 0.0), 1.000000, 0.968750, Vector4(1.0, 1.0, 1.0, 1.0), 0),
            dmGameSystem::BoxVertex(Vector4(70.000000, 132.000000, 0.0, 0.0), 0.031250, 1.000000, Vector4(1.0, 1.0, 1.0, 1.0), 0),
            dmGameSystem::BoxVertex(Vector4(68.000000, 132.000000, 0.0, 0.0), 0.000000, 1.000000, Vector4(1.0, 1.0, 1.0, 1.0), 0),
            dmGameSystem::BoxVertex(Vector4(130.000000, 132.000000, 0.0, 0.0), 0.968750, 1.000000, Vector4(1.0, 1.0, 1.0, 1.0), 0),
            dmGameSystem::BoxVertex(Vector4(132.000000, 132.000000, 0.0, 0.0), 1.000000, 1.000000, Vector4(1.0, 1.0, 1.0, 1.0), 0)
        },
        54,
        {0, 1, 2, 0, 2, 3, 1, 4, 5, 1, 5, 2, 4, 6, 7, 4, 7, 5, 3, 2, 8, 3, 8, 9, 2, 5, 10, 2, 10, 8, 5, 7, 11, 5, 11, 10, 9, 8, 12, 9, 12, 13, 8, 10, 14, 8, 14, 12, 10, 11, 15, 10, 15, 14}
    },
    // 9-slice params: off | Use geometries: na | Flip uv: na | Texture: none
    {
        "/gui/render_box_test10.goc",
        {
            dmGameSystem::BoxVertex(Vector4(-1.000000, -1.000000, 0.0, 0.0), 0.000000, 0.000000, Vector4(1.0, 1.0, 1.0, 1.0), 0),
            dmGameSystem::BoxVertex(Vector4(1.000000, -1.000000, 0.0, 0.0), 1.000000, 0.000000, Vector4(1.0, 1.0, 1.0, 1.0), 0),
            dmGameSystem::BoxVertex(Vector4(-1.000000, 1.000000, 0.0, 0.0), 0.000000, 1.000000, Vector4(1.0, 1.0, 1.0, 1.0), 0),
            dmGameSystem::BoxVertex(Vector4(1.000000, 1.000000, 0.0, 0.0), 1.000000, 1.000000, Vector4(1.0, 1.0, 1.0, 1.0), 0)
        },
        6,
        {0, 1, 3, 0, 3, 2}
    },
    // 9-slice params: off | Use geometries: 4 | Flip uv: na | Texture: paged atlas (64x64 texture)
    {
        "/gui/render_box_test11.goc",
        {
            dmGameSystem::BoxVertex(Vector4(-32.000000, -32.000000, 0.0, 0.0), 0.000000, 0.500000, Vector4(1.0, 1.0, 1.0, 1.0), 1),
            dmGameSystem::BoxVertex(Vector4(-32.000000, 32.000000, 0.0, 0.0), 0.000000, 1.000000, Vector4(1.0, 1.0, 1.0, 1.0),  1),
            dmGameSystem::BoxVertex(Vector4(32.000000, 32.000000, 0.0, 0.0), 0.500000, 1.000000, Vector4(1.0, 1.0, 1.0, 1.0),   1),
            dmGameSystem::BoxVertex(Vector4(32.000000, -32.000000, 0.0, 0.0), 0.500000, 0.500000, Vector4(1.0, 1.0, 1.0, 1.0),  1)
        },
        6,
        {0, 1, 2, 0, 2, 3}
    }
};
INSTANTIATE_TEST_CASE_P(BoxRender, BoxRenderTest, jc_test_values_in(box_render_params));

/* Sprite cursor property */
#define F1T3 1.0f/3.0f
#define F2T3 2.0f/3.0f
const CursorTestParams cursor_properties[] = {

    // Forward & backward
    {"anim_once",       0.0f, 1.0f, {0.0f, 0.25f, 0.5f, 0.75f, 1.0f}, 5},
    {"anim_once",      -1.0f, 1.0f, {0.0f, 0.25f, 0.5f, 0.75f, 1.0f}, 5}, // Same as above, but cursor should be clamped
    {"anim_once",       1.0f, 1.0f, {1.0f, 1.0f}, 2},                     // Again, clamped, but will also be at end of anim.
    {"anim_once_back",  0.0f, 1.0f, {1.0f, 0.75f, 0.5f, 0.25f, 0.0f}, 5},
    {"anim_loop",       0.0f, 1.0f, {0.0f, 0.25f, 0.5f, 0.75f, 0.0f, 0.25f, 0.5f, 0.75f}, 8},
    {"anim_loop_back",  0.0f, 1.0f, {1.0f, 0.75f, 0.5f, 0.25f, 1.0f, 0.75f, 0.5f, 0.25f}, 8},

    // Ping-pong goes up to the "early end" and skip duplicate of "last" frame, this equals:
    // duration = orig_frame_count*2 - 2
    // In our test animation this equals; 4*2-2 = 6
    // However, the cursor will go from 0 -> 1 and back again during the whole ping pong animation.
    // This means the cursor will go in these steps: 0/3 -> 1/3 -> 2/3 -> 3/3 -> 2/3 -> 1/3
    {"anim_once_pingpong", 0.0f, 1.0f, {0.0f, F1T3, F2T3, 1.0f, F2T3, F1T3, 0.0f, 0.0f}, 8},
    {"anim_loop_pingpong", 0.0f, 1.0f, {0.0f, F1T3, F2T3, 1.0f, F2T3, F1T3, 0.0f, F1T3}, 8},

    // Cursor start
    {"anim_once",          0.5f, 1.0f, {0.5f, 0.75f, 1.0f, 1.0f}, 4},
    {"anim_once_back",     0.5f, 1.0f, {0.5f, 0.25f, 0.0f, 0.0f}, 4},
    {"anim_loop",          0.5f, 1.0f, {0.5f, 0.75f, 0.0f, 0.25f, 0.5f, 0.75f, 0.0f}, 7},
    {"anim_loop_back",     0.5f, 1.0f, {0.5f, 0.25f, 1.0f, 0.75f, 0.5f, 0.25f, 1.0f}, 7},
    {"anim_once_pingpong", F1T3, 1.0f, {F1T3, F2T3, 1.0f, F2T3, F1T3, 0.0f, 0.0f}, 7},
    {"anim_loop_pingpong", F1T3, 1.0f, {F1T3, F2T3, 1.0f, F2T3, F1T3, 0.0f, F1T3}, 7},

    // Playback rate, x2 speed
    {"anim_once",          0.0f, 2.0f, {0.0f, 0.5f, 1.0f, 1.0f}, 4},
    {"anim_once_back",     0.0f, 2.0f, {1.0f, 0.5f, 0.0f, 0.0f}, 4},
    {"anim_loop",          0.0f, 2.0f, {0.0f, 0.5f, 0.0f, 0.5f, 0.0f}, 5},
    {"anim_loop_back",     0.0f, 2.0f, {1.0f, 0.5f, 1.0f, 0.5f, 1.0f}, 5},
    {"anim_once_pingpong", 0.0f, 2.0f, {0.0f, F2T3, F2T3, 0.0f, 0.0f}, 5},
    {"anim_loop_pingpong", 0.0f, 2.0f, {0.0f, F2T3, F2T3, 0.0f, F2T3, F2T3, 0.0f}, 7},

    // Playback rate, x0 speed
    {"anim_once",          0.0f, 0.0f, {0.0f, 0.0f, 0.0f}, 3},
    {"anim_once_back",     0.0f, 0.0f, {1.0f, 1.0f, 1.0f}, 3},
    {"anim_loop",          0.0f, 0.0f, {0.0f, 0.0f, 0.0f}, 3},
    {"anim_loop_back",     0.0f, 0.0f, {1.0f, 1.0f, 1.0f}, 3},
    {"anim_once_pingpong", 0.0f, 0.0f, {0.0f, 0.0f, 0.0f}, 3},
    {"anim_loop_pingpong", 0.0f, 0.0f, {0.0f, 0.0f, 0.0f}, 3},

    // Playback rate, -x2 speed
    {"anim_once",          0.0f, -2.0f, {0.0f, 0.0f, 0.0f}, 3},
    {"anim_once_back",     0.0f, -2.0f, {1.0f, 1.0f, 1.0f}, 3},
    {"anim_loop",          0.0f, -2.0f, {0.0f, 0.0f, 0.0f}, 3},
    {"anim_loop_back",     0.0f, -2.0f, {1.0f, 1.0f, 1.0f}, 3},
    {"anim_once_pingpong", 0.0f, -2.0f, {0.0f, 0.0f, 0.0f}, 3},
    {"anim_loop_pingpong", 0.0f, -2.0f, {0.0f, 0.0f, 0.0f}, 3},

};
INSTANTIATE_TEST_CASE_P(Cursor, CursorTest, jc_test_values_in(cursor_properties));
#undef F1T3
#undef F2T3

bool RunFile(lua_State* L, const char* filename)
{
    char path[1024];
    dmTestUtil::MakeHostPathf(path, sizeof(path), "build/src/gamesys/test/%s", filename);

    dmLuaDDF::LuaModule* ddf = 0;
    dmDDF::Result res = dmDDF::LoadMessageFromFile(path, dmLuaDDF::LuaModule::m_DDFDescriptor, (void**) &ddf);
    if (res != dmDDF::RESULT_OK)
        return false;

    char* buffer = (char*) malloc(ddf->m_Source.m_Script.m_Count + 1);
    memcpy((void*) buffer, ddf->m_Source.m_Script.m_Data, ddf->m_Source.m_Script.m_Count);
    buffer[ddf->m_Source.m_Script.m_Count] = '\0';

    int ret = luaL_dostring(L, buffer);
    free(buffer);

    if (ret != 0)
    {
        dmLogError("%s", lua_tolstring(L, -1, 0));
        return false;
    }
    return true;
}

TEST_F(ScriptImageTest, TestImage)
{
    int top = lua_gettop(L);

    ASSERT_TRUE(RunFile(L, "image/test_image.luac"));

    lua_getglobal(L, "functions");
    ASSERT_EQ(LUA_TTABLE, lua_type(L, -1));
    lua_getfield(L, -1, "test_images");
    ASSERT_EQ(LUA_TFUNCTION, lua_type(L, -1));

    char hostfs[64] = {};
    if (strlen(DM_HOSTFS) != 0)
        dmSnPrintf(hostfs, sizeof(hostfs), "%s/", DM_HOSTFS);
    lua_pushstring(L, hostfs);
    int result = dmScript::PCall(L, 1, LUA_MULTRET);
    if (result == LUA_ERRRUN)
    {
        ASSERT_TRUE(false);
    }
    else
    {
        ASSERT_EQ(0, result);
    }
    lua_pop(L, 1);

    ASSERT_EQ(top, lua_gettop(L));
}

TEST_F(ScriptImageTest, TestImageBuffer)
{
    int top = lua_gettop(L);

    ASSERT_TRUE(dmGameObject::Init(m_Collection));

    dmGameObject::HInstance go = Spawn(m_Factory, m_Collection, "/image/test_image_buffer.goc", dmHashString64("/test_image"));
    ASSERT_NE((void*)0, go);

    if (DM_HOSTFS)
    {
        char run_str[128];
        dmSnPrintf(run_str, sizeof(run_str), "set_host_fs(%s)", DM_HOSTFS);
        ASSERT_TRUE(RunString(L, run_str));
    }

    ASSERT_TRUE(dmGameObject::Update(m_Collection, &m_UpdateContext));

    ASSERT_TRUE(dmGameObject::Final(m_Collection));

    ASSERT_EQ(top, lua_gettop(L));
}

TEST_F(ScriptBufferTest, PushCheckBuffer)
{
    int top = lua_gettop(L);
    dmScript::LuaHBuffer luabuf(m_Buffer, dmScript::OWNER_C);
    dmScript::PushBuffer(L, luabuf);
    dmScript::LuaHBuffer* buffer_ptr = dmScript::CheckBuffer(L, -1);
    ASSERT_NE((void*)0x0, buffer_ptr);
    ASSERT_EQ(m_Buffer, buffer_ptr->m_Buffer);

    dmScript::LuaHBuffer* buffer_ptr2 = dmScript::CheckBufferNoError(L, -1);
    ASSERT_NE((void*)0x0, buffer_ptr2);
    ASSERT_EQ(m_Buffer, buffer_ptr2->m_Buffer);

    lua_pop(L, 1);
    ASSERT_EQ(top, lua_gettop(L));
}

TEST_F(ScriptBufferTest, PushCheckUnpackBuffer)
{
    int top = lua_gettop(L);
    dmScript::LuaHBuffer luabuf(m_Buffer, dmScript::OWNER_C);
    dmScript::PushBuffer(L, luabuf);

    dmBuffer::HBuffer buf = dmScript::CheckBufferUnpack(L, -1);
    ASSERT_NE((dmBuffer::HBuffer)0x0, buf);
    ASSERT_EQ(m_Buffer, buf);

    dmBuffer::HBuffer buf2 = dmScript::CheckBufferUnpackNoError(L, -1);
    ASSERT_NE((dmBuffer::HBuffer)0x0, buf2);
    ASSERT_EQ(m_Buffer, buf2);

    lua_pop(L, 1);
    ASSERT_EQ(top, lua_gettop(L));
}

TEST_F(ScriptBufferTest, IsBuffer)
{
    int top = lua_gettop(L);
    dmScript::LuaHBuffer luabuf(m_Buffer, dmScript::OWNER_C);
    dmScript::PushBuffer(L, luabuf);
    lua_pushstring(L, "not_a_buffer");
    lua_pushnumber(L, 1337);
    ASSERT_FALSE(dmScript::IsBuffer(L, -1));
    ASSERT_FALSE(dmScript::IsBuffer(L, -2));
    ASSERT_TRUE(dmScript::IsBuffer(L, -3));
    lua_pop(L, 3);
    ASSERT_EQ(top, lua_gettop(L));
}

TEST_F(ScriptBufferTest, PrintBuffer)
{
    int top = lua_gettop(L);
    dmScript::LuaHBuffer luabuf(m_Buffer, dmScript::OWNER_C);
    dmScript::PushBuffer(L, luabuf);
    lua_setglobal(L, "test_buffer");

    ASSERT_TRUE(RunString(L, "print(test_buffer)"));

    ASSERT_TRUE(RunString(L, "local stream = buffer.get_stream(test_buffer, \"rgb\"); print(stream)"));

    ASSERT_EQ(top, lua_gettop(L));
}

TEST_F(ScriptBufferTest, GetCount)
{
    int top = lua_gettop(L);
    dmScript::LuaHBuffer luabuf(m_Buffer, dmScript::OWNER_C);
    dmScript::PushBuffer(L, luabuf);
    lua_setglobal(L, "test_buffer");

    ASSERT_TRUE(RunString(L, "assert(256 == #test_buffer)"));

    ASSERT_EQ(top, lua_gettop(L));
}

TEST_F(ScriptBufferTest, CreateBuffer)
{
    int top = lua_gettop(L);

    dmScript::LuaHBuffer* buffer = 0;
    uint32_t element_count = 0;

    dmBuffer::ValueType type;
    uint32_t typecount;

    RunString(L, "test_buffer = buffer.create( 12, { {name=hash(\"rgba\"), type=buffer.VALUE_TYPE_UINT8, count=4 } } )");
    lua_getglobal(L, "test_buffer");
    buffer = dmScript::CheckBuffer(L, -1);
    ASSERT_EQ(dmBuffer::RESULT_OK, dmBuffer::GetCount(buffer->m_Buffer, &element_count));
    ASSERT_EQ(12, element_count);
    ASSERT_EQ(dmBuffer::RESULT_OK, dmBuffer::GetStreamType(buffer->m_Buffer, dmHashString64("rgba"), &type, &typecount ) );
    ASSERT_EQ(dmBuffer::VALUE_TYPE_UINT8, type);
    ASSERT_EQ(4, typecount);
    lua_pop(L, 1);

    RunString(L, "test_buffer = buffer.create( 24, { {name=hash(\"position\"), type=buffer.VALUE_TYPE_FLOAT32, count=3 } } )");
    lua_getglobal(L, "test_buffer");
    buffer = dmScript::CheckBuffer(L, -1);
    ASSERT_EQ(dmBuffer::RESULT_OK, dmBuffer::GetCount(buffer->m_Buffer, &element_count));
    ASSERT_EQ(24, element_count);
    ASSERT_EQ(dmBuffer::RESULT_OK, dmBuffer::GetStreamType(buffer->m_Buffer, dmHashString64("position"), &type, &typecount ) );
    ASSERT_EQ(dmBuffer::VALUE_TYPE_FLOAT32, type);
    ASSERT_EQ(3, typecount);
    lua_pop(L, 1);

    RunString(L, "test_buffer = buffer.create( 10, { {name=hash(\"position\"), type=buffer.VALUE_TYPE_UINT16, count=4 }, \
                                                    {name=hash(\"normal\"), type=buffer.VALUE_TYPE_FLOAT32, count=3 } } )");
    lua_getglobal(L, "test_buffer");
    buffer = dmScript::CheckBuffer(L, -1);
    ASSERT_EQ(dmBuffer::RESULT_OK, dmBuffer::GetCount(buffer->m_Buffer, &element_count));
    ASSERT_EQ(10, element_count);
    ASSERT_EQ(dmBuffer::RESULT_OK, dmBuffer::GetStreamType(buffer->m_Buffer, dmHashString64("position"), &type, &typecount ) );
    ASSERT_EQ(dmBuffer::VALUE_TYPE_UINT16, type);
    ASSERT_EQ(4, typecount);

    ASSERT_EQ(dmBuffer::RESULT_OK, dmBuffer::GetStreamType(buffer->m_Buffer, dmHashString64("normal"), &type, &typecount ) );
    ASSERT_EQ(dmBuffer::VALUE_TYPE_FLOAT32, type);
    ASSERT_EQ(3, typecount);

    lua_pop(L, 1);

    ASSERT_EQ(top, lua_gettop(L));
}

TEST_F(ScriptBufferTest, GetBytes)
{
    int top = lua_gettop(L);
    uint8_t* data;
    uint32_t datasize;
    dmBuffer::GetBytes(m_Buffer, (void**)&data, &datasize);

    for( uint32_t i = 0; i < datasize; ++i )
    {
        data[i] = i+1;
    }

    dmScript::LuaHBuffer luabuf(m_Buffer, dmScript::OWNER_C);
    dmScript::PushBuffer(L, luabuf);
    lua_setglobal(L, "test_buffer");

    char str[1024];
    dmSnPrintf(str, sizeof(str), " local bytes = buffer.get_bytes(test_buffer, \"rgb\") \
                                    assert(#bytes == %u) \
                                    for i=1,#bytes do \
                                        assert( (i %% 256) == string.byte(bytes, i) )\
                                    end \
                                  ", datasize);
    bool run = RunString(L, str);
    ASSERT_TRUE(run);

    ASSERT_EQ(top, lua_gettop(L));
}


template<typename T>
static void memset_stream(T* data, uint32_t count, uint32_t components, uint32_t stride, T value)
{
    for(uint32_t i = 0; i < count; ++i) {
        for(uint32_t c = 0; c < components; ++c) {
            data[c] = value;
        }
        data += stride;
    }
}


TEST_F(ScriptBufferTest, Indexing)
{
    int top = lua_gettop(L);

    dmBuffer::Result r;
    uint16_t* stream_rgb = 0;
    uint32_t count_rgb = 0;
    uint32_t components_rgb = 0;
    uint32_t stride_rgb = 0;
    r = dmBuffer::GetStream(m_Buffer, dmHashString64("rgb"), (void**)&stream_rgb, &count_rgb, &components_rgb, &stride_rgb);
    uint32_t size_rgb = count_rgb * components_rgb * dmBuffer::GetSizeForValueType(dmBuffer::VALUE_TYPE_UINT16);
    ASSERT_EQ(dmBuffer::RESULT_OK, r);
    ASSERT_EQ(m_Count * sizeof(uint16_t) * 3u, size_rgb);

    float* stream_a = 0;
    uint32_t count_a = 0;
    uint32_t components_a = 0;
    uint32_t stride_a = 0;
    r = dmBuffer::GetStream(m_Buffer, dmHashString64("a"), (void**)&stream_a, &count_a, &components_a, &stride_a);
    uint32_t size_a = count_a * components_a * dmBuffer::GetSizeForValueType(dmBuffer::VALUE_TYPE_FLOAT32);
    ASSERT_EQ(dmBuffer::RESULT_OK, r);
    ASSERT_EQ(m_Count * sizeof(float) * 1u, size_a);

    dmScript::LuaHBuffer luabuf(m_Buffer, dmScript::OWNER_C);
    dmScript::PushBuffer(L, luabuf);
    lua_setglobal(L, "test_buffer");

    // Set full buffer (uint16)
    memset_stream(stream_rgb, count_rgb, components_rgb, stride_rgb, (uint16_t)0);

    RunString(L, "local stream = buffer.get_stream(test_buffer, hash(\"rgb\")) \
                  for i=1,#stream do \
                    stream[i] = i*3 + i \
                  end \
                  ");

    ASSERT_EQ(dmBuffer::RESULT_OK, dmBuffer::ValidateBuffer(m_Buffer));

    uint16_t* rgb = stream_rgb;
    for( uint32_t i = 0, x = 1; i < count_rgb; ++i )
    {
        for( uint32_t c = 0; c < components_rgb; ++c, ++x )
        {
            ASSERT_EQ(x*3 + x, (uint32_t)rgb[c]);
        }
        rgb += stride_rgb;
    }

    // Set full buffer (float)
    memset_stream(stream_a, count_a, components_a, stride_a, 0.0f);

    RunString(L, "local stream = buffer.get_stream(test_buffer, hash(\"a\")) \
                  for i=1,#stream do \
                    stream[i] = i*5 + 0.5 \
                  end \
                  ");

    ASSERT_EQ(dmBuffer::RESULT_OK, dmBuffer::ValidateBuffer(m_Buffer));

    float* a = stream_a;
    for( uint32_t i = 0, x = 1; i < count_a; ++i )
    {
        for( uint32_t c = 0; c < components_a; ++c, ++x )
        {
            ASSERT_EQ(x*5.0f + 0.5f, a[c]);
        }
        a += stride_a;
    }

    ASSERT_EQ(top, lua_gettop(L));
}

TEST_F(ScriptBufferTest, CopyStream)
{
    int top = lua_gettop(L);

    dmBuffer::Result r;
    uint16_t* stream_rgb = 0;
    uint32_t count_rgb = 0;
    uint32_t components_rgb = 0;
    uint32_t stride_rgb = 0;
    r = dmBuffer::GetStream(m_Buffer, dmHashString64("rgb"), (void**)&stream_rgb, &count_rgb, &components_rgb, &stride_rgb);
    uint32_t size_rgb = count_rgb * components_rgb * dmBuffer::GetSizeForValueType(dmBuffer::VALUE_TYPE_UINT16);
    ASSERT_EQ(dmBuffer::RESULT_OK, r);
    ASSERT_EQ(m_Count * sizeof(uint16_t) * 3u, size_rgb);
    ASSERT_EQ(m_Count, count_rgb);

    float* stream_a = 0;
    uint32_t count_a = 0;
    uint32_t components_a = 0;
    uint32_t stride_a = 0;
    r = dmBuffer::GetStream(m_Buffer, dmHashString64("a"), (void**)&stream_a, &count_a, &components_a, &stride_a);
    uint32_t size_a = count_a * components_a * dmBuffer::GetSizeForValueType(dmBuffer::VALUE_TYPE_FLOAT32);
    ASSERT_EQ(dmBuffer::RESULT_OK, r);
    ASSERT_EQ(m_Count * sizeof(float) * 1u, size_a);
    ASSERT_EQ(m_Count, count_a);


    dmScript::LuaHBuffer luabuf(m_Buffer, dmScript::OWNER_C);
    dmScript::PushBuffer(L, luabuf);
    lua_setglobal(L, "test_buffer");


    // Copy one stream to another
    {
        memset_stream(stream_a, count_a, components_a, stride_a, 0.0f);

        RunString(L, "  local srcbuffer = buffer.create( 16*16, { {name=hash(\"temp\"), type=buffer.VALUE_TYPE_FLOAT32, count=1 } } ) \
                        local srcstream = buffer.get_stream(srcbuffer, \"temp\") \
                        for i=1,#srcstream do \
                            srcstream[i] = i*4 \
                        end \
                        local dststream = buffer.get_stream(test_buffer, hash(\"a\")) \
                        buffer.copy_stream(dststream, 0, srcstream, 0, #srcstream) \
                      ");
        ASSERT_EQ(dmBuffer::RESULT_OK, dmBuffer::ValidateBuffer(m_Buffer));

        float* a = stream_a;
        for(uint32_t i = 1, x = 1; i <= count_a; ++i)
        {
            for(uint32_t c = 0; c < components_a; ++c, ++x)
            {
                ASSERT_EQ(x*4, a[c]);
            }
            a += stride_a;
        }
    }

    // Copy first half of source to latter half of dest
    {
        memset_stream(stream_rgb, count_rgb, components_rgb, stride_rgb, (uint16_t)0);

        RunString(L, "  local srcbuffer = buffer.create( 16*16, { {name=hash(\"temp\"), type=buffer.VALUE_TYPE_UINT16, count=3 } } ) \
                        local srcstream = buffer.get_stream(srcbuffer, \"temp\") \
                        for i=1,#srcstream do \
                            srcstream[i] = i*3 \
                        end \
                        local dststream = buffer.get_stream(test_buffer, hash(\"rgb\")) \
                        buffer.copy_stream(dststream, #srcstream / 2, srcstream, 0, #srcstream / 2) \
                      ");
        ASSERT_EQ(dmBuffer::RESULT_OK, dmBuffer::ValidateBuffer(m_Buffer));

        uint16_t* rgb = stream_rgb;
        uint32_t halfcount = (count_rgb * components_rgb) / 2;
        for(uint32_t i = 1, x = 1; i <= count_rgb; ++i)
        {
            for(uint32_t c = 0; c < components_rgb; ++c, ++x)
            {
                if (x < halfcount)
                    ASSERT_EQ(0, rgb[c]);
                else
                    ASSERT_EQ((x - halfcount) * 3, rgb[c]);
            }
            rgb += stride_rgb;
        }
    }

    // Copy some elements offset from aligned boundaries, and a non multiple of components
    {
        memset_stream(stream_rgb, count_rgb, components_rgb, stride_rgb, (uint16_t)0);

        RunString(L, "  local srcbuffer = buffer.create( 16*16, { {name=hash(\"temp\"), type=buffer.VALUE_TYPE_UINT16, count=3 } } ) \
                        local srcstream = buffer.get_stream(srcbuffer, \"temp\") \
                        for i=1,#srcstream do \
                            srcstream[i] = i \
                        end \
                        local dststream = buffer.get_stream(test_buffer, hash(\"rgb\")) \
                        buffer.copy_stream(dststream, 4, srcstream, 8, 10) \
                      ");
        ASSERT_EQ(dmBuffer::RESULT_OK, dmBuffer::ValidateBuffer(m_Buffer));

        uint16_t* rgb = stream_rgb;
        for(uint32_t i = 0, x = 0; i <= 20; ++i)
        {
            for(uint32_t c = 0; c < components_rgb; ++c, ++x)
            {
                if (x < 4 || x >= 14)
                    ASSERT_EQ(0, rgb[c]);
                else
                    ASSERT_EQ(9 + (x-4), rgb[c]);
            }
            rgb += stride_rgb;
        }
    }


    dmLogWarning("Expected error outputs ->");

    // Too large count
    {
        memset_stream(stream_a, count_a, components_a, stride_a, 42.0f); // memset the A stream

        RunString(L, "  local srcbuffer = buffer.create( 16*16, { {name=hash(\"temp\"), type=buffer.VALUE_TYPE_FLOAT32, count=1 } } ) \
                        local srcstream = buffer.get_stream(srcbuffer, \"temp\") \
                        local dststream = buffer.get_stream(test_buffer, hash(\"a\")) \
                        buffer.copy_stream(dststream, 0, srcstream, 0, #srcstream + 10) \
                      ");
        ASSERT_EQ(dmBuffer::RESULT_OK, dmBuffer::ValidateBuffer(m_Buffer));
        float* a = (float*)stream_a;
        for(uint32_t i = 1; i <= count_a; ++i)
        {
            for(uint32_t c = 0; c < components_a; ++c)
            {
                ASSERT_EQ(42.0f, a[c]);
            }
            a += stride_a;
        }
        lua_pop(L, 1);
    }

    // Buffer overrun (write)
    {
        memset_stream(stream_a, count_a, components_a, stride_a, 76.0f); // memset the A stream

        RunString(L, "  local srcbuffer = buffer.create( 16*16, { {name=hash(\"temp\"), type=buffer.VALUE_TYPE_FLOAT32, count=1 } } ) \
                        local srcstream = buffer.get_stream(srcbuffer, \"temp\") \
                        local dststream = buffer.get_stream(test_buffer, hash(\"a\")) \
                        buffer.copy_stream(dststream, 5, srcstream, 0, #srcstream) \
                      ");
        ASSERT_EQ(dmBuffer::RESULT_OK, dmBuffer::ValidateBuffer(m_Buffer));

        ASSERT_EQ(dmBuffer::RESULT_OK, dmBuffer::ValidateBuffer(m_Buffer));
        float* a = (float*)stream_a;
        for(uint32_t i = 1; i <= count_a; ++i)
        {
            for(uint32_t c = 0; c < components_a; ++c)
            {
                ASSERT_EQ(76.0f, a[c]);
            }
            a += stride_a;
        }
        lua_pop(L, 1);
    }


    // Buffer overrun (read)
    {
        memset(stream_a, 'X', size_a); // memset the A stream

        RunString(L, "  local srcbuffer = buffer.create( 16*16, { {name=hash(\"temp\"), type=buffer.VALUE_TYPE_FLOAT32, count=1 } } ) \
                        local srcstream = buffer.get_stream(srcbuffer, \"temp\") \
                        local dststream = buffer.get_stream(test_buffer, hash(\"a\")) \
                        buffer.copy_stream(dststream, 0, srcstream, 5, #srcstream) \
                      ");
        ASSERT_EQ(dmBuffer::RESULT_OK, dmBuffer::ValidateBuffer(m_Buffer));

        ASSERT_EQ(dmBuffer::RESULT_OK, dmBuffer::ValidateBuffer(m_Buffer));
        uint8_t* a = (uint8_t*)stream_a;
        for( uint32_t i = 1; i <= m_Count; ++i )
        {
            ASSERT_EQ('X', a[i-1]);
        }
        lua_pop(L, 1);
    }

    dmLogWarning("<- Expected error outputs end.");

    ASSERT_EQ(top, lua_gettop(L));
}


TEST_P(ScriptBufferCopyTest, CopyBuffer)
{
    const CopyBufferTestParams& p = GetParam();

    int top = lua_gettop(L);

    dmBuffer::Result r;
    uint16_t* stream_rgb = 0;
    uint32_t count_rgb = 0;
    uint32_t components_rgb = 0;
    uint32_t stride_rgb = 0;
    r = dmBuffer::GetStream(m_Buffer, dmHashString64("rgb"), (void**)&stream_rgb, &count_rgb, &components_rgb, &stride_rgb);
    uint32_t size_rgb = count_rgb * components_rgb * dmBuffer::GetSizeForValueType(dmBuffer::VALUE_TYPE_UINT16);
    ASSERT_EQ(dmBuffer::RESULT_OK, r);
    ASSERT_EQ(p.m_Count * sizeof(uint16_t) * 3u, size_rgb);

    float* stream_a = 0;
    uint32_t count_a = 0;
    uint32_t components_a = 0;
    uint32_t stride_a = 0;
    r = dmBuffer::GetStream(m_Buffer, dmHashString64("a"), (void**)&stream_a, &count_a, &components_a, &stride_a);
    uint32_t size_a = count_a * components_a * dmBuffer::GetSizeForValueType(dmBuffer::VALUE_TYPE_FLOAT32);
    ASSERT_EQ(dmBuffer::RESULT_OK, r);
    ASSERT_EQ(p.m_Count * sizeof(float) * 1u, size_a);


    uint8_t* data;
    uint32_t datasize;
    dmBuffer::GetBytes(m_Buffer, (void**)&data, &datasize);
    uint32_t stride = stride_rgb * dmBuffer::GetSizeForValueType(dmBuffer::VALUE_TYPE_UINT16);
    memset(data, 0, datasize);

    dmScript::LuaHBuffer luabuf(m_Buffer, dmScript::OWNER_C);
    dmScript::PushBuffer(L, luabuf);
    lua_setglobal(L, "dstbuffer");

        // Copy one stream to another
    {
        memset(data, 0, datasize);

        char str[1024];
        dmSnPrintf(str, sizeof(str), " local srcbuffer = buffer.create( %u, { {name=hash(\"rgb\"), type=buffer.VALUE_TYPE_UINT16, count=3 }, \
                                                                                  {name=hash(\"a\"), type=buffer.VALUE_TYPE_FLOAT32, count=1 } } ) \
                                        local rgb = buffer.get_stream(srcbuffer, \"rgb\") \
                                        local a = buffer.get_stream(srcbuffer, \"a\") \
                                        for i=1,%u do \
                                            rgb[(i-1)*3 + 0 + 1] = i*3 \
                                            rgb[(i-1)*3 + 1 + 1] = i*5 \
                                            rgb[(i-1)*3 + 2 + 1] = i*7 \
                                            a[i] = i*3 +  i*5 + i*7 \
                                        end \
                                        buffer.copy_buffer(dstbuffer, %u, srcbuffer, %u, %u) \
                                      ", p.m_Count, p.m_Count, p.m_DstOffset, p.m_SrcOffset, p.m_CopyCount);

        if( !p.m_ExpectedOk )
        {
            dmLogWarning("Expected error outputs ->");
        }

        bool run = RunString(L, str);
        ASSERT_EQ(p.m_ExpectedOk, run);
        ASSERT_EQ(dmBuffer::RESULT_OK, dmBuffer::ValidateBuffer(m_Buffer));

        if( p.m_ExpectedOk )
        {
            // Check that the buffer before the write area is intact
            for( uint32_t i = 1; i <= p.m_DstOffset; ++i)
            {
                uint32_t index = (i-1) * stride;
                ASSERT_EQ(0, data[index]);
            }

            // Check that the buffer after the write area is intact
            for( uint32_t i = p.m_DstOffset + p.m_CopyCount + 1; i <= p.m_Count; ++i )
            {
                uint32_t index = (i-1) * stride;
                ASSERT_EQ(0, data[index]);
            }

            // Loop over RGB and A to make sure we copied the streams correctly from the source buffer to the target buffer
            uint16_t* rgb = stream_rgb + p.m_DstOffset * stride_rgb;
            float* a = stream_a + p.m_DstOffset * stride_a;
            // Loop variable "i" is the struct index (i.e. vertex number)
            for( uint32_t i = p.m_DstOffset+1; i <= p.m_DstOffset + p.m_CopyCount; ++i )
            {
                uint32_t srci = p.m_SrcOffset + i - p.m_DstOffset;

                for( uint32_t c = 0; c < components_rgb; ++c)
                {
                    ASSERT_EQ( srci * (3 + c*2), rgb[c] );
                }
                rgb += stride_rgb;

                ASSERT_EQ( srci*3 + srci*5 + srci*7, a[0] );
                a += stride_a;
            }
        }
        else
        {
            for( uint32_t i = 1; i <= p.m_Count; ++i )
            {
                ASSERT_EQ(0, stream_rgb[(i-1)*3 + 0]);
                ASSERT_EQ(0, stream_rgb[(i-1)*3 + 1]);
                ASSERT_EQ(0, stream_rgb[(i-1)*3 + 2]);
                ASSERT_EQ(0, stream_a[i-1]);
            }
            lua_pop(L, 1); // ?
        }


        if( !p.m_ExpectedOk )
        {
            dmLogWarning("<- Expected error outputs end.");
        }
    }

    ASSERT_EQ(top, lua_gettop(L));
}


const CopyBufferTestParams buffer_copy_setups[] = {
    // VALID
    {64, 0, 0, 64, true}, // whole buffer
    {64, 0, 0, 16, true},  // copy first elements, to the start of the buffer
    {64, 64-16, 0, 16, true}, // copy first elements, to the end of the buffer
    {64, 64-16, 64-16, 16, true}, // copy last elements, to the end of the buffer
    {64, 0, 64-1, 1, true}, // single element
    // INVALID (leaves the buffer unchanged)
    {64, 0, 0, 100, false}, // too many elements
    {64, 0, 64-16, 32, false},  // overrun (read)
    {64, 64-16, 0, 32, false},  // overrun (write)
    {64, 0, 0, 0, false}, // zero elements
};

INSTANTIATE_TEST_CASE_P(ScriptBufferCopySequence, ScriptBufferCopyTest, jc_test_values_in(buffer_copy_setups));


TEST_F(ScriptBufferTest, RefCount)
{
    bool run;
    run = RunString(L, "local srcbuffer = buffer.create( 16*16, { {name=hash(\"temp\"), type=buffer.VALUE_TYPE_FLOAT32, count=1 } } ) \
                        local srcstream = buffer.get_stream(srcbuffer, \"temp\") \
                        srcbuffer = nil \
                        collectgarbage() \
                        srcstream[1] = 1.0 \
                       ");
    ASSERT_TRUE(run);

    // Create a buffer, store it globally, test that it works, remove buffer, test that the script usage throws an error
    dmScript::LuaHBuffer luabuf(m_Buffer, dmScript::OWNER_C);
    dmScript::PushBuffer(L, luabuf);
    lua_setglobal(L, "test_buffer");

    ASSERT_TRUE(RunString(L, "print(test_buffer)"));

    dmBuffer::Destroy(m_Buffer);
    m_Buffer = 0;

    // DE 190114: DEF-3677
    // This test is disabled since the Buffer_tostring issues a lua_error which results
    // in follow up failures with ASAN enabled in the test ScriptBufferCopyTest.CopyBuffer
    // Why this happens is unclear and the Jira will remain open until this is sorted out.
    // Attempting other actions on the test_buffer that issues a lua_error works fine, it
    // is just when Buffer_tostring issues a lua_error that we end up with a ASAN error
    // in ScriptBufferCopyTest.CopyBuffer
    // Disabling this test to make the dev nightly builds pass.
#if defined(GITHUB_CI) && !defined(DM_SANITIZE_ADDRESS)
    dmLogWarning("Expected error outputs ->");

    ASSERT_FALSE(RunString(L, "print(test_buffer)"));

    dmLogWarning("<- Expected error outputs end.");
#endif
}

TEST_F(RenderConstantsTest, CreateDestroy)
{
    dmGameSystem::HComponentRenderConstants constants = dmGameSystem::CreateRenderConstants();
    dmGameSystem::DestroyRenderConstants(constants);
}

TEST_F(RenderConstantsTest, SetGetConstant)
{
    dmhash_t name_hash1 = dmHashString64("user_var1");
    dmhash_t name_hash2 = dmHashString64("user_var2");

    dmGameSystem::MaterialResource* material = 0;
    {
        const char path_material[] = "/material/valid.materialc";
        ASSERT_EQ(dmResource::RESULT_OK, dmResource::Get(m_Factory, path_material, (void**)&material));
        ASSERT_NE((void*)0, material);

        dmRender::HConstant rconstant;
        ASSERT_TRUE(dmRender::GetMaterialProgramConstant(material->m_Material, name_hash1, rconstant));
        ASSERT_TRUE(dmRender::GetMaterialProgramConstant(material->m_Material, name_hash2, rconstant));
    }

    dmGameSystem::HComponentRenderConstants constants = dmGameSystem::CreateRenderConstants();

    dmRender::HConstant constant = 0;
    bool result = dmGameSystem::GetRenderConstant(constants, name_hash1, &constant);
    ASSERT_FALSE(result);
    ASSERT_EQ(0, constant);

    // Setting property value
    dmGameObject::PropertyVar var1(dmVMath::Vector4(1,2,3,4));
    dmGameSystem::SetRenderConstant(constants, material->m_Material, name_hash1, 0, 0, var1); // stores the previous value

    result = dmGameSystem::GetRenderConstant(constants, name_hash1, &constant);
    ASSERT_TRUE(result);
    ASSERT_NE((void*)0, constant);
    ASSERT_EQ(name_hash1, constant->m_NameHash);

    // Issue in 1.2.183: We reallocated the array, thus invalidating the previous pointer
    dmGameObject::PropertyVar var2(dmVMath::Vector4(5,6,7,8));
    dmGameSystem::SetRenderConstant(constants, material->m_Material, name_hash2, 0, 0, var2);
    // Make sure it's still valid and doesn't trigger an ASAN issue
    ASSERT_EQ(name_hash1, constant->m_NameHash);

    ASSERT_NE(0, dmGameSystem::ClearRenderConstant(constants, name_hash1)); // removed
    ASSERT_EQ(0, dmGameSystem::ClearRenderConstant(constants, name_hash1)); // not removed
    ASSERT_NE(0, dmGameSystem::ClearRenderConstant(constants, name_hash2));
    ASSERT_EQ(0, dmGameSystem::ClearRenderConstant(constants, name_hash2));

    // Setting raw value
    dmVMath::Vector4 value(1,2,3,4);
    dmGameSystem::SetRenderConstant(constants, name_hash1, &value, 1);

    result = dmGameSystem::GetRenderConstant(constants, name_hash1, &constant);
    ASSERT_TRUE(result);

    uint32_t num_values;
    dmVMath::Vector4* values = dmRender::GetConstantValues(constant, &num_values);
    ASSERT_EQ(1U, num_values);
    ASSERT_TRUE(values != 0);
    ASSERT_ARRAY_EQ_LEN(&value, values, num_values);

    dmGameSystem::DestroyRenderConstants(constants);

    dmResource::Release(m_Factory, material);
}


TEST_F(RenderConstantsTest, SetGetManyConstants)
{
    dmGameSystem::HComponentRenderConstants constants = dmGameSystem::CreateRenderConstants();

    for (int i = 0; i < 64; ++i)
    {
        char name[64];
        dmSnPrintf(name, sizeof(name), "var%03d", i);
        dmhash_t name_hash = dmHashString64(name);

        dmVMath::Vector4 v(i, i*3+1,0,0);
        dmGameSystem::SetRenderConstant(constants, name_hash, &v, 1);

    }

    for (int i = 0; i < 64; ++i)
    {
        char name[64];
        dmSnPrintf(name, sizeof(name), "var%03d", i);
        dmhash_t name_hash = dmHashString64(name);

        dmVMath::Vector4 v(i, i*3+1,0,0);

        dmRender::HConstant constant = 0;
        bool result = dmGameSystem::GetRenderConstant(constants, name_hash, &constant);
        ASSERT_TRUE(result);
        ASSERT_NE((dmRender::HConstant)0, constant);

        uint32_t num_values;
        dmVMath::Vector4* values = dmRender::GetConstantValues(constant, &num_values);
        ASSERT_EQ(1U, num_values);
        ASSERT_TRUE(values != 0);
        ASSERT_EQ((float)i, values[0].getX());
        ASSERT_EQ((float)(i*3+1), values[0].getY());
    }

    dmGameSystem::DestroyRenderConstants(constants);
}


TEST_F(RenderConstantsTest, HashRenderConstants)
{
    dmGameSystem::HComponentRenderConstants constants = dmGameSystem::CreateRenderConstants();
    bool result;

    result = dmGameSystem::AreRenderConstantsUpdated(constants);
    ASSERT_FALSE(result);

    dmhash_t name_hash1 = dmHashString64("user_var1");
    dmVMath::Vector4 value(1,2,3,4);
    dmGameSystem::SetRenderConstant(constants, name_hash1, &value, 1);

    result = dmGameSystem::AreRenderConstantsUpdated(constants);
    ASSERT_TRUE(result);

    ////////////////////////////////////////////////////////////////////////
    // Update frame
    HashState32 state;
    dmHashInit32(&state, false);
    dmGameSystem::HashRenderConstants(constants, &state);
    // No need to finalize, since we're not actually looking at the outcome

    result = dmGameSystem::AreRenderConstantsUpdated(constants);
    ASSERT_FALSE(result);

    ////////////////////////////////////////////////////////////////////////
    // Set the same value again, and the "updated" flag should still be set to false
    dmGameSystem::SetRenderConstant(constants, name_hash1, &value, 1);

    result = dmGameSystem::AreRenderConstantsUpdated(constants);
    ASSERT_FALSE(result);

    dmGameSystem::DestroyRenderConstants(constants);
}

TEST_F(MaterialTest, CustomVertexAttributes)
{
    dmGameSystem::MaterialResource* material_res;
    dmResource::Result res = dmResource::Get(m_Factory, "/material/attributes_valid.materialc", (void**)&material_res);

    ASSERT_EQ(dmResource::RESULT_OK, res);
    ASSERT_NE((void*)0, material_res);

    dmRender::HMaterial material = material_res->m_Material;
    ASSERT_NE((void*)0, material);

    const dmGraphics::VertexAttribute* attributes;
    uint32_t attribute_count;

    // Attributes specified in the shader:
    //      attribute vec4 position;
    //      attribute vec3 normal;
    //      attribute vec2 texcoord0;

    dmRender::GetMaterialProgramAttributes(material, &attributes, &attribute_count);
    ASSERT_EQ(3, attribute_count);
    ASSERT_EQ(dmHashString64("position"),  attributes[0].m_NameHash);
    ASSERT_EQ(dmHashString64("normal"),    attributes[1].m_NameHash);
    ASSERT_EQ(dmHashString64("texcoord0"), attributes[2].m_NameHash);

    ASSERT_EQ(2, attributes[0].m_ElementCount); // Position has been overridden!
    ASSERT_EQ(3, attributes[1].m_ElementCount);
    ASSERT_EQ(2, attributes[2].m_ElementCount);

    ASSERT_EQ(dmGraphics::VertexAttribute::SEMANTIC_TYPE_POSITION, attributes[0].m_SemanticType);
    ASSERT_EQ(dmGraphics::VertexAttribute::SEMANTIC_TYPE_NONE,     attributes[1].m_SemanticType); // No normal semantic type (yet)
    ASSERT_EQ(dmGraphics::VertexAttribute::SEMANTIC_TYPE_TEXCOORD, attributes[2].m_SemanticType);

    ASSERT_EQ(dmGraphics::VertexAttribute::TYPE_FLOAT, attributes[0].m_DataType);
    ASSERT_EQ(dmGraphics::VertexAttribute::TYPE_BYTE,  attributes[1].m_DataType);
    ASSERT_EQ(dmGraphics::VertexAttribute::TYPE_SHORT, attributes[2].m_DataType);

    const uint8_t* value_ptr;
    uint32_t num_values;

    // Test position values
    {
        dmRender::GetMaterialProgramAttributeValues(material, 0, &value_ptr, &num_values);
        ASSERT_NE((void*) 0x0, value_ptr);
        ASSERT_EQ(2 * sizeof(float), num_values);

        // Note: The attribute specifies more values in the attribute, but in the engine we clamp the values to the element count
        float position_expected[] = { 1.0f, 2.0f };
        for (int i = 0; i < 2; ++i)
        {
            float* f_ptr = (float*) value_ptr;
            ASSERT_NEAR(position_expected[i], f_ptr[i], EPSILON);
        }
    }

    // Test normal values
    {
        dmRender::GetMaterialProgramAttributeValues(material, 1, &value_ptr, &num_values);
        ASSERT_NE((void*) 0x0, value_ptr);
        ASSERT_EQ(3, num_values);

        int8_t normal_expected[] = { 64, 32, 16 };
        for (int i = 0; i < 3; ++i)
        {
            ASSERT_EQ(normal_expected[i], value_ptr[i]);
        }
    }

    // Test texcoord values
    {
        dmRender::GetMaterialProgramAttributeValues(material, 2, &value_ptr, &num_values);
        ASSERT_NE((void*) 0x0, value_ptr);
        ASSERT_EQ(2 * sizeof(int16_t), num_values);

        int16_t texcoord0_expected[] = { -16000, 16000 };
        for (int i = 0; i < 2; ++i)
        {
            int16_t* short_values = (int16_t*) value_ptr;
            ASSERT_EQ(texcoord0_expected[i], short_values[i]);
        }
    }

    dmResource::Release(m_Factory, material_res);
}

struct DynamicVertexAttributesContext
{
    dmArray<dmGraphics::VertexAttribute> m_Attributes;
    bool m_Result;
};

bool Test_GetMaterialAttributeCallback(void* user_data, dmhash_t name_hash, const dmGraphics::VertexAttribute** attribute)
{
    DynamicVertexAttributesContext* ctx = (DynamicVertexAttributesContext*) user_data;

    bool found = false;

    for (int i = 0; i < ctx->m_Attributes.Size(); ++i)
    {
        if (ctx->m_Attributes[i].m_NameHash == name_hash)
        {
            *attribute = &ctx->m_Attributes[i];
            found = true;
            break;
        }
    }

    ctx->m_Result = found;
    return found;
}

template<typename T>
static uint32_t CountOccurences(dmArray<T>& lst, T entry)
{
    uint32_t count = 0;
    for (int i = 0; i < lst.Size(); ++i)
    {
        if (lst[i] == entry)
        {
            count++;
        }
    }
    return count;
}

template<typename T>
static void ValidateVertexAttributeTypeConversion(dmGameSystem::DynamicAttributeInfo& info, uint16_t info_index, dmGraphics::VertexAttribute::DataType data_type, T* expected_values, uint32_t num_values)
{
    uint8_t value_buffer[sizeof(float) * 4];
    T* values = (T*) value_buffer;

    dmGraphics::VertexAttribute attr = {};
    attr.m_ElementCount = num_values;
    attr.m_DataType = data_type;

    dmGameSystem::ConvertMaterialAttributeValuesToDataType(info, info_index, &attr, value_buffer);

    for (int i = 0; i < num_values; ++i)
    {
        ASSERT_EQ(expected_values[i], values[i]);
    }
}

TEST_F(MaterialTest, DynamicVertexAttributes)
{
    dmGameSystem::MaterialResource* material_res;
    dmResource::Result res = dmResource::Get(m_Factory, "/material/attributes_valid.materialc", (void**)&material_res);

    ASSERT_EQ(dmResource::RESULT_OK, res);
    ASSERT_NE((void*)0, material_res);

    dmRender::HMaterial material = material_res->m_Material;
    ASSERT_NE((void*)0, material);

    const uint32_t INITIAL_SIZE = 4;

    DynamicVertexAttributesContext ctx;
    ctx.m_Attributes.SetCapacity(INITIAL_SIZE);

    dmGameSystem::DynamicAttributePool dynamic_attribute_pool;
    InitializeMaterialAttributeInfos(dynamic_attribute_pool, INITIAL_SIZE);

    // Attribute not found
    {
        uint32_t index = dmGameSystem::INVALID_DYNAMIC_ATTRIBUTE_INDEX;
        dmGameObject::PropertyDesc desc = {};
        ASSERT_EQ(dmGameObject::PROPERTY_RESULT_NOT_FOUND, GetMaterialAttribute(dynamic_attribute_pool, index, material, dmHashString64("attribute_does_not_exist"), desc, Test_GetMaterialAttributeCallback, &ctx));
    }

    // Attribute(s) found
    {
        uint32_t index = dmGameSystem::INVALID_DYNAMIC_ATTRIBUTE_INDEX;
        dmGameObject::PropertyDesc desc = {};
        ASSERT_EQ(dmGameObject::PROPERTY_RESULT_OK, GetMaterialAttribute(dynamic_attribute_pool, index, material, dmHashString64("position"), desc, Test_GetMaterialAttributeCallback, &ctx));
        ASSERT_EQ(dmGameObject::PROPERTY_RESULT_OK, GetMaterialAttribute(dynamic_attribute_pool, index, material, dmHashString64("normal"), desc, Test_GetMaterialAttributeCallback, &ctx));
        ASSERT_EQ(dmGameObject::PROPERTY_RESULT_OK, GetMaterialAttribute(dynamic_attribute_pool, index, material, dmHashString64("texcoord0"), desc, Test_GetMaterialAttributeCallback, &ctx));

        // No slots has been taken
        ASSERT_EQ(0, dynamic_attribute_pool.Size());
    }

    // Callback
    {
        uint32_t index = dmGameSystem::INVALID_DYNAMIC_ATTRIBUTE_INDEX;
        dmGameObject::PropertyDesc desc = {};

        float data_buffer[4] = { 13.0f, 14.0f, 15.0f, 16.0f };

        // Create override data
        dmGraphics::VertexAttribute attr;
        attr.m_NameHash                      = dmHashString64("position");
        attr.m_Values.m_BinaryValues.m_Count = sizeof(data_buffer);
        attr.m_Values.m_BinaryValues.m_Data  = (uint8_t*) data_buffer;

        ctx.m_Attributes.Push(attr);

        ASSERT_EQ(dmGameObject::PROPERTY_RESULT_OK, GetMaterialAttribute(dynamic_attribute_pool, index, material, dmHashString64("position"), desc, Test_GetMaterialAttributeCallback, (void*) &ctx));
        ASSERT_TRUE(ctx.m_Result);

        // note: the material position attribute is only two elements, so we put in a vector3 instead since there are no v2 property values
        ASSERT_EQ(dmGameObject::PROPERTY_TYPE_VECTOR3, desc.m_Variant.m_Type);

        ASSERT_NEAR(data_buffer[0], desc.m_Variant.m_V4[0], EPSILON);
        ASSERT_NEAR(data_buffer[1], desc.m_Variant.m_V4[1], EPSILON);
        ASSERT_NEAR(0.0f,           desc.m_Variant.m_V4[2], EPSILON);

        ctx.m_Attributes.SetSize(0);
    }

    // Set a dynamic attribute by vector
    {
        uint32_t index = dmGameSystem::INVALID_DYNAMIC_ATTRIBUTE_INDEX;
        dmhash_t attr_name_hash = dmHashString64("position");

        dmGameObject::PropertyVar var = {};
        dmGameObject::PropertyDesc desc = {};

        var.m_Type  = dmGameObject::PROPERTY_TYPE_VECTOR4;
        var.m_V4[0] = 99.0f;
        var.m_V4[1] = 98.0f;
        var.m_V4[2] = 97.0f;
        var.m_V4[3] = 96.0f;

        ASSERT_EQ(0, dynamic_attribute_pool.Size());

        ASSERT_EQ(dmGameObject::PROPERTY_RESULT_OK, SetMaterialAttribute(dynamic_attribute_pool, &index, material, attr_name_hash, var, Test_GetMaterialAttributeCallback, (void*) &ctx));
        ASSERT_EQ(dmGameObject::PROPERTY_RESULT_OK, GetMaterialAttribute(dynamic_attribute_pool, index, material, attr_name_hash, desc, Test_GetMaterialAttributeCallback, (void*) &ctx));
        ASSERT_EQ(dmGameObject::PROPERTY_TYPE_VECTOR3, desc.m_Variant.m_Type);

        ASSERT_EQ(1,           dynamic_attribute_pool.Get(0).m_NumInfos);
        ASSERT_NE((void*) 0x0, dynamic_attribute_pool.Get(0).m_Infos);

        // Again, "position" only has two elements, which in turn ends up as a vector three, so we know we will only care about these three values
        ASSERT_NEAR(var.m_V4[0], desc.m_Variant.m_V4[0], EPSILON);
        ASSERT_NEAR(var.m_V4[1], desc.m_Variant.m_V4[1], EPSILON);
        ASSERT_NEAR(0.0f,        desc.m_Variant.m_V4[2], EPSILON);

        // Clear the dynamic proeprty
        ASSERT_EQ(dmGameObject::PROPERTY_RESULT_OK, ClearMaterialAttribute(dynamic_attribute_pool, index, attr_name_hash));
        ASSERT_EQ(0, dynamic_attribute_pool.Size());
    }

    // Set a dynamic attribute by value(s)
    {
        uint32_t index = dmGameSystem::INVALID_DYNAMIC_ATTRIBUTE_INDEX;
        dmhash_t attr_name_hash_x    = dmHashString64("position.x");
        dmhash_t attr_name_hash_y    = dmHashString64("position.y");
        dmhash_t attr_name_hash_full = dmHashString64("position");

        dmGameObject::PropertyVar var_x = {};
        dmGameObject::PropertyVar var_y = {};
        dmGameObject::PropertyDesc desc = {};

        var_x.m_Type   = dmGameObject::PROPERTY_TYPE_NUMBER;
        var_x.m_Number = 1337.0f;

        var_y.m_Type   = dmGameObject::PROPERTY_TYPE_NUMBER;
        var_y.m_Number = 666.0f;

        ASSERT_EQ(0, dynamic_attribute_pool.Size());

        ASSERT_EQ(dmGameObject::PROPERTY_RESULT_OK, SetMaterialAttribute(dynamic_attribute_pool, &index, material, attr_name_hash_y, var_y, Test_GetMaterialAttributeCallback, (void*) &ctx));
        ASSERT_EQ(dmGameObject::PROPERTY_RESULT_OK, GetMaterialAttribute(dynamic_attribute_pool, index, material, attr_name_hash_full, desc, Test_GetMaterialAttributeCallback, (void*) &ctx));
        ASSERT_EQ(dmGameObject::PROPERTY_TYPE_VECTOR3, desc.m_Variant.m_Type);

        ASSERT_EQ(1,           dynamic_attribute_pool.Get(0).m_NumInfos);
        ASSERT_NE((void*) 0x0, dynamic_attribute_pool.Get(0).m_Infos);

        // Should be 1.0f, 666.0f, 0.0f
        ASSERT_NEAR(1.0f,           desc.m_Variant.m_V4[0], EPSILON);
        ASSERT_NEAR(var_y.m_Number, desc.m_Variant.m_V4[1], EPSILON);
        ASSERT_NEAR(0.0f,           desc.m_Variant.m_V4[2], EPSILON);

        ASSERT_EQ(dmGameObject::PROPERTY_RESULT_OK, SetMaterialAttribute(dynamic_attribute_pool, &index, material, attr_name_hash_x, var_x, Test_GetMaterialAttributeCallback, (void*) &ctx));
        ASSERT_EQ(dmGameObject::PROPERTY_RESULT_OK, GetMaterialAttribute(dynamic_attribute_pool, index, material, attr_name_hash_full, desc, Test_GetMaterialAttributeCallback, (void*) &ctx));
        ASSERT_EQ(dmGameObject::PROPERTY_TYPE_VECTOR3, desc.m_Variant.m_Type);

        // Should be 1337.0f, 666.0f, 0.0f
        ASSERT_NEAR(var_x.m_Number, desc.m_Variant.m_V4[0], EPSILON);
        ASSERT_NEAR(var_y.m_Number, desc.m_Variant.m_V4[1], EPSILON);
        ASSERT_NEAR(0.0f,           desc.m_Variant.m_V4[2], EPSILON);

        // Clear the dynamic proeprty
        ASSERT_EQ(dmGameObject::PROPERTY_RESULT_OK, ClearMaterialAttribute(dynamic_attribute_pool, index, attr_name_hash_full));
        ASSERT_EQ(0, dynamic_attribute_pool.Size());
    }

    // Set multiple dynamic attributes (more than original capacity)
    {
        dmArray<uint32_t> allocated_indices;
        allocated_indices.SetCapacity( dmGameSystem::DYNAMIC_ATTRIBUTE_INCREASE_COUNT * 2 + INITIAL_SIZE + 1); // Should equate to three resizes

        dmhash_t attr_name_hash = dmHashString64("position");
        dmGameObject::PropertyVar var = {};
        dmGameObject::PropertyDesc desc = {};

        for (int i = 0; i < allocated_indices.Capacity(); ++i)
        {
            var.m_Number = (float) i;

            uint32_t new_index = dmGameSystem::INVALID_DYNAMIC_ATTRIBUTE_INDEX;
            ASSERT_EQ(dmGameObject::PROPERTY_RESULT_OK, SetMaterialAttribute(dynamic_attribute_pool, &new_index, material, attr_name_hash, var, Test_GetMaterialAttributeCallback, (void*) &ctx));
            ASSERT_EQ(dmGameObject::PROPERTY_RESULT_OK, GetMaterialAttribute(dynamic_attribute_pool, new_index, material, attr_name_hash, desc, Test_GetMaterialAttributeCallback, (void*) &ctx));

            ASSERT_NEAR(var.m_Number, desc.m_Variant.m_V4[0], EPSILON);
            ASSERT_NEAR(2.0f,         desc.m_Variant.m_V4[1], EPSILON);

            allocated_indices.Push(new_index);
        }

        ASSERT_EQ(INITIAL_SIZE + dmGameSystem::DYNAMIC_ATTRIBUTE_INCREASE_COUNT * 3, dynamic_attribute_pool.Capacity());
        ASSERT_EQ(allocated_indices.Size(), dynamic_attribute_pool.Size());

        for (int i = 0; i < allocated_indices.Capacity(); ++i)
        {
            ASSERT_EQ(dmGameObject::PROPERTY_RESULT_OK, GetMaterialAttribute(dynamic_attribute_pool, allocated_indices[i], material, attr_name_hash, desc, Test_GetMaterialAttributeCallback, (void*) &ctx));
            ASSERT_NEAR((float) i, desc.m_Variant.m_V4[0], EPSILON);

            ASSERT_EQ(dmGameObject::PROPERTY_RESULT_OK, ClearMaterialAttribute(dynamic_attribute_pool, allocated_indices[i], attr_name_hash));
        }

        ASSERT_EQ(0, dynamic_attribute_pool.Size());
    }

    {
        dmGameSystem::DynamicAttributePool tmp_pool;
        tmp_pool.SetCapacity(dmGameSystem::INVALID_DYNAMIC_ATTRIBUTE_INDEX - 1);

        for (int i = 0; i < tmp_pool.Capacity(); ++i)
        {
            tmp_pool.Alloc();
        }

        dmhash_t attr_name_hash = dmHashString64("position");
        dmGameObject::PropertyVar var = {};
        dmGameObject::PropertyDesc desc = {};

        uint32_t new_index = dmGameSystem::INVALID_DYNAMIC_ATTRIBUTE_INDEX;
        ASSERT_EQ(dmGameObject::PROPERTY_RESULT_UNSUPPORTED_VALUE, SetMaterialAttribute(tmp_pool, &new_index, material, attr_name_hash, var, Test_GetMaterialAttributeCallback, (void*) &ctx));
    }

    // Data conversion for attribute values
    {
        dmGameSystem::DynamicAttributeInfo::Info info_members[3];

        info_members[0].m_NameHash  = dmHashString64("dynamic_attribute_pos");
        info_members[0].m_Values[0] = 128.0f;
        info_members[0].m_Values[1] = 256.0f;
        info_members[0].m_Values[2] = 32768.0f;
        info_members[0].m_Values[3] = 65536.0f;

        info_members[1].m_NameHash  = dmHashString64("dynamic_attribute_neg");
        info_members[1].m_Values[0] = -128.0f;
        info_members[1].m_Values[1] = -256.0f;
        info_members[1].m_Values[2] = -32768.0f;
        info_members[1].m_Values[3] = -65536.0f;

        dmGameSystem::DynamicAttributeInfo info;
        info.m_Infos    = info_members;
        info.m_NumInfos = DM_ARRAY_SIZE(info_members);

        // TYPE_BYTE
        {
            int8_t expected_values_pos[] = { 127, 127, 127, 127 };
            ValidateVertexAttributeTypeConversion(info, 0, dmGraphics::VertexAttribute::TYPE_BYTE, expected_values_pos, 4);

            int8_t expected_values_neg[] = { -128, -128, -128, -128 };
            ValidateVertexAttributeTypeConversion(info, 1, dmGraphics::VertexAttribute::TYPE_BYTE, expected_values_neg, 4);
        }

        // TYPE_UNSIGNED_BYTE
        {
            uint8_t expected_values_pos[] = { 128, 255, 255, 255 };
            ValidateVertexAttributeTypeConversion(info, 0, dmGraphics::VertexAttribute::TYPE_UNSIGNED_BYTE, expected_values_pos, 4);

            uint8_t expected_values_neg[] = { 0, 0, 0, 0 };
            ValidateVertexAttributeTypeConversion(info, 1, dmGraphics::VertexAttribute::TYPE_UNSIGNED_BYTE, expected_values_neg, 4);
        }

        // TYPE_SHORT
        {
            int16_t expected_values_pos[] = { 128, 256, 32767, 32767 };
            ValidateVertexAttributeTypeConversion(info, 0, dmGraphics::VertexAttribute::TYPE_SHORT, expected_values_pos, 4);

            int16_t expected_values_neg[] = { -128, -256, -32768, -32768 };
            ValidateVertexAttributeTypeConversion(info, 1, dmGraphics::VertexAttribute::TYPE_SHORT, expected_values_neg, 4);
        }

        // TYPE_UNSIGNED_SHORT
        {
            uint16_t expected_values_pos[] = { 128, 256, 32768, 65535};
            ValidateVertexAttributeTypeConversion(info, 0, dmGraphics::VertexAttribute::TYPE_UNSIGNED_SHORT, expected_values_pos, 4);

            uint16_t expected_values_neg[] = { 0, 0, 0, 0 };
            ValidateVertexAttributeTypeConversion(info, 1, dmGraphics::VertexAttribute::TYPE_UNSIGNED_SHORT, expected_values_neg, 4);
        }

        // TYPE_INT
        {
            int32_t expected_values_pos[] = { 128, 256, 32768, 65536 };
            ValidateVertexAttributeTypeConversion(info, 0, dmGraphics::VertexAttribute::TYPE_INT, expected_values_pos, 4);

            int32_t expected_values_neg[] = { -128, -256, -32768, -65536 };
            ValidateVertexAttributeTypeConversion(info, 1, dmGraphics::VertexAttribute::TYPE_INT, expected_values_neg, 4);
        }

        // TYPE_UNSIGNED_INT
        {
            uint32_t expected_values_pos[] = { 128, 256, 32768, 65536 };
            ValidateVertexAttributeTypeConversion(info, 0, dmGraphics::VertexAttribute::TYPE_UNSIGNED_INT, expected_values_pos, 4);

            uint32_t expected_values_neg[] = { 0, 0, 0, 0 };
            ValidateVertexAttributeTypeConversion(info, 1, dmGraphics::VertexAttribute::TYPE_UNSIGNED_INT, expected_values_neg, 4);
        }

        // TYPE_FLOAT
        {
            float expected_values_pos[] = { 128.0f, 256.0f, 32768.0f, 65536.0f };
            ValidateVertexAttributeTypeConversion(info, 0, dmGraphics::VertexAttribute::TYPE_FLOAT, expected_values_pos, 4);

            float expected_values_neg[] = { -128.0f, -256.0f, -32768.0f, -65536.0f };
            ValidateVertexAttributeTypeConversion(info, 1, dmGraphics::VertexAttribute::TYPE_FLOAT, expected_values_neg, 4);
        }
    }

    // Data conversion for dynamic attributes
    {
        uint32_t index = dmGameSystem::INVALID_DYNAMIC_ATTRIBUTE_INDEX;
        dmhash_t attr_name_hash = dmHashString64("normal");

        dmGameObject::PropertyVar var = {};
        dmGameObject::PropertyDesc desc = {};

        ASSERT_EQ(dmGameObject::PROPERTY_RESULT_OK, GetMaterialAttribute(dynamic_attribute_pool, index, material, attr_name_hash, desc, Test_GetMaterialAttributeCallback, (void*) &ctx));
        ASSERT_EQ(dmGameObject::PROPERTY_TYPE_VECTOR3, desc.m_Variant.m_Type);

        // Values are from the material
        ASSERT_NEAR(64.0f, desc.m_Variant.m_V4[0], EPSILON);
        ASSERT_NEAR(32.0f, desc.m_Variant.m_V4[1], EPSILON);
        ASSERT_NEAR(16.0f, desc.m_Variant.m_V4[2], EPSILON);

        // Dynamic attribute not set, so can't clear it!
        ASSERT_EQ(dmGameObject::PROPERTY_RESULT_NOT_FOUND, ClearMaterialAttribute(dynamic_attribute_pool, index, attr_name_hash));
    }

    dmGameSystem::DestroyMaterialAttributeInfos(dynamic_attribute_pool);

    dmResource::Release(m_Factory, material_res);
}

TEST_F(MaterialTest, DynamicVertexAttributesWithGoAnimate)
{
    ASSERT_TRUE(dmGameObject::Init(m_Collection));

    dmGameObject::HInstance go = Spawn(m_Factory, m_Collection, "/material/attributes_dynamic_go_animate.goc", dmHashString64("/attributes_go_animate"), 0, Point3(0, 0, 0), Quat(0, 0, 0, 1), Vector3(1, 1, 1));
    ASSERT_NE((void*)0, go);

    for (int i = 0; i < 10; ++i)
    {
        ASSERT_TRUE(dmGameObject::Update(m_Collection, &m_UpdateContext));
    }

    ASSERT_TRUE(dmGameObject::Final(m_Collection));
    dmGameSystem::FinalizeScriptLibs(m_Scriptlibcontext);
}

TEST_F(MaterialTest, DynamicVertexAttributesGoSetGetSparse)
{
    ASSERT_TRUE(dmGameObject::Init(m_Collection));

    dmGameObject::HInstance go = Spawn(m_Factory, m_Collection, "/material/attributes_dynamic_go_set_get_sparse.goc", dmHashString64("/attributes_dynamic_go_set_get_sparse"), 0, Point3(0, 0, 0), Quat(0, 0, 0, 1), Vector3(1, 1, 1));
    ASSERT_NE((void*)0, go);

    ASSERT_TRUE(dmGameObject::Final(m_Collection));
    dmGameSystem::FinalizeScriptLibs(m_Scriptlibcontext);
}

TEST_F(MaterialTest, DynamicVertexAttributesCount)
{
    ASSERT_TRUE(dmGameObject::Init(m_Collection));

    const uint32_t NUM_INSTANCES = 32;

    dmArray<dmGameObject::HInstance> instances;
    instances.SetCapacity(NUM_INSTANCES);
    instances.SetSize(NUM_INSTANCES);

    void* sprite_world = dmGameObject::GetWorld(m_Collection, dmGameObject::GetComponentTypeIndex(m_Collection, dmHashString64("spritec")));
    ASSERT_NE((void*) 0, sprite_world);

    dmGameSystem::DynamicAttributePool* dynamic_attribute_pool = 0;
    GetSpriteWorldDynamicAttributePool(sprite_world, &dynamic_attribute_pool);

    char name_buffer[128] = {};
    for (int i = 0; i < NUM_INSTANCES; ++i)
    {
        dmSnPrintf(name_buffer, sizeof(name_buffer), "/dynamic_attribute_instance_%d", i);

        dmGameObject::HInstance go = Spawn(m_Factory, m_Collection, "/material/attributes_dynamic_count.goc", dmHashString64(name_buffer), 0, Point3(0, 0, 0), Quat(0, 0, 0, 1), Vector3(1, 1, 1));
        ASSERT_NE((void*)0, go);
        instances[i] = go;

        ASSERT_EQ((i+1), dynamic_attribute_pool->Size());
    }

    for (int i = 0; i < NUM_INSTANCES; ++i)
    {
        dmGameObject::Delete(m_Collection, instances[i], false);
        // PostUpdate deletes the instance, Delete just flags it for deletion
        ASSERT_TRUE(dmGameObject::PostUpdate(m_Collection));
        ASSERT_EQ(NUM_INSTANCES - i - 1, dynamic_attribute_pool->Size());
    }

    ASSERT_EQ(0, dynamic_attribute_pool->Size());

    ASSERT_TRUE(dmGameObject::Final(m_Collection));
    dmGameSystem::FinalizeScriptLibs(m_Scriptlibcontext);
}

TEST_F(MaterialTest, GoGetSetConstants)
{
    ASSERT_TRUE(dmGameObject::Init(m_Collection));

    dmGameObject::HInstance go = Spawn(m_Factory, m_Collection, "/material/material.goc", dmHashString64("/material"), 0, Point3(0, 0, 0), Quat(0, 0, 0, 1), Vector3(1, 1, 1));
    ASSERT_NE((void*)0, go);

    ASSERT_TRUE(dmGameObject::Final(m_Collection));
    dmGameSystem::FinalizeScriptLibs(m_Scriptlibcontext);
}

TEST_F(ComponentTest, GetSetCollisionShape)
{
    dmHashEnableReverseHash(true);
    dmGameSystem::InitializeScriptLibs(m_Scriptlibcontext);

    dmGameObject::HInstance go_base = Spawn(m_Factory, m_Collection, "/collision_object/get_set_shape.goc", dmHashString64("/get_set_shape_go"), 0, Point3(0, 0, 0), Quat(0, 0, 0, 1), Vector3(1, 1, 1));
    ASSERT_NE((void*)0, go_base);

    ASSERT_TRUE(dmGameObject::Final(m_Collection));
    dmGameSystem::FinalizeScriptLibs(m_Scriptlibcontext);
}

TEST_F(ComponentTest, GetSetErrorCollisionShape)
{
    dmHashEnableReverseHash(true);
    dmGameSystem::InitializeScriptLibs(m_Scriptlibcontext);

    dmGameObject::HInstance go_base = Spawn(m_Factory, m_Collection, "/collision_object/get_set_error_shape.goc", dmHashString64("/get_set_error_shape_go"), 0, Point3(0, 0, 0), Quat(0, 0, 0, 1), Vector3(1, 1, 1));
    ASSERT_NE((void*)0, go_base);

    ASSERT_FALSE(dmGameObject::Final(m_Collection));
    dmGameSystem::FinalizeScriptLibs(m_Scriptlibcontext);
}

TEST_F(SysTest, LoadBufferSync)
{
    dmGameSystem::ScriptLibContext scriptlibcontext;
    scriptlibcontext.m_Factory         = m_Factory;
    scriptlibcontext.m_Register        = m_Register;
    scriptlibcontext.m_LuaState        = dmScript::GetLuaState(m_ScriptContext);
    scriptlibcontext.m_GraphicsContext = m_GraphicsContext;
    scriptlibcontext.m_ScriptContext   = m_ScriptContext;

    dmGameSystem::InitializeScriptLibs(scriptlibcontext);

    ASSERT_TRUE(dmGameObject::Init(m_Collection));

    dmGameObject::HInstance go = Spawn(m_Factory, m_Collection, "/sys/load_buffer_sync.goc", dmHashString64("/load_buffer_sync"), 0, Point3(0, 0, 0), Quat(0, 0, 0, 1), Vector3(1, 1, 1));
    ASSERT_NE((void*)0, go);

    ASSERT_TRUE(dmGameObject::Final(m_Collection));

    dmGameSystem::FinalizeScriptLibs(scriptlibcontext);
}

static bool RunTestLoadBufferASync(int test_n,
    dmGameSystem::ScriptLibContext& scriptlibcontext,
    dmGameObject::HCollection collection,
    const dmGameObject::UpdateContext* update_context,
    bool ignore_script_update_fail)
{
    char buffer[256];
    dmSnPrintf(buffer, sizeof(buffer), "test_n = %d", test_n);

    if (!RunString(scriptlibcontext.m_LuaState, buffer))
        return false;

    return UpdateAndWaitUntilDone(scriptlibcontext, collection, update_context, ignore_script_update_fail, "tests_done", 3);
}

TEST_F(SysTest, LoadBufferASync)
{
    dmJobThread::JobThreadCreationParams job_thread_create_param;
    job_thread_create_param.m_ThreadNames[0] = "test_gamesys_thread";
    job_thread_create_param.m_ThreadCount    = 1;

    dmGameSystem::ScriptLibContext scriptlibcontext;
    scriptlibcontext.m_Factory         = m_Factory;
    scriptlibcontext.m_Register        = m_Register;
    scriptlibcontext.m_LuaState        = dmScript::GetLuaState(m_ScriptContext);
    scriptlibcontext.m_GraphicsContext = m_GraphicsContext;
    scriptlibcontext.m_ScriptContext   = m_ScriptContext;
    scriptlibcontext.m_JobThread       = dmJobThread::Create(job_thread_create_param);

    dmGameSystem::InitializeScriptLibs(scriptlibcontext);

    ASSERT_TRUE(dmGameObject::Init(m_Collection));

    dmGameObject::HInstance go = Spawn(m_Factory, m_Collection, "/sys/load_buffer_async.goc", dmHashString64("/load_buffer_async"), 0, Point3(0, 0, 0), Quat(0, 0, 0, 1), Vector3(1, 1, 1));
    ASSERT_NE((void*)0, go);

    // Test 1
    ASSERT_TRUE(RunTestLoadBufferASync(1, scriptlibcontext, m_Collection, &m_UpdateContext, false));

    // Test 2
    uint32_t large_buffer_size = 16 * 1024 * 1024;
    uint8_t* large_buffer = new uint8_t[large_buffer_size];
    memset(large_buffer, 0, large_buffer_size);

    large_buffer[0]                   = 127;
    large_buffer[large_buffer_size-1] = 255;

    dmResource::AddFile(m_Factory, "/sys/non_disk_content/large_file.raw", large_buffer_size, large_buffer);
    ASSERT_TRUE(RunTestLoadBufferASync(2, scriptlibcontext, m_Collection, &m_UpdateContext, false));
    dmResource::RemoveFile(m_Factory, "/sys/non_disk_content/large_file.raw");
    free(large_buffer);

    // Test 3
    ASSERT_TRUE(RunTestLoadBufferASync(3, scriptlibcontext, m_Collection, &m_UpdateContext, true));

    // Test 4
    ASSERT_TRUE(RunTestLoadBufferASync(4, scriptlibcontext, m_Collection, &m_UpdateContext, true));

    // Test 5
    ASSERT_TRUE(RunTestLoadBufferASync(5, scriptlibcontext, m_Collection, &m_UpdateContext, true));

    ASSERT_TRUE(dmGameObject::Final(m_Collection));
    dmGameSystem::FinalizeScriptLibs(scriptlibcontext);

    dmJobThread::Destroy(scriptlibcontext.m_JobThread);
}

#ifdef DM_HAVE_PLATFORM_COMPUTE_SUPPORT

TEST_F(ShaderTest, Compute)
{
    dmGraphics::ShaderDesc* ddf;
    ASSERT_EQ(dmDDF::RESULT_OK, dmDDF::LoadMessageFromFile("build/src/gamesys/test/shader/valid.cpc", dmGraphics::ShaderDesc::m_DDFDescriptor, (void**) &ddf));
    ASSERT_EQ(dmGraphics::ShaderDesc::SHADER_CLASS_COMPUTE, ddf->m_ShaderClass);
    ASSERT_NE(0, ddf->m_Shaders.m_Count);

    dmGraphics::ShaderDesc::Shader* compute_shader = 0;

    for (int i = 0; i < ddf->m_Shaders.m_Count; ++i)
    {
        if (ddf->m_Shaders[i].m_Language == dmGraphics::ShaderDesc::LANGUAGE_SPIRV ||
            ddf->m_Shaders[i].m_Language == dmGraphics::ShaderDesc::LANGUAGE_GLSL_SM430)
        {
            compute_shader = &ddf->m_Shaders[i];
        }
    }
    ASSERT_NE((void*)0, compute_shader);

    // Note: We cannot get this informtion from our shader pipeline for other languages than SPIR-V at the momemnt.
    //       When we can create actual dmGraphics::HProgram from compute we can verify this via the GFX context.
    if (compute_shader->m_Language == dmGraphics::ShaderDesc::LANGUAGE_SPIRV)
    {
        dmGraphics::ShaderDesc::ResourceTypeInfo color_type_info = compute_shader->m_Types[compute_shader->m_UniformBuffers[0].m_Type.m_Type.m_TypeIndex];

        // Slot 1
        ASSERT_EQ(1,                                        compute_shader->m_UniformBuffers.m_Count);
        ASSERT_EQ(dmHashString64("color"),                  color_type_info.m_Members[0].m_NameHash);
        ASSERT_EQ(dmGraphics::ShaderDesc::SHADER_TYPE_VEC4, color_type_info.m_Members[0].m_Type.m_Type.m_ShaderType);
        // Slot 2,
        ASSERT_EQ(1,                                           compute_shader->m_Textures.m_Count);
        ASSERT_EQ(dmHashString64("texture_out"),               compute_shader->m_Textures[0].m_NameHash);
        ASSERT_EQ(dmGraphics::ShaderDesc::SHADER_TYPE_IMAGE2D, compute_shader->m_Textures[0].m_Type.m_Type.m_ShaderType);
    }
}

TEST_F(ShaderTest, ComputeResource)
{
    dmGraphics::SetOverrideShaderLanguage(m_GraphicsContext, dmGraphics::ShaderDesc::SHADER_CLASS_COMPUTE, dmGraphics::ShaderDesc::LANGUAGE_SPIRV);

    dmGameSystem::ComputeResource* compute_program_res;
    dmResource::Result res = dmResource::Get(m_Factory, "/shader/inputs.computec", (void**) &compute_program_res);

    ASSERT_EQ(dmResource::RESULT_OK, res);
    ASSERT_NE((dmGameSystem::ComputeResource*) 0, compute_program_res);

    dmRender::HComputeProgram compute_program = compute_program_res->m_Program;

    dmGraphics::HComputeProgram graphics_compute_shader = dmRender::GetComputeProgramShader(compute_program);
    ASSERT_NE((dmGraphics::HComputeProgram) 0, graphics_compute_shader);

    dmGraphics::HProgram graphics_compute_program  = dmRender::GetComputeProgram(compute_program);
    ASSERT_EQ(7, dmGraphics::GetUniformCount(graphics_compute_program));

    dmRender::HConstant ca, cb, cc, cd;
    ASSERT_TRUE(dmRender::GetComputeProgramConstant(compute_program, dmHashString64("buffer_a"), ca));
    ASSERT_TRUE(dmRender::GetComputeProgramConstant(compute_program, dmHashString64("buffer_b"), cb));
    ASSERT_TRUE(dmRender::GetComputeProgramConstant(compute_program, dmHashString64("buffer_c"), cc));
    ASSERT_TRUE(dmRender::GetComputeProgramConstant(compute_program, dmHashString64("buffer_d"), cd));

    uint32_t vca,vcb,vcc,vcd;
    dmVMath::Vector4* va = dmRender::GetConstantValues(ca, &vca);

    dmVMath::Vector4 exp_a(1,2,3,4);
    ASSERT_VEC4(exp_a, (*va));

    dmVMath::Vector4* vb = dmRender::GetConstantValues(cb, &vcb);
    dmVMath::Vector4 exp_b(11,21,31,41);
    ASSERT_VEC4(exp_b, (*vb));

    dmVMath::Vector4* vc = dmRender::GetConstantValues(cc, &vcc);
    dmVMath::Vector4 exp_m_c[] = {
        dmVMath::Vector4(1, 2,  3, 4),
        dmVMath::Vector4(5, 6,  7, 8),
        dmVMath::Vector4(9, 10,11,12),
        dmVMath::Vector4(13,14,15,16),
    };
    ASSERT_VEC4(exp_m_c[0], vc[0]);
    ASSERT_VEC4(exp_m_c[1], vc[1]);
    ASSERT_VEC4(exp_m_c[2], vc[2]);
    ASSERT_VEC4(exp_m_c[3], vc[3]);

    dmVMath::Vector4* vd = dmRender::GetConstantValues(cd, &vcd);
    dmVMath::Vector4 exp_m_d[] = {
        dmVMath::Vector4(11,  12,  13, 14),
        dmVMath::Vector4(15,  16,  17, 18),
        dmVMath::Vector4(19, 110, 111,112),
        dmVMath::Vector4(113,114, 115,116),
    };
    ASSERT_VEC4(exp_m_d[0], vd[0]);
    ASSERT_VEC4(exp_m_d[1], vd[1]);
    ASSERT_VEC4(exp_m_d[2], vd[2]);
    ASSERT_VEC4(exp_m_d[3], vd[3]);

    dmGraphics::HUniformLocation la = dmRender::GetComputeProgramSamplerUnit(compute_program, dmHashString64("texture_a"));
    dmGraphics::HUniformLocation lb = dmRender::GetComputeProgramSamplerUnit(compute_program, dmHashString64("texture_b"));
    dmGraphics::HUniformLocation lc = dmRender::GetComputeProgramSamplerUnit(compute_program, dmHashString64("texture_c"));

    ASSERT_NE(dmGraphics::INVALID_UNIFORM_LOCATION, la);
    ASSERT_NE(dmGraphics::INVALID_UNIFORM_LOCATION, lb);
    ASSERT_NE(dmGraphics::INVALID_UNIFORM_LOCATION, lc);

    // Note: texture_a is a storage texture, so we only have two actual samplers here:
    ASSERT_EQ(2, compute_program_res->m_NumTextures);

    dmRender::Sampler* sampler_tex_b = dmRender::GetComputeProgramSampler(compute_program, 0);
    dmRender::Sampler* sampler_tex_c = dmRender::GetComputeProgramSampler(compute_program, 1);

    ASSERT_NE((dmRender::Sampler*) 0, sampler_tex_b);
    ASSERT_EQ(dmHashString64("texture_b"),        sampler_tex_b->m_NameHash);
    ASSERT_EQ(dmGraphics::TEXTURE_TYPE_2D,        sampler_tex_b->m_Type);
    ASSERT_EQ(dmGraphics::TEXTURE_FILTER_NEAREST, sampler_tex_b->m_MinFilter);
    ASSERT_EQ(dmGraphics::TEXTURE_FILTER_NEAREST, sampler_tex_b->m_MagFilter);
    ASSERT_EQ(dmGraphics::TEXTURE_WRAP_REPEAT,    sampler_tex_b->m_UWrap);
    ASSERT_EQ(dmGraphics::TEXTURE_WRAP_REPEAT,    sampler_tex_b->m_VWrap);
    ASSERT_NEAR(0.0f, sampler_tex_b->m_MaxAnisotropy, EPSILON);

    ASSERT_NE((dmRender::Sampler*) 0, sampler_tex_c);
    ASSERT_EQ(dmHashString64("texture_c"),            sampler_tex_c->m_NameHash);
    ASSERT_EQ(dmGraphics::TEXTURE_TYPE_2D,            sampler_tex_c->m_Type);
    ASSERT_EQ(dmGraphics::TEXTURE_FILTER_LINEAR,      sampler_tex_c->m_MinFilter);
    ASSERT_EQ(dmGraphics::TEXTURE_FILTER_LINEAR,      sampler_tex_c->m_MagFilter);
    ASSERT_EQ(dmGraphics::TEXTURE_WRAP_CLAMP_TO_EDGE, sampler_tex_c->m_UWrap);
    ASSERT_EQ(dmGraphics::TEXTURE_WRAP_CLAMP_TO_EDGE, sampler_tex_c->m_VWrap);
    ASSERT_NEAR(14.0f, sampler_tex_c->m_MaxAnisotropy, EPSILON);

    dmResource::Release(m_Factory, (void*) compute_program_res);
}

#endif

extern "C" void dmExportedSymbols();

int main(int argc, char **argv)
{
    dmExportedSymbols();
    TestMainPlatformInit();

    dmLog::LogParams params;
    dmLog::LogInitialize(&params);

    dmHashEnableReverseHash(true);
    // Enable message descriptor translation when sending messages
    dmDDF::RegisterAllTypes();

    jc_test_init(&argc, argv);
    return jc_test_run_all();
}<|MERGE_RESOLUTION|>--- conflicted
+++ resolved
@@ -1356,12 +1356,12 @@
     ASSERT_TRUE(dmGameObject::Final(m_Collection));
 }
 
-<<<<<<< HEAD
 TEST_F(GuiTest, GetSetMaterialConstants)
 {
     dmGameObject::HInstance go = Spawn(m_Factory, m_Collection, "/gui/get_set_material_constants.goc", dmHashString64("/go"), 0, Point3(0, 0, 0), Quat(0, 0, 0, 1), Vector3(1, 1, 1));
     ASSERT_NE((void*)0x0, go);
-=======
+}
+
 // Tests the animation done message/callback
 TEST_F(GuiTest, GuiFlipbookAnim)
 {
@@ -1387,7 +1387,6 @@
     }
 
     ASSERT_TRUE(dmGameObject::Final(m_Collection));
->>>>>>> 5f242eee
 }
 
 // Tests the different types of textures (atlas, texture, dynamic)
