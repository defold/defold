// Copyright 2020-2025 The Defold Foundation
// Copyright 2014-2020 King
// Copyright 2009-2014 Ragnar Svensson, Christian Murray
// Licensed under the Defold License version 1.0 (the "License"); you may not use
// this file except in compliance with the License.
//
// You may obtain a copy of the License, together with FAQs at
// https://www.defold.com/license
//
// Unless required by applicable law or agreed to in writing, software distributed
// under the License is distributed on an "AS IS" BASIS, WITHOUT WARRANTIES OR
// CONDITIONS OF ANY KIND, either express or implied. See the License for the
// specific language governing permissions and limitations under the License.

#include "test_gamesys.h"
#include "../gamesys_private.h"

#include "../../../../graphics/src/graphics_private.h"
#include "../../../../graphics/src/null/graphics_null_private.h"
#include "../../../../render/src/render/render_private.h"
#include "../../../../resource/src/resource_private.h"
#include "../../../../gui/src/gui_private.h"

#include <render/font/fontmap.h>

#include "gamesys/resources/res_compute.h"
#include "gamesys/resources/res_font.h"
#include "gamesys/resources/res_material.h"
#include "gamesys/resources/res_render_target.h"
#include "gamesys/resources/res_textureset.h"

#include <stdio.h>

#include <dlib/dstrings.h>
#include <dlib/time.h>
#include <dlib/path.h>
#include <dlib/sys.h>
#include <dlib/testutil.h>
#include <testmain/testmain.h>

#include <ddf/ddf.h>
#include <gameobject/gameobject_ddf.h>
#include <gameobject/lua_ddf.h>
#include <gameobject/script.h>
#include <gamesys/gamesys_ddf.h>
#include <gamesys/sprite_ddf.h>
#include "../components/comp_label.h"
#include "../scripts/script_sys_gamesys.h"
#include "../scripts/script_resource.h"

#include "resource/layer_guitar_a.ogg.embed.h" // LAYER_GUITAR_A_OGG / LAYER_GUITAR_A_OGG_SIZE
#include "resource/booster_on_sfx.wav.embed.h" // BOOSTER_ON_SFX_WAV / BOOSTER_ON_SFX_WAV_SIZE

#include <dmsdk/gamesys/render_constants.h>

#include <sound/sound.h>

#define JC_TEST_IMPLEMENTATION
#include <jc_test/jc_test.h>

using namespace dmVMath;

#if !defined(DM_TEST_EXTERN_INIT_FUNCTIONS)
    bool GameSystemTest_PlatformInit()
    {
        return true;
    }
    void GameSystemTest_PlatformExit()
    {
    }
#endif

namespace dmGameSystem
{
    void DumpResourceRefs(dmGameObject::HCollection collection);
    extern void GetSpriteWorldRenderBuffers(void* world, dmRender::HBufferedRenderBuffer* vx_buffer, dmRender::HBufferedRenderBuffer* ix_buffer);
    extern void GetSpriteWorldDynamicAttributePool(void* sprite_world, DynamicAttributePool** pool_out);
    extern void GetModelWorldRenderBuffers(void* world, dmRender::HBufferedRenderBuffer** vx_buffers, uint32_t* vx_buffers_count);
    extern void GetParticleFXWorldRenderBuffers(void* world, dmRender::HBufferedRenderBuffer* vx_buffer);
    extern void GetTileGridWorldRenderBuffers(void* world, dmRender::HBufferedRenderBuffer* vx_buffer);
}

#define EPSILON 0.0001f
#define ASSERT_VEC4(exp, act)\
    ASSERT_NEAR(exp.getX(), act.getX(), EPSILON);\
    ASSERT_NEAR(exp.getY(), act.getY(), EPSILON);\
    ASSERT_NEAR(exp.getZ(), act.getZ(), EPSILON);\
    ASSERT_NEAR(exp.getW(), act.getW(), EPSILON);

// Reloading these resources needs an update to clear any dirty data and get to a good state.
static const char* update_after_reload[] = {"/tile/valid.tilemapc", "/tile/valid_tilegrid_collisionobject.goc"};

static bool RunString(lua_State* L, const char* script)
{
    if (luaL_dostring(L, script) != 0)
    {
        dmLogError("%s", lua_tolstring(L, -1, 0));
        return false;
    }
    return true;
}

bool CopyResource(const char* src, const char* dst)
{
    char src_path[128];
    dmTestUtil::MakeHostPathf(src_path, sizeof(src_path), "build/src/gamesys/test/%s", src);
    FILE* src_f = fopen(src_path, "rb");
    if (src_f == 0x0)
        return false;
    char dst_path[128];
    dmTestUtil::MakeHostPathf(dst_path, sizeof(dst_path), "build/src/gamesys/test/%s", dst);
    FILE* dst_f = fopen(dst_path, "wb");
    if (dst_f == 0x0)
    {
        fclose(src_f);
        return false;
    }
    char buffer[1024];
    int c = fread(buffer, 1, sizeof(buffer), src_f);
    while (c > 0)
    {
        fwrite(buffer, 1, c, dst_f);
        c = fread(buffer, 1, sizeof(buffer), src_f);
    }

    fclose(src_f);
    fclose(dst_f);

    return true;
}

bool UnlinkResource(const char* name)
{
    char path[128];
    dmTestUtil::MakeHostPathf(path, sizeof(path), "build/src/gamesys/test/%s", name);
    return dmSys::Unlink(path) == 0;
}

static FontResult GetGlyph(dmRender::HFontMap font_map, HFont font, uint32_t codepoint, FontGlyph** glyph)
{
    if (!font)
    {
        return FONT_RESULT_ERROR;
    }

    FontResult r = dmRender::GetOrCreateGlyph(font_map, font, codepoint, glyph);
    if ((*glyph))
        (*glyph)->m_Codepoint = codepoint;
    return r;
}



static void DeleteInstance(dmGameObject::HCollection collection, dmGameObject::HInstance instance) {
    dmGameObject::UpdateContext ctx;
    dmGameObject::Update(collection, &ctx);
    dmGameObject::Delete(collection, instance, false);
    dmGameObject::PostUpdate(collection);
}

TEST_P(ResourceTest, Test)
{
    const char* resource_name = GetParam();
    void* resource;
    ASSERT_EQ(dmResource::RESULT_OK, dmResource::Get(m_Factory, resource_name, &resource));
    ASSERT_NE((void*)0, resource);

    ASSERT_EQ(dmResource::RESULT_OK, dmResource::ReloadResource(m_Factory, resource_name, 0));
    dmResource::Release(m_Factory, resource);
}

TEST_P(ResourceTest, TestPreload)
{
    const char* resource_name = GetParam();
    void* resource;
    dmResource::HPreloader pr = dmResource::NewPreloader(m_Factory, resource_name);
    dmResource::Result r;

    uint64_t stop_time = dmTime::GetMonotonicTime() + 30*10e6;
    while (dmTime::GetMonotonicTime() < stop_time)
    {
        // Simulate running at 30fps
        r = dmResource::UpdatePreloader(pr, 0, 0, 33*1000);
        if (r != dmResource::RESULT_PENDING)
            break;
        dmTime::Sleep(33*1000);
    }

    ASSERT_EQ(dmResource::RESULT_OK, r);
    ASSERT_EQ(dmResource::RESULT_OK, dmResource::Get(m_Factory, resource_name, &resource));

    dmResource::DeletePreloader(pr);
    dmResource::Release(m_Factory, resource);
}

TEST_P(ResourceTest, TestPreloadAsync)
{
    const char* resource_name = GetParam();
    void* resource;
    dmResource::HPreloader pr = dmResource::NewPreloader(m_Factory, resource_name);
    dmResource::Result r;

    dmGraphics::NullContext* null_context = (dmGraphics::NullContext*) m_GraphicsContext;
    null_context->m_UseAsyncTextureLoad   = 1;

    uint64_t stop_time = dmTime::GetMonotonicTime() + 30*10e6;
    while (dmTime::GetMonotonicTime() < stop_time)
    {
        // Simulate running at 30fps
        r = dmResource::UpdatePreloader(pr, 0, 0, 33*1000);
        if (r != dmResource::RESULT_PENDING)
            break;
        dmTime::Sleep(33*1000);
    }

    ASSERT_EQ(dmResource::RESULT_OK, r);
    ASSERT_EQ(dmResource::RESULT_OK, dmResource::Get(m_Factory, resource_name, &resource));

    dmResource::DeletePreloader(pr);
    dmResource::Release(m_Factory, resource);
}

TEST_F(ResourceTest, TestReloadTextureSet)
{
    const char* texture_set_path_a   = "/textureset/valid_a.t.texturesetc";
    const char* texture_set_path_b   = "/textureset/valid_b.t.texturesetc";
    const char* texture_set_path_tmp = "/textureset/tmp.t.texturesetc";

    dmGameSystem::TextureSetResource* resource = NULL;

    ASSERT_EQ(dmResource::RESULT_OK, dmResource::Get(m_Factory, texture_set_path_a, (void**) &resource));
    ASSERT_NE((void*)0, resource);

    uint32_t original_width  = dmGraphics::GetOriginalTextureWidth(resource->m_Texture->m_Texture);
    uint32_t original_height = dmGraphics::GetOriginalTextureHeight(resource->m_Texture->m_Texture);

    // Swap compiled resources to simulate an atlas update
    ASSERT_TRUE(CopyResource(texture_set_path_a, texture_set_path_tmp));
    ASSERT_TRUE(CopyResource(texture_set_path_b, texture_set_path_a));
    ASSERT_TRUE(CopyResource(texture_set_path_tmp, texture_set_path_b));

    ASSERT_EQ(dmResource::RESULT_OK, dmResource::ReloadResource(m_Factory, texture_set_path_a, 0));

    // If the load truly was successful, we should have a new width/height for the internal image
    ASSERT_NE(original_width,dmGraphics::GetOriginalTextureWidth(resource->m_Texture->m_Texture));
    ASSERT_NE(original_height,dmGraphics::GetOriginalTextureHeight(resource->m_Texture->m_Texture));

    dmResource::Release(m_Factory, (void**) resource);
}

TEST_F(ResourceTest, TestRenderPrototypeResources)
{
    dmGameSystem::RenderScriptPrototype* render_prototype = NULL;
    const char* render_path = "/render/resources.renderc";

    ASSERT_EQ(dmResource::RESULT_OK, dmResource::Get(m_Factory, render_path, (void**) &render_prototype));
    ASSERT_NE((void*)0, render_prototype);
    ASSERT_EQ(3, render_prototype->m_RenderResources.Size());

    HResourceType res_type_render_target;
    HResourceType res_type_material;
    ASSERT_EQ(dmResource::RESULT_OK, dmResource::GetTypeFromExtension(m_Factory, "materialc", &res_type_material));
    ASSERT_EQ(dmResource::RESULT_OK, dmResource::GetTypeFromExtension(m_Factory, "render_targetc", &res_type_render_target));

    HResourceDescriptor rd_mat = dmResource::FindByHash(m_Factory, dmHashString64("/material/valid.materialc"));
    ASSERT_NE((void*)0, rd_mat);

    HResourceDescriptor rd_rt = dmResource::FindByHash(m_Factory, dmHashString64("/render_target/valid.render_targetc"));
    ASSERT_NE((void*)0, rd_rt);

    HResourceType types[] = { res_type_material, res_type_render_target, res_type_material };
    void* resources[] = { dmResource::GetResource(rd_mat), dmResource::GetResource(rd_rt), dmResource::GetResource(rd_mat) };

    for (int i = 0; i < render_prototype->m_RenderResources.Size(); ++i)
    {
        ASSERT_NE((void*)0, render_prototype->m_RenderResources[i]);
        HResourceType res_type;
        dmResource::GetType(m_Factory, render_prototype->m_RenderResources[i], &res_type);
        ASSERT_EQ(types[i], res_type);
        ASSERT_EQ(resources[i], render_prototype->m_RenderResources[i]);
    }

    dmGameSystem::RenderTargetResource* rt = (dmGameSystem::RenderTargetResource*) dmResource::GetResource(rd_rt);
    ASSERT_TRUE(dmGraphics::IsAssetHandleValid(m_GraphicsContext, rt->m_RenderTarget));
    ASSERT_EQ(dmGraphics::ASSET_TYPE_RENDER_TARGET, dmGraphics::GetAssetType(rt->m_RenderTarget));

    dmGraphics::HTexture attachment_0 = dmGraphics::GetRenderTargetTexture(rt->m_RenderTarget, dmGraphics::BUFFER_TYPE_COLOR0_BIT);
    dmGraphics::HTexture attachment_1 = dmGraphics::GetRenderTargetTexture(rt->m_RenderTarget, dmGraphics::BUFFER_TYPE_COLOR1_BIT);

    ASSERT_EQ(128, dmGraphics::GetTextureWidth(attachment_0));
    ASSERT_EQ(128, dmGraphics::GetTextureHeight(attachment_0));
    ASSERT_EQ(128, dmGraphics::GetTextureWidth(attachment_1));
    ASSERT_EQ(128, dmGraphics::GetTextureHeight(attachment_1));
    ASSERT_EQ(dmGraphics::TEXTURE_TYPE_2D, dmGraphics::GetTextureType(attachment_0));
    ASSERT_EQ(dmGraphics::TEXTURE_TYPE_2D, dmGraphics::GetTextureType(attachment_1));

    dmResource::Release(m_Factory, (void**) render_prototype);
}

static bool UpdateAndWaitUntilDone(
    dmGameSystem::ScriptLibContext&    scriptlibcontext,
    dmGameObject::HCollection          collection,
    const dmGameObject::UpdateContext* update_context,
    bool                               ignore_script_update_fail,
    const char*                        tests_done_key,
    uint32_t                           timeout_seconds = 1)
{
    uint64_t timeout = timeout_seconds * 1000000; // microseconds
    uint64_t stop_time = dmTime::GetMonotonicTime() + timeout;
    bool tests_done = false;
    while (!tests_done)
    {
        if (dmTime::GetMonotonicTime() >= stop_time)
        {
            dmLogError("Test timed out after %f seconds", timeout / 1000000.0f);
            break;
        }

        dmJobThread::Update(scriptlibcontext.m_JobThread, 0);
        dmGameSystem::ScriptSysGameSysUpdate(scriptlibcontext);
        if (!dmGameSystem::GetScriptSysGameSysLastUpdateResult() && !ignore_script_update_fail)
        {
            dmLogError("Test failed on dmGameSystem::GetScriptSysGameSysLastUpdateResult()");
            return false;
        }
        if (!dmGameObject::Update(collection, update_context))
        {
            dmLogError("Test failed on dmGameObject::Update()");
            return false;
        }

        // check if tests are done
        lua_getglobal(scriptlibcontext.m_LuaState, tests_done_key);
        tests_done = lua_toboolean(scriptlibcontext.m_LuaState, -1);
        lua_pop(scriptlibcontext.m_LuaState, 1);

        dmTime::Sleep(30*1000);
    }

    return tests_done;
}

TEST_F(ResourceTest, TestCreateTextureFromScript)
{
    dmGameSystem::ScriptLibContext scriptlibcontext;
    scriptlibcontext.m_Factory         = m_Factory;
    scriptlibcontext.m_Register        = m_Register;
    scriptlibcontext.m_LuaState        = dmScript::GetLuaState(m_ScriptContext);
    scriptlibcontext.m_GraphicsContext = m_GraphicsContext;
    scriptlibcontext.m_ScriptContext   = m_ScriptContext;
    scriptlibcontext.m_JobThread       = m_JobThread;

    dmGameSystem::InitializeScriptLibs(scriptlibcontext);

    ASSERT_TRUE(dmGameObject::Init(m_Collection));

    // Spawn the game object with the script we want to call
    dmGameObject::HInstance go = Spawn(m_Factory, m_Collection, "/resource/create_texture.goc", dmHashString64("/create_texture"), 0, Point3(0, 0, 0), Quat(0, 0, 0, 1), Vector3(1, 1, 1));
    ASSERT_NE((void*)0, go);

    ///////////////////////////////////////////////////////////////////////////////////////////
    // Test 1: create a 128x128 empty texture at "/test.texturec"
    ///////////////////////////////////////////////////////////////////////////////////////////
    ASSERT_TRUE(dmGameObject::Update(m_Collection, &m_UpdateContext));

    void* resource = 0x0;
    dmhash_t res_hash = dmHashString64("/test_simple.texturec");
    HResourceDescriptor rd = dmResource::FindByHash(m_Factory, res_hash);
    ASSERT_NE((HResourceDescriptor)0, rd);
    ASSERT_EQ(2, rd->m_ReferenceCount);

    ASSERT_EQ(dmResource::RESULT_OK, dmResource::Get(m_Factory, "/test_simple.texturec", &resource));
    ASSERT_TRUE(resource != 0x0);

    // 1 for create 1 for get
    ASSERT_EQ(3, dmResource::GetRefCount(m_Factory, res_hash));

    ///////////////////////////////////////////////////////////////////////////////////////////
    // Test 2: remove resource twice (#model has 1 ref still)
    ///////////////////////////////////////////////////////////////////////////////////////////
    ASSERT_TRUE(dmGameObject::Update(m_Collection, &m_UpdateContext));
    ASSERT_EQ(1, dmResource::GetRefCount(m_Factory, res_hash));

    ///////////////////////////////////////////////////////////////////////////////////////////
    // Test 3: fail by using use wrong extension
    //         note that we use a pcall with an inverse assert in create_texture.script
    //         so that we don't need to care about recovering after this point.
    ///////////////////////////////////////////////////////////////////////////////////////////
    ASSERT_TRUE(dmGameObject::Update(m_Collection, &m_UpdateContext));

    ///////////////////////////////////////////////////////////////////////////////////////////
    // Test 4: fail by trying to create a resource that already exists
    //         (same as (3) - hence the assert_true)
    ///////////////////////////////////////////////////////////////////////////////////////////
    ASSERT_TRUE(dmGameObject::Update(m_Collection, &m_UpdateContext));

    ///////////////////////////////////////////////////////////////////////////////////////////
    // Test 5: fail by trying to release a resource that doesn't exist
    ///////////////////////////////////////////////////////////////////////////////////////////
    ASSERT_TRUE(dmGameObject::Update(m_Collection, &m_UpdateContext));

    ///////////////////////////////////////////////////////////////////////////////////////////
    // Test 6: test creating with compressed basis data
    ///////////////////////////////////////////////////////////////////////////////////////////
    ASSERT_TRUE(dmGameObject::Update(m_Collection, &m_UpdateContext));

    // If the transcode function failed, the texture will be 1x1

    dmGameSystem::TextureResource* texture_res;
    ASSERT_EQ(dmResource::RESULT_OK, dmResource::Get(m_Factory, "/test_compressed.texturec", (void**) &texture_res));
    ASSERT_EQ(32, dmGraphics::GetTextureWidth(texture_res->m_Texture));
    ASSERT_EQ(32, dmGraphics::GetTextureHeight(texture_res->m_Texture));

    // Release the dmResource::Get call above
    dmResource::Release(m_Factory, texture_res);

    ///////////////////////////////////////////////////////////////////////////////////////////
    // Test 7: fail by using an empty buffer
    ///////////////////////////////////////////////////////////////////////////////////////////
    ASSERT_TRUE(dmGameObject::Update(m_Collection, &m_UpdateContext));

    // res_texture will make an empty texture here if the test "worked", i.e coulnd't create a valid transcoded texture
    ASSERT_EQ(dmResource::RESULT_OK, dmResource::Get(m_Factory, "/test_compressed_fail.texturec", (void**) &texture_res));
    ASSERT_EQ(1, dmGraphics::GetTextureWidth(texture_res->m_Texture));
    ASSERT_EQ(1, dmGraphics::GetTextureHeight(texture_res->m_Texture));

    // Release the dmResource::Get call again
    dmResource::Release(m_Factory, texture_res);

    ///////////////////////////////////////////////////////////////////////////////////////////
    // Test 8: test getting texture info
    ///////////////////////////////////////////////////////////////////////////////////////////
    ASSERT_TRUE(dmGameObject::Update(m_Collection, &m_UpdateContext));

    ///////////////////////////////////////////////////////////////////////////////////////////
    // Test 9: create 0x0 texture
    ///////////////////////////////////////////////////////////////////////////////////////////
    ASSERT_TRUE(dmGameObject::Update(m_Collection, &m_UpdateContext));

    ///////////////////////////////////////////////////////////////////////////////////////////
    // Test 10: create 3d texture
    ///////////////////////////////////////////////////////////////////////////////////////////
    ASSERT_TRUE(dmGameObject::Update(m_Collection, &m_UpdateContext));

    ///////////////////////////////////////////////////////////////////////////////////////////
    // Test 11: create 2d array texture
    ///////////////////////////////////////////////////////////////////////////////////////////
    ASSERT_TRUE(dmGameObject::Update(m_Collection, &m_UpdateContext));

    ///////////////////////////////////////////////////////////////////////////////////////////
    // Test 12: create texture async
    ///////////////////////////////////////////////////////////////////////////////////////////
    dmGraphics::NullContext* null_context = (dmGraphics::NullContext*) m_GraphicsContext;
    null_context->m_UseAsyncTextureLoad   = 1;

    ASSERT_TRUE(dmGameObject::Update(m_Collection, &m_UpdateContext));

    // Wait until all async operations are done
    ASSERT_TRUE(UpdateAndWaitUntilDone(scriptlibcontext, m_Collection, &m_UpdateContext, false, "async_test_done"));
    ASSERT_TRUE(UpdateAndWaitUntilDone(scriptlibcontext, m_Collection, &m_UpdateContext, false, "async_basis_test_done"));

    // cleanup
    DeleteInstance(m_Collection, go);

    ASSERT_TRUE(dmGameObject::Final(m_Collection));
    ASSERT_TRUE(dmGameObject::Init(m_Collection));
    ASSERT_TRUE(dmGameObject::PostUpdate(m_Collection));
    ASSERT_TRUE(dmGameObject::Final(m_Collection));

    ASSERT_EQ(0, dmResource::GetRefCount(m_Factory, res_hash));

     dmGameSystem::FinalizeScriptLibs(scriptlibcontext);
}

TEST_F(ResourceTest, TestCreateSoundDataFromScript)
{
    dmGameSystem::ScriptLibContext scriptlibcontext;
    scriptlibcontext.m_Factory         = m_Factory;
    scriptlibcontext.m_Register        = m_Register;
    scriptlibcontext.m_LuaState        = dmScript::GetLuaState(m_ScriptContext);
    scriptlibcontext.m_GraphicsContext = m_GraphicsContext;
    scriptlibcontext.m_ScriptContext   = m_ScriptContext;

    dmGameSystem::InitializeScriptLibs(scriptlibcontext);

    ASSERT_TRUE(dmGameObject::Init(m_Collection));

    lua_State* L = dmScript::GetLuaState(m_ScriptContext);

    lua_pushlstring(L, (const char*)LAYER_GUITAR_A_OGG, LAYER_GUITAR_A_OGG_SIZE);
    lua_setglobal(L, "sound_ogg");

    lua_pushlstring(L, (const char*)BOOSTER_ON_SFX_WAV, BOOSTER_ON_SFX_WAV_SIZE);
    lua_setglobal(L, "sound_wav");

    dmGameObject::HInstance go = Spawn(m_Factory, m_Collection, "/resource/create_sound_data.goc", dmHashString64("/create_sound_data"), 0, Point3(0, 0, 0), Quat(0, 0, 0, 1), Vector3(1, 1, 1));
    ASSERT_NE((void*)0, go);

    int count = 0;
    bool tests_done = false;
    while (!tests_done && count++ < 100)
    {
        ASSERT_TRUE(dmGameObject::Update(m_Collection, &m_UpdateContext));

        lua_getglobal(L, "tests_done");
        tests_done = lua_toboolean(L, -1);
        lua_pop(L,1);
    }

    ASSERT_TRUE(dmGameObject::Final(m_Collection));
    dmGameSystem::FinalizeScriptLibs(scriptlibcontext);
}

TEST_F(ResourceTest, TestResourceScriptBuffer)
{
    dmGameSystem::ScriptLibContext scriptlibcontext;
    scriptlibcontext.m_Factory         = m_Factory;
    scriptlibcontext.m_Register        = m_Register;
    scriptlibcontext.m_LuaState        = dmScript::GetLuaState(m_ScriptContext);
    scriptlibcontext.m_GraphicsContext = m_GraphicsContext;
    scriptlibcontext.m_ScriptContext   = m_ScriptContext;

    dmGameSystem::InitializeScriptLibs(scriptlibcontext);

    ASSERT_TRUE(dmGameObject::Init(m_Collection));

    dmGameObject::HInstance go = Spawn(m_Factory, m_Collection, "/resource/script_buffer.goc", dmHashString64("/script_buffer"), 0, Point3(0, 0, 0), Quat(0, 0, 0, 1), Vector3(1, 1, 1));
    ASSERT_NE((void*)0, go);

    ASSERT_TRUE(dmGameObject::Final(m_Collection));
    dmGameSystem::FinalizeScriptLibs(scriptlibcontext);
}

TEST_F(ResourceTest, TestResourceScriptRenderTarget)
{
    dmGameSystem::ScriptLibContext scriptlibcontext;
    scriptlibcontext.m_Factory         = m_Factory;
    scriptlibcontext.m_Register        = m_Register;
    scriptlibcontext.m_LuaState        = dmScript::GetLuaState(m_ScriptContext);
    scriptlibcontext.m_GraphicsContext = m_GraphicsContext;
    scriptlibcontext.m_ScriptContext   = m_ScriptContext;

    dmGameSystem::InitializeScriptLibs(scriptlibcontext);

    ASSERT_TRUE(dmGameObject::Init(m_Collection));

    dmGameObject::HInstance go = Spawn(m_Factory, m_Collection, "/resource/script_render_target.goc", dmHashString64("/script_render_target"), 0, Point3(0, 0, 0), Quat(0, 0, 0, 1), Vector3(1, 1, 1));
    ASSERT_NE((void*)0, go);

    ASSERT_TRUE(dmGameObject::Final(m_Collection));
    dmGameSystem::FinalizeScriptLibs(scriptlibcontext);
}

TEST_F(ResourceTest, TestResourceScriptAtlas)
{
    dmGameSystem::ScriptLibContext scriptlibcontext;
    scriptlibcontext.m_Factory         = m_Factory;
    scriptlibcontext.m_Register        = m_Register;
    scriptlibcontext.m_LuaState        = dmScript::GetLuaState(m_ScriptContext);
    scriptlibcontext.m_GraphicsContext = m_GraphicsContext;
    scriptlibcontext.m_ScriptContext   = m_ScriptContext;

    dmGameSystem::InitializeScriptLibs(scriptlibcontext);

    ASSERT_TRUE(dmGameObject::Init(m_Collection));

    dmGameObject::HInstance go = Spawn(m_Factory, m_Collection, "/resource/script_atlas.goc", dmHashString64("/script_atlas"), 0, Point3(0, 0, 0), Quat(0, 0, 0, 1), Vector3(1, 1, 1));
    ASSERT_NE((void*)0, go);

    ASSERT_TRUE(dmGameObject::Final(m_Collection));
    dmGameSystem::FinalizeScriptLibs(scriptlibcontext);
}

TEST_F(ResourceTest, TestSetTextureFromScript)
{
    dmGameSystem::ScriptLibContext scriptlibcontext;
    scriptlibcontext.m_Factory         = m_Factory;
    scriptlibcontext.m_Register        = m_Register;
    scriptlibcontext.m_LuaState        = dmScript::GetLuaState(m_ScriptContext);
    scriptlibcontext.m_GraphicsContext = m_GraphicsContext;
    scriptlibcontext.m_ScriptContext   = m_ScriptContext;

    dmGameSystem::InitializeScriptLibs(scriptlibcontext);

    ASSERT_TRUE(dmGameObject::Init(m_Collection));

    // Spawn the game object with the script we want to call
    dmGameObject::HInstance go = Spawn(m_Factory, m_Collection, "/resource/set_texture.goc", dmHashString64("/set_texture"), 0, Point3(0, 0, 0), Quat(0, 0, 0, 1), Vector3(1, 1, 1));
    ASSERT_NE((void*)0, go);

    dmGameSystem::TextureSetResource* texture_set_res = 0;
    ASSERT_EQ(dmResource::RESULT_OK, dmResource::Get(m_Factory, "/tile/valid.t.texturesetc", (void**) &texture_set_res));

    dmGraphics::HTexture backing_texture = texture_set_res->m_Texture->m_Texture;
    ASSERT_EQ(dmGraphics::GetTextureWidth(backing_texture), 64);
    ASSERT_EQ(dmGraphics::GetTextureHeight(backing_texture), 64);

    ///////////////////////////////////////////////////////////////////////////////////////////
    // Test 1: Update a sub-region of the texture
    //      -> set_texture.script::test_success_simple
    ///////////////////////////////////////////////////////////////////////////////////////////
    ASSERT_TRUE(dmGameObject::Update(m_Collection, &m_UpdateContext));

    ///////////////////////////////////////////////////////////////////////////////////////////
    // Test 2: Update the entire texture, should be 256x256 after the call
    //      -> set_texture.script::test_success_resize
    ///////////////////////////////////////////////////////////////////////////////////////////
    ASSERT_TRUE(dmGameObject::Update(m_Collection, &m_UpdateContext));
    ASSERT_EQ(dmGraphics::GetTextureWidth(backing_texture), 256);
    ASSERT_EQ(dmGraphics::GetTextureHeight(backing_texture), 256);

    ///////////////////////////////////////////////////////////////////////////////////////////
    // Test 3: Try doing a region update, but outside the texture boundaries, which should fail
    //      -> set_texture.script::test_fail_out_of_bounds
    ///////////////////////////////////////////////////////////////////////////////////////////
    ASSERT_FALSE(dmGameObject::Update(m_Collection, &m_UpdateContext));

    ///////////////////////////////////////////////////////////////////////////////////////////
    // Test 4: Try updating the texture with a mipmap that's outside of the allowed range
    //      -> set_texture.script::test_fail_wrong_mipmap
    ///////////////////////////////////////////////////////////////////////////////////////////
    ASSERT_FALSE(dmGameObject::Update(m_Collection, &m_UpdateContext));

    ///////////////////////////////////////////////////////////////////////////////////////////
    // Test 5: Set texture with compressed / transcoded data
    //      -> set_texture.script::test_success_compressed
    ///////////////////////////////////////////////////////////////////////////////////////////
    ASSERT_TRUE(dmGameObject::Update(m_Collection, &m_UpdateContext));
    ASSERT_EQ(dmGraphics::GetTextureWidth(backing_texture), 32);
    ASSERT_EQ(dmGraphics::GetTextureHeight(backing_texture), 32);

    ///////////////////////////////////////////////////////////////////////////////////////////
    // Test 6: Set texture with mipmaps
    //      -> set_texture.script::test_success_mipmap
    ///////////////////////////////////////////////////////////////////////////////////////////
    ASSERT_TRUE(dmGameObject::Update(m_Collection, &m_UpdateContext));

    // cleanup
    ASSERT_TRUE(dmGameObject::Final(m_Collection));
    ASSERT_TRUE(dmGameObject::Init(m_Collection));
    ASSERT_TRUE(dmGameObject::PostUpdate(m_Collection));
    ASSERT_TRUE(dmGameObject::Final(m_Collection));

    dmGameSystem::FinalizeScriptLibs(scriptlibcontext);
}

TEST_P(ResourceFailTest, Test)
{
    const ResourceFailParams& p = GetParam();
    const char* tmp_name = "tmp";

    void* resource;
    ASSERT_NE(dmResource::RESULT_OK, dmResource::Get(m_Factory, p.m_InvalidResource, &resource));

    bool exists = CopyResource(p.m_InvalidResource, tmp_name);
    ASSERT_TRUE(CopyResource(p.m_ValidResource, p.m_InvalidResource));
    ASSERT_EQ(dmResource::RESULT_OK, dmResource::Get(m_Factory, p.m_InvalidResource, &resource));

    if (exists)
        ASSERT_TRUE(CopyResource(tmp_name, p.m_InvalidResource));
    else
        ASSERT_TRUE(UnlinkResource(p.m_InvalidResource));
    ASSERT_NE(dmResource::RESULT_OK, dmResource::ReloadResource(m_Factory, p.m_InvalidResource, 0));

    dmResource::Release(m_Factory, resource);

    UnlinkResource(tmp_name);
}

TEST_P(ComponentTest, Test)
{
    const char* go_name = GetParam();
    dmGameObjectDDF::PrototypeDesc* go_ddf;
    char path[128];
    dmTestUtil::MakeHostPathf(path, sizeof(path), "build/src/gamesys/test/%s", go_name);
    ASSERT_EQ(dmDDF::RESULT_OK, dmDDF::LoadMessageFromFile(path, dmGameObjectDDF::PrototypeDesc::m_DDFDescriptor, (void**)&go_ddf));
    ASSERT_LT(0u, go_ddf->m_Components.m_Count);
    const char* component_name = go_ddf->m_Components[0].m_Component;

    dmGameObject::HInstance go = dmGameObject::New(m_Collection, go_name);
    ASSERT_NE((void*)0, go);

    ASSERT_TRUE(dmGameObject::Init(m_Collection));
    ASSERT_TRUE(dmGameObject::Update(m_Collection, &m_UpdateContext));
    ASSERT_TRUE(dmGameObject::PostUpdate(m_Collection));

    dmGameObject::AcquireInputFocus(m_Collection, go);

    dmGameObject::InputAction input_action;
    input_action.m_ActionId = dmHashString64("test_action");
    input_action.m_Value = 1.0f;
    input_action.m_Pressed = 1;
    dmGameObject::DispatchInput(m_Collection, &input_action, 1);

    ASSERT_EQ(dmResource::RESULT_OK, dmResource::ReloadResource(m_Factory, component_name, 0));

    for (size_t i = 0; i < sizeof(update_after_reload)/sizeof(update_after_reload[0]); ++i)
    {
        if(strcmp(update_after_reload[i], component_name) == 0)
        {
            ASSERT_TRUE(dmGameObject::Update(m_Collection, &m_UpdateContext));
            ASSERT_TRUE(dmGameObject::PostUpdate(m_Collection));
            break;
        }
    }
    ASSERT_TRUE(dmGameObject::Final(m_Collection));
    ASSERT_TRUE(dmGameObject::Init(m_Collection));
    ASSERT_TRUE(dmGameObject::Update(m_Collection, &m_UpdateContext));
    ASSERT_TRUE(dmGameObject::PostUpdate(m_Collection));
    ASSERT_TRUE(dmGameObject::Final(m_Collection));

    dmDDF::FreeMessage(go_ddf);
}

TEST_P(ComponentTest, TestReloadFail)
{
    const char* go_name = GetParam();
    dmGameObjectDDF::PrototypeDesc* go_ddf;
    char path[128];
    dmTestUtil::MakeHostPathf(path, sizeof(path), "build/src/gamesys/test/%s", go_name);
    ASSERT_EQ(dmDDF::RESULT_OK, dmDDF::LoadMessageFromFile(path, dmGameObjectDDF::PrototypeDesc::m_DDFDescriptor, (void**)&go_ddf));
    ASSERT_LT(0u, go_ddf->m_Components.m_Count);
    const char* component_name = go_ddf->m_Components[0].m_Component;
    const char* temp_name = "tmp";

    dmGameObject::HInstance go = dmGameObject::New(m_Collection, go_name);
    ASSERT_NE((void*)0, go);

    ASSERT_TRUE(CopyResource(component_name, temp_name));
    ASSERT_TRUE(UnlinkResource(component_name));

    ASSERT_NE(dmResource::RESULT_OK, dmResource::ReloadResource(m_Factory, component_name, 0));

    ASSERT_TRUE(dmGameObject::Init(m_Collection));
    ASSERT_TRUE(dmGameObject::Update(m_Collection, &m_UpdateContext));
    ASSERT_TRUE(dmGameObject::PostUpdate(m_Collection));

    dmGameObject::AcquireInputFocus(m_Collection, go);

    dmGameObject::InputAction input_action;
    input_action.m_ActionId = dmHashString64("test_action");
    input_action.m_Value = 1.0f;
    input_action.m_Pressed = 1;
    dmGameObject::DispatchInput(m_Collection, &input_action, 1);

    ASSERT_TRUE(CopyResource(temp_name, component_name));

    ASSERT_TRUE(dmGameObject::Final(m_Collection));

    dmDDF::FreeMessage(go_ddf);
}

TEST_F(ComponentTest, CameraTest)
{
    dmGameObject::HInstance go = Spawn(m_Factory, m_Collection, "/camera/camera_info.goc", dmHashString64("/go"), 0, Point3(0, 0, 0), Quat(0, 0, 0, 1), Vector3(1, 1, 1));
    ASSERT_NE((void*)0, go);

    ASSERT_TRUE(dmGameObject::Final(m_Collection));
}

// Test that tries to reload shaders with errors in them.
TEST_F(ComponentTest, ReloadInvalidMaterial)
{
    const char path_material[] = "/material/valid.materialc";
    void* resource;
    ASSERT_EQ(dmResource::RESULT_OK, dmResource::Get(m_Factory, path_material, &resource));

    char path[1024];
    dmTestUtil::MakeHostPathf(path, sizeof(path), "build/src/gamesys/test%s", path_material);

    dmRenderDDF::MaterialDesc* ddf = 0;
    dmDDF::Result res = dmDDF::LoadMessageFromFile(path, dmRenderDDF::MaterialDesc::m_DDFDescriptor, (void**) &ddf);
    ASSERT_EQ(dmDDF::RESULT_OK, res);

    const char* program = ddf->m_Program;

    // Modify resource with simulated syntax error
    dmGraphics::SetForceVertexReloadFail(true);

    // Reload, validate fail
    ASSERT_NE(dmResource::RESULT_OK, dmResource::ReloadResource(m_Factory, program, 0));

    // Modify resource with correction
    dmGraphics::SetForceVertexReloadFail(false);

    // Reload, validate success
    ASSERT_EQ(dmResource::RESULT_OK, dmResource::ReloadResource(m_Factory, program, 0));

    // Same as above but for fragment shader
    dmGraphics::SetForceFragmentReloadFail(true);
    ASSERT_NE(dmResource::RESULT_OK, dmResource::ReloadResource(m_Factory, program, 0));
    dmGraphics::SetForceFragmentReloadFail(false);
    ASSERT_EQ(dmResource::RESULT_OK, dmResource::ReloadResource(m_Factory, program, 0));

    dmDDF::FreeMessage(ddf);
    dmResource::Release(m_Factory, resource);
}

TEST_P(InvalidVertexSpaceTest, InvalidVertexSpace)
{
    const char* resource_name = GetParam();
    void* resource;
    ASSERT_NE(dmResource::RESULT_OK, dmResource::Get(m_Factory, resource_name, &resource));
}

// Test for input consuming in collection proxy
TEST_F(ComponentTest, ConsumeInputInCollectionProxy)
{
    /* Setup:
    ** go_consume_no
    ** - [script] input_consume_sink.script
    ** go_consume_yes
    ** - collection_proxy
    ** -- go_consume_yes_proxy
    ** ---- [script] input_consume.script
    */

    lua_State* L = dmScript::GetLuaState(m_ScriptContext);

    #define ASSERT_INPUT_OBJECT_EQUALS(hash) \
    { \
        lua_getglobal(L, "last_input_object"); \
        dmhash_t go_hash = dmScript::CheckHash(L, -1); \
        lua_pop(L,1); \
        ASSERT_EQ(hash,go_hash); \
    }

    const char* path_consume_yes = "/collection_proxy/input_consume_yes.goc";
    const char* path_consume_no  = "/collection_proxy/input_consume_no.goc";

    dmhash_t hash_go_consume_yes   = dmHashString64("/go_consume_yes");
    dmhash_t hash_go_consume_no    = dmHashString64("/go_consume_no");
    dmhash_t hash_go_consume_proxy = dmHashString64("/go_consume_proxy");

    dmGameObject::HInstance go_consume_yes = Spawn(m_Factory, m_Collection, path_consume_yes, hash_go_consume_yes, 0, Point3(0, 0, 0), Quat(0, 0, 0, 1), Vector3(1, 1, 1));
    ASSERT_NE((void*)0, go_consume_yes);

    dmGameObject::HInstance go_consume_no = Spawn(m_Factory, m_Collection, path_consume_no, hash_go_consume_no, 0, Point3(0, 0, 0), Quat(0, 0, 0, 1), Vector3(1, 1, 1));
    ASSERT_NE((void*)0, go_consume_no);

    // Iteration 1: Let script send the "enable" message
    ASSERT_TRUE(dmGameObject::Update(m_Collection, &m_UpdateContext));
    ASSERT_TRUE(dmGameObject::PostUpdate(m_Collection));

    // Iteration 2: Handle proxy enable and input acquire messages from input_consume_sink.script
    ASSERT_TRUE(dmGameObject::Update(m_Collection, &m_UpdateContext));
    ASSERT_TRUE(dmGameObject::PostUpdate(m_Collection));

    // Test 1: input consume in proxy with 1 input action
    dmGameObject::InputAction test_input_action;
    test_input_action.m_ActionId = dmHashString64("test_action_consume");
    test_input_action.m_Pressed  = 1;

    ASSERT_EQ(dmGameObject::UPDATE_RESULT_OK, dmGameObject::DispatchInput(m_Collection, &test_input_action, 1));
    ASSERT_EQ(1,test_input_action.m_Consumed);
    ASSERT_INPUT_OBJECT_EQUALS(hash_go_consume_proxy)

    // Test 2: no consuming in proxy collection
    dmGameObject::InputAction test_input_action_consume_no;
    test_input_action_consume_no.m_ActionId = dmHashString64("test_action_consume");
    test_input_action_consume_no.m_Pressed  = 0;

    ASSERT_EQ(dmGameObject::UPDATE_RESULT_OK, dmGameObject::DispatchInput(m_Collection, &test_input_action_consume_no, 1));
    ASSERT_EQ(0,test_input_action_consume_no.m_Consumed);
    ASSERT_INPUT_OBJECT_EQUALS(hash_go_consume_no)

    // Test 3: dispatch input queue with more than one input actions that are consumed
    dmGameObject::InputAction test_input_action_queue[2];
    test_input_action_queue[0].m_ActionId = dmHashString64("test_action_consume");
    test_input_action_queue[0].m_Pressed  = 1;
    test_input_action_queue[1].m_ActionId = dmHashString64("test_action_consume");
    test_input_action_queue[1].m_Pressed  = 1;

    ASSERT_EQ(dmGameObject::UPDATE_RESULT_OK, dmGameObject::DispatchInput(m_Collection, test_input_action_queue, 2));
    ASSERT_EQ(1,test_input_action_queue[0].m_Consumed);
    ASSERT_EQ(1,test_input_action_queue[1].m_Consumed);
    ASSERT_INPUT_OBJECT_EQUALS(hash_go_consume_proxy)

    // Test 4: dispatch input queue with more than one input actions where one action is consumed and one isn't
    dmGameObject::InputAction test_input_action_queue_2[2];
    test_input_action_queue_2[0].m_ActionId = dmHashString64("test_action_consume");
    test_input_action_queue_2[0].m_Pressed  = 1;
    test_input_action_queue_2[1].m_ActionId = dmHashString64("test_action_consume");
    test_input_action_queue_2[1].m_Pressed  = 0;

    ASSERT_EQ(dmGameObject::UPDATE_RESULT_OK, dmGameObject::DispatchInput(m_Collection, test_input_action_queue_2, 2));
    ASSERT_EQ(1,test_input_action_queue_2[0].m_Consumed);
    ASSERT_EQ(0,test_input_action_queue_2[1].m_Consumed);
    ASSERT_INPUT_OBJECT_EQUALS(hash_go_consume_no)

    // Test 5: Same as above, but with the action consume order swapped
    dmGameObject::InputAction test_input_action_queue_3[2];
    test_input_action_queue_3[0].m_ActionId = dmHashString64("test_action_consume");
    test_input_action_queue_3[0].m_Pressed  = 0;
    test_input_action_queue_3[1].m_ActionId = dmHashString64("test_action_consume");
    test_input_action_queue_3[1].m_Pressed  = 1;

    ASSERT_EQ(dmGameObject::UPDATE_RESULT_OK, dmGameObject::DispatchInput(m_Collection, test_input_action_queue_3, 2));
    ASSERT_EQ(0,test_input_action_queue_3[0].m_Consumed);
    ASSERT_EQ(1,test_input_action_queue_3[1].m_Consumed);
    ASSERT_INPUT_OBJECT_EQUALS(hash_go_consume_proxy)

    #undef ASSERT_INPUT_OBJECT_EQUALS
}

TEST_P(ComponentFailTest, Test)
{
    const char* go_name = GetParam();

    dmGameObject::HInstance go = dmGameObject::New(m_Collection, go_name);
    ASSERT_EQ((void*)0, go);
}

static void GetResourceProperty(dmGameObject::HInstance instance, dmhash_t comp_name, dmhash_t prop_name, dmhash_t* out_val) {
    dmGameObject::PropertyDesc desc;
    dmGameObject::PropertyOptions opt;
    opt.m_Index = 0;

    dmGameObject::PropertyResult r = dmGameObject::GetProperty(instance, comp_name, prop_name, opt, desc);

    ASSERT_EQ(dmGameObject::PROPERTY_RESULT_OK, r);
    dmGameObject::PropertyType type = desc.m_Variant.m_Type;
    ASSERT_TRUE(dmGameObject::PROPERTY_TYPE_HASH == type);
    *out_val = desc.m_Variant.m_Hash;
}

static dmGameObject::PropertyResult SetResourceProperty(dmGameObject::HInstance instance, dmhash_t comp_name, dmhash_t prop_name, dmhash_t in_val) {
    dmGameObject::PropertyVar prop_var(in_val);
    dmGameObject::PropertyOptions opt;
    opt.m_Index = 0;
    return dmGameObject::SetProperty(instance, comp_name, prop_name, opt, prop_var);
}

TEST_F(BufferMetadataTest, MetadataLuaApi)
{
    // import 'resource' lua api among others
    dmGameSystem::ScriptLibContext scriptlibcontext;
    scriptlibcontext.m_Factory         = m_Factory;
    scriptlibcontext.m_Register        = m_Register;
    scriptlibcontext.m_LuaState        = dmScript::GetLuaState(m_ScriptContext);
    scriptlibcontext.m_GraphicsContext = m_GraphicsContext;
    scriptlibcontext.m_ScriptContext   = m_ScriptContext;

    dmGameSystem::InitializeScriptLibs(scriptlibcontext);

    const char* go_path = "/buffer/metadata.goc";

    dmGameObject::HInstance go = Spawn(m_Factory, m_Collection, go_path, dmHashString64("/go"));
    ASSERT_NE((void*)0, go);

    DeleteInstance(m_Collection, go);

    // release lua api deps
    dmGameSystem::FinalizeScriptLibs(scriptlibcontext);
}

struct ScriptComponentTestData
{
    dmGameObject::HCollection m_Collection;
    const char*               m_ComponentType;
};

static int ScriptComponentTestCallback(lua_State* L)
{
    lua_getglobal(L, "test_data");
    ScriptComponentTestData* data = (ScriptComponentTestData*)lua_touserdata(L, -1);
    lua_pop(L, 1);

    dmGameObject::HComponent out_component = 0;
    dmGameObject::GetComponentFromLua(L, 1, data->m_Collection, data->m_ComponentType, &out_component, 0, 0);

    // We should have an actual pointer at this stage, and it is not likely it is less than a certain low number
    lua_pushboolean(L, (uintptr_t)out_component > 100000);
    lua_setglobal(L, "test_done");
    return 0;
}

TEST_P(ScriptComponentTest, GetComponentFromLua)
{
    // import 'resource' lua api among others
    dmGameSystem::ScriptLibContext scriptlibcontext;
    scriptlibcontext.m_Factory         = m_Factory;
    scriptlibcontext.m_Register        = m_Register;
    scriptlibcontext.m_LuaState        = dmScript::GetLuaState(m_ScriptContext);
    scriptlibcontext.m_GraphicsContext = m_GraphicsContext;
    scriptlibcontext.m_ScriptContext   = m_ScriptContext;
    scriptlibcontext.m_JobThread       = m_JobThread;

    dmGameSystem::InitializeScriptLibs(scriptlibcontext);

    const ScriptComponentTestParams& p = GetParam();
    printf("Testing '%s' with component type '%s', and component '%s'\n", p.m_GOPath, p.m_ComponentType, p.m_ComponentName);

    lua_State* L = scriptlibcontext.m_LuaState;

    lua_pushcfunction(L, ScriptComponentTestCallback);
    lua_setglobal(L, "test_callback");

    ScriptComponentTestData data;
    data.m_Collection = m_Collection;
    data.m_ComponentType = p.m_ComponentType;
    lua_pushlightuserdata(L, &data);
    lua_setglobal(L, "test_data");

    // TODO: Perhaps device a better way of passing the correct url
    dmMessage::URL url;
    dmMessage::ResetURL(&url);
    dmMessage::SetSocket(&url, dmGameObject::GetMessageSocket(m_Collection));
    dmMessage::SetPath(&url, dmHashString64("/go"));
    dmMessage::SetFragment(&url, dmHashString64(p.m_ComponentName));

    dmScript::PushURL(L, url);
    lua_setglobal(L, "test_url");

    // Create gameobject
    dmGameObject::HInstance go = Spawn(m_Factory, m_Collection, p.m_GOPath, dmHashString64("/go"));
    ASSERT_NE((void*)0, go);

    EXPECT_TRUE(UpdateAndWaitUntilDone(scriptlibcontext, m_Collection, &m_UpdateContext, false, "test_done"));

    ASSERT_TRUE(dmGameObject::Final(m_Collection));

    // release GO
    DeleteInstance(m_Collection, go);

    // release lua api deps
    dmGameSystem::FinalizeScriptLibs(scriptlibcontext);
}

TEST_F(SoundTest, UpdateSoundResource)
{
    // import 'resource' lua api among others
    dmGameSystem::ScriptLibContext scriptlibcontext;
    scriptlibcontext.m_Factory         = m_Factory;
    scriptlibcontext.m_Register        = m_Register;
    scriptlibcontext.m_LuaState        = dmScript::GetLuaState(m_ScriptContext);
    scriptlibcontext.m_GraphicsContext = m_GraphicsContext;
    scriptlibcontext.m_ScriptContext   = m_ScriptContext;

    dmGameSystem::InitializeScriptLibs(scriptlibcontext);

    const char* go_path = "/sound/updated_sound.goc";
    dmhash_t comp_name = dmHashString64("dynamic-sound"); // id of soundc component
    dmhash_t prop_name = dmHashString64("sound"); // property of sound data resource within a sound component

    // Create gameobject
    dmGameObject::HInstance go = Spawn(m_Factory, m_Collection, go_path, dmHashString64("/go"));
    ASSERT_NE((void*)0, go);

    // Get hash of the sounddata resource
    dmhash_t soundata_hash = 0;
    GetResourceProperty(go, comp_name, prop_name, &soundata_hash);

    HResourceDescriptor descp = dmResource::FindByHash(m_Factory, soundata_hash);
    dmLogInfo("Original size: %d", descp->m_ResourceSize);
    ASSERT_EQ(42270+32, dmResource::GetResourceSize(descp));  // valid.wav. Size returned is always +16 from size of wav: sound_data->m_Size + sizeof(SoundData) from sound_null.cpp;

    // Update sound component with custom buffer from lua. See set_sound.script:update()
    ASSERT_TRUE(dmGameObject::Update(m_Collection, &m_UpdateContext));
    ASSERT_TRUE(dmGameObject::PostUpdate(m_Collection));

    // Check the size of the updated resource

    descp = dmResource::FindByHash(m_Factory, soundata_hash);
    dmLogInfo("New size: %d", descp->m_ResourceSize);
    ASSERT_EQ(98510+32, descp->m_ResourceSize);  // replacement.wav. Size returned is always +16 from size of wav: sound_data->m_Size + sizeof(SoundData) from sound_null.cpp;

    ASSERT_TRUE(dmGameObject::Final(m_Collection));

    // release GO
    DeleteInstance(m_Collection, go);

    // release lua api deps
    dmGameSystem::FinalizeScriptLibs(scriptlibcontext);
}

TEST_F(SoundTest, LuaCallback)
{
    // import 'resource' lua api among others
    dmGameSystem::ScriptLibContext scriptlibcontext;
    scriptlibcontext.m_Factory         = m_Factory;
    scriptlibcontext.m_Register        = m_Register;
    scriptlibcontext.m_LuaState        = dmScript::GetLuaState(m_ScriptContext);
    scriptlibcontext.m_GraphicsContext = m_GraphicsContext;
    scriptlibcontext.m_ScriptContext   = m_ScriptContext;

    dmGameSystem::InitializeScriptLibs(scriptlibcontext);

    const char* go_path = "/sound/luacallback.goc";

    // Create gameobject
    dmGameObject::HInstance go = Spawn(m_Factory, m_Collection, go_path, dmHashString64("/go"));
    ASSERT_NE((void*)0, go);

    // Update sound component with custom buffer from lua. See set_sound.script:update()
    ASSERT_TRUE(dmGameObject::Update(m_Collection, &m_UpdateContext));
    ASSERT_TRUE(dmGameObject::PostUpdate(m_Collection));

    // Update sound system once to ensure state updates etc.
    dmSound::Update();

    // Allow for one more update for messages to go through
    ASSERT_TRUE(dmGameObject::Update(m_Collection, &m_UpdateContext));
    ASSERT_TRUE(dmGameObject::PostUpdate(m_Collection));

    ASSERT_TRUE(dmGameObject::Final(m_Collection));

    // release GO
    DeleteInstance(m_Collection, go);

    // release lua api deps
    dmGameSystem::FinalizeScriptLibs(scriptlibcontext);
}

TEST_F(SoundTest, DelayedSoundStoppedBeforePlay)
{
    // import 'resource' lua api among others
    dmGameSystem::ScriptLibContext scriptlibcontext;
    scriptlibcontext.m_Factory         = m_Factory;
    scriptlibcontext.m_Register        = m_Register;
    scriptlibcontext.m_LuaState        = dmScript::GetLuaState(m_ScriptContext);
    scriptlibcontext.m_GraphicsContext = m_GraphicsContext;
    scriptlibcontext.m_ScriptContext   = m_ScriptContext;

    dmGameSystem::InitializeScriptLibs(scriptlibcontext);

    const char* go_path = "/sound/delayed_sound_stopped_before_play.goc";

    // Create gameobject
    dmGameObject::HInstance go = Spawn(m_Factory, m_Collection, go_path, dmHashString64("/go"));
    ASSERT_NE((void*)0, go);

    lua_State* L = scriptlibcontext.m_LuaState;

    bool tests_done = false;
    while (!tests_done)
    {
        ASSERT_TRUE(dmGameObject::Update(m_Collection, &m_UpdateContext));
        ASSERT_TRUE(dmGameObject::PostUpdate(m_Collection));

        // check if tests are done
        lua_getglobal(L, "tests_done");
        tests_done = lua_toboolean(L, -1);
        lua_pop(L, 1);
    }

    ASSERT_TRUE(dmGameObject::Final(m_Collection));

    // release GO
    DeleteInstance(m_Collection, go);

    // release lua api deps
    dmGameSystem::FinalizeScriptLibs(scriptlibcontext);
}


TEST_P(ResourcePropTest, ResourceRefCounting)
{
    const char* go_path = "/resource/res_getset_prop.goc";
    const ResourcePropParams& p = GetParam();
    void* resources[] = {0x0, 0x0, 0x0};
    const char* paths[] = {p.m_ResourcePath, p.m_ResourcePathNotFound, p.m_ResourcePathInvExt};
    dmhash_t path_hashes[] = {0, 0, 0};
    // Acquire new resource
    for (uint32_t i = 0; i < 3; ++i)
    {
        if (*paths[i] != 0) {
            path_hashes[i] = dmHashString64(paths[i]);
            dmResource::Result res = dmResource::Get(m_Factory, paths[i], &resources[i]);
            if (i == 1) { // second resource is non-existing by design
                ASSERT_EQ(dmResource::RESULT_RESOURCE_NOT_FOUND, res);
            } else {
                ASSERT_EQ(dmResource::RESULT_OK, res);
            }
        }
    }
    dmhash_t prop_name = dmHashString64(p.m_PropertyName);
    dmhash_t new_res_hash = path_hashes[0];
    dmhash_t new_res_hash_not_found = path_hashes[1];
    dmhash_t new_res_hash_inv_ext = path_hashes[2];

    const char* component_name[] = {p.m_Component0, p.m_Component1, p.m_Component2, p.m_Component3, p.m_Component4, p.m_Component5};
    for(uint32_t i = 0; i < 6; ++i)
    {
        if(component_name[i] == 0)
            break;
        dmhash_t comp_name = dmHashString64(component_name[i]);

        // Spawn a go with all supported component types
        dmGameObject::HInstance go = Spawn(m_Factory, m_Collection, go_path, dmHashString64("/go"));
        ASSERT_NE((void*)0, go);

        dmhash_t orig_res_hash;
        GetResourceProperty(go, comp_name, prop_name, &orig_res_hash);

        // Spawn is expected to inc the ref count
        uint32_t orig_rc = dmResource::GetRefCount(m_Factory, orig_res_hash);
        ASSERT_LT(0u, orig_rc);
        uint32_t new_rc = dmResource::GetRefCount(m_Factory, new_res_hash);
        ASSERT_LT(0u, new_rc);

        // Spawn/delete are balanced w.r.t ref count
        DeleteInstance(m_Collection, go);
        go = Spawn(m_Factory, m_Collection, go_path, dmHashString64("/go"));
        ASSERT_EQ(orig_rc, dmResource::GetRefCount(m_Factory, orig_res_hash));

        // Graceful failure when resource does not exist
        if (new_res_hash_not_found != 0)
        {
            ASSERT_EQ(dmGameObject::PROPERTY_RESULT_RESOURCE_NOT_FOUND, SetResourceProperty(go, comp_name, prop_name, new_res_hash_not_found));
            ASSERT_EQ(orig_rc, dmResource::GetRefCount(m_Factory, orig_res_hash));
        }

        // Graceful failure when resource has incorrect extension
        if (new_res_hash_inv_ext != 0)
        {
            ASSERT_EQ(dmGameObject::PROPERTY_RESULT_UNSUPPORTED_VALUE, SetResourceProperty(go, comp_name, prop_name, new_res_hash_inv_ext));
            ASSERT_EQ(orig_rc, dmResource::GetRefCount(m_Factory, orig_res_hash));
        }

        // No release when setting prop to different resource
        ASSERT_EQ(dmGameObject::PROPERTY_RESULT_OK, SetResourceProperty(go, comp_name, prop_name, new_res_hash));
        dmhash_t res_hash;
        GetResourceProperty(go, comp_name, prop_name, &res_hash);
        ASSERT_EQ(new_res_hash, res_hash);
        ASSERT_EQ(orig_rc, dmResource::GetRefCount(m_Factory, orig_res_hash));
        ASSERT_EQ(new_rc + 1, dmResource::GetRefCount(m_Factory, new_res_hash));

        // Acquire it again when setting prop back to original
        ASSERT_EQ(dmGameObject::PROPERTY_RESULT_OK, SetResourceProperty(go, comp_name, prop_name, orig_res_hash));
        ASSERT_EQ(orig_rc + 1, dmResource::GetRefCount(m_Factory, orig_res_hash));
        ASSERT_EQ(new_rc, dmResource::GetRefCount(m_Factory, new_res_hash));

        // Setting to same val has no effect on ref counting
        ASSERT_EQ(dmGameObject::PROPERTY_RESULT_OK, SetResourceProperty(go, comp_name, prop_name, orig_res_hash));
        ASSERT_EQ(orig_rc + 1, dmResource::GetRefCount(m_Factory, orig_res_hash));

        DeleteInstance(m_Collection, go);
    }
    for (uint32_t i = 0; i < 3; ++i)
    {
        if (resources[i]) {
            dmResource::Release(m_Factory, resources[i]);
        }
    }
}

// Test that go.delete() does not influence other sprite animations in progress
TEST_F(SpriteTest, GoDeletion)
{
    // Spawn 3 dumy game objects with one sprite in each
    dmGameObject::HInstance go1 = Spawn(m_Factory, m_Collection, "/sprite/valid_sprite.goc", dmHashString64("/go1"), 0, Point3(0, 0, 0), Quat(0, 0, 0, 1), Vector3(1, 1, 1));
    dmGameObject::HInstance go2 = Spawn(m_Factory, m_Collection, "/sprite/valid_sprite.goc", dmHashString64("/go2"), 0, Point3(0, 0, 0), Quat(0, 0, 0, 1), Vector3(1, 1, 1));
    dmGameObject::HInstance go3 = Spawn(m_Factory, m_Collection, "/sprite/valid_sprite.goc", dmHashString64("/go3"), 0, Point3(0, 0, 0), Quat(0, 0, 0, 1), Vector3(1, 1, 1));
    ASSERT_NE((void*)0, go1);
    ASSERT_NE((void*)0, go2);
    ASSERT_NE((void*)0, go3);

    // Spawn one go with a script that will initiate animations on the above sprites
    dmGameObject::HInstance go_animater = Spawn(m_Factory, m_Collection, "/sprite/sprite_property_anim.goc", dmHashString64("/go_animater"), 0, Point3(0, 0, 0), Quat(0, 0, 0, 1), Vector3(1, 1, 1));
    ASSERT_NE((void*)0, go_animater);

    // 1st iteration:
    //  - go1 animation start
    ASSERT_TRUE(dmGameObject::Update(m_Collection, &m_UpdateContext));
    ASSERT_TRUE(dmGameObject::PostUpdate(m_Collection));

    // 2nd iteration:
    //  - go1 animation is over and removed
    //  - go2+go3 animations start
    ASSERT_TRUE(dmGameObject::Update(m_Collection, &m_UpdateContext));
    ASSERT_TRUE(dmGameObject::PostUpdate(m_Collection));

    // 3rd iteration:
    //  - go2 animation is over and removed
    ASSERT_TRUE(dmGameObject::Update(m_Collection, &m_UpdateContext));
    ASSERT_TRUE(dmGameObject::PostUpdate(m_Collection));

    // 4th iteration:
    //  - go3 should still be animating (not be influenced by the deletion of go1/go2)
    ASSERT_TRUE(dmGameObject::Update(m_Collection, &m_UpdateContext));
    ASSERT_TRUE(dmGameObject::PostUpdate(m_Collection));

    ASSERT_TRUE(dmGameObject::Final(m_Collection));
}

// Test that animation done event reaches either callback or onmessage
TEST_F(SpriteTest, FlipbookAnim)
{
    // Spawn one go with a script that will initiate animations on the above sprites
    dmGameObject::HInstance go = Spawn(m_Factory, m_Collection, "/sprite/sprite_flipbook_anim.goc", dmHashString64("/go"), 0, Point3(0, 0, 0), Quat(0, 0, 0, 1), Vector3(1, 1, 1));
    ASSERT_NE((void*)0, go);

    lua_State* L = m_Scriptlibcontext.m_LuaState;

    WaitForTestsDone(10000, true, 0);

    lua_getglobal(L, "num_finished");
    int num_finished = lua_tointeger(L, -1);
    lua_pop(L, 1);

    lua_getglobal(L, "num_messages");
    int num_messages = lua_tointeger(L, -1);
    lua_pop(L, 1);

    ASSERT_EQ(2, num_finished);
    ASSERT_EQ(1, num_messages);

    ASSERT_TRUE(dmGameObject::Final(m_Collection));
}

TEST_F(SpriteTest, FrameCount)
{
    dmGameObject::HInstance go = Spawn(m_Factory, m_Collection, "/sprite/frame_count/sprite_frame_count.goc", dmHashString64("/go"), 0, Point3(0, 0, 0), Quat(0, 0, 0, 1), Vector3(1, 1, 1));
    ASSERT_NE((void*)0, go);

    WaitForTestsDone(100, false, 0);

    ASSERT_TRUE(dmGameObject::Final(m_Collection));
}

TEST_F(SpriteTest, GetSetSliceProperty)
{
    dmGameObject::HInstance go = Spawn(m_Factory, m_Collection, "/sprite/sprite_slice9.goc", dmHashString64("/go"), 0, Point3(0, 0, 0), Quat(0, 0, 0, 1), Vector3(1, 1, 1));
    ASSERT_NE((void*)0, go);

    ASSERT_TRUE(dmGameObject::Update(m_Collection, &m_UpdateContext));
    ASSERT_TRUE(dmGameObject::PostUpdate(m_Collection));

    ASSERT_TRUE(dmGameObject::Final(m_Collection));
}

TEST_F(SpriteTest, GetSetImagesByHash)
{
    void* atlas=0;
    dmResource::Result res = dmResource::Get(m_Factory, "/atlas/valid_64x64.t.texturesetc", &atlas);
    ASSERT_EQ(dmResource::RESULT_OK, res);

    dmGameObject::HInstance go = Spawn(m_Factory, m_Collection, "/sprite/image/get_set_image_by_hash.goc", dmHashString64("/go"), 0, Point3(0, 0, 0), Quat(0, 0, 0, 1), Vector3(1, 1, 1));
    ASSERT_NE((void*)0, go);

    ASSERT_TRUE(dmGameObject::Update(m_Collection, &m_UpdateContext));
    ASSERT_TRUE(dmGameObject::PostUpdate(m_Collection));

    dmResource::Release(m_Factory, atlas);

    ASSERT_TRUE(dmGameObject::Final(m_Collection));
}

// Test that animation done event reaches callback
TEST_F(ParticleFxTest, PlayAnim)
{
    dmGameSystem::ScriptLibContext scriptlibcontext;
    scriptlibcontext.m_Factory         = m_Factory;
    scriptlibcontext.m_Register        = m_Register;
    scriptlibcontext.m_LuaState        = dmScript::GetLuaState(m_ScriptContext);
    scriptlibcontext.m_GraphicsContext = m_GraphicsContext;
    scriptlibcontext.m_ScriptContext   = m_ScriptContext;

    dmGameSystem::InitializeScriptLibs(scriptlibcontext);

    // Spawn one go with a script that will initiate animations on the above sprites
    dmGameObject::HInstance go = Spawn(m_Factory, m_Collection, "/particlefx/particlefx_play.goc", dmHashString64("/go"), 0, Point3(0, 0, 0), Quat(0, 0, 0, 1), Vector3(1, 1, 1));
    ASSERT_NE((void*)0, go);

    bool tests_done = false;
    WaitForTestsDone(100, true, &tests_done);

    if (!tests_done)
    {
        dmLogError("The playback didn't finish");
    }
    ASSERT_TRUE(tests_done);

    ASSERT_TRUE(dmGameObject::Final(m_Collection));
}

static float GetFloatProperty(dmGameObject::HInstance go, dmhash_t component_id, dmhash_t property_id)
{
    dmGameObject::PropertyDesc property_desc;
    dmGameObject::PropertyOptions property_opt;
    property_opt.m_Index = 0;
    dmGameObject::GetProperty(go, component_id, property_id, property_opt, property_desc);
    return property_desc.m_Variant.m_Number;
}


TEST_F(CursorTest, GuiFlipbookCursor)
{
    lua_State* L = dmScript::GetLuaState(m_ScriptContext);

    dmhash_t go_id = dmHashString64("/go");
    dmhash_t gui_comp_id = dmHashString64("gui");
    dmGameObject::HInstance go = Spawn(m_Factory, m_Collection, "/gui/gui_flipbook_cursor.goc", go_id, 0, Point3(0, 0, 0), Quat(0, 0, 0, 1), Vector3(1, 1, 1));
    ASSERT_NE((void*)0x0, go);

    dmMessage::URL msg_url;
    dmMessage::ResetURL(&msg_url);
    msg_url.m_Socket = dmGameObject::GetMessageSocket(m_Collection);
    msg_url.m_Path = go_id;
    msg_url.m_Fragment = gui_comp_id;

    // Update one second at a time.
    // The tilesource animation is one frame per second,
    // will make it easier to predict the cursor.
    m_UpdateContext.m_DT = 1.0f;

    bool continue_test = true;
    while (continue_test) {
        ASSERT_TRUE(dmGameObject::Update(m_Collection, &m_UpdateContext));
        ASSERT_TRUE(dmGameObject::PostUpdate(m_Collection));

        // check if there was an error
        lua_getglobal(L, "test_err");
        bool test_err = lua_toboolean(L, -1);
        lua_pop(L, 1);
        lua_getglobal(L, "test_err_str");
        const char* test_err_str = lua_tostring(L, -1);
        lua_pop(L, 1);

        if (test_err) {
            dmLogError("Lua Error: %s", test_err_str);
        }

        ASSERT_FALSE(test_err);

        // continue test?
        lua_getglobal(L, "continue_test");
        continue_test = lua_toboolean(L, -1);
        lua_pop(L, 1);
    }

    ASSERT_TRUE(dmGameObject::Final(m_Collection));
}

TEST_P(CursorTest, Cursor)
{
    const CursorTestParams& params = GetParam();
    const char* anim_id_str = params.m_AnimationId;
    dmhash_t go_id = dmHashString64("/go");
    dmhash_t cursor_prop_id = dmHashString64("cursor");
    dmhash_t sprite_comp_id = dmHashString64("sprite");
    dmhash_t animation_id = dmHashString64(anim_id_str);
    dmGameObject::HInstance go = Spawn(m_Factory, m_Collection, "/sprite/cursor.goc", go_id, 0, Point3(0, 0, 0), Quat(0, 0, 0, 1), Vector3(1, 1, 1));
    ASSERT_NE((void*)0x0, go);

    // Dummy URL, just needed to kick flipbook animation on sprite
    dmMessage::URL msg_url;
    dmMessage::ResetURL(&msg_url);
    msg_url.m_Socket = dmGameObject::GetMessageSocket(m_Collection);
    msg_url.m_Path = go_id;
    msg_url.m_Fragment = sprite_comp_id;

    // Send animation to sprite component
    dmGameSystemDDF::PlayAnimation msg;
    msg.m_Id = animation_id;
    msg.m_Offset = params.m_CursorStart;
    msg.m_PlaybackRate = params.m_PlaybackRate;

    ASSERT_EQ(dmMessage::RESULT_OK, dmMessage::PostDDF(&msg, &msg_url, &msg_url, (uintptr_t)go, 0, 0));

    m_UpdateContext.m_DT = 0.0f;
    dmGameObject::Update(m_Collection, &m_UpdateContext);

    // Update one second at a time.
    // The tilesource animation is one frame per second,
    // will make it easier to predict the cursor.
    m_UpdateContext.m_DT = 1.0f;

    for (int i = 0; i < params.m_ExpectedCount; ++i)
    {
        ASSERT_EQ(params.m_Expected[i], GetFloatProperty(go, sprite_comp_id, cursor_prop_id));
        ASSERT_TRUE(dmGameObject::Update(m_Collection, &m_UpdateContext));
        ASSERT_TRUE(dmGameObject::PostUpdate(m_Collection));
    }

    ASSERT_TRUE(dmGameObject::Final(m_Collection));
}

TEST_F(GuiTest, GetSetMaterialConstants)
{
    dmGameObject::HInstance go = Spawn(m_Factory, m_Collection, "/gui/get_set_material_constants.goc", dmHashString64("/go"), 0, Point3(0, 0, 0), Quat(0, 0, 0, 1), Vector3(1, 1, 1));
    ASSERT_NE((void*)0x0, go);
}

// Tests the animation done message/callback
TEST_F(GuiTest, GuiFlipbookAnim)
{
    dmhash_t go_id = dmHashString64("/go");
    dmhash_t gui_comp_id = dmHashString64("gui");
    dmGameObject::HInstance go = Spawn(m_Factory, m_Collection, "/gui/gui_flipbook_anim.goc", go_id, 0, Point3(0, 0, 0), Quat(0, 0, 0, 1), Vector3(1, 1, 1));
    ASSERT_NE((void*)0x0, go);

    dmMessage::URL msg_url;
    dmMessage::ResetURL(&msg_url);
    msg_url.m_Socket = dmGameObject::GetMessageSocket(m_Collection);
    msg_url.m_Path = go_id;
    msg_url.m_Fragment = gui_comp_id;

    m_UpdateContext.m_DT = 1.0f;

    bool tests_done = false;
    WaitForTestsDone(100, true, &tests_done);

    if (!tests_done)
    {
        dmLogError("The playback didn't finish");
    }

    ASSERT_TRUE(dmGameObject::Final(m_Collection));
}

// Tests the different types of textures (atlas, texture, dynamic)
// This test makes sure that we can use the correct resource pointers.
TEST_F(GuiTest, TextureResources)
{
    dmhash_t go_id = dmHashString64("/go");

    dmGameSystem::TextureSetResource* valid_atlas = 0;
    dmGameSystem::TextureResource* valid_texture = 0;

    ASSERT_EQ(dmResource::RESULT_OK, dmResource::Get(m_Factory, "/atlas/valid.t.texturesetc", (void**) &valid_atlas));
    ASSERT_TRUE(valid_atlas != 0x0);

    ASSERT_EQ(dmResource::RESULT_OK, dmResource::Get(m_Factory, "/texture/valid_png.texturec", (void**) &valid_texture));
    ASSERT_TRUE(valid_atlas != 0x0);

    dmGraphics::HTexture valid_atlas_th = valid_atlas->m_Texture->m_Texture;
    dmGraphics::HTexture valid_texture_th = valid_texture->m_Texture;

    dmGameObject::HInstance go = Spawn(m_Factory, m_Collection, "/gui/texture_resources/texture_resources.goc", go_id, 0, Point3(0, 0, 0), Quat(0, 0, 0, 1), Vector3(1, 1, 1));
    ASSERT_NE((void*)0x0, go);

    dmResource::Release(m_Factory, valid_atlas);
    dmResource::Release(m_Factory, valid_texture);

    // Update + render the GO - this is needed to trigger the creation of the dynamic texture
    ASSERT_TRUE(dmGameObject::Update(m_Collection, &m_UpdateContext));

    dmRender::RenderListBegin(m_RenderContext);
    dmGameObject::Render(m_Collection);

    dmRender::RenderListEnd(m_RenderContext);
    dmRender::DrawRenderList(m_RenderContext, 0x0, 0x0, 0x0);

    uint32_t component_type_index        = dmGameObject::GetComponentTypeIndex(m_Collection, dmHashString64("guic"));
    dmGameSystem::GuiWorld* gui_world    = (dmGameSystem::GuiWorld*) dmGameObject::GetWorld(m_Collection, component_type_index);
    dmGameSystem::GuiComponent* gui_comp = gui_world->m_Components[0];

    {
        // Box1 is using the "texture" entry, which should equate to a texture resource
        dmGui::HNode box1 = dmGui::GetNodeById(gui_comp->m_Scene, "box1");
        ASSERT_NE(0, box1);

        dmGui::NodeTextureType texture_type;
        dmGui::HTextureSource texture_source = dmGui::GetNodeTexture(gui_comp->m_Scene, box1, &texture_type);
        ASSERT_EQ(dmGui::NODE_TEXTURE_TYPE_TEXTURE, texture_type);

        dmGameSystem::TextureResource* texture_res = (dmGameSystem::TextureResource*) texture_source;
        ASSERT_EQ(texture_res, valid_texture);
        ASSERT_EQ(valid_texture_th, texture_res->m_Texture); // same texture

        ASSERT_TRUE(dmGraphics::IsAssetHandleValid(m_GraphicsContext, texture_res->m_Texture));
    }

    {
        // Box2 is using the "texture set" entry, which should equate to a texture set resource
        dmGui::HNode box2 = dmGui::GetNodeById(gui_comp->m_Scene, "box2");
        ASSERT_NE(0, box2);

        dmGui::NodeTextureType texture_type;
        dmGui::HTextureSource texture_source = dmGui::GetNodeTexture(gui_comp->m_Scene, box2, &texture_type);
        ASSERT_EQ(dmGui::NODE_TEXTURE_TYPE_TEXTURE_SET, texture_type);

        dmGameSystem::TextureSetResource* texture_set_res = (dmGameSystem::TextureSetResource*) texture_source;
        ASSERT_EQ(valid_atlas, texture_set_res);
        ASSERT_NE(valid_texture_th, texture_set_res->m_Texture->m_Texture); // NOT the same texture, we swap it out in the script

        ASSERT_TRUE(dmGraphics::IsAssetHandleValid(m_GraphicsContext, texture_set_res->m_Texture->m_Texture));
        ASSERT_FALSE(dmGraphics::IsAssetHandleValid(m_GraphicsContext, valid_atlas_th)); // Old texture has been removed
    }

    {
        // Box2 is using the "texture set" entry, which should equate to a texture set resource
        dmGui::HNode box3 = dmGui::GetNodeById(gui_comp->m_Scene, "box3");
        ASSERT_NE(0, box3);

        dmGui::NodeTextureType texture_type;
        dmGui::HTextureSource texture_source = dmGui::GetNodeTexture(gui_comp->m_Scene, box3, &texture_type);
        ASSERT_EQ(dmGui::NODE_TEXTURE_TYPE_TEXTURE, texture_type);

        dmGameSystem::TextureResource* texture_res = (dmGameSystem::TextureResource*) texture_source;
        ASSERT_TRUE(dmGraphics::IsAssetHandleValid(m_GraphicsContext, texture_res->m_Texture));
    }

    ASSERT_TRUE(dmGameObject::Final(m_Collection));
}

// Tests creating and deleting dynamic textures
TEST_F(GuiTest, MaxDynamictextures)
{
    dmGameObject::HInstance go = Spawn(m_Factory, m_Collection, "/gui/gui_max_dynamic_textures.goc", dmHashString64("/go"), 0, Point3(0, 0, 0), Quat(0, 0, 0, 1), Vector3(1, 1, 1));
    ASSERT_NE((void*)0x0, go);

    uint32_t component_type_index        = dmGameObject::GetComponentTypeIndex(m_Collection, dmHashString64("guic"));
    dmGameSystem::GuiWorld* gui_world    = (dmGameSystem::GuiWorld*) dmGameObject::GetWorld(m_Collection, component_type_index);
    dmGameSystem::GuiComponent* gui_comp = gui_world->m_Components[0];

    dmGui::Scene* scene = gui_comp->m_Scene;

    ASSERT_EQ(32, scene->m_DynamicTextures.Capacity());
    ASSERT_EQ(0, scene->m_DynamicTextures.Size());

    // Test 1: create textures
    ASSERT_TRUE(dmGameObject::Update(m_Collection, &m_UpdateContext));

    ASSERT_EQ(32, scene->m_DynamicTextures.Size());

    // Test 2: delete textures
    ASSERT_TRUE(dmGameObject::Update(m_Collection, &m_UpdateContext));

    // Trigger a render to finalize deletion of the textures
    dmRender::RenderListBegin(m_RenderContext);
    dmGameObject::Render(m_Collection);

    dmRender::RenderListEnd(m_RenderContext);
    dmRender::DrawRenderList(m_RenderContext, 0x0, 0x0, 0x0);

    ASSERT_EQ(0, scene->m_DynamicTextures.Size());

    ASSERT_TRUE(dmGameObject::Final(m_Collection));
}

// Test setting gui font
TEST_F(ResourceTest, ScriptSetFonts)
{
    dmGameObject::HInstance go = Spawn(m_Factory, m_Collection, "/gui/goscript.goc", dmHashString64("/go"), 0, Point3(0, 0, 0), Quat(0, 0, 0, 1), Vector3(1, 1, 1));
    ASSERT_NE((void*)0x0, go);

    void* font1 = 0;
    ASSERT_EQ(dmResource::RESULT_OK, dmResource::Get(m_Factory, "/font/valid_font.fontc", (void**) &font1));
    ASSERT_TRUE(font1 != 0x0);

    void* font2 = 0;
    ASSERT_EQ(dmResource::RESULT_OK, dmResource::Get(m_Factory, "/font/glyph_bank_test_1.fontc", (void**) &font2));
    ASSERT_TRUE(font2 != 0x0);

    for (int i = 0; i < 3; ++i)
    {
        ASSERT_TRUE(dmGameObject::Update(m_Collection, &m_UpdateContext));
        // Trigger a render to finalize deletion of the textures
        dmRender::RenderListBegin(m_RenderContext);
        dmGameObject::Render(m_Collection);

        dmRender::RenderListEnd(m_RenderContext);
        dmRender::DrawRenderList(m_RenderContext, 0x0, 0x0, 0x0);
    }

    dmResource::Release(m_Factory, font1);
    dmResource::Release(m_Factory, font2);

    ASSERT_TRUE(dmGameObject::Final(m_Collection));
}

TEST_F(FontTest, GlyphBankTest)
{
    const char path_font_1[] = "/font/glyph_bank_test_1.fontc";
    const char path_font_2[] = "/font/glyph_bank_test_2.fontc";

    dmGameSystem::FontResource* font_1;
    dmGameSystem::FontResource* font_2;

    ASSERT_EQ(dmResource::RESULT_OK, dmResource::Get(m_Factory, path_font_1, (void**) &font_1));
    ASSERT_NE((void*)0, font_1);
    ASSERT_EQ(dmResource::RESULT_OK, dmResource::Get(m_Factory, path_font_2, (void**) &font_2));
    ASSERT_NE((void*)0, font_2);

    dmRender::HFontMap font_map_1 = dmGameSystem::ResFontGetHandle(font_1);
    ASSERT_NE((void*)0, font_map_1);
    dmRender::HFontMap font_map_2 = dmGameSystem::ResFontGetHandle(font_2);
    ASSERT_NE((void*)0, font_map_2);

    HFont hfont_1 = dmRender::GetDefaultFont(font_map_1);
    HFont hfont_2 = dmRender::GetDefaultFont(font_map_2);

    FontResult r;
    FontGlyph* glyph_1 = 0;
    r = GetGlyph(font_map_1, hfont_1, 'A', &glyph_1);
    ASSERT_EQ(FONT_RESULT_OK, r);
    ASSERT_NE((FontGlyph*)0, glyph_1);

    FontGlyph* glyph_2 = 0;
    r = GetGlyph(font_map_2, hfont_2, 'A', &glyph_2);
    ASSERT_EQ(FONT_RESULT_OK, r);
    ASSERT_NE((FontGlyph*)0, glyph_2);

    ASSERT_NE(glyph_1->m_Bitmap.m_Data, glyph_2->m_Bitmap.m_Data);

    dmResource::Release(m_Factory, font_1);
    dmResource::Release(m_Factory, font_2);
}

TEST_F(FontTest, DynamicGlyph)
{
    const char path_font[] = "/font/dyn_glyph_bank_test_1.fontc";
    dmGameSystem::FontResource* font;

    ASSERT_EQ(dmResource::RESULT_OK, dmResource::Get(m_Factory, path_font, (void**) &font));
    ASSERT_NE((void*)0, font);

    dmRender::HFontMap font_map = dmGameSystem::ResFontGetHandle(font);
    HFont hfont = dmRender::GetDefaultFont(font_map);

    uint32_t codepoint = 'A';

    {
<<<<<<< HEAD
        FontGlyph* glyph = 0;
        FontResult r = GetGlyph(font_map, hfont, codepoint, &glyph);
        ASSERT_NE(FONT_RESULT_OK, r); // Cannot create a sdf bitmap from a ttf font via this api
=======
        dmRender::FontGlyph* glyph = dmRender::GetGlyph(font_map, codepoint);
        ASSERT_EQ((void*)0, glyph);
>>>>>>> 31e60acf
    }

    // Add a new glyph
    const char* data = "Test Image Data";
    {
        uint8_t* mem = (uint8_t*)strdup(data);

        FontGlyph* glyph = new FontGlyph;
        memset(glyph, 0, sizeof(*glyph));

        glyph->m_Codepoint = codepoint;
        glyph->m_GlyphIndex = FontGetGlyphIndex(hfont, codepoint);
        glyph->m_Width = 1;
        glyph->m_Height = 2;
        glyph->m_Advance = 3;
        glyph->m_LeftBearing = 4;
        glyph->m_Ascent = 5;
        glyph->m_Descent = 6;
        glyph->m_Bitmap.m_Width = 10;
        glyph->m_Bitmap.m_Height = 11;
        glyph->m_Bitmap.m_Channels = 12;
        glyph->m_Bitmap.m_Flags = 0;
        glyph->m_Bitmap.m_Data = (uint8_t*)mem;

        dmResource::Result r = dmGameSystem::ResFontAddGlyph(font, 0, glyph);
        ASSERT_EQ(dmResource::RESULT_OK, r);
    }

    {
<<<<<<< HEAD
        FontGlyph* glyph = 0;
        FontResult r = GetGlyph(font_map, hfont, codepoint, &glyph);
        ASSERT_EQ(FONT_RESULT_OK, r);
        ASSERT_NE((FontGlyph*)0, glyph);
        ASSERT_EQ(codepoint, glyph->m_Codepoint);
        ASSERT_EQ(36U, glyph->m_GlyphIndex);

        ASSERT_EQ(1U, glyph->m_Width);
        ASSERT_EQ(2U, glyph->m_Height);
        ASSERT_EQ(3U, glyph->m_Advance);
        ASSERT_EQ(4U, glyph->m_LeftBearing);
        ASSERT_EQ(5U, glyph->m_Ascent);
        ASSERT_EQ(6U, glyph->m_Descent);

        ASSERT_EQ(10U, glyph->m_Bitmap.m_Width);
        ASSERT_EQ(11U, glyph->m_Bitmap.m_Height);
        ASSERT_EQ(12U, glyph->m_Bitmap.m_Channels);
        ASSERT_EQ(0U, (uint32_t)glyph->m_Bitmap.m_Flags);
        ASSERT_STREQ(data, (const char*)glyph->m_Bitmap.m_Data);

        dmGameSystem::ResFontRemoveGlyph(font, 0, glyph->m_GlyphIndex);
=======
        uint32_t glyph_data_compression; // E.g. FONT_GLYPH_COMPRESSION_NONE;
        uint32_t glyph_data_size = 0;
        uint32_t glyph_image_width = 0;
        uint32_t glyph_image_height = 0;
        uint32_t glyph_image_channels = 0;
        const uint8_t* glyph_data = dmRender::GetGlyphData(font_map, codepoint, &glyph_data_size, &glyph_data_compression, &glyph_image_width, &glyph_image_height, &glyph_image_channels);
        ASSERT_NE((void*)0, glyph_data);

        dmRender::FontGlyph* glyph = dmRender::GetGlyph(font_map, codepoint);
        ASSERT_NE((void*)0, glyph);

        ASSERT_EQ((uint32_t)dmRender::FONT_GLYPH_COMPRESSION_NONE, glyph_data_compression);
        ASSERT_EQ(data_size-1, glyph_data_size);
        ASSERT_EQ(8U, glyph_image_width);
        ASSERT_EQ(9U, glyph_image_height);
        ASSERT_EQ(3U, glyph_image_channels);

        ASSERT_EQ(codepoint, glyph->m_Character);
        ASSERT_EQ(1U, glyph->m_Width);
        ASSERT_EQ(8U, glyph->m_ImageWidth);
        ASSERT_EQ(4.0f, glyph->m_Advance);
        ASSERT_EQ(5.0f, glyph->m_LeftBearing);
        ASSERT_EQ(6U, glyph->m_Ascent);
        ASSERT_EQ(7U, glyph->m_Descent);
        ASSERT_STREQ(data, (const char*)glyph_data);
>>>>>>> 31e60acf
    }

    dmResource::Release(m_Factory, font);
}

TEST_F(WindowTest, MouseLock)
{
    dmPlatform::WindowParams window_params = {};
    window_params.m_GraphicsApi            = dmPlatform::PLATFORM_GRAPHICS_API_NULL;

    dmHID::NewContextParams hid_params = {};
    dmHID::HContext hid_context = dmHID::NewContext(hid_params);
    dmHID::Init(hid_context);

    dmPlatform::HWindow window = dmPlatform::NewWindow();
    dmPlatform::OpenWindow(window, window_params);
    dmHID::SetWindow(hid_context, window);

    dmGameSystem::ScriptLibContext scriptlibcontext;
    scriptlibcontext.m_Factory         = m_Factory;
    scriptlibcontext.m_Register        = m_Register;
    scriptlibcontext.m_LuaState        = dmScript::GetLuaState(m_ScriptContext);
    scriptlibcontext.m_HidContext      = hid_context;
    scriptlibcontext.m_GraphicsContext = m_GraphicsContext;
    scriptlibcontext.m_ScriptContext   = m_ScriptContext;

    dmGameSystem::InitializeScriptLibs(scriptlibcontext);

    ASSERT_TRUE(dmGameObject::Init(m_Collection));

    // Spawn the game object with the script we want to call
    dmGameObject::HInstance go = Spawn(m_Factory, m_Collection, "/window/mouse_lock.goc", dmHashString64("/mouse_lock"), 0, Point3(0, 0, 0), Quat(0, 0, 0, 1), Vector3(1, 1, 1));
    ASSERT_NE((void*)0, go);

    ASSERT_TRUE(dmGameObject::Update(m_Collection, &m_UpdateContext));
    ASSERT_FALSE(dmGameObject::Update(m_Collection, &m_UpdateContext));

    // cleanup
    ASSERT_TRUE(dmGameObject::Final(m_Collection));
    ASSERT_TRUE(dmGameObject::Init(m_Collection));
    ASSERT_TRUE(dmGameObject::PostUpdate(m_Collection));
    ASSERT_TRUE(dmGameObject::Final(m_Collection));

    dmGameSystem::FinalizeScriptLibs(scriptlibcontext);

    dmHID::DeleteContext(hid_context);
    dmPlatform::DeleteWindow(window);
}

TEST_F(WindowTest, Events)
{
    dmGameSystem::ScriptLibContext scriptlibcontext;
    scriptlibcontext.m_Factory         = m_Factory;
    scriptlibcontext.m_Register        = m_Register;
    scriptlibcontext.m_LuaState        = dmScript::GetLuaState(m_ScriptContext);
    scriptlibcontext.m_GraphicsContext = m_GraphicsContext;
    scriptlibcontext.m_ScriptContext   = m_ScriptContext;

    dmGameSystem::InitializeScriptLibs(scriptlibcontext);

    ASSERT_TRUE(dmGameObject::Init(m_Collection));

    // Spawn the game object with the script we want to call
    dmGameObject::HInstance go = Spawn(m_Factory, m_Collection, "/window/window_events.goc", dmHashString64("/window_events"), 0, Point3(0, 0, 0), Quat(0, 0, 0, 1), Vector3(1, 1, 1));
    ASSERT_NE((void*)0, go);

    ASSERT_TRUE(dmGameObject::Update(m_Collection, &m_UpdateContext));
    ASSERT_TRUE(dmGameObject::PostUpdate(m_Collection));

    dmGameObject::AcquireInputFocus(m_Collection, go);
    dmGameObject::InputAction input_action;
    input_action.m_ActionId = dmHashString64("test_action");

    // Set test state 1
    input_action.m_Value = 1.0f;
    dmGameObject::DispatchInput(m_Collection, &input_action, 1);

    dmGameSystem::OnWindowFocus(false);

    ASSERT_TRUE(dmGameObject::Update(m_Collection, &m_UpdateContext));
    ASSERT_TRUE(dmGameObject::PostUpdate(m_Collection));

    // Set test state 2
    input_action.m_Value = 2.0f;
    dmGameObject::DispatchInput(m_Collection, &input_action, 1);

    dmGameSystem::OnWindowFocus(true);

    ASSERT_TRUE(dmGameObject::Update(m_Collection, &m_UpdateContext));
    ASSERT_TRUE(dmGameObject::PostUpdate(m_Collection));

    // Set test state 3
    input_action.m_Value = 3.0f;
    dmGameObject::DispatchInput(m_Collection, &input_action, 1);

    dmGameSystem::OnWindowResized(123, 456);

    ASSERT_TRUE(dmGameObject::Update(m_Collection, &m_UpdateContext));
    ASSERT_TRUE(dmGameObject::PostUpdate(m_Collection));

    // Set test state 4
    input_action.m_Value = 4.0f;
    dmGameObject::DispatchInput(m_Collection, &input_action, 1);

    dmGameSystem::OnWindowFocus(false);

    ASSERT_TRUE(dmGameObject::Update(m_Collection, &m_UpdateContext));
    ASSERT_TRUE(dmGameObject::PostUpdate(m_Collection));

    // Set final test state, check that all tests passed
    input_action.m_Value = 0.0f;
    dmGameObject::DispatchInput(m_Collection, &input_action, 1);

    ASSERT_TRUE(dmGameObject::Update(m_Collection, &m_UpdateContext));
    ASSERT_TRUE(dmGameObject::PostUpdate(m_Collection));

    // cleanup
    ASSERT_TRUE(dmGameObject::Final(m_Collection));
    ASSERT_TRUE(dmGameObject::Init(m_Collection));
    ASSERT_TRUE(dmGameObject::Update(m_Collection, &m_UpdateContext));
    ASSERT_TRUE(dmGameObject::PostUpdate(m_Collection));
    ASSERT_TRUE(dmGameObject::Final(m_Collection));

    dmGameSystem::FinalizeScriptLibs(scriptlibcontext);
}

/* Factory dynamic and static loading */

TEST_P(FactoryTest, Test)
{
    const char* resource_path[] = {
            "/factory/factory_resource.goc",
            "/sprite/valid.spritec",
            "/tile/valid.t.texturesetc",
            "/sprite/sprite.materialc",
    };
    dmHashEnableReverseHash(true);
    lua_State* L = dmScript::GetLuaState(m_ScriptContext);

    dmGameSystem::ScriptLibContext scriptlibcontext;
    scriptlibcontext.m_Factory         = m_Factory;
    scriptlibcontext.m_Register        = m_Register;
    scriptlibcontext.m_LuaState        = L;
    scriptlibcontext.m_GraphicsContext = m_GraphicsContext;
    scriptlibcontext.m_ScriptContext   = m_ScriptContext;

    dmGameSystem::InitializeScriptLibs(scriptlibcontext);
    const FactoryTestParams& param = GetParam();

    // Conditional preload. This is essentially testing async loading vs sync loading of parent collection
    // This only affects non-dynamic factories.
    dmResource::HPreloader go_pr = 0;
    if(param.m_IsPreloaded)
    {
        go_pr = dmResource::NewPreloader(m_Factory, param.m_GOPath);
        dmResource::Result r;
        uint64_t stop_time = dmTime::GetMonotonicTime() + 30*10e6;
        while (dmTime::GetMonotonicTime() < stop_time)
        {
            r = dmResource::UpdatePreloader(go_pr, 0, 0, 16*1000);
            if (r != dmResource::RESULT_PENDING)
                break;
            dmTime::Sleep(16*1000);
        }
        ASSERT_EQ(dmResource::RESULT_OK, r);
    }

    // Spawn the game object with the script we want to call
    ASSERT_TRUE(dmGameObject::Init(m_Collection));
    dmhash_t go_hash = dmHashString64("/go");
    dmGameObject::HInstance go = Spawn(m_Factory, m_Collection, param.m_GOPath, go_hash, 0, Point3(0, 0, 0), Quat(0, 0, 0, 1), Vector3(1, 1, 1));
    ASSERT_NE((void*)0, go);
    go = dmGameObject::GetInstanceFromIdentifier(m_Collection, go_hash);
    ASSERT_NE((void*)0, go);
    if(go_pr)
    {
        dmResource::DeletePreloader(go_pr);
    }

    if(param.m_IsDynamic)
    {
        // validate that resources from dynamic factory is not loaded at this point. They will start loading from the script when updated below
        ASSERT_EQ(0, dmResource::GetRefCount(m_Factory, dmHashString64(resource_path[0])));
        ASSERT_EQ(0, dmResource::GetRefCount(m_Factory, dmHashString64(resource_path[1])));
        ASSERT_EQ(0, dmResource::GetRefCount(m_Factory, dmHashString64(resource_path[2])));
        ASSERT_EQ(0, dmResource::GetRefCount(m_Factory, dmHashString64(resource_path[3])));

        // --- step 1 ---
        // update until instances are created through test script (factory.load and create)
        // 1) load factory resource using factory.load
        // 2) create 2 instances (two factory.create calls)
        // Do this twice in order to ensure load/unload can be called multiple times, with and without deleting created objects
        for(uint32_t i = 0; i < 2; ++i)
        {
            for(;;)
            {
                lua_getglobal(L, "global_created");
                bool ready = !lua_isnil(L, -1);
                lua_pop(L, 1);
                if(ready)
                {
                    lua_getglobal(L, "first_instance");
                    dmhash_t first_instance = dmScript::CheckHash(L, -1);
                    lua_pop(L, 1);
                    lua_getglobal(L, "second_instance");
                    dmhash_t second_instance = dmScript::CheckHash(L, -1);
                    lua_pop(L, 1);
                    dmhash_t last_object_id = i == 0 ? second_instance : first_instance; // stacked index list in dynamic spawning
                    if (dmGameObject::GetInstanceFromIdentifier(m_Collection, last_object_id) != 0x0)
                        break;
                }
                ASSERT_TRUE(dmGameObject::Update(m_Collection, &m_UpdateContext));
                ASSERT_TRUE(dmGameObject::PostUpdate(m_Collection));
                dmGameObject::PostUpdate(m_Register);
            }
            ASSERT_EQ(3, dmResource::GetRefCount(m_Factory, dmHashString64(resource_path[0])));
            ASSERT_EQ(1, dmResource::GetRefCount(m_Factory, dmHashString64(resource_path[1])));
            ASSERT_EQ(1, dmResource::GetRefCount(m_Factory, dmHashString64(resource_path[2])));
            ASSERT_EQ(1, dmResource::GetRefCount(m_Factory, dmHashString64(resource_path[3])));

            // --- step 2 ---
            // call factory.unload, derefencing factory reference.
            // first iteration will delete gameobjects created with factories, second will keep
            ASSERT_TRUE(dmGameObject::Update(m_Collection, &m_UpdateContext));
            ASSERT_TRUE(dmGameObject::PostUpdate(m_Collection));
            dmGameObject::PostUpdate(m_Register);
            ASSERT_EQ(i*2, dmResource::GetRefCount(m_Factory, dmHashString64(resource_path[0])));
            ASSERT_EQ(i*1, dmResource::GetRefCount(m_Factory, dmHashString64(resource_path[1])));
            ASSERT_EQ(i*1, dmResource::GetRefCount(m_Factory, dmHashString64(resource_path[2])));
            ASSERT_EQ(i*1, dmResource::GetRefCount(m_Factory, dmHashString64(resource_path[3])));
        }

        // --- step 3 ---
        // call factory.unload again, which is ok by design (no operation)
        ASSERT_TRUE(dmGameObject::Update(m_Collection, &m_UpdateContext));
        ASSERT_TRUE(dmGameObject::PostUpdate(m_Collection));
        dmGameObject::PostUpdate(m_Register);
        ASSERT_EQ(2, dmResource::GetRefCount(m_Factory, dmHashString64(resource_path[0])));
        ASSERT_EQ(1, dmResource::GetRefCount(m_Factory, dmHashString64(resource_path[1])));
        ASSERT_EQ(1, dmResource::GetRefCount(m_Factory, dmHashString64(resource_path[2])));
        ASSERT_EQ(1, dmResource::GetRefCount(m_Factory, dmHashString64(resource_path[3])));

        // --- step 4 ---
        // delete resources created by factory.create calls. All resource should be released
        ASSERT_TRUE(dmGameObject::Update(m_Collection, &m_UpdateContext));
        ASSERT_TRUE(dmGameObject::PostUpdate(m_Collection));
        dmGameObject::PostUpdate(m_Register);
        ASSERT_EQ(0, dmResource::GetRefCount(m_Factory, dmHashString64(resource_path[0])));
        ASSERT_EQ(0, dmResource::GetRefCount(m_Factory, dmHashString64(resource_path[1])));
        ASSERT_EQ(0, dmResource::GetRefCount(m_Factory, dmHashString64(resource_path[2])));
        ASSERT_EQ(0, dmResource::GetRefCount(m_Factory, dmHashString64(resource_path[3])));

        // --- step 5 ---
        // recreate resources without factory.load having been called (sync load on demand)
        ASSERT_TRUE(dmGameObject::Update(m_Collection, &m_UpdateContext));
        ASSERT_TRUE(dmGameObject::PostUpdate(m_Collection));
        dmGameObject::PostUpdate(m_Register);
        ASSERT_EQ(3, dmResource::GetRefCount(m_Factory, dmHashString64(resource_path[0])));
        ASSERT_EQ(1, dmResource::GetRefCount(m_Factory, dmHashString64(resource_path[1])));
        ASSERT_EQ(1, dmResource::GetRefCount(m_Factory, dmHashString64(resource_path[2])));
        ASSERT_EQ(1, dmResource::GetRefCount(m_Factory, dmHashString64(resource_path[3])));

        // delete the root go and update so deferred deletes will be executed.
        dmGameObject::Delete(m_Collection, go, true);
        dmGameObject::Final(m_Collection);
        ASSERT_TRUE(dmGameObject::Update(m_Collection, &m_UpdateContext));
        ASSERT_TRUE(dmGameObject::PostUpdate(m_Collection));
        dmGameObject::PostUpdate(m_Register);
        ASSERT_EQ(0, dmResource::GetRefCount(m_Factory, dmHashString64(resource_path[0])));
        ASSERT_EQ(0, dmResource::GetRefCount(m_Factory, dmHashString64(resource_path[1])));
        ASSERT_EQ(0, dmResource::GetRefCount(m_Factory, dmHashString64(resource_path[2])));
        ASSERT_EQ(0, dmResource::GetRefCount(m_Factory, dmHashString64(resource_path[3])));
    }
    else
    {
        // validate that resources from factory is loaded with the parent collection.
        ASSERT_EQ(1, dmResource::GetRefCount(m_Factory, dmHashString64(resource_path[0])));
        ASSERT_EQ(1, dmResource::GetRefCount(m_Factory, dmHashString64(resource_path[1])));
        ASSERT_EQ(1, dmResource::GetRefCount(m_Factory, dmHashString64(resource_path[2])));
        ASSERT_EQ(1, dmResource::GetRefCount(m_Factory, dmHashString64(resource_path[3])));

        // --- step 1 ---
        // call update which will create two instances (two collectionfactory.create)
        // We also call factory.load to ensure this does nothing except always invoke the loadcomplete callback (by design)
        ASSERT_TRUE(dmGameObject::Update(m_Collection, &m_UpdateContext));
        ASSERT_TRUE(dmGameObject::PostUpdate(m_Collection));
        dmGameObject::PostUpdate(m_Register);

        // verify two instances created + one reference from factory prototype
        ASSERT_EQ(3, dmResource::GetRefCount(m_Factory, dmHashString64(resource_path[0])));
        ASSERT_EQ(1, dmResource::GetRefCount(m_Factory, dmHashString64(resource_path[1])));
        ASSERT_EQ(1, dmResource::GetRefCount(m_Factory, dmHashString64(resource_path[2])));
        ASSERT_EQ(1, dmResource::GetRefCount(m_Factory, dmHashString64(resource_path[3])));

        // --- step 2 ---
        // call factory.unload which is a no-operation for non-dynamic factories
        ASSERT_TRUE(dmGameObject::Update(m_Collection, &m_UpdateContext));
        ASSERT_TRUE(dmGameObject::PostUpdate(m_Collection));
        dmGameObject::PostUpdate(m_Register);
        ASSERT_EQ(3, dmResource::GetRefCount(m_Factory, dmHashString64(resource_path[0])));
        ASSERT_EQ(1, dmResource::GetRefCount(m_Factory, dmHashString64(resource_path[1])));
        ASSERT_EQ(1, dmResource::GetRefCount(m_Factory, dmHashString64(resource_path[2])));
        ASSERT_EQ(1, dmResource::GetRefCount(m_Factory, dmHashString64(resource_path[3])));

        // Delete the root go and update so deferred deletes will be executed.
        dmGameObject::Delete(m_Collection, go, true);
        ASSERT_TRUE(dmGameObject::Update(m_Collection, &m_UpdateContext));
        ASSERT_TRUE(dmGameObject::PostUpdate(m_Collection));
        dmGameObject::PostUpdate(m_Register);
        ASSERT_EQ(0, dmResource::GetRefCount(m_Factory, dmHashString64(resource_path[0])));
        ASSERT_EQ(0, dmResource::GetRefCount(m_Factory, dmHashString64(resource_path[1])));
        ASSERT_EQ(0, dmResource::GetRefCount(m_Factory, dmHashString64(resource_path[2])));
        ASSERT_EQ(0, dmResource::GetRefCount(m_Factory, dmHashString64(resource_path[3])));
    }

    dmGameSystem::FinalizeScriptLibs(scriptlibcontext);
}

TEST_P(FactoryTest, IdHashTest)
{
    dmHashEnableReverseHash(true);
    lua_State* L = dmScript::GetLuaState(m_ScriptContext);

    dmGameSystem::ScriptLibContext scriptlibcontext;
    scriptlibcontext.m_Factory         = m_Factory;
    scriptlibcontext.m_Register        = m_Register;
    scriptlibcontext.m_LuaState        = L;
    scriptlibcontext.m_GraphicsContext = m_GraphicsContext;
    scriptlibcontext.m_ScriptContext   = m_ScriptContext;

    dmGameSystem::InitializeScriptLibs(scriptlibcontext);

    // Spawn the game object with the script we want to call
    ASSERT_TRUE(dmGameObject::Init(m_Collection));
    dmhash_t go_hash = dmHashString64("/go");
    dmGameObject::HInstance go = Spawn(m_Factory, m_Collection, "/factory/factory_hash_test.goc", go_hash, 0, Point3(0, 0, 0), Quat(0, 0, 0, 1), Vector3(1, 1, 1));
    ASSERT_NE((void*)0, go);
    go = dmGameObject::GetInstanceFromIdentifier(m_Collection, go_hash);
    ASSERT_NE((void*)0, go);

    ASSERT_TRUE(dmGameObject::Update(m_Collection, &m_UpdateContext));
    ASSERT_TRUE(dmGameObject::PostUpdate(m_Collection));
    dmGameObject::PostUpdate(m_Register);

    dmGameSystem::FinalizeScriptLibs(scriptlibcontext);
}

TEST_P(FactoryTest, Create)
{
    lua_State* L = dmScript::GetLuaState(m_ScriptContext);

    dmGameSystem::ScriptLibContext scriptlibcontext;
    scriptlibcontext.m_Factory         = m_Factory;
    scriptlibcontext.m_Register        = m_Register;
    scriptlibcontext.m_LuaState        = L;
    scriptlibcontext.m_GraphicsContext = m_GraphicsContext;
    scriptlibcontext.m_ScriptContext   = m_ScriptContext;

    dmGameSystem::InitializeScriptLibs(scriptlibcontext);
    
    lua_pushnumber(L, m_projectOptions.m_MaxInstances);
    lua_setglobal(L, "max_instances");

    // Spawn the game object with the script we want to call
    ASSERT_TRUE(dmGameObject::Init(m_Collection));
    dmhash_t go_hash = dmHashString64("/go");
    dmGameObject::HInstance go = Spawn(m_Factory, m_Collection, "/factory/factory_create_test.goc", go_hash, 0, Point3(0, 0, 0), Quat(0, 0, 0, 1), Vector3(1, 1, 1));
    ASSERT_NE((void*)0, go);

    ASSERT_TRUE(dmGameObject::Update(m_Collection, &m_UpdateContext));
    ASSERT_TRUE(dmGameObject::PostUpdate(m_Collection));
    dmGameObject::PostUpdate(m_Register);

    dmGameSystem::FinalizeScriptLibs(scriptlibcontext);
}

/* Collection factory dynamic and static loading */

TEST_P(CollectionFactoryTest, Test)
{
    const char* resource_path[] = {
            "/collection_factory/collectionfactory_test.collectionc", // prototype resource (loaded in collection factory resource)
            "/collection_factory/collectionfactory_resource.goc", // two instances referenced in factory collection protoype
            "/sprite/valid.spritec", // single instance (subresource of go's)
            "/tile/valid.t.texturesetc", // single instance (subresource of sprite)
            "/sprite/sprite.materialc", // single instance (subresource of sprite)
    };
    uint32_t num_resources = DM_ARRAY_SIZE(resource_path);

    const char* dyn_prototype_resource_path[] = {
            "/collection_factory/dynamic_prototype.goc",
            "/collection_factory/dynamic_prototype.scriptc", // referenced by the goc
    };
    uint32_t num_dyn_prototype_resources = DM_ARRAY_SIZE(dyn_prototype_resource_path);

    dmHashEnableReverseHash(true);

    dmGameSystem::ScriptLibContext scriptlibcontext;
    scriptlibcontext.m_Factory         = m_Factory;
    scriptlibcontext.m_Register        = m_Register;
    scriptlibcontext.m_LuaState        = dmScript::GetLuaState(m_ScriptContext);
    scriptlibcontext.m_GraphicsContext = m_GraphicsContext;
    scriptlibcontext.m_ScriptContext   = m_ScriptContext;

    dmGameSystem::InitializeScriptLibs(scriptlibcontext);
    const CollectionFactoryTestParams& param = GetParam();

    if (param.m_PrototypePath)
    {
        lua_State* L = dmScript::GetLuaState(m_ScriptContext);
        char buffer[256];
        dmSnPrintf(buffer, sizeof(buffer), "prototype_path = '%s'", param.m_PrototypePath);
        RunString(L, buffer);
    }

    // Conditional preload. This is essentially testing async loading vs sync loading of parent collection
    // This only affects non-dynamic collection factories.
    dmResource::HPreloader go_pr = 0;
    if(param.m_IsPreloaded)
    {
        go_pr = dmResource::NewPreloader(m_Factory, param.m_GOPath);
        dmResource::Result r;
        uint64_t stop_time = dmTime::GetMonotonicTime() + 30*10e6;
        while (dmTime::GetMonotonicTime() < stop_time)
        {
            r = dmResource::UpdatePreloader(go_pr, 0, 0, 16*1000);
            if (r != dmResource::RESULT_PENDING)
                break;
            dmTime::Sleep(16*1000);
        }
        ASSERT_EQ(dmResource::RESULT_OK, r);
    }

    // Spawn the game object with the script we want to call
    ASSERT_TRUE(dmGameObject::Init(m_Collection));
    dmhash_t go_hash = dmHashString64("/go");
    dmGameObject::HInstance go = Spawn(m_Factory, m_Collection, param.m_GOPath, go_hash, 0, Point3(0, 0, 0), Quat(0, 0, 0, 1), Vector3(1, 1, 1));
    ASSERT_NE((void*)0, go);
    go = dmGameObject::GetInstanceFromIdentifier(m_Collection, go_hash);
    ASSERT_NE((void*)0, go);
    if(go_pr)
    {
        dmResource::DeletePreloader(go_pr);
    }

    if(param.m_IsDynamic)
    {
        // validate that resources from dynamic collection factory is not loaded at this point. They will start loading from the script when updated below
        for (uint32_t i = 0; i < num_resources; ++i) {
            ASSERT_EQ(0, dmResource::GetRefCount(m_Factory, dmHashString64(resource_path[i])));
        }

        // Do this twice in order to ensure load/unload can be called multiple times, with and without deleting created objects
        for(uint32_t i = 0; i < 2; ++i)
        {
            // state: load
            // update until instances are created through test script (collectionfactory.load and create)
            // 1) load factory resource using collectionfactory.load
            // 2) create 4 instances (two collectionfactory.create calls with a collection prototype that containes 2 references to gameobjects)
            dmhash_t last_object_id = i == 0 ? dmHashString64("/collection1/go") : dmHashString64("/collection3/go");
            for(;;)
            {
                if(dmGameObject::GetInstanceFromIdentifier(m_Collection, last_object_id) != 0x0)
                    break;
                ASSERT_TRUE(dmGameObject::Update(m_Collection, &m_UpdateContext));
                ASSERT_TRUE(dmGameObject::PostUpdate(m_Collection));
                dmGameObject::PostUpdate(m_Register);
            }
            ASSERT_EQ(0, dmResource::GetRefCount(m_Factory, dmHashString64(resource_path[0])));
            ASSERT_EQ(6, dmResource::GetRefCount(m_Factory, dmHashString64(resource_path[1])));
            ASSERT_EQ(1, dmResource::GetRefCount(m_Factory, dmHashString64(resource_path[2])));
            ASSERT_EQ(1, dmResource::GetRefCount(m_Factory, dmHashString64(resource_path[3])));
            ASSERT_EQ(1, dmResource::GetRefCount(m_Factory, dmHashString64(resource_path[4])));

            // state: delete
            // first iteration will delete gameobjects created with factories, second will keep
            if (i == 0)
            {
                ASSERT_TRUE(dmGameObject::Update(m_Collection, &m_UpdateContext));
                ASSERT_TRUE(dmGameObject::PostUpdate(m_Collection));
                dmGameObject::PostUpdate(m_Register);
            }

            // state: unload
            // call collectionfactory.unload, dereferencing 2 factory references.
            ASSERT_TRUE(dmGameObject::Update(m_Collection, &m_UpdateContext));
            ASSERT_TRUE(dmGameObject::PostUpdate(m_Collection));
            dmGameObject::PostUpdate(m_Register);
            ASSERT_EQ(i*0, dmResource::GetRefCount(m_Factory, dmHashString64(resource_path[0])));
            ASSERT_EQ(i*4, dmResource::GetRefCount(m_Factory, dmHashString64(resource_path[1])));
            ASSERT_EQ(i*1, dmResource::GetRefCount(m_Factory, dmHashString64(resource_path[2])));
            ASSERT_EQ(i*1, dmResource::GetRefCount(m_Factory, dmHashString64(resource_path[3])));
            ASSERT_EQ(i*1, dmResource::GetRefCount(m_Factory, dmHashString64(resource_path[4])));
        }

        // state: unload
        // call collectionfactory.unload again, which is ok by design (no operation)
        ASSERT_TRUE(dmGameObject::Update(m_Collection, &m_UpdateContext));
        ASSERT_TRUE(dmGameObject::PostUpdate(m_Collection));
        dmGameObject::PostUpdate(m_Register);
        ASSERT_EQ(0, dmResource::GetRefCount(m_Factory, dmHashString64(resource_path[0])));
        ASSERT_EQ(4, dmResource::GetRefCount(m_Factory, dmHashString64(resource_path[1])));
        ASSERT_EQ(1, dmResource::GetRefCount(m_Factory, dmHashString64(resource_path[2])));
        ASSERT_EQ(1, dmResource::GetRefCount(m_Factory, dmHashString64(resource_path[3])));
        ASSERT_EQ(1, dmResource::GetRefCount(m_Factory, dmHashString64(resource_path[4])));

        // state: delete
        // delete resources created by collectionfactory.create calls. All resource should be released
        ASSERT_TRUE(dmGameObject::Update(m_Collection, &m_UpdateContext));
        ASSERT_TRUE(dmGameObject::PostUpdate(m_Collection));
        dmGameObject::PostUpdate(m_Register);
        for (uint32_t i = 0; i < num_resources; ++i) {
            ASSERT_EQ(0, dmResource::GetRefCount(m_Factory, dmHashString64(resource_path[i])));
        }

        // state: create
        // recreate resources without collectionfactoy.load having been called (sync load on demand)
        ASSERT_TRUE(dmGameObject::Update(m_Collection, &m_UpdateContext));
        ASSERT_TRUE(dmGameObject::PostUpdate(m_Collection));
        dmGameObject::PostUpdate(m_Register);
        ASSERT_EQ(0, dmResource::GetRefCount(m_Factory, dmHashString64(resource_path[0])));
        ASSERT_EQ(4, dmResource::GetRefCount(m_Factory, dmHashString64(resource_path[1])));
        ASSERT_EQ(1, dmResource::GetRefCount(m_Factory, dmHashString64(resource_path[2])));
        ASSERT_EQ(1, dmResource::GetRefCount(m_Factory, dmHashString64(resource_path[3])));
        ASSERT_EQ(1, dmResource::GetRefCount(m_Factory, dmHashString64(resource_path[4])));

        // state: delete
        // recreate resources without collectionfactoy.load having been called (sync load on demand)
        ASSERT_TRUE(dmGameObject::Update(m_Collection, &m_UpdateContext));
        ASSERT_TRUE(dmGameObject::PostUpdate(m_Collection));
        dmGameObject::PostUpdate(m_Register);

        // Verify that we can unload the resources after the game objects have been deleted
        for (uint32_t i = 0; i < num_resources; ++i) {
            ASSERT_EQ(0, dmResource::GetRefCount(m_Factory, dmHashString64(resource_path[i])));
        }

        if (param.m_PrototypePath)
        {
            // verify that the dynamic prototype resource hasn't been loaded yet
            for (uint32_t i = 0; i < num_dyn_prototype_resources; ++i) {
                ASSERT_EQ(0, dmResource::GetRefCount(m_Factory, dmHashString64(dyn_prototype_resource_path[i])));
            }

            // --- state: load prototype ---
            // the default prototype is unloaded, and we've queued the new prototype to load
            dmhash_t last_object_id = dmHashString64("/collection6/go");
            for(;;)
            {
                if(dmGameObject::GetInstanceFromIdentifier(m_Collection, last_object_id) != 0x0)
                    break;
                ASSERT_TRUE(dmGameObject::Update(m_Collection, &m_UpdateContext));
                ASSERT_TRUE(dmGameObject::PostUpdate(m_Collection));
                dmGameObject::PostUpdate(m_Register);
            }

            // The factory holds the prototype resource
            ASSERT_EQ(3, dmResource::GetRefCount(m_Factory, dmHashString64(dyn_prototype_resource_path[0])));
            ASSERT_EQ(1, dmResource::GetRefCount(m_Factory, dmHashString64(dyn_prototype_resource_path[1])));

            // --- state: unload prototype ---
            // the custom prototype is unloaded
            ASSERT_TRUE(dmGameObject::Update(m_Collection, &m_UpdateContext));
            ASSERT_TRUE(dmGameObject::PostUpdate(m_Collection));
            dmGameObject::PostUpdate(m_Register);

            // Only the game objects hold the resources now
            ASSERT_EQ(2, dmResource::GetRefCount(m_Factory, dmHashString64(dyn_prototype_resource_path[0])));
            ASSERT_EQ(1, dmResource::GetRefCount(m_Factory, dmHashString64(dyn_prototype_resource_path[1])));

            // --- state: delete game objects ---
            // the custom prototype is unloaded
            ASSERT_TRUE(dmGameObject::Update(m_Collection, &m_UpdateContext));
            ASSERT_TRUE(dmGameObject::PostUpdate(m_Collection));
            dmGameObject::PostUpdate(m_Register);

            for (uint32_t i = 0; i < num_dyn_prototype_resources; ++i) {
                ASSERT_EQ(0, dmResource::GetRefCount(m_Factory, dmHashString64(dyn_prototype_resource_path[i])));
            }
        }

        // delete the root go and update so deferred deletes will be executed.
        dmGameObject::Delete(m_Collection, go, true);
        dmGameObject::Final(m_Collection);
        ASSERT_TRUE(dmGameObject::Update(m_Collection, &m_UpdateContext));
        ASSERT_TRUE(dmGameObject::PostUpdate(m_Collection));
        dmGameObject::PostUpdate(m_Register);
        for (uint32_t i = 0; i < num_resources; ++i) {
            ASSERT_EQ(0, dmResource::GetRefCount(m_Factory, dmHashString64(resource_path[i])));
        }
    }
    else
    {
        // validate that resources from collection factory is loaded with the parent collection.
        ASSERT_EQ(0, dmResource::GetRefCount(m_Factory, dmHashString64(resource_path[0])));
        ASSERT_EQ(2, dmResource::GetRefCount(m_Factory, dmHashString64(resource_path[1])));
        ASSERT_EQ(1, dmResource::GetRefCount(m_Factory, dmHashString64(resource_path[2])));
        ASSERT_EQ(1, dmResource::GetRefCount(m_Factory, dmHashString64(resource_path[3])));
        ASSERT_EQ(1, dmResource::GetRefCount(m_Factory, dmHashString64(resource_path[4])));

        // --- state: load ---
        // call update which will create four instances (two collectionfactory.create calls with a collection prototype that containes two references to go)
        // We also call collectionfactory.load to ensure this does nothing except always invoke the loadcomplete callback (by design)
        ASSERT_TRUE(dmGameObject::Update(m_Collection, &m_UpdateContext));
        ASSERT_TRUE(dmGameObject::PostUpdate(m_Collection));
        dmGameObject::PostUpdate(m_Register);

        // verify six instances created + two references from factory collection prototype
        ASSERT_EQ(0, dmResource::GetRefCount(m_Factory, dmHashString64(resource_path[0])));
        ASSERT_EQ(8, dmResource::GetRefCount(m_Factory, dmHashString64(resource_path[1])));
        ASSERT_EQ(1, dmResource::GetRefCount(m_Factory, dmHashString64(resource_path[2])));
        ASSERT_EQ(1, dmResource::GetRefCount(m_Factory, dmHashString64(resource_path[3])));
        ASSERT_EQ(1, dmResource::GetRefCount(m_Factory, dmHashString64(resource_path[4])));

        // --- state: unload ---
        // call collectionfactory.unload which is a no-operation for non-dynamic factories
        ASSERT_TRUE(dmGameObject::Update(m_Collection, &m_UpdateContext));
        ASSERT_TRUE(dmGameObject::PostUpdate(m_Collection));
        dmGameObject::PostUpdate(m_Register);
        ASSERT_EQ(0, dmResource::GetRefCount(m_Factory, dmHashString64(resource_path[0])));
        ASSERT_EQ(8, dmResource::GetRefCount(m_Factory, dmHashString64(resource_path[1])));
        ASSERT_EQ(1, dmResource::GetRefCount(m_Factory, dmHashString64(resource_path[2])));
        ASSERT_EQ(1, dmResource::GetRefCount(m_Factory, dmHashString64(resource_path[3])));
        ASSERT_EQ(1, dmResource::GetRefCount(m_Factory, dmHashString64(resource_path[4])));

        // --- state: delete game objects ---
        ASSERT_TRUE(dmGameObject::Update(m_Collection, &m_UpdateContext));
        ASSERT_TRUE(dmGameObject::PostUpdate(m_Collection));
        dmGameObject::PostUpdate(m_Register);

        ASSERT_EQ(0, dmResource::GetRefCount(m_Factory, dmHashString64(resource_path[0])));
        ASSERT_EQ(2, dmResource::GetRefCount(m_Factory, dmHashString64(resource_path[1])));
        ASSERT_EQ(1, dmResource::GetRefCount(m_Factory, dmHashString64(resource_path[2])));
        ASSERT_EQ(1, dmResource::GetRefCount(m_Factory, dmHashString64(resource_path[3])));
        ASSERT_EQ(1, dmResource::GetRefCount(m_Factory, dmHashString64(resource_path[4])));

        if (param.m_PrototypePath)
        {
            for (uint32_t i = 0; i < num_dyn_prototype_resources; ++i) {
                ASSERT_EQ(0, dmResource::GetRefCount(m_Factory, dmHashString64(dyn_prototype_resource_path[i])));
            }

            // --- state: load prototype ---
            // the default prototype is unloaded, and we've queued the new prototype to load
            // update until instances are created through test script (collectionfactory.load and create)
            dmhash_t last_object_id = dmHashString64("/collection3/go");
            for(;;)
            {
                if(dmGameObject::GetInstanceFromIdentifier(m_Collection, last_object_id) != 0x0)
                    break;
                ASSERT_TRUE(dmGameObject::Update(m_Collection, &m_UpdateContext));
                ASSERT_TRUE(dmGameObject::PostUpdate(m_Collection));
                dmGameObject::PostUpdate(m_Register);
            }

            ASSERT_EQ(4, dmResource::GetRefCount(m_Factory, dmHashString64(dyn_prototype_resource_path[0])));
            ASSERT_EQ(1, dmResource::GetRefCount(m_Factory, dmHashString64(dyn_prototype_resource_path[1])));

            // --- state: unload prototype ---
            // the custom prototype is unloaded
            ASSERT_TRUE(dmGameObject::Update(m_Collection, &m_UpdateContext));
            ASSERT_TRUE(dmGameObject::PostUpdate(m_Collection));
            dmGameObject::PostUpdate(m_Register);

            ASSERT_EQ(0, dmResource::GetRefCount(m_Factory, dmHashString64(resource_path[0])));
            ASSERT_EQ(2, dmResource::GetRefCount(m_Factory, dmHashString64(resource_path[1])));
            ASSERT_EQ(1, dmResource::GetRefCount(m_Factory, dmHashString64(resource_path[2])));
            ASSERT_EQ(1, dmResource::GetRefCount(m_Factory, dmHashString64(resource_path[3])));
            ASSERT_EQ(1, dmResource::GetRefCount(m_Factory, dmHashString64(resource_path[4])));

            // --- state: delete game objects ---
            // the custom prototype is unloaded
            ASSERT_TRUE(dmGameObject::Update(m_Collection, &m_UpdateContext));
            ASSERT_TRUE(dmGameObject::PostUpdate(m_Collection));
            dmGameObject::PostUpdate(m_Register);

            for (uint32_t i = 0; i < num_dyn_prototype_resources; ++i) {
                ASSERT_EQ(0, dmResource::GetRefCount(m_Factory, dmHashString64(dyn_prototype_resource_path[i])));
            }
        }

        // Delete the root go and update so deferred deletes will be executed.
        dmGameObject::Delete(m_Collection, go, true);
        ASSERT_TRUE(dmGameObject::Update(m_Collection, &m_UpdateContext));
        ASSERT_TRUE(dmGameObject::PostUpdate(m_Collection));
        dmGameObject::PostUpdate(m_Register);
        for (uint32_t i = 0; i < num_resources; ++i) {
            ASSERT_EQ(0, dmResource::GetRefCount(m_Factory, dmHashString64(resource_path[i])));
        }
    }

    dmGameSystem::FinalizeScriptLibs(scriptlibcontext);
}

/* Draw Count */

TEST_P(DrawCountTest, DrawCount)
{
    const DrawCountParams& p = GetParam();
    const char* go_path = p.m_GOPath;
    const uint64_t expected_draw_count = p.m_ExpectedDrawCount;

    ASSERT_TRUE(dmGameObject::Init(m_Collection));

    // Spawn the game object with the script we want to call
    dmGameObject::HInstance go = Spawn(m_Factory, m_Collection, go_path, dmHashString64("/go"), 0, Point3(0, 0, 0), Quat(0, 0, 0, 1), Vector3(1, 1, 1));
    ASSERT_NE((void*)0, go);

    ASSERT_TRUE(dmGameObject::Update(m_Collection, &m_UpdateContext));

    // Make the render list that will be used later.
    dmRender::RenderListBegin(m_RenderContext);
    dmGameObject::Render(m_Collection);

    dmRender::RenderListEnd(m_RenderContext);
    dmRender::DrawRenderList(m_RenderContext, 0x0, 0x0, 0x0);

    ASSERT_TRUE(dmGameObject::PostUpdate(m_Collection));

    ASSERT_EQ(expected_draw_count, dmGraphics::GetDrawCount());
    dmGraphics::Flip(m_GraphicsContext);

    ASSERT_TRUE(dmGameObject::Final(m_Collection));
}

/* GUI Box Render */

void AssertVertexEqual(const dmGameSystem::BoxVertex& lhs, const dmGameSystem::BoxVertex& rhs)
{
    EXPECT_NEAR(lhs.m_Position[0], rhs.m_Position[0], EPSILON);
    EXPECT_NEAR(lhs.m_Position[1], rhs.m_Position[1], EPSILON);
    EXPECT_NEAR(lhs.m_UV[0], rhs.m_UV[0], EPSILON);
    EXPECT_NEAR(lhs.m_UV[1], rhs.m_UV[1], EPSILON);
    EXPECT_NEAR(lhs.m_PageIndex, rhs.m_PageIndex, EPSILON);
}

TEST_P(BoxRenderTest, BoxRender)
{
    const BoxRenderParams& p = GetParam();
    const char* go_path = p.m_GOPath;

    dmGameSystem::ScriptLibContext scriptlibcontext;
    scriptlibcontext.m_Factory         = m_Factory;
    scriptlibcontext.m_Register        = m_Register;
    scriptlibcontext.m_LuaState        = dmScript::GetLuaState(m_ScriptContext);
    scriptlibcontext.m_GraphicsContext = m_GraphicsContext;
    scriptlibcontext.m_ScriptContext   = m_ScriptContext;

    dmGameSystem::InitializeScriptLibs(scriptlibcontext);

    ASSERT_TRUE(dmGameObject::Init(m_Collection));

    // Spawn the game object with the script we want to call
    dmGameObject::HInstance go = Spawn(m_Factory, m_Collection, go_path, dmHashString64("/go"), 0, Point3(0, 0, 0), Quat(0, 0, 0, 1), Vector3(1, 1, 1));
    ASSERT_NE((void*)0, go);

    ASSERT_TRUE(dmGameObject::Update(m_Collection, &m_UpdateContext));

    // Make the render list that will be used later.
    dmRender::RenderListBegin(m_RenderContext);

    uint32_t component_type_index = dmGameObject::GetComponentTypeIndex(m_Collection, dmHashString64("guic"));
    dmGameSystem::GuiWorld* gui_world = (dmGameSystem::GuiWorld*)dmGameObject::GetWorld(m_Collection, component_type_index);

    // could use dmGameObject::GetWorld() if we had the component index
    dmGameSystem::GuiWorld* world = gui_world;
    dmGui::SetSceneAdjustReference(world->m_Components[0]->m_Scene, dmGui::ADJUST_REFERENCE_DISABLED);

    dmGameObject::Render(m_Collection);

    dmRender::RenderListEnd(m_RenderContext);
    dmRender::DrawRenderList(m_RenderContext, 0x0, 0x0, 0x0);

    ASSERT_EQ(world->m_ClientVertexBuffer.Size(), (uint32_t)p.m_ExpectedVerticesCount);

    for (int i = 0; i < p.m_ExpectedVerticesCount; i++)
    {
        AssertVertexEqual(world->m_ClientVertexBuffer[i], p.m_ExpectedVertices[p.m_ExpectedIndices[i]]);
    }

    ASSERT_TRUE(dmGameObject::PostUpdate(m_Collection));

    dmGraphics::Flip(m_GraphicsContext);

    ASSERT_TRUE(dmGameObject::Final(m_Collection));

    dmGameSystem::FinalizeScriptLibs(scriptlibcontext);
}

/* Gamepad connected */

TEST_F(GamepadConnectedTest, TestGamepadConnectedInputEvent)
{
    dmGameSystem::ScriptLibContext scriptlibcontext;
    scriptlibcontext.m_Factory         = m_Factory;
    scriptlibcontext.m_Register        = m_Register;
    scriptlibcontext.m_LuaState        = dmScript::GetLuaState(m_ScriptContext);
    scriptlibcontext.m_GraphicsContext = m_GraphicsContext;
    scriptlibcontext.m_ScriptContext   = m_ScriptContext;

    dmGameSystem::InitializeScriptLibs(scriptlibcontext);

    ASSERT_TRUE(dmGameObject::Init(m_Collection));

    dmGameObject::HInstance go = Spawn(m_Factory, m_Collection, "/input/connected_event_test.goc", dmHashString64("/gamepad_connected"), 0, Point3(0, 0, 0), Quat(0, 0, 0, 1), Vector3(1, 1, 1));
    ASSERT_NE((void*)0, go);

    ASSERT_TRUE(dmGameObject::Update(m_Collection, &m_UpdateContext));
    ASSERT_TRUE(dmGameObject::PostUpdate(m_Collection));

    dmGameObject::AcquireInputFocus(m_Collection, go);

    // test gamepad connected with device name and connected flag
    dmGameObject::InputAction input_action_connected;
    input_action_connected.m_ActionId = dmHashString64("gamepad_connected");
    input_action_connected.m_GamepadConnected = 1;
    input_action_connected.m_TextCount = dmStrlCpy(input_action_connected.m_Text, "null_device", sizeof(input_action_connected.m_Text));
    dmGameObject::UpdateResult res = dmGameObject::DispatchInput(m_Collection, &input_action_connected, 1);

    ASSERT_TRUE(res == dmGameObject::UpdateResult::UPDATE_RESULT_OK);
    ASSERT_TRUE(dmGameObject::Update(m_Collection, &m_UpdateContext));
    ASSERT_TRUE(dmGameObject::PostUpdate(m_Collection));

    // test gamepad connected with empty device name
    dmGameObject::InputAction input_action_empty;
    input_action_empty.m_ActionId = dmHashString64("gamepad_connected_0");
    input_action_empty.m_TextCount = 0;
    input_action_empty.m_GamepadConnected = 1;
    res = dmGameObject::DispatchInput(m_Collection, &input_action_empty, 1);

    ASSERT_TRUE(res == dmGameObject::UpdateResult::UPDATE_RESULT_OK);
    ASSERT_TRUE(dmGameObject::Update(m_Collection, &m_UpdateContext));
    ASSERT_TRUE(dmGameObject::PostUpdate(m_Collection));

    // test gamepad connected with device name and no connected flag
    dmGameObject::InputAction input_action_other;
    input_action_other.m_ActionId = dmHashString64("other_event");
    input_action_other.m_GamepadConnected = 0;
    input_action_other.m_TextCount = dmStrlCpy(input_action_other.m_Text, "null_device", sizeof(input_action_other.m_Text));
    res = dmGameObject::DispatchInput(m_Collection, &input_action_other, 1);

    ASSERT_TRUE(res == dmGameObject::UpdateResult::UPDATE_RESULT_OK);
    ASSERT_TRUE(dmGameObject::Update(m_Collection, &m_UpdateContext));
    ASSERT_TRUE(dmGameObject::PostUpdate(m_Collection));

    // cleanup
    ASSERT_TRUE(dmGameObject::Final(m_Collection));
    ASSERT_TRUE(dmGameObject::Init(m_Collection));
    ASSERT_TRUE(dmGameObject::Update(m_Collection, &m_UpdateContext));
    ASSERT_TRUE(dmGameObject::PostUpdate(m_Collection));
    ASSERT_TRUE(dmGameObject::Final(m_Collection));

    dmGameSystem::FinalizeScriptLibs(scriptlibcontext);
}

TEST_F(CollisionObject2DTest, WakingCollisionObjectTest)
{
    dmHashEnableReverseHash(true);
    lua_State* L = dmScript::GetLuaState(m_ScriptContext);

    dmGameSystem::ScriptLibContext scriptlibcontext;
    scriptlibcontext.m_Factory         = m_Factory;
    scriptlibcontext.m_Register        = m_Register;
    scriptlibcontext.m_LuaState        = L;
    scriptlibcontext.m_GraphicsContext = m_GraphicsContext;
    scriptlibcontext.m_ScriptContext   = m_ScriptContext;
    dmGameSystem::InitializeScriptLibs(scriptlibcontext);

    // a 'base' gameobject works as the base for other dynamic objects to stand on
    const char* path_sleepy_go = "/collision_object/sleepy_base.goc";
    dmhash_t hash_base_go = dmHashString64("/base-go");
    // place the base object so that the upper level of base is at Y = 0
    dmGameObject::HInstance base_go = Spawn(m_Factory, m_Collection, path_sleepy_go, hash_base_go, 0, Point3(50, -10, 0), Quat(0, 0, 0, 1), Vector3(1, 1, 1));
    ASSERT_NE((void*)0, base_go);

    // two dynamic 'body' objects will get spawned and placed apart
    const char* path_body_go = "/collision_object/body.goc";
    dmhash_t hash_body1_go = dmHashString64("/body1-go");
    // place this body standing on the base with its center at (10,10)
    dmGameObject::HInstance body1_go = Spawn(m_Factory, m_Collection, path_body_go, hash_body1_go, 0, Point3(10,10, 0), Quat(0, 0, 0, 1), Vector3(1, 1, 1));
    ASSERT_NE((void*)0, body1_go);
    dmhash_t hash_body2_go = dmHashString64("/body2-go");
    // place this body standing on the base with its center at (50,10)
    dmGameObject::HInstance body2_go = Spawn(m_Factory, m_Collection, path_body_go, hash_body2_go, 0, Point3(50,10, 0), Quat(0, 0, 0, 1), Vector3(1, 1, 1));
    ASSERT_NE((void*)0, body2_go);


    // iterate until the lua env signals the end of the test of error occurs
    bool tests_done = false;
    while (!tests_done)
    {
        ASSERT_TRUE(dmGameObject::Update(m_Collection, &m_UpdateContext));
        ASSERT_TRUE(dmGameObject::PostUpdate(m_Collection));

        ASSERT_TRUE(dmGameObject::Update(m_Collection, &m_UpdateContext));
        ASSERT_TRUE(dmGameObject::PostUpdate(m_Collection));
        // check if tests are done
        lua_getglobal(L, "tests_done");
        tests_done = lua_toboolean(L, -1);
        lua_pop(L, 1);
    }

    ASSERT_TRUE(dmGameObject::Final(m_Collection));
}

// Test case for collision-object properties
TEST_F(CollisionObject2DTest, PropertiesTest)
{
    dmHashEnableReverseHash(true);
    lua_State* L = dmScript::GetLuaState(m_ScriptContext);

    dmGameSystem::ScriptLibContext scriptlibcontext;
    scriptlibcontext.m_Factory         = m_Factory;
    scriptlibcontext.m_Register        = m_Register;
    scriptlibcontext.m_LuaState        = L;
    scriptlibcontext.m_GraphicsContext = m_GraphicsContext;
    scriptlibcontext.m_ScriptContext   = m_ScriptContext;
    dmGameSystem::InitializeScriptLibs(scriptlibcontext);

    // a 'base' gameobject works as the base for other dynamic objects to stand on
    const char* path_go = "/collision_object/properties.goc";
    dmhash_t hash_go = dmHashString64("/go");
    // place the base object so that the upper level of base is at Y = 0
    dmGameObject::HInstance properties_go = Spawn(m_Factory, m_Collection, path_go, hash_go, 0, Point3(0, 0, 0), Quat(0, 0, 0, 1), Vector3(1, 1, 1));
    ASSERT_NE((void*)0, properties_go);

    // iterate until the lua env signals the end of the test of error occurs
    bool tests_done = false;
    while (!tests_done)
    {
        ASSERT_TRUE(dmGameObject::Update(m_Collection, &m_UpdateContext));
        ASSERT_TRUE(dmGameObject::PostUpdate(m_Collection));

        // check if tests are done
        lua_getglobal(L, "tests_done");
        tests_done = lua_toboolean(L, -1);
        lua_pop(L, 1);
    }

    ASSERT_TRUE(dmGameObject::Final(m_Collection));
}

TEST_P(GroupAndMask2DTest, GroupAndMaskTest )
{
    const GroupAndMaskParams& params = GetParam();

    dmHashEnableReverseHash(true);
    lua_State* L = dmScript::GetLuaState(m_ScriptContext);

    dmGameSystem::ScriptLibContext scriptlibcontext;
    scriptlibcontext.m_Factory         = m_Factory;
    scriptlibcontext.m_Register        = m_Register;
    scriptlibcontext.m_LuaState        = L;
    scriptlibcontext.m_GraphicsContext = m_GraphicsContext;
    scriptlibcontext.m_ScriptContext   = m_ScriptContext;
    dmGameSystem::InitializeScriptLibs(scriptlibcontext);

/*
    An example actions set:

    "group body1-go#co user\n"
    "addmask body1-go#co enemy\n"
    "removemask body1-go#co default\n"
    "group body2-go#co enemy\n"
    "addmask body2-go#co user\n"
    "removemask body2-go#co default"
    ;
*/

    lua_pushstring(L, params.m_Actions); //actions);
    lua_setglobal(L, "actions");
    lua_pushboolean(L, params.m_CollisionExpected); //true);
    lua_setglobal(L, "collision_expected");

    // Note, body2 should get spawned before body1. body1 contains script code and init() function of that code is run when it's spawned thus missing body2.
    const char* path_body2_go = "/collision_object/groupmask_body2.goc";
    dmhash_t hash_body2_go = dmHashString64("/body2-go");
    // place this body standing on the base with its center at (20,5)
    dmGameObject::HInstance body2_go = Spawn(m_Factory, m_Collection, path_body2_go, hash_body2_go, 0, Point3(30,5, 0), Quat(0, 0, 0, 1), Vector3(1, 1, 1));
    ASSERT_NE((void*)0, body2_go);

    // two dynamic 'body' objects will get spawned and placed apart
    const char* path_body1_go = "/collision_object/groupmask_body1.goc";
    dmhash_t hash_body1_go = dmHashString64("/body1-go");
    // place this body standing on the base with its center at (5,5)
    dmGameObject::HInstance body1_go = Spawn(m_Factory, m_Collection, path_body1_go, hash_body1_go, 0, Point3(5,5, 0), Quat(0, 0, 0, 1), Vector3(1, 1, 1));
    ASSERT_NE((void*)0, body1_go);

    // iterate until the lua env signals the end of the test of error occurs
    bool tests_done = false;
    while (!tests_done)
    {
        ASSERT_TRUE(dmGameObject::Update(m_Collection, &m_UpdateContext));
        ASSERT_TRUE(dmGameObject::PostUpdate(m_Collection));
        // check if tests are done
        lua_getglobal(L, "tests_done");
        tests_done = lua_toboolean(L, -1);
        lua_pop(L, 1);
    }

    ASSERT_TRUE(dmGameObject::Final(m_Collection));
}

TEST_P(GroupAndMask3DTest, GroupAndMaskTest )
{
    const GroupAndMaskParams& params = GetParam();

    dmHashEnableReverseHash(true);
    lua_State* L = dmScript::GetLuaState(m_ScriptContext);

    dmGameSystem::ScriptLibContext scriptlibcontext;
    scriptlibcontext.m_Factory         = m_Factory;
    scriptlibcontext.m_Register        = m_Register;
    scriptlibcontext.m_LuaState        = L;
    scriptlibcontext.m_GraphicsContext = m_GraphicsContext;
    scriptlibcontext.m_ScriptContext   = m_ScriptContext;
    dmGameSystem::InitializeScriptLibs(scriptlibcontext);

/*
    An example actions set:

    "group body1-go#co user\n"
    "addmask body1-go#co enemy\n"
    "removemask body1-go#co default\n"
    "group body2-go#co enemy\n"
    "addmask body2-go#co user\n"
    "removemask body2-go#co default"
    ;
*/

    lua_pushstring(L, params.m_Actions); //actions);
    lua_setglobal(L, "actions");
    lua_pushboolean(L, params.m_CollisionExpected); //true);
    lua_setglobal(L, "collision_expected");

    // Note, body2 should get spawned before body1. body1 contains script code and init() function of that code is run when it's spawned thus missing body2.
    const char* path_body2_go = "/collision_object/groupmask_body2.goc";
    dmhash_t hash_body2_go = dmHashString64("/body2-go");
    // place this body standing on the base with its center at (20,5)
    dmGameObject::HInstance body2_go = Spawn(m_Factory, m_Collection, path_body2_go, hash_body2_go, 0, Point3(30,5, 0), Quat(0, 0, 0, 1), Vector3(1, 1, 1));
    ASSERT_NE((void*)0, body2_go);

    // two dynamic 'body' objects will get spawned and placed apart
    const char* path_body1_go = "/collision_object/groupmask_body1.goc";
    dmhash_t hash_body1_go = dmHashString64("/body1-go");
    // place this body standing on the base with its center at (5,5)
    dmGameObject::HInstance body1_go = Spawn(m_Factory, m_Collection, path_body1_go, hash_body1_go, 0, Point3(5,5, 0), Quat(0, 0, 0, 1), Vector3(1, 1, 1));
    ASSERT_NE((void*)0, body1_go);

    // iterate until the lua env signals the end of the test of error occurs
    bool tests_done = false;
    while (!tests_done)
    {
        ASSERT_TRUE(dmGameObject::Update(m_Collection, &m_UpdateContext));
        ASSERT_TRUE(dmGameObject::PostUpdate(m_Collection));
        // check if tests are done
        lua_getglobal(L, "tests_done");
        tests_done = lua_toboolean(L, -1);
        lua_pop(L, 1);
    }

    ASSERT_TRUE(dmGameObject::Final(m_Collection));
}

GroupAndMaskParams groupandmask_params[] = {
    {"", true}, // group1: default, mask1: default,user,enemy group2: default, mask2: default,user,enemy
    {"removemask body1-go#co default", false},
    {"removemask body2-go#co default", false},
    {"group body1-go#co user\nremovemask body1-go#co enemy\naddmask body1-go#co enemy\nremovemask body1-go#co default\nremovemask body1-go#co user\ngroup body2-go#co enemy\nremovemask body2-go#co user\naddmask body2-go#co user\nremovemask body2-go#co default", true},

};
INSTANTIATE_TEST_CASE_P(GroupAndMaskTest, GroupAndMask2DTest, jc_test_values_in(groupandmask_params));
INSTANTIATE_TEST_CASE_P(GroupAndMaskTest, GroupAndMask3DTest, jc_test_values_in(groupandmask_params));

TEST_F(VelocityThreshold2DTest, VelocityThresholdTest)
{
    dmHashEnableReverseHash(true);
    lua_State* L = dmScript::GetLuaState(m_ScriptContext);

    dmGameSystem::ScriptLibContext scriptlibcontext;
    scriptlibcontext.m_Factory         = m_Factory;
    scriptlibcontext.m_Register        = m_Register;
    scriptlibcontext.m_LuaState        = L;
    scriptlibcontext.m_GraphicsContext = m_GraphicsContext;
    scriptlibcontext.m_ScriptContext   = m_ScriptContext;
    dmGameSystem::InitializeScriptLibs(scriptlibcontext);

    // two dynamic 'body' objects will get spawned and placed apart
    const char* path_body_go = "/collision_object/body.goc";
    dmhash_t hash_body1_go = dmHashString64("/body1-go");
    // place this body standing on the base with its center at (5,5)
    dmGameObject::HInstance body1_go = Spawn(m_Factory, m_Collection, path_body_go, hash_body1_go, 0, Point3(5,5, 0), Quat(0, 0, 0, 1), Vector3(1, 1, 1));
    ASSERT_NE((void*)0, body1_go);
    dmhash_t hash_body2_go = dmHashString64("/body2-go");
    // place this body standing on the base with its center at (20,5)
    dmGameObject::HInstance body2_go = Spawn(m_Factory, m_Collection, path_body_go, hash_body2_go, 0, Point3(30,5, 0), Quat(0, 0, 0, 1), Vector3(1, 1, 1));
    ASSERT_NE((void*)0, body2_go);

    // a 'base' gameobject works as the base for other dynamic objects to stand on
    const char* path_sleepy_go = "/collision_object/velocity_threshold_base.goc";
    dmhash_t hash_base_go = dmHashString64("/base-go");
    // place the base object so that the upper level of base is at Y = 0
    dmGameObject::HInstance base_go = Spawn(m_Factory, m_Collection, path_sleepy_go, hash_base_go, 0, Point3(50, -10, 0), Quat(0, 0, 0, 1), Vector3(1, 1, 1));
    ASSERT_NE((void*)0, base_go);

    // iterate until the lua env signals the end of the test of error occurs
    bool tests_done = false;
    while (!tests_done)
    {
        ASSERT_TRUE(dmGameObject::Update(m_Collection, &m_UpdateContext));
        ASSERT_TRUE(dmGameObject::PostUpdate(m_Collection));
        // check if tests are done
        lua_getglobal(L, "tests_done");
        tests_done = lua_toboolean(L, -1);
        lua_pop(L, 1);
    }

    ASSERT_TRUE(dmGameObject::Final(m_Collection));
}

/* Physics joints */
TEST_F(ComponentTest, JointTest)
{
    /* Setup:
    ** joint_test_a
    ** - [collisionobject] collision_object/joint_test_sphere.collisionobject
    ** - [script] collision_object/joint_test.script
    ** joint_test_b
    ** - [collisionobject] collision_object/joint_test_sphere.collisionobject
    ** joint_test_c
    ** - [collisionobject] collision_object/joint_test_static_floor.collisionobject
    */

    dmHashEnableReverseHash(true);
    lua_State* L = dmScript::GetLuaState(m_ScriptContext);

    const char* path_joint_test_a = "/collision_object/joint_test_a.goc";
    const char* path_joint_test_b = "/collision_object/joint_test_b.goc";
    const char* path_joint_test_c = "/collision_object/joint_test_c.goc";

    dmhash_t hash_go_joint_test_a = dmHashString64("/joint_test_a");
    dmhash_t hash_go_joint_test_b = dmHashString64("/joint_test_b");
    dmhash_t hash_go_joint_test_c = dmHashString64("/joint_test_c");

    dmGameObject::HInstance go_c = Spawn(m_Factory, m_Collection, path_joint_test_c, hash_go_joint_test_c, 0, Point3(0, -100, 0), Quat(0, 0, 0, 1), Vector3(1, 1, 1));
    ASSERT_NE((void*)0, go_c);

    dmGameObject::HInstance go_b = Spawn(m_Factory, m_Collection, path_joint_test_b, hash_go_joint_test_b, 0, Point3(0, 0, 0), Quat(0, 0, 0, 1), Vector3(1, 1, 1));
    ASSERT_NE((void*)0, go_b);

    dmGameObject::HInstance go_a = Spawn(m_Factory, m_Collection, path_joint_test_a, hash_go_joint_test_a, 0, Point3(0, 0, 0), Quat(0, 0, 0, 1), Vector3(1, 1, 1));
    ASSERT_NE((void*)0, go_a);

    // Iteration 1: Handle proxy enable and input acquire messages from input_consume_no.script
    bool tests_done = false;
    while (!tests_done)
    {
        ASSERT_TRUE(dmGameObject::Update(m_Collection, &m_UpdateContext));
        ASSERT_TRUE(dmGameObject::PostUpdate(m_Collection));

        // check if tests are done
        lua_getglobal(L, "tests_done");
        tests_done = lua_toboolean(L, -1);
        lua_pop(L, 1);
    }

    ASSERT_TRUE(dmGameObject::Final(m_Collection));

}

/* Physics listener */
TEST_F(ComponentTest, PhysicsListenerTest)
{
    /* Setup:
    ** callback_object
    ** - [collisionobject] collision_object/callback_object.collisionobject
    ** - [script] collision_object/callback_object.script
    ** callback_trigger
    ** - [collisionobject] collision_object/callback_trigger.collisionobject
    */

    dmHashEnableReverseHash(true);
    lua_State* L = dmScript::GetLuaState(m_ScriptContext);

    const char* path_test_object = "/collision_object/callback_object.goc";
    const char* path_test_trigger = "/collision_object/callback_trigger.goc";

    dmhash_t hash_go_object = dmHashString64("/test_object");
    dmhash_t hash_go_trigger = dmHashString64("/test_trigger");

    dmGameObject::HInstance go_b = Spawn(m_Factory, m_Collection, path_test_object, hash_go_object, 0, Point3(0, 0, 0), Quat(0, 0, 0, 1), Vector3(1, 1, 1));
    ASSERT_NE((void*)0, go_b);

    dmGameObject::HInstance go_a = Spawn(m_Factory, m_Collection, path_test_trigger, hash_go_trigger, 0, Point3(0, 0, 0), Quat(0, 0, 0, 1), Vector3(1, 1, 1));
    ASSERT_NE((void*)0, go_a);

    bool tests_done = false;
    while (!tests_done)
    {
        ASSERT_TRUE(dmGameObject::Update(m_Collection, &m_UpdateContext));
        ASSERT_TRUE(dmGameObject::PostUpdate(m_Collection));

        // check if tests are done
        lua_getglobal(L, "tests_done");
        tests_done = lua_toboolean(L, -1);
        lua_pop(L, 1);
    }

    ASSERT_TRUE(dmGameObject::Final(m_Collection));

}

/* Update mass for physics collision object */
TEST_F(ComponentTest, PhysicsUpdateMassTest)
{
    /* Setup:
    ** mass_object
    ** - [collisionobject] collision_object/mass_object.collisionobject
    ** - [script] collision_object/mass_object.script
    */

    dmHashEnableReverseHash(true);
    lua_State* L = dmScript::GetLuaState(m_ScriptContext);

    const char* path_test_object = "/collision_object/mass_object.goc";

    dmhash_t hash_go_object = dmHashString64("/test_object");

    dmGameObject::HInstance go_b = Spawn(m_Factory, m_Collection, path_test_object, hash_go_object, 0, Point3(0, 0, 0), Quat(0, 0, 0, 1), Vector3(1, 1, 1));
    ASSERT_NE((void*)0, go_b);

    bool tests_done = false;
    while (!tests_done)
    {
        ASSERT_TRUE(dmGameObject::Update(m_Collection, &m_UpdateContext));
        ASSERT_TRUE(dmGameObject::PostUpdate(m_Collection));

        // check if tests are done
        lua_getglobal(L, "tests_done");
        tests_done = lua_toboolean(L, -1);
        lua_pop(L, 1);
    }

    ASSERT_TRUE(dmGameObject::Final(m_Collection));
}

TEST_F(ComponentTest, DispatchBuffersTest)
{
    dmHashEnableReverseHash(true);

    dmRender::RenderContext* render_context_ptr  = (dmRender::RenderContext*) m_RenderContext;
    render_context_ptr->m_MultiBufferingRequired = 1;

    void* sprite_world = dmGameObject::GetWorld(m_Collection, dmGameObject::GetComponentTypeIndex(m_Collection, dmHashString64("spritec")));
    ASSERT_NE((void*) 0, sprite_world);

    void* model_world = dmGameObject::GetWorld(m_Collection, dmGameObject::GetComponentTypeIndex(m_Collection, dmHashString64("modelc")));
    ASSERT_NE((void*) 0, model_world);

    void* particlefx_world = dmGameObject::GetWorld(m_Collection, dmGameObject::GetComponentTypeIndex(m_Collection, dmHashString64("particlefxc")));
    ASSERT_NE((void*) 0, particlefx_world);

    void* tilegrid_world = dmGameObject::GetWorld(m_Collection, dmGameObject::GetComponentTypeIndex(m_Collection, dmHashString64("tilemapc")));
    ASSERT_NE((void*) 0, tilegrid_world);

    ////////////////////////////////////////////////////////////////////////////////////////////
    // Test setup
    // ----------
    // The idea of this test is to make sure that we produce the correct vertex buffers
    // when using a "multi-buffered" render approach, which should be the case for
    // non-opengl graphics adapters.
    //
    // To test this, the test .go file contains a bunch of components that support this feature.
    // We instantiate it and then dispatch a number of draw calls, which should trigger the
    // multi-buffering of the vertex and index buffers (where applicable).
    //
    // Furthermore, each component type is represented twice, with a different material per
    // instance. The two materials have different vertex formats, which we also account for
    // when producing our "expected" data for this test.
    ////////////////////////////////////////////////////////////////////////////////////////////

    ASSERT_TRUE(dmGameObject::Init(m_Collection));
    dmGameObject::HInstance go = Spawn(m_Factory, m_Collection, "/misc/dispatch_buffers_test/dispatch_buffers_test.goc", dmHashString64("/go"), 0, Point3(0, 0, 0), Quat(0, 0, 0, 1), Vector3(1, 1, 1));
    ASSERT_NE((void*)0, go);

    // Play particlefx
    dmMessage::URL receiver;
    receiver.m_Socket   = dmGameObject::GetMessageSocket(m_Collection);
    receiver.m_Path     = dmGameObject::GetIdentifier(go);
    receiver.m_Fragment = 0;
    dmMessage::Post(
            0, &receiver,
            dmGameSystemDDF::PlayParticleFX::m_DDFDescriptor->m_NameHash,
            (uintptr_t) go,
            (uintptr_t) dmGameSystemDDF::PlayParticleFX::m_DDFDescriptor,
            0, 0, 0);

    // Update and sleep to force generation of a particle
    ASSERT_TRUE(dmGameObject::Update(m_Collection, &m_UpdateContext));
    dmTime::Sleep(16*1000);
    ASSERT_TRUE(dmGameObject::Update(m_Collection, &m_UpdateContext));

    dmRender::RenderListBegin(m_RenderContext);
    dmGameObject::Render(m_Collection);
    dmRender::RenderListEnd(m_RenderContext);

    // Do a couple of dispatches, this should allocate multiple buffers since we have forced multi-buffering
    const uint8_t num_draws = 4;
    for (int i = 0; i < num_draws; ++i)
    {
        dmRender::DrawRenderList(m_RenderContext, 0x0, 0x0, 0x0);
    }

    // Vertex format for /misc/dispatch_buffers_test/vs_format_a.vp:
    // attribute vec4 position;
    // attribute float page_index;
    struct vs_format_a
    {
        float position[3];
        float page_index;
    };

    // Vertex format for /misc/dispatch_buffers_test/vs_format_b.vp:
    // attribute vec4 position;
    // attribute vec3 my_custom_attribute;
    struct vs_format_b
    {
        float position[3];
        float my_custom_attribute[4];
    };

    const uint32_t vertex_stride_a = sizeof(vs_format_a);
    const uint32_t vertex_stride_b = sizeof(vs_format_b);

    #define SET_VTX_A(vtx, x,y,z, pi) \
        vtx.position[0] = x; \
        vtx.position[1] = y; \
        vtx.position[2] = z; \
        vtx.page_index = pi;
    #define SET_VTX_B(vtx, x,y,z, c0,c1,c2,c3) \
        vtx.position[0] = x; \
        vtx.position[1] = y; \
        vtx.position[2] = z; \
        vtx.my_custom_attribute[0] = c0; \
        vtx.my_custom_attribute[1] = c1; \
        vtx.my_custom_attribute[2] = c2; \
        vtx.my_custom_attribute[3] = c3;

    #define ASSERT_VTX_A_EQ(vtx_1, vtx_2) \
        ASSERT_NEAR(vtx_1.position[0], vtx_2.position[0], EPSILON); \
        ASSERT_NEAR(vtx_1.position[1], vtx_2.position[1], EPSILON); \
        ASSERT_NEAR(vtx_1.position[2], vtx_2.position[2], EPSILON); \
        ASSERT_NEAR(vtx_1.page_index, vtx_2.page_index, EPSILON);

    #define ASSERT_VTX_B_EQ(vtx_1, vtx_2) \
        ASSERT_NEAR(vtx_1.position[0], vtx_2.position[0], EPSILON); \
        ASSERT_NEAR(vtx_1.position[1], vtx_2.position[1], EPSILON); \
        ASSERT_NEAR(vtx_1.position[2], vtx_2.position[2], EPSILON); \
        ASSERT_NEAR(vtx_1.my_custom_attribute[0], vtx_2.my_custom_attribute[0], EPSILON); \
        ASSERT_NEAR(vtx_1.my_custom_attribute[1], vtx_2.my_custom_attribute[1], EPSILON); \
        ASSERT_NEAR(vtx_1.my_custom_attribute[2], vtx_2.my_custom_attribute[2], EPSILON); \
        ASSERT_NEAR(vtx_1.my_custom_attribute[3], vtx_2.my_custom_attribute[3], EPSILON);

    ///////////////////////////////////////
    // Sprite
    ///////////////////////////////////////
    {
        dmRender::BufferedRenderBuffer* vx_buffer;
        dmRender::BufferedRenderBuffer* ix_buffer;
        dmGameSystem::GetSpriteWorldRenderBuffers(sprite_world,  &vx_buffer, &ix_buffer);

        ASSERT_EQ(num_draws, vx_buffer->m_Buffers.Size());
        ASSERT_EQ(num_draws, ix_buffer->m_Buffers.Size());

        ASSERT_EQ(dmRender::RENDER_BUFFER_TYPE_VERTEX_BUFFER, vx_buffer->m_Type);
        ASSERT_EQ(dmRender::RENDER_BUFFER_TYPE_INDEX_BUFFER, ix_buffer->m_Type);

        const uint32_t vertex_count   = 4;
        const uint32_t vertex_padding = vertex_stride_b - (vertex_stride_a * vertex_count) % vertex_stride_b;
        const uint32_t buffer_size    = (vertex_stride_a + vertex_stride_b) * vertex_count + vertex_padding;
        uint8_t buffer[buffer_size];

        vs_format_a* sprite_a = (vs_format_a*) &buffer[0];
        vs_format_b* sprite_b = (vs_format_b*) &buffer[vertex_stride_a * vertex_count + vertex_padding];

        const float sprite_a_w = 32.0f;
        const float sprite_a_h = 32.0f;
        const float sprite_b_w = 16.0f;
        const float sprite_b_h = 16.0f;

        // Notice: z value is 1.0f here to make the sorting stable
        SET_VTX_A(sprite_a[0], -sprite_a_w / 2.0f, -sprite_a_h / 2.0f, 1.0f, 0.0f);
        SET_VTX_A(sprite_a[1], -sprite_a_w / 2.0f,  sprite_a_h / 2.0f, 1.0f, 0.0f);
        SET_VTX_A(sprite_a[2],  sprite_a_w / 2.0f,  sprite_a_h / 2.0f, 1.0f, 0.0f);
        SET_VTX_A(sprite_a[3],  sprite_a_w / 2.0f, -sprite_a_h / 2.0f, 1.0f, 0.0f);

        SET_VTX_B(sprite_b[0], -sprite_b_w / 2.0f, -sprite_b_h / 2.0f, 0.0f, 4.0f, 3.0f, 2.0f, 1.0f);
        SET_VTX_B(sprite_b[1], -sprite_b_w / 2.0f,  sprite_b_h / 2.0f, 0.0f, 4.0f, 3.0f, 2.0f, 1.0f);
        SET_VTX_B(sprite_b[2],  sprite_b_w / 2.0f,  sprite_b_h / 2.0f, 0.0f, 4.0f, 3.0f, 2.0f, 1.0f);
        SET_VTX_B(sprite_b[3],  sprite_b_w / 2.0f, -sprite_b_h / 2.0f, 0.0f, 4.0f, 3.0f, 2.0f, 1.0f);

        for (int i = 0; i < num_draws; ++i)
        {
            // TODO: Maybe validate index buffer here as well
            dmGraphics::VertexBuffer* gfx_vx_buffer = (dmGraphics::VertexBuffer*) vx_buffer->m_Buffers[i];
            ASSERT_EQ(buffer_size, gfx_vx_buffer->m_Size);

            vs_format_a* written_sprite_a = (vs_format_a*) &gfx_vx_buffer->m_Buffer[0];
            vs_format_b* written_sprite_b = (vs_format_b*) &gfx_vx_buffer->m_Buffer[vertex_stride_a * vertex_count + vertex_padding];

            for (int j = 0; j < vertex_count; ++j)
            {
                ASSERT_VTX_A_EQ(sprite_a[j], written_sprite_a[j]);
                ASSERT_VTX_B_EQ(sprite_b[j], written_sprite_b[j]);
            }
        }
    }

    ///////////////////////////////////////
    // Model
    ///////////////////////////////////////
    {
        uint32_t vx_buffers_count;
        dmRender::BufferedRenderBuffer** vx_buffers;
        dmGameSystem::GetModelWorldRenderBuffers(model_world, &vx_buffers, &vx_buffers_count);
        ASSERT_TRUE(vx_buffers_count > 0);

        dmRender::BufferedRenderBuffer* vx_buffer = vx_buffers[0];
        ASSERT_EQ(num_draws, vx_buffer->m_Buffers.Size());
        ASSERT_EQ(dmRender::RENDER_BUFFER_TYPE_VERTEX_BUFFER, vx_buffer->m_Type);

        const uint32_t vertex_count        = 6;
        const uint32_t buffer_write_offset = vertex_stride_a * vertex_count;
        ASSERT_TRUE(buffer_write_offset % vertex_stride_b != 0);

        const uint32_t vertex_padding = vertex_stride_b - (vertex_stride_a * vertex_count) % vertex_stride_b;
        const uint32_t buffer_size    = vertex_stride_a * vertex_count + vertex_padding + vertex_stride_b * vertex_count;

        uint8_t buffer[buffer_size];
        vs_format_a* model_a = (vs_format_a*) &buffer[0];
        vs_format_b* model_b = (vs_format_b*) &buffer[vertex_stride_a * vertex_count + vertex_padding];

        // NOTE: The z component here is different between these two components since we want to sort them in a specific order.
        float p0[] = {  1.0,  1.0 };
        float p1[] = { -1.0,  1.0 };
        float p2[] = { -1.0, -1.0 };
        float p3[] = {  1.0, -1.0 };

        SET_VTX_A(model_a[0], p0[0], p0[1], 1.0f, 0.0f);
        SET_VTX_A(model_a[1], p1[0], p1[1], 1.0f, 0.0f);
        SET_VTX_A(model_a[2], p2[0], p2[1], 1.0f, 0.0f);
        SET_VTX_A(model_a[3], p0[0], p0[1], 1.0f, 0.0f);
        SET_VTX_A(model_a[4], p2[0], p2[1], 1.0f, 0.0f);
        SET_VTX_A(model_a[5], p3[0], p3[1], 1.0f, 0.0f);

        SET_VTX_B(model_b[0], p0[0], p0[1], 0.0f, 4.0f, 3.0f, 2.0f, 1.0f);
        SET_VTX_B(model_b[1], p1[0], p1[1], 0.0f, 4.0f, 3.0f, 2.0f, 1.0f);
        SET_VTX_B(model_b[2], p2[0], p2[1], 0.0f, 4.0f, 3.0f, 2.0f, 1.0f);
        SET_VTX_B(model_b[3], p0[0], p0[1], 0.0f, 4.0f, 3.0f, 2.0f, 1.0f);
        SET_VTX_B(model_b[4], p2[0], p2[1], 0.0f, 4.0f, 3.0f, 2.0f, 1.0f);
        SET_VTX_B(model_b[5], p3[0], p3[1], 0.0f, 4.0f, 3.0f, 2.0f, 1.0f);

        for (int i = 0; i < num_draws; ++i)
        {
            // TODO: Maybe validate index buffer here as well
            dmGraphics::VertexBuffer* gfx_vx_buffer = (dmGraphics::VertexBuffer*) vx_buffer->m_Buffers[i];
            ASSERT_EQ(buffer_size, gfx_vx_buffer->m_Size);

            vs_format_a* written_model_a = (vs_format_a*) &gfx_vx_buffer->m_Buffer[0];
            vs_format_b* written_model_b = (vs_format_b*) &gfx_vx_buffer->m_Buffer[vertex_stride_a * vertex_count + vertex_padding];

            for (int j = 0; j < vertex_count; ++j)
            {
                ASSERT_VTX_A_EQ(model_a[j], written_model_a[j]);
                ASSERT_VTX_B_EQ(model_b[j], written_model_b[j]);
            }
        }
    }

    ///////////////////////////////////////
    // Particle
    ///////////////////////////////////////
    {
        dmRender::BufferedRenderBuffer* vx_buffer;
        dmGameSystem::GetParticleFXWorldRenderBuffers(particlefx_world, &vx_buffer);
        ASSERT_EQ(num_draws, vx_buffer->m_Buffers.Size());
        ASSERT_EQ(dmRender::RENDER_BUFFER_TYPE_VERTEX_BUFFER, vx_buffer->m_Type);

        const uint32_t vertex_count   = 6;
        const uint32_t vertex_padding = vertex_stride_b - (vertex_stride_a * vertex_count) % vertex_stride_b;
        const uint32_t buffer_size    = vertex_stride_a * (vertex_count + 6) + vertex_stride_b * (vertex_count + 6); // we allocate for an extra particle
        uint8_t buffer[buffer_size];

        vs_format_a* pfx_a = (vs_format_a*) &buffer[0];
        vs_format_b* pfx_b = (vs_format_b*) &buffer[vertex_stride_a * vertex_count + vertex_padding];

        const float pfx_s = 20.0f / 2.0f;

        float p0[] = { -pfx_s, -pfx_s};
        float p1[] = { -pfx_s,  pfx_s};
        float p2[] = {  pfx_s, -pfx_s};
        float p3[] = {  pfx_s,  pfx_s};

        SET_VTX_A(pfx_a[0], p0[0], p0[1], 1.0f, 0.0f);
        SET_VTX_A(pfx_a[1], p1[0], p1[1], 1.0f, 0.0f);
        SET_VTX_A(pfx_a[2], p3[0], p3[1], 1.0f, 0.0f);
        SET_VTX_A(pfx_a[3], p3[0], p3[1], 1.0f, 0.0f);
        SET_VTX_A(pfx_a[4], p2[0], p2[1], 1.0f, 0.0f);
        SET_VTX_A(pfx_a[5], p0[0], p0[1], 1.0f, 0.0f);

        SET_VTX_B(pfx_b[0], p0[0], p0[1], 0.0f, 4.0f, 3.0f, 2.0f, 1.0f);
        SET_VTX_B(pfx_b[1], p1[0], p1[1], 0.0f, 4.0f, 3.0f, 2.0f, 1.0f);
        SET_VTX_B(pfx_b[2], p3[0], p3[1], 0.0f, 4.0f, 3.0f, 2.0f, 1.0f);
        SET_VTX_B(pfx_b[3], p3[0], p3[1], 0.0f, 4.0f, 3.0f, 2.0f, 1.0f);
        SET_VTX_B(pfx_b[4], p2[0], p2[1], 0.0f, 4.0f, 3.0f, 2.0f, 1.0f);
        SET_VTX_B(pfx_b[5], p0[0], p0[1], 0.0f, 4.0f, 3.0f, 2.0f, 1.0f);

        for (int i = 0; i < num_draws; ++i)
        {
            dmGraphics::VertexBuffer* gfx_vx_buffer = (dmGraphics::VertexBuffer*) vx_buffer->m_Buffers[i];
            ASSERT_EQ(buffer_size, gfx_vx_buffer->m_Size);

            vs_format_a* written_pfx_a = (vs_format_a*) &gfx_vx_buffer->m_Buffer[0];
            vs_format_b* written_pfx_b = (vs_format_b*) &gfx_vx_buffer->m_Buffer[vertex_stride_a * vertex_count + vertex_padding];

            for (int j = 0; j < vertex_count; ++j)
            {
                ASSERT_VTX_A_EQ(pfx_a[j], written_pfx_a[j]);
                ASSERT_VTX_B_EQ(pfx_b[j], written_pfx_b[j]);
            }
        }
    }

    ///////////////////////////////////////
    // Tilegrid
    ///////////////////////////////////////
    {
        dmRender::BufferedRenderBuffer* vx_buffer;
        dmGameSystem::GetTileGridWorldRenderBuffers(tilegrid_world, &vx_buffer);
        ASSERT_EQ(num_draws, vx_buffer->m_Buffers.Size());
        ASSERT_EQ(dmRender::RENDER_BUFFER_TYPE_VERTEX_BUFFER, vx_buffer->m_Type);

        // Note: Tilegrids does not support custom vertex formats, so for the sake of this test
        //       we only care about the buffer dispatching part.
    }

    #undef SET_VTX_A
    #undef SET_VTX_B
    #undef ASSERT_VTX_A_EQ
    #undef ASSERT_VTX_B_EQ

    ASSERT_TRUE(dmGameObject::Final(m_Collection));
}

TEST_F(ComponentTest, DispatchBuffersInstancingTest)
{
    dmHashEnableReverseHash(true);

    dmRender::RenderContext* render_context_ptr  = (dmRender::RenderContext*) m_RenderContext;

    render_context_ptr->m_MultiBufferingRequired = 1;

    void* model_world = dmGameObject::GetWorld(m_Collection, dmGameObject::GetComponentTypeIndex(m_Collection, dmHashString64("modelc")));
    ASSERT_NE((void*) 0, model_world);

    ASSERT_TRUE(dmGameObject::Init(m_Collection));
    dmGameObject::HInstance go = Spawn(m_Factory, m_Collection, "/misc/dispatch_buffers_instancing_test/dispatch_buffers_instancing_test.goc", dmHashString64("/go"), 0, Point3(0, 0, 0), Quat(0, 0, 0, 1), Vector3(1, 1, 1));
    ASSERT_NE((void*)0, go);

    ASSERT_TRUE(dmGameObject::Update(m_Collection, &m_UpdateContext));

    dmRender::RenderListBegin(m_RenderContext);
    dmGameObject::Render(m_Collection);
    dmRender::RenderListEnd(m_RenderContext);
    dmRender::DrawRenderList(m_RenderContext, 0x0, 0x0, 0x0);

    struct vs_format_a
    {
        float position[3];
        float page_index;
    };

    struct inst_format_a
    {
        float mtx_world[16];
    };

    struct vs_format_b
    {
        float position[3];
        float my_custom_vertex_attribute[2];
    };

    struct inst_format_b
    {
        float mtx_world[16];
        float my_custom_instance_attribute[4];
    };

    const uint32_t vertex_stride_a   = sizeof(vs_format_a);
    const uint32_t vertex_stride_b   = sizeof(vs_format_b);
    const uint32_t instance_stride_a = sizeof(inst_format_a);
    const uint32_t instance_stride_b = sizeof(inst_format_b);

    /////////////////////////////////////////////
    // Model
    /////////////////////////////////////////////
    {
        dmGameSystem::MaterialResource *material_a, *material_b;
        ASSERT_EQ(dmResource::RESULT_OK, dmResource::Get(m_Factory, "/misc/dispatch_buffers_instancing_test/material_a.materialc", (void**) &material_a));
        ASSERT_EQ(dmResource::RESULT_OK, dmResource::Get(m_Factory, "/misc/dispatch_buffers_instancing_test/material_b.materialc", (void**) &material_b));

        ASSERT_NE((void*)0, material_a->m_Material);
        ASSERT_NE((void*)0, material_b->m_Material);

        dmGraphics::HVertexDeclaration vx_decl_a   = dmRender::GetVertexDeclaration(material_a->m_Material, dmGraphics::VERTEX_STEP_FUNCTION_VERTEX);
        dmGraphics::HVertexDeclaration vx_decl_b   = dmRender::GetVertexDeclaration(material_b->m_Material, dmGraphics::VERTEX_STEP_FUNCTION_VERTEX);
        dmGraphics::HVertexDeclaration inst_decl_a = dmRender::GetVertexDeclaration(material_a->m_Material, dmGraphics::VERTEX_STEP_FUNCTION_INSTANCE);
        dmGraphics::HVertexDeclaration inst_decl_b = dmRender::GetVertexDeclaration(material_b->m_Material, dmGraphics::VERTEX_STEP_FUNCTION_INSTANCE);

        ASSERT_EQ(vertex_stride_a, dmGraphics::GetVertexDeclarationStride(vx_decl_a));
        ASSERT_EQ(vertex_stride_b, dmGraphics::GetVertexDeclarationStride(vx_decl_b));

        ASSERT_EQ(instance_stride_a, dmGraphics::GetVertexDeclarationStride(inst_decl_a));
        ASSERT_EQ(instance_stride_b, dmGraphics::GetVertexDeclarationStride(inst_decl_b));

        // TODO: Ideally we should test the actual result of the dispatch here, but there are
        //       currently limitations in how the content is generated via waf_gamesys.
        //       Right now all rig scenes will be referencing a skeleton, which isn't compatible
        //       with local spaced models.

        dmResource::Release(m_Factory, material_a);
        dmResource::Release(m_Factory, material_b);
    }

    ASSERT_TRUE(dmGameObject::Final(m_Collection));
}

/* Camera */

const char* valid_camera_resources[] = {"/camera/valid.camerac"};
INSTANTIATE_TEST_CASE_P(Camera, ResourceTest, jc_test_values_in(valid_camera_resources));

ResourceFailParams invalid_camera_resources[] =
{
    {"/camera/valid.camerac", "/camera/missing.camerac"},
};
INSTANTIATE_TEST_CASE_P(Camera, ResourceFailTest, jc_test_values_in(invalid_camera_resources));

const char* valid_camera_gos[] = {"/camera/valid_camera.goc"};
INSTANTIATE_TEST_CASE_P(Camera, ComponentTest, jc_test_values_in(valid_camera_gos));

const char* invalid_camera_gos[] = {"/camera/invalid_camera.goc"};
INSTANTIATE_TEST_CASE_P(Camera, ComponentFailTest, jc_test_values_in(invalid_camera_gos));

/* Collection Proxy */

const char* valid_collection_proxy_resources[] = {"/collection_proxy/valid.collectionproxyc"};
INSTANTIATE_TEST_CASE_P(CollectionProxy, ResourceTest, jc_test_values_in(valid_collection_proxy_resources));

const char* valid_collection_proxy_gos[] = {"/collection_proxy/valid_collection_proxy.goc"};
INSTANTIATE_TEST_CASE_P(CollectionProxy, ComponentTest, jc_test_values_in(valid_collection_proxy_gos));

/* Collision Object */

const char* valid_collision_object_resources[] = {"/collision_object/valid.collisionobjectc",
                                                  "/collision_object/valid_tilegrid.collisionobjectc",
                                                  "/collision_object/embedded_shapes.collisionobjectc"};

INSTANTIATE_TEST_CASE_P(CollisionObject, ResourceTest, jc_test_values_in(valid_collision_object_resources));

ResourceFailParams invalid_collision_object_resources[] =
{
    {"/collision_object/valid.collisionobjectc", "/collision_object/missing.collisionobjectc"},
    {"/collision_object/embedded_shapes.collisionobjectc", "/collision_object/invalid_embedded_shapes.collisionobjectc"},
};
INSTANTIATE_TEST_CASE_P(CollisionObject, ResourceFailTest, jc_test_values_in(invalid_collision_object_resources));

const char* valid_collision_object_gos[] = {"/collision_object/valid_collision_object.goc", "/collision_object/valid_tilegrid.goc"};
INSTANTIATE_TEST_CASE_P(CollisionObject, ComponentTest, jc_test_values_in(valid_collision_object_gos));

const char* invalid_collision_object_gos[] =
{
    "/collision_object/invalid_shape.goc"
};
INSTANTIATE_TEST_CASE_P(CollisionObject, ComponentFailTest, jc_test_values_in(invalid_collision_object_gos));

/* Convex Shape */

const char* valid_cs_resources[] =
{
    "/convex_shape/box.convexshapec",
    //"/convex_shape/capsule.convexshapec", // Temporarily disabling capsule since we are more interested in 2D atm
    "/convex_shape/hull.convexshapec",
    "/convex_shape/sphere.convexshapec",
};
INSTANTIATE_TEST_CASE_P(ConvexShape, ResourceTest, jc_test_values_in(valid_cs_resources));

ResourceFailParams invalid_cs_resources[] =
{
    {"/convex_shape/box.convexshapec", "/convex_shape/invalid_box.convexshapec"},
    //{"/convex_shape/capsule.convexshapec", "/convex_shape/invalid_capsule.convexshapec"},
    {"/convex_shape/hull.convexshapec", "/convex_shape/invalid_hull.convexshapec"},
    {"/convex_shape/sphere.convexshapec", "/convex_shape/invalid_sphere.convexshapec"},
};
INSTANTIATE_TEST_CASE_P(ConvexShape, ResourceFailTest, jc_test_values_in(invalid_cs_resources));

/* Font map */

const char* valid_font_resources[] = {"/font/valid_font.fontc"};
INSTANTIATE_TEST_CASE_P(FontMap, ResourceTest, jc_test_values_in(valid_font_resources));

ResourceFailParams invalid_font_resources[] =
{
    {"/font/valid_font.fontc", "/font/missing.fontc"},
    {"/font/valid_font.fontc", "/font/invalid_material.fontc"},
};
INSTANTIATE_TEST_CASE_P(FontMap, ResourceFailTest, jc_test_values_in(invalid_font_resources));


/* Gui Script */

const char* valid_gs_resources[] = {"/gui/valid.gui_scriptc"};
INSTANTIATE_TEST_CASE_P(GuiScript, ResourceTest, jc_test_values_in(valid_gs_resources));

ResourceFailParams invalid_gs_resources[] =
{
    {"/gui/valid.gui_scriptc", "/gui/missing.gui_scriptc"},
    {"/gui/valid.gui_scriptc", "/gui/missing_module.gui_scriptc"},
};
INSTANTIATE_TEST_CASE_P(GuiScript, ResourceFailTest, jc_test_values_in(invalid_gs_resources));

/* Gui */

const char* valid_gui_resources[] = {"/gui/valid.guic"};
INSTANTIATE_TEST_CASE_P(Gui, ResourceTest, jc_test_values_in(valid_gui_resources));

ResourceFailParams invalid_gui_resources[] =
{
    {"/gui/valid.guic", "/gui/missing.guic"},
    {"/gui/valid.guic", "/gui/invalid_font.guic"},
};
INSTANTIATE_TEST_CASE_P(Gui, ResourceFailTest, jc_test_values_in(invalid_gui_resources));

const char* valid_gui_gos[] = {"/gui/valid_gui.goc"};
INSTANTIATE_TEST_CASE_P(Gui, ComponentTest, jc_test_values_in(valid_gui_gos));

const char* invalid_gui_gos[] =
{
    "/gui/invalid_font.goc"
};
INSTANTIATE_TEST_CASE_P(Gui, ComponentFailTest, jc_test_values_in(invalid_gui_gos));

/* Input Binding */

const char* valid_input_resources[] = {"/input/valid.input_bindingc"};
INSTANTIATE_TEST_CASE_P(InputBinding, ResourceTest, jc_test_values_in(valid_input_resources));

ResourceFailParams invalid_input_resources[] =
{
    {"/input/valid.input_bindingc", "/input/missing.input_bindingc"},
};
INSTANTIATE_TEST_CASE_P(InputBinding, ResourceFailTest, jc_test_values_in(invalid_input_resources));

/* Light */

const char* valid_light_resources[] = {"/light/valid.lightc"};
INSTANTIATE_TEST_CASE_P(Light, ResourceTest, jc_test_values_in(valid_light_resources));

ResourceFailParams invalid_light_resources[] =
{
    {"/light/valid.lightc", "/light/missing.lightc"},
};
INSTANTIATE_TEST_CASE_P(Light, ResourceFailTest, jc_test_values_in(invalid_light_resources));

const char* valid_light_gos[] = {"/light/valid_light.goc"};
INSTANTIATE_TEST_CASE_P(Light, ComponentTest, jc_test_values_in(valid_light_gos));

const char* invalid_light_gos[] = {"/light/invalid_light.goc"};
INSTANTIATE_TEST_CASE_P(Light, ComponentFailTest, jc_test_values_in(invalid_light_gos));

/* Material */

const char* valid_material_resources[] = {"/material/valid.materialc"};
INSTANTIATE_TEST_CASE_P(Material, ResourceTest, jc_test_values_in(valid_material_resources));

ResourceFailParams invalid_material_resources[] =
{
    {"/material/valid.materialc", "/material/missing.materialc"},
    {"/material/valid.materialc", "/material/missing_name.materialc"},
};
INSTANTIATE_TEST_CASE_P(Material, ResourceFailTest, jc_test_values_in(invalid_material_resources));

/* Buffer */

const char* valid_buffer_resources[] = {"/mesh/no_data.bufferc", "/mesh/triangle.bufferc"};
INSTANTIATE_TEST_CASE_P(Buffer, ResourceTest, jc_test_values_in(valid_buffer_resources));

/* Mesh */

const char* valid_mesh_resources[] = {"/mesh/no_data.meshc", "/mesh/triangle.meshc"};
INSTANTIATE_TEST_CASE_P(Mesh, ResourceTest, jc_test_values_in(valid_mesh_resources));

/* MeshSet */

const char* valid_meshset_resources[] = {"/meshset/valid.meshsetc", "/meshset/valid.skeletonc", "/meshset/valid.animationsetc",
                                         "/meshset/valid_gltf.meshsetc", "/meshset/valid_gltf.skeletonc", "/meshset/valid_gltf.animationsetc"};
INSTANTIATE_TEST_CASE_P(MeshSet, ResourceTest, jc_test_values_in(valid_meshset_resources));

ResourceFailParams invalid_mesh_resources[] =
{
    {"/meshset/valid.meshsetc", "/meshset/missing.meshsetc"},
    {"/meshset/valid.skeletonc", "/meshset/missing.skeletonc"},
    {"/meshset/valid.animationsetc", "/meshset/missing.animationsetc"},
};
INSTANTIATE_TEST_CASE_P(MeshSet, ResourceFailTest, jc_test_values_in(invalid_mesh_resources));

/* Model */

const char* valid_model_resources[] = {"/model/valid.modelc", "/model/empty_texture.modelc"};
INSTANTIATE_TEST_CASE_P(Model, ResourceTest, jc_test_values_in(valid_model_resources));

ResourceFailParams invalid_model_resources[] =
{
    {"/model/valid.modelc", "/model/missing.modelc"},
    {"/model/valid.modelc", "/model/invalid_material.modelc"},
};
INSTANTIATE_TEST_CASE_P(Model, ResourceFailTest, jc_test_values_in(invalid_model_resources));

const char* valid_model_gos[] = {"/model/valid_model.goc"};
INSTANTIATE_TEST_CASE_P(Model, ComponentTest, jc_test_values_in(valid_model_gos));

const char* invalid_model_gos[] = {"/model/invalid_model.goc", "/model/invalid_material.goc"};
INSTANTIATE_TEST_CASE_P(Model, ComponentFailTest, jc_test_values_in(invalid_model_gos));

/* Animationset */

const char* valid_animationset_resources[] = {"/animationset/valid.animationsetc"};
INSTANTIATE_TEST_CASE_P(AnimationSet, ResourceTest, jc_test_values_in(valid_animationset_resources));

ResourceFailParams invalid_animationset_resources[] =
{
    {"/animationset/valid.animationsetc", "/animationset/missing.animationsetc"},
    {"/animationset/valid.animationsetc", "/animationset/invalid_animationset.animationsetc"},
};
INSTANTIATE_TEST_CASE_P(AnimationSet, ResourceFailTest, jc_test_values_in(invalid_animationset_resources));

/* Particle FX */

const char* valid_particlefx_resources[] = {"/particlefx/valid.particlefxc"};
INSTANTIATE_TEST_CASE_P(ParticleFX, ResourceTest, jc_test_values_in(valid_particlefx_resources));

ResourceFailParams invalid_particlefx_resources[] =
{
    {"/particlefx/valid.particlefxc", "/particlefx/invalid_material.particlefxc"},
};
INSTANTIATE_TEST_CASE_P(ParticleFX, ResourceFailTest, jc_test_values_in(invalid_particlefx_resources));

const char* valid_particlefx_gos[] = {"/particlefx/valid_particlefx.goc"};
INSTANTIATE_TEST_CASE_P(ParticleFX, ComponentTest, jc_test_values_in(valid_particlefx_gos));

const char* invalid_particlefx_gos[] =
{
    "/particlefx/invalid_material.goc",
    "/particlefx/invalid_texture.goc"
};
INSTANTIATE_TEST_CASE_P(ParticleFX, ComponentFailTest, jc_test_values_in(invalid_particlefx_gos));

/* Render */

const char* valid_render_resources[] = {"/render/valid.renderc"};
INSTANTIATE_TEST_CASE_P(Render, ResourceTest, jc_test_values_in(valid_render_resources));

ResourceFailParams invalid_render_resources[] =
{
    {"/render/valid.renderc", "/render/missing.renderc"},
    {"/render/valid.renderc", "/render/invalid_material.renderc"},
};
INSTANTIATE_TEST_CASE_P(Render, ResourceFailTest, jc_test_values_in(invalid_render_resources));

/* Render Script */

const char* valid_rs_resources[] = {"/render_script/valid.render_scriptc"};
INSTANTIATE_TEST_CASE_P(RenderScript, ResourceTest, jc_test_values_in(valid_rs_resources));

ResourceFailParams invalid_rs_resources[] =
{
    {"/render_script/valid.render_scriptc", "/render_script/missing.render_scriptc"},
};
INSTANTIATE_TEST_CASE_P(RenderScript, ResourceFailTest, jc_test_values_in(invalid_rs_resources));

/* Display Profiles */

const char* valid_dp_resources[] = {"/display_profiles/valid.display_profilesc"};
INSTANTIATE_TEST_CASE_P(DisplayProfiles, ResourceTest, jc_test_values_in(valid_dp_resources));

ResourceFailParams invalid_dp_resources[] =
{
    {"/display_profiles/valid.display_profilesc", "/display_profiles/missing.display_profilesc"},
};
INSTANTIATE_TEST_CASE_P(DisplayProfiles, ResourceFailTest, jc_test_values_in(invalid_dp_resources));

/* Script */

const char* valid_script_resources[] = {"/script/valid.scriptc"};
INSTANTIATE_TEST_CASE_P(Script, ResourceTest, jc_test_values_in(valid_script_resources));

ResourceFailParams invalid_script_resources[] =
{
    {"/script/valid.scriptc", "/script/missing.scriptc"},
};
INSTANTIATE_TEST_CASE_P(Script, ResourceFailTest, jc_test_values_in(invalid_script_resources));

const char* valid_script_gos[] = {"/script/valid_script.goc"};
INSTANTIATE_TEST_CASE_P(Script, ComponentTest, jc_test_values_in(valid_script_gos));

const char* invalid_script_gos[] = {"/script/missing_script.goc", "/script/invalid_script.goc"};
INSTANTIATE_TEST_CASE_P(Script, ComponentFailTest, jc_test_values_in(invalid_script_gos));

/* Sound */

const char* valid_sound_resources[] = {"/sound/valid.soundc"};
INSTANTIATE_TEST_CASE_P(Sound, ResourceTest, jc_test_values_in(valid_sound_resources));

ResourceFailParams invalid_sound_resources[] =
{
    {"/sound/valid.soundc", "/sound/missing.soundc"},
};
INSTANTIATE_TEST_CASE_P(Sound, ResourceFailTest, jc_test_values_in(invalid_sound_resources));

const char* valid_sound_gos[] = {"/sound/valid_sound.goc"};
INSTANTIATE_TEST_CASE_P(Sound, ComponentTest, jc_test_values_in(valid_sound_gos));

const char* invalid_sound_gos[] = {"/sound/invalid_sound.goc", "/sound/invalid_sound.goc"};
INSTANTIATE_TEST_CASE_P(Sound, ComponentFailTest, jc_test_values_in(invalid_sound_gos));

/* Factory */

const char* valid_sp_resources[] = {"/factory/valid.factoryc"};
INSTANTIATE_TEST_CASE_P(Factory, ResourceTest, jc_test_values_in(valid_sp_resources));

ResourceFailParams invalid_sp_resources[] =
{
    {"/factory/valid.factoryc", "/factory/missing.factoryc"},
};
INSTANTIATE_TEST_CASE_P(Factory, ResourceFailTest, jc_test_values_in(invalid_sp_resources));

const char* valid_sp_gos[] = {"/factory/valid_factory.goc"};
INSTANTIATE_TEST_CASE_P(Factory, ComponentTest, jc_test_values_in(valid_sp_gos));

const char* invalid_sp_gos[] = {"/factory/invalid_factory.goc"};
INSTANTIATE_TEST_CASE_P(Factory, ComponentFailTest, jc_test_values_in(invalid_sp_gos));


/* Collection Factory */

const char* valid_cf_resources[] = {"/collection_factory/valid.collectionfactoryc"};
INSTANTIATE_TEST_CASE_P(CollectionFactory, ResourceTest, jc_test_values_in(valid_cf_resources));

ResourceFailParams invalid_cf_resources[] =
{
    {"/collection_factory/valid.collectionfactoryc", "/collection_factory/missing.collectionfactoryc"},
};
INSTANTIATE_TEST_CASE_P(CollectionFactory, ResourceFailTest, jc_test_values_in(invalid_cf_resources));

const char* valid_cf_gos[] = {"/collection_factory/valid_collectionfactory.goc"};
INSTANTIATE_TEST_CASE_P(CollectionFactory, ComponentTest, jc_test_values_in(valid_cf_gos));

const char* invalid_cf_gos[] = {"/collection_factory/invalid_collectionfactory.goc"};
INSTANTIATE_TEST_CASE_P(CollectionFactory, ComponentFailTest, jc_test_values_in(invalid_cf_gos));


/* Sprite */

const char* valid_sprite_resources[] = {"/sprite/valid.spritec"};
INSTANTIATE_TEST_CASE_P(Sprite, ResourceTest, jc_test_values_in(valid_sprite_resources));

ResourceFailParams invalid_sprite_resources[] =
{
    {"/sprite/valid.spritec", "/sprite/invalid_animation.spritec"},
};
INSTANTIATE_TEST_CASE_P(Sprite, ResourceFailTest, jc_test_values_in(invalid_sprite_resources));

const char* valid_sprite_gos[] = {"/sprite/valid_sprite.goc"};
INSTANTIATE_TEST_CASE_P(Sprite, ComponentTest, jc_test_values_in(valid_sprite_gos));

const char* invalid_sprite_gos[] = {"/sprite/invalid_sprite.goc"};
INSTANTIATE_TEST_CASE_P(Sprite, ComponentFailTest, jc_test_values_in(invalid_sprite_gos));

/* TileSet */
const char* valid_tileset_resources[] = {"/tile/valid.t.texturesetc"};
INSTANTIATE_TEST_CASE_P(TileSet, ResourceTest, jc_test_values_in(valid_tileset_resources));

/* TileGrid */
const char* valid_tilegrid_resources[] = {"/tile/valid.tilemapc"};
INSTANTIATE_TEST_CASE_P(TileGrid, ResourceTest, jc_test_values_in(valid_tilegrid_resources));

const char* valid_tileset_gos[] = {"/tile/valid_tilegrid.goc", "/tile/valid_tilegrid_collisionobject.goc"};
INSTANTIATE_TEST_CASE_P(TileSet, ComponentTest, jc_test_values_in(valid_tileset_gos));

/* Texture */

const char* valid_texture_resources[] = {"/texture/valid_png.texturec", "/texture/blank_4096_png.texturec"};
INSTANTIATE_TEST_CASE_P(Texture, ResourceTest, jc_test_values_in(valid_texture_resources));

ResourceFailParams invalid_texture_resources[] =
{
    {"/texture/valid_png.texturec", "/texture/missing.texturec"},
};
INSTANTIATE_TEST_CASE_P(Texture, ResourceFailTest, jc_test_values_in(invalid_texture_resources));

/* Label */

void AssertPointEquals(const Vector4& p, float x, float y)
{
    EXPECT_NEAR(p.getX(), x, EPSILON);
    EXPECT_NEAR(p.getY(), y, EPSILON);
}

TEST_F(LabelTest, LabelMovesWhenSwitchingPivot)
{
    // pivot = center
    Matrix4 mat = dmGameSystem::CompLabelLocalTransform(m_Position, Quat::identity(), m_Scale, m_Size, 0);

    AssertPointEquals(mat * m_BottomLeft, -1.0, -1.0);
    AssertPointEquals(mat * m_TopLeft, -1.0, 1.0);
    AssertPointEquals(mat * m_TopRight, 1.0, 1.0);
    AssertPointEquals(mat * m_BottomRight, 1.0, -1.0);

    // pivot = north east
    mat = dmGameSystem::CompLabelLocalTransform(m_Position, Quat::identity(), m_Scale, m_Size, 2);

    AssertPointEquals(mat * m_BottomLeft, -2.0, -2.0);
    AssertPointEquals(mat * m_TopLeft, -2.0, 0.0);
    AssertPointEquals(mat * m_TopRight, 0.0, 0.0);
    AssertPointEquals(mat * m_BottomRight, 0.0, -2.0);

    // pivot = west
    mat = dmGameSystem::CompLabelLocalTransform(m_Position, Quat::identity(), m_Scale, m_Size, 7);

    AssertPointEquals(mat * m_BottomLeft, 0.0, -1.0);
    AssertPointEquals(mat * m_TopLeft, 0.0, 1.0);
    AssertPointEquals(mat * m_TopRight, 2.0, 1.0);
    AssertPointEquals(mat * m_BottomRight, 2.0, -1.0);
}

TEST_F(LabelTest, LabelMovesWhenChangingPosition) {
    // pivot = center
    Matrix4 mat = dmGameSystem::CompLabelLocalTransform(Point3(1.0, 1.0, 1.0), Quat::identity(), m_Scale, m_Size, 0);

    AssertPointEquals(mat * m_BottomLeft, 0.0, 0.0);
    AssertPointEquals(mat * m_TopLeft, 0.0, 2.0);
    AssertPointEquals(mat * m_TopRight, 2.0, 2.0);
    AssertPointEquals(mat * m_BottomRight, 2.0, 0.0);
}

TEST_F(LabelTest, LabelRotatesAroundPivot) {
    // pivot = center, rotation = -180
    Matrix4 mat = dmGameSystem::CompLabelLocalTransform(Point3(1.0, 1.0, 1.0), m_Rotation, m_Scale, m_Size, 0);

    AssertPointEquals(mat * m_BottomLeft, 2.0, 2.0);
    AssertPointEquals(mat * m_TopLeft, 2.0, 0.0);
    AssertPointEquals(mat * m_TopRight, 0.0, 0.0);
    AssertPointEquals(mat * m_BottomRight, 0.0, 2.0);

    // pivot = north west, rotation = -180
    mat = dmGameSystem::CompLabelLocalTransform(Point3(-1.0, -2.0, 0.0), m_Rotation, m_Scale, m_Size, 8);

    AssertPointEquals(mat * m_BottomLeft, -1.0, 0.0);
    AssertPointEquals(mat * m_TopLeft, -1.0, -2.0);
    AssertPointEquals(mat * m_TopRight, -3.0, -2.0);
    AssertPointEquals(mat * m_BottomRight, -3.0, 0.0);
}

const char* valid_label_resources[] = {"/label/valid.labelc"};
INSTANTIATE_TEST_CASE_P(Label, ResourceTest, jc_test_values_in(valid_label_resources));

const char* valid_label_gos[] = {"/label/valid_label.goc"};
INSTANTIATE_TEST_CASE_P(Label, ComponentTest, jc_test_values_in(valid_label_gos));

const char* invalid_label_gos[] = {"/label/invalid_label.goc"};
INSTANTIATE_TEST_CASE_P(Label, ComponentFailTest, jc_test_values_in(invalid_label_gos));

/* Test material vertex space component compatibility */

const char* invalid_vertexspace_resources[] =
{
    "/sprite/invalid_vertexspace.spritec",
    "/tile/invalid_vertexspace.tilegridc",
    "/particlefx/invalid_vertexspace.particlefxc",
    "/gui/invalid_vertexspace.guic",
    "/label/invalid_vertexspace.labelc",
};
INSTANTIATE_TEST_CASE_P(InvalidVertexSpace, InvalidVertexSpaceTest, jc_test_values_in(invalid_vertexspace_resources));

/* Get and set resource properties on supported components */

ResourcePropParams res_prop_params[] =
{
    // property, val, val-not-found, val-invalid-ext, component0, ..., componentN
    {"material", "/resource/resource_alt.materialc", "/not_found.materialc", "/resource/res_getset_prop.goc", "label", "model", "gui", "tilemap", 0},
    {"font", "/resource/font.fontc", "/not_found.fontc", "/resource/res_getset_prop.goc", "label", 0},
    {"image", "/tile/valid2.t.texturesetc", "", "/resource/res_getset_prop.goc", "sprite", 0},
    {"texture0", "/tile/mario_tileset.texturec", "/not_found.texturec", "/resource/res_getset_prop.goc", "model", 0},
    {"texture1", "/tile/mario_tileset.texturec", "/not_found.texturec", "/resource/res_getset_prop.goc", "model", 0},
    {"tile_source", "/tile/valid2.t.texturesetc", "", "/resource/res_getset_prop.goc", "tilemap", 0},
};

INSTANTIATE_TEST_CASE_P(ResourceProperty, ResourcePropTest, jc_test_values_in(res_prop_params));

/* Validate default and dynamic gameobject factories */

FactoryTestParams factory_testparams [] =
{
    {"/factory/dynamic_factory_test.goc", true, true},
    {"/factory/dynamic_factory_test.goc", true, false},
    {"/factory/factory_test.goc", false, true},
    {"/factory/factory_test.goc", false, false},
};
INSTANTIATE_TEST_CASE_P(Factory, FactoryTest, jc_test_values_in(factory_testparams));

/* Validate default and dynamic collection factories */

CollectionFactoryTestParams collection_factory_testparams [] =
{
    {"/collection_factory/dynamic_collectionfactory_test.goc", 0, true, true},
    {"/collection_factory/dynamic_collectionfactory_test.goc", 0, true, false},
    {"/collection_factory/collectionfactory_test.goc", 0, false, true},
    {"/collection_factory/collectionfactory_test.goc", 0, false, false},
    {"/collection_factory/dynamic_collectionfactory_test.goc", "/collection_factory/dynamic_prototype.collectionc", true, true},
    {"/collection_factory/dynamic_collectionfactory_test.goc", "/collection_factory/dynamic_prototype.collectionc", true, false},
    {"/collection_factory/collectionfactory_test.goc", "/collection_factory/dynamic_prototype.collectionc", false, true},
    {"/collection_factory/collectionfactory_test.goc", "/collection_factory/dynamic_prototype.collectionc", false, false},
};
INSTANTIATE_TEST_CASE_P(CollectionFactory, CollectionFactoryTest, jc_test_values_in(collection_factory_testparams));

/* Validate draw count for different GOs */

DrawCountParams draw_count_params[] =
{
    {"/gui/draw_count_test.goc", 1},
    {"/gui/draw_count_test2.goc", 1},
};
INSTANTIATE_TEST_CASE_P(DrawCount, DrawCountTest, jc_test_values_in(draw_count_params));


// Spawn and run the script attached to these game objects

ScriptComponentTestParams script_component_test_params[] =
{
    // file,                              comp type,            comp name
    {"/camera/test_comp.goc",             "camerac",            "camera"},
    {"/factory/test_comp.goc",            "factoryc",           "factory"},
    {"/label/test_comp.goc",              "labelc",             "label"},
    {"/light/test_comp.goc",              "lightc",             "light"},
    {"/mesh/test_comp.goc",               "meshc",              "mesh"},
    {"/model/test_comp.goc",              "modelc",             "model"},
    {"/particlefx/test_comp.goc",         "particlefxc",        "particlefx"},
    {"/sound/test_comp.goc",              "soundc",             "sound"},
    {"/sprite/test_comp.goc",             "spritec",            "sprite"},
    {"/tilegrid/test_comp.goc",           "tilemapc",           "tilemap"},
    {"/collision_object/test_comp.goc",   "collisionobjectc",   "collisionobject"},
    {"/collection_proxy/test_comp.goc",   "collectionproxyc",   "collectionproxy"},
    {"/collection_factory/test_comp.goc", "collectionfactoryc", "collectionfactory"},
};

INSTANTIATE_TEST_CASE_P(ScriptComponent, ScriptComponentTest, jc_test_values_in(script_component_test_params));


/* Validate gui box rendering for different GOs. */

BoxRenderParams box_render_params[] =
{
    // 9-slice params: on | Use geometries: 8 | Flip uv: off | Texture: tilesource animation
    {
        "/gui/render_box_test1.goc",
        {
            dmGameSystem::BoxVertex(Vector4(-16.000000, -16.000000, 0.0, 0.0), 0.000000, 0.500000, Vector4(1.0, 1.0, 1.0, 1.0), 0),
            dmGameSystem::BoxVertex(Vector4(-14.000000, -16.000000, 0.0, 0.0), 0.031250, 0.500000, Vector4(1.0, 1.0, 1.0, 1.0), 0),
            dmGameSystem::BoxVertex(Vector4(-14.000000, -14.000000, 0.0, 0.0), 0.031250, 0.531250, Vector4(1.0, 1.0, 1.0, 1.0), 0),
            dmGameSystem::BoxVertex(Vector4(-16.000000, -14.000000, 0.0, 0.0), 0.000000, 0.531250, Vector4(1.0, 1.0, 1.0, 1.0), 0),
            dmGameSystem::BoxVertex(Vector4(14.000000, -16.000000, 0.0, 0.0), 0.468750, 0.500000, Vector4(1.0, 1.0, 1.0, 1.0), 0),
            dmGameSystem::BoxVertex(Vector4(14.000000, -14.000000, 0.0, 0.0), 0.468750, 0.531250, Vector4(1.0, 1.0, 1.0, 1.0), 0),
            dmGameSystem::BoxVertex(Vector4(16.000000, -16.000000, 0.0, 0.0), 0.500000, 0.500000, Vector4(1.0, 1.0, 1.0, 1.0), 0),
            dmGameSystem::BoxVertex(Vector4(16.000000, -14.000000, 0.0, 0.0), 0.500000, 0.531250, Vector4(1.0, 1.0, 1.0, 1.0), 0),
            dmGameSystem::BoxVertex(Vector4(-14.000000, 14.000000, 0.0, 0.0), 0.031250, 0.968750, Vector4(1.0, 1.0, 1.0, 1.0), 0),
            dmGameSystem::BoxVertex(Vector4(-16.000000, 14.000000, 0.0, 0.0), 0.000000, 0.968750, Vector4(1.0, 1.0, 1.0, 1.0), 0),
            dmGameSystem::BoxVertex(Vector4(14.000000, 14.000000, 0.0, 0.0), 0.468750, 0.968750, Vector4(1.0, 1.0, 1.0, 1.0), 0),
            dmGameSystem::BoxVertex(Vector4(16.000000, 14.000000, 0.0, 0.0), 0.500000, 0.968750, Vector4(1.0, 1.0, 1.0, 1.0), 0),
            dmGameSystem::BoxVertex(Vector4(-14.000000, 16.000000, 0.0, 0.0), 0.031250, 1.000000, Vector4(1.0, 1.0, 1.0, 1.0), 0),
            dmGameSystem::BoxVertex(Vector4(-16.000000, 16.000000, 0.0, 0.0), 0.000000, 1.000000, Vector4(1.0, 1.0, 1.0, 1.0), 0),
            dmGameSystem::BoxVertex(Vector4(14.000000, 16.000000, 0.0, 0.0), 0.468750, 1.000000, Vector4(1.0, 1.0, 1.0, 1.0), 0),
            dmGameSystem::BoxVertex(Vector4(16.000000, 16.000000, 0.0, 0.0), 0.500000, 1.000000, Vector4(1.0, 1.0, 1.0, 1.0), 0)
        },
        54,
        {0, 1, 2, 0, 2, 3, 1, 4, 5, 1, 5, 2, 4, 6, 7, 4, 7, 5, 3, 2, 8, 3, 8, 9, 2, 5, 10, 2, 10, 8, 5, 7, 11, 5, 11, 10, 9, 8, 12, 9, 12, 13, 8, 10, 14, 8, 14, 12, 10, 11, 15, 10, 15, 14}
    },
    // 9-slice params: off | Use geometries: 8 | Flip uv: off | Texture: tilesource animation
    {
        "/gui/render_box_test2.goc",
        {
            dmGameSystem::BoxVertex(Vector4(16.000000, -16.000000, 0.0, 0.0), 0.500000, 0.500000, Vector4(1.0, 1.0, 1.0, 1.0), 0),
            dmGameSystem::BoxVertex(Vector4(-16.000000, -16.000000, 0.0, 0.0), 0.000000, 0.500000, Vector4(1.0, 1.0, 1.0, 1.0), 0),
            dmGameSystem::BoxVertex(Vector4(-16.000000, 16.000000, 0.0, 0.0), 0.000000, 1.000000, Vector4(1.0, 1.0, 1.0, 1.0), 0),
            dmGameSystem::BoxVertex(Vector4(16.000000, 16.000000, 0.0, 0.0), 0.500000, 1.000000, Vector4(1.0, 1.0, 1.0, 1.0), 0)
        },
        18,
        {0, 1, 2, 0, 2, 2, 0, 2, 3, 0, 3, 3, 0, 3, 3, 0, 3, 3}
    },
    // 9-slice params: off | Use geometries: off | Flip uv: off | Texture: tilesource animation
    {
        "/gui/render_box_test3.goc",
        {
            dmGameSystem::BoxVertex(Vector4(-16.000000, -16.000000, 0.0, 0.0), 0.000000, 0.500000, Vector4(1.0, 1.0, 1.0, 1.0), 0),
            dmGameSystem::BoxVertex(Vector4(-16.000000, 16.000000, 0.0, 0.0), 0.000000, 1.000000, Vector4(1.0, 1.0, 1.0, 1.0), 0),
            dmGameSystem::BoxVertex(Vector4(16.000000, 16.000000, 0.0, 0.0), 0.500000, 1.000000, Vector4(1.0, 1.0, 1.0, 1.0), 0),
            dmGameSystem::BoxVertex(Vector4(16.000000, -16.000000, 0.0, 0.0), 0.500000, 0.500000, Vector4(1.0, 1.0, 1.0, 1.0), 0)
        },
        6,
        {0, 1, 2, 0, 2, 3}
    },
    // 9-slice params: off | Use geometries: off | Flip uv: u | Texture: tilesource animation
    {
        "/gui/render_box_test4.goc",
        {
            dmGameSystem::BoxVertex(Vector4(-16.000000, -16.000000, 0.0, 0.0), 0.500000, 0.500000, Vector4(1.0, 1.0, 1.0, 1.0), 0),
            dmGameSystem::BoxVertex(Vector4(-16.000000, 16.000000, 0.0, 0.0), 0.500000, 1.000000, Vector4(1.0, 1.0, 1.0, 1.0), 0),
            dmGameSystem::BoxVertex(Vector4(16.000000, 16.000000, 0.0, 0.0), 0.000000, 1.000000, Vector4(1.0, 1.0, 1.0, 1.0), 0),
            dmGameSystem::BoxVertex(Vector4(16.000000, -16.000000, 0.0, 0.0), 0.000000, 0.500000, Vector4(1.0, 1.0, 1.0, 1.0), 0)
        },
        6,
        {0, 1, 2, 0, 2, 3}
    },
    // 9-slice params: off | Use geometries: off | Flip uv: uv | Texture: tilesource animation
    {
        "/gui/render_box_test5.goc",
        {
            dmGameSystem::BoxVertex(Vector4(16.000000, 16.000000, 0.0, 0.0), 0.000000, 0.500000, Vector4(1.0, 1.0, 1.0, 1.0), 0),
            dmGameSystem::BoxVertex(Vector4(16.000000, -16.000000, 0.0, 0.0), 0.000000, 1.000000, Vector4(1.0, 1.0, 1.0, 1.0), 0),
            dmGameSystem::BoxVertex(Vector4(-16.000000, -16.000000, 0.0, 0.0), 0.500000, 1.000000, Vector4(1.0, 1.0, 1.0, 1.0), 0),
            dmGameSystem::BoxVertex(Vector4(-16.000000, 16.000000, 0.0, 0.0), 0.500000, 0.500000, Vector4(1.0, 1.0, 1.0, 1.0), 0)
        },
        6,
        {0, 1, 2, 0, 2, 3}
    },
    // 9-slice params: on | Use geometries: 8 | Flip uv: uv | Texture: tilesource animation
    {
        "/gui/render_box_test6.goc",
        {
            dmGameSystem::BoxVertex(Vector4(-16.000000, -16.000000, 0.0, 0.0), 0.500000, 1.000000, Vector4(1.0, 1.0, 1.0, 1.0), 0),
            dmGameSystem::BoxVertex(Vector4(-14.000000, -16.000000, 0.0, 0.0), 0.468750, 1.000000, Vector4(1.0, 1.0, 1.0, 1.0), 0),
            dmGameSystem::BoxVertex(Vector4(-14.000000, -14.000000, 0.0, 0.0), 0.468750, 0.968750, Vector4(1.0, 1.0, 1.0, 1.0), 0),
            dmGameSystem::BoxVertex(Vector4(-16.000000, -14.000000, 0.0, 0.0), 0.500000, 0.968750, Vector4(1.0, 1.0, 1.0, 1.0), 0),
            dmGameSystem::BoxVertex(Vector4(14.000000, -16.000000, 0.0, 0.0), 0.031250, 1.000000, Vector4(1.0, 1.0, 1.0, 1.0), 0),
            dmGameSystem::BoxVertex(Vector4(14.000000, -14.000000, 0.0, 0.0), 0.031250, 0.968750, Vector4(1.0, 1.0, 1.0, 1.0), 0),
            dmGameSystem::BoxVertex(Vector4(16.000000, -16.000000, 0.0, 0.0), 0.000000, 1.000000, Vector4(1.0, 1.0, 1.0, 1.0), 0),
            dmGameSystem::BoxVertex(Vector4(16.000000, -14.000000, 0.0, 0.0), 0.000000, 0.968750, Vector4(1.0, 1.0, 1.0, 1.0), 0),
            dmGameSystem::BoxVertex(Vector4(-14.000000, 14.000000, 0.0, 0.0), 0.468750, 0.531250, Vector4(1.0, 1.0, 1.0, 1.0), 0),
            dmGameSystem::BoxVertex(Vector4(-16.000000, 14.000000, 0.0, 0.0), 0.500000, 0.531250, Vector4(1.0, 1.0, 1.0, 1.0), 0),
            dmGameSystem::BoxVertex(Vector4(14.000000, 14.000000, 0.0, 0.0), 0.031250, 0.531250, Vector4(1.0, 1.0, 1.0, 1.0), 0),
            dmGameSystem::BoxVertex(Vector4(16.000000, 14.000000, 0.0, 0.0), 0.000000, 0.531250, Vector4(1.0, 1.0, 1.0, 1.0), 0),
            dmGameSystem::BoxVertex(Vector4(-14.000000, 16.000000, 0.0, 0.0), 0.468750, 0.500000, Vector4(1.0, 1.0, 1.0, 1.0), 0),
            dmGameSystem::BoxVertex(Vector4(-16.000000, 16.000000, 0.0, 0.0), 0.500000, 0.500000, Vector4(1.0, 1.0, 1.0, 1.0), 0),
            dmGameSystem::BoxVertex(Vector4(14.000000, 16.000000, 0.0, 0.0), 0.031250, 0.500000, Vector4(1.0, 1.0, 1.0, 1.0), 0),
            dmGameSystem::BoxVertex(Vector4(16.000000, 16.000000, 0.0, 0.0), 0.000000, 0.500000, Vector4(1.0, 1.0, 1.0, 1.0), 0)
        },
        54,
        {0, 1, 2, 0, 2, 3, 1, 4, 5, 1, 5, 2, 4, 6, 7, 4, 7, 5, 3, 2, 8, 3, 8, 9, 2, 5, 10, 2, 10, 8, 5, 7, 11, 5, 11, 10, 9, 8, 12, 9, 12, 13, 8, 10, 14, 8, 14, 12, 10, 11, 15, 10, 15, 14}
    },
    // 9-slice params: on | Use geometries: na | Flip uv: na | Texture: none
    {
        "/gui/render_box_test7.goc",
        {
            dmGameSystem::BoxVertex(Vector4(-1.000000, -1.000000, 0.0, 0.0), 0.000000, 0.000000, Vector4(1.0, 1.0, 1.0, 1.0), 0),
            dmGameSystem::BoxVertex(Vector4(1.000000, -1.000000, 0.0, 0.0), 1.000000, 0.000000, Vector4(1.0, 1.0, 1.0, 1.0), 0),
            dmGameSystem::BoxVertex(Vector4(-1.000000, 1.000000, 0.0, 0.0), 0.000000, 1.000000, Vector4(1.0, 1.0, 1.0, 1.0), 0),
            dmGameSystem::BoxVertex(Vector4(1.000000, 1.000000, 0.0, 0.0), 1.000000, 1.000000, Vector4(1.0, 1.0, 1.0, 1.0), 0)
        },
        6,
        {0, 1, 3, 0, 3, 2}
    },
    // 9-slice params: off | Use geometries: na | Flip uv: na | Texture: script
    {
        "/gui/render_box_test8.goc",
        {
            dmGameSystem::BoxVertex(Vector4(68.000000, 68.000000, 0.0, 0.0), 0.000000, 0.000000, Vector4(1.0, 1.0, 1.0, 1.0), 0),
            dmGameSystem::BoxVertex(Vector4(132.000000, 68.000000, 0.0, 0.0), 1.000000, 0.000000, Vector4(1.0, 1.0, 1.0, 1.0), 0),
            dmGameSystem::BoxVertex(Vector4(68.000000, 132.000000, 0.0, 0.0), 0.000000, 1.000000, Vector4(1.0, 1.0, 1.0, 1.0), 0),
            dmGameSystem::BoxVertex(Vector4(132.000000, 132.000000, 0.0, 0.0), 1.000000, 1.000000, Vector4(1.0, 1.0, 1.0, 1.0), 0)
        },
        6,
        {0, 1, 3, 0, 3, 2}
    },
    // 9-slice params: on | Use geometries: na | Flip uv: na | Texture: script
    {
        "/gui/render_box_test9.goc",
        {
            dmGameSystem::BoxVertex(Vector4(68.000000, 68.000000, 0.0, 0.0), 0.000000, 0.000000, Vector4(1.0, 1.0, 1.0, 1.0), 0),
            dmGameSystem::BoxVertex(Vector4(70.000000, 68.000000, 0.0, 0.0), 0.031250, 0.000000, Vector4(1.0, 1.0, 1.0, 1.0), 0),
            dmGameSystem::BoxVertex(Vector4(70.000000, 70.000000, 0.0, 0.0), 0.031250, 0.031250, Vector4(1.0, 1.0, 1.0, 1.0), 0),
            dmGameSystem::BoxVertex(Vector4(68.000000, 70.000000, 0.0, 0.0), 0.000000, 0.031250, Vector4(1.0, 1.0, 1.0, 1.0), 0),
            dmGameSystem::BoxVertex(Vector4(130.000000, 68.000000, 0.0, 0.0), 0.968750, 0.000000, Vector4(1.0, 1.0, 1.0, 1.0), 0),
            dmGameSystem::BoxVertex(Vector4(130.000000, 70.000000, 0.0, 0.0), 0.968750, 0.031250, Vector4(1.0, 1.0, 1.0, 1.0), 0),
            dmGameSystem::BoxVertex(Vector4(132.000000, 68.000000, 0.0, 0.0), 1.000000, 0.000000, Vector4(1.0, 1.0, 1.0, 1.0), 0),
            dmGameSystem::BoxVertex(Vector4(132.000000, 70.000000, 0.0, 0.0), 1.000000, 0.031250, Vector4(1.0, 1.0, 1.0, 1.0), 0),
            dmGameSystem::BoxVertex(Vector4(70.000000, 130.000000, 0.0, 0.0), 0.031250, 0.968750, Vector4(1.0, 1.0, 1.0, 1.0), 0),
            dmGameSystem::BoxVertex(Vector4(68.000000, 130.000000, 0.0, 0.0), 0.000000, 0.968750, Vector4(1.0, 1.0, 1.0, 1.0), 0),
            dmGameSystem::BoxVertex(Vector4(130.000000, 130.000000, 0.0, 0.0), 0.968750, 0.968750, Vector4(1.0, 1.0, 1.0, 1.0), 0),
            dmGameSystem::BoxVertex(Vector4(132.000000, 130.000000, 0.0, 0.0), 1.000000, 0.968750, Vector4(1.0, 1.0, 1.0, 1.0), 0),
            dmGameSystem::BoxVertex(Vector4(70.000000, 132.000000, 0.0, 0.0), 0.031250, 1.000000, Vector4(1.0, 1.0, 1.0, 1.0), 0),
            dmGameSystem::BoxVertex(Vector4(68.000000, 132.000000, 0.0, 0.0), 0.000000, 1.000000, Vector4(1.0, 1.0, 1.0, 1.0), 0),
            dmGameSystem::BoxVertex(Vector4(130.000000, 132.000000, 0.0, 0.0), 0.968750, 1.000000, Vector4(1.0, 1.0, 1.0, 1.0), 0),
            dmGameSystem::BoxVertex(Vector4(132.000000, 132.000000, 0.0, 0.0), 1.000000, 1.000000, Vector4(1.0, 1.0, 1.0, 1.0), 0)
        },
        54,
        {0, 1, 2, 0, 2, 3, 1, 4, 5, 1, 5, 2, 4, 6, 7, 4, 7, 5, 3, 2, 8, 3, 8, 9, 2, 5, 10, 2, 10, 8, 5, 7, 11, 5, 11, 10, 9, 8, 12, 9, 12, 13, 8, 10, 14, 8, 14, 12, 10, 11, 15, 10, 15, 14}
    },
    // 9-slice params: off | Use geometries: na | Flip uv: na | Texture: none
    {
        "/gui/render_box_test10.goc",
        {
            dmGameSystem::BoxVertex(Vector4(-1.000000, -1.000000, 0.0, 0.0), 0.000000, 0.000000, Vector4(1.0, 1.0, 1.0, 1.0), 0),
            dmGameSystem::BoxVertex(Vector4(1.000000, -1.000000, 0.0, 0.0), 1.000000, 0.000000, Vector4(1.0, 1.0, 1.0, 1.0), 0),
            dmGameSystem::BoxVertex(Vector4(-1.000000, 1.000000, 0.0, 0.0), 0.000000, 1.000000, Vector4(1.0, 1.0, 1.0, 1.0), 0),
            dmGameSystem::BoxVertex(Vector4(1.000000, 1.000000, 0.0, 0.0), 1.000000, 1.000000, Vector4(1.0, 1.0, 1.0, 1.0), 0)
        },
        6,
        {0, 1, 3, 0, 3, 2}
    },
    // 9-slice params: off | Use geometries: 4 | Flip uv: na | Texture: paged atlas (64x64 texture)
    {
        "/gui/render_box_test11.goc",
        {
            dmGameSystem::BoxVertex(Vector4(-32.000000, -32.000000, 0.0, 0.0), 0.000000, 0.500000, Vector4(1.0, 1.0, 1.0, 1.0), 1),
            dmGameSystem::BoxVertex(Vector4(-32.000000, 32.000000, 0.0, 0.0), 0.000000, 1.000000, Vector4(1.0, 1.0, 1.0, 1.0),  1),
            dmGameSystem::BoxVertex(Vector4(32.000000, 32.000000, 0.0, 0.0), 0.500000, 1.000000, Vector4(1.0, 1.0, 1.0, 1.0),   1),
            dmGameSystem::BoxVertex(Vector4(32.000000, -32.000000, 0.0, 0.0), 0.500000, 0.500000, Vector4(1.0, 1.0, 1.0, 1.0),  1)
        },
        6,
        {0, 1, 2, 0, 2, 3}
    }
};
INSTANTIATE_TEST_CASE_P(BoxRender, BoxRenderTest, jc_test_values_in(box_render_params));

/* Sprite cursor property */
#define F1T3 1.0f/3.0f
#define F2T3 2.0f/3.0f
const CursorTestParams cursor_properties[] = {

    // Forward & backward
    {"anim_once",       0.0f, 1.0f, {0.0f, 0.25f, 0.5f, 0.75f, 1.0f}, 5},
    {"anim_once",      -1.0f, 1.0f, {0.0f, 0.25f, 0.5f, 0.75f, 1.0f}, 5}, // Same as above, but cursor should be clamped
    {"anim_once",       1.0f, 1.0f, {1.0f, 1.0f}, 2},                     // Again, clamped, but will also be at end of anim.
    {"anim_once_back",  0.0f, 1.0f, {1.0f, 0.75f, 0.5f, 0.25f, 0.0f}, 5},
    {"anim_loop",       0.0f, 1.0f, {0.0f, 0.25f, 0.5f, 0.75f, 0.0f, 0.25f, 0.5f, 0.75f}, 8},
    {"anim_loop_back",  0.0f, 1.0f, {1.0f, 0.75f, 0.5f, 0.25f, 1.0f, 0.75f, 0.5f, 0.25f}, 8},

    // Ping-pong goes up to the "early end" and skip duplicate of "last" frame, this equals:
    // duration = orig_frame_count*2 - 2
    // In our test animation this equals; 4*2-2 = 6
    // However, the cursor will go from 0 -> 1 and back again during the whole ping pong animation.
    // This means the cursor will go in these steps: 0/3 -> 1/3 -> 2/3 -> 3/3 -> 2/3 -> 1/3
    {"anim_once_pingpong", 0.0f, 1.0f, {0.0f, F1T3, F2T3, 1.0f, F2T3, F1T3, 0.0f, 0.0f}, 8},
    {"anim_loop_pingpong", 0.0f, 1.0f, {0.0f, F1T3, F2T3, 1.0f, F2T3, F1T3, 0.0f, F1T3}, 8},

    // Cursor start
    {"anim_once",          0.5f, 1.0f, {0.5f, 0.75f, 1.0f, 1.0f}, 4},
    {"anim_once_back",     0.5f, 1.0f, {0.5f, 0.25f, 0.0f, 0.0f}, 4},
    {"anim_loop",          0.5f, 1.0f, {0.5f, 0.75f, 0.0f, 0.25f, 0.5f, 0.75f, 0.0f}, 7},
    {"anim_loop_back",     0.5f, 1.0f, {0.5f, 0.25f, 1.0f, 0.75f, 0.5f, 0.25f, 1.0f}, 7},
    {"anim_once_pingpong", F1T3, 1.0f, {F1T3, F2T3, 1.0f, F2T3, F1T3, 0.0f, 0.0f}, 7},
    {"anim_loop_pingpong", F1T3, 1.0f, {F1T3, F2T3, 1.0f, F2T3, F1T3, 0.0f, F1T3}, 7},

    // Playback rate, x2 speed
    {"anim_once",          0.0f, 2.0f, {0.0f, 0.5f, 1.0f, 1.0f}, 4},
    {"anim_once_back",     0.0f, 2.0f, {1.0f, 0.5f, 0.0f, 0.0f}, 4},
    {"anim_loop",          0.0f, 2.0f, {0.0f, 0.5f, 0.0f, 0.5f, 0.0f}, 5},
    {"anim_loop_back",     0.0f, 2.0f, {1.0f, 0.5f, 1.0f, 0.5f, 1.0f}, 5},
    {"anim_once_pingpong", 0.0f, 2.0f, {0.0f, F2T3, F2T3, 0.0f, 0.0f}, 5},
    {"anim_loop_pingpong", 0.0f, 2.0f, {0.0f, F2T3, F2T3, 0.0f, F2T3, F2T3, 0.0f}, 7},

    // Playback rate, x0 speed
    {"anim_once",          0.0f, 0.0f, {0.0f, 0.0f, 0.0f}, 3},
    {"anim_once_back",     0.0f, 0.0f, {1.0f, 1.0f, 1.0f}, 3},
    {"anim_loop",          0.0f, 0.0f, {0.0f, 0.0f, 0.0f}, 3},
    {"anim_loop_back",     0.0f, 0.0f, {1.0f, 1.0f, 1.0f}, 3},
    {"anim_once_pingpong", 0.0f, 0.0f, {0.0f, 0.0f, 0.0f}, 3},
    {"anim_loop_pingpong", 0.0f, 0.0f, {0.0f, 0.0f, 0.0f}, 3},

    // Playback rate, -x2 speed
    {"anim_once",          0.0f, -2.0f, {0.0f, 0.0f, 0.0f}, 3},
    {"anim_once_back",     0.0f, -2.0f, {1.0f, 1.0f, 1.0f}, 3},
    {"anim_loop",          0.0f, -2.0f, {0.0f, 0.0f, 0.0f}, 3},
    {"anim_loop_back",     0.0f, -2.0f, {1.0f, 1.0f, 1.0f}, 3},
    {"anim_once_pingpong", 0.0f, -2.0f, {0.0f, 0.0f, 0.0f}, 3},
    {"anim_loop_pingpong", 0.0f, -2.0f, {0.0f, 0.0f, 0.0f}, 3},

};
INSTANTIATE_TEST_CASE_P(Cursor, CursorTest, jc_test_values_in(cursor_properties));
#undef F1T3
#undef F2T3

bool RunFile(lua_State* L, const char* filename)
{
    char path[1024];
    dmTestUtil::MakeHostPathf(path, sizeof(path), "build/src/gamesys/test/%s", filename);

    dmLuaDDF::LuaModule* ddf = 0;
    dmDDF::Result res = dmDDF::LoadMessageFromFile(path, dmLuaDDF::LuaModule::m_DDFDescriptor, (void**) &ddf);
    if (res != dmDDF::RESULT_OK)
        return false;

    char* buffer = (char*) malloc(ddf->m_Source.m_Script.m_Count + 1);
    memcpy((void*) buffer, ddf->m_Source.m_Script.m_Data, ddf->m_Source.m_Script.m_Count);
    buffer[ddf->m_Source.m_Script.m_Count] = '\0';

    int ret = luaL_dostring(L, buffer);
    free(buffer);

    if (ret != 0)
    {
        dmLogError("%s", lua_tolstring(L, -1, 0));
        return false;
    }
    return true;
}

TEST_F(ScriptImageTest, TestImage)
{
    int top = lua_gettop(L);

    ASSERT_TRUE(RunFile(L, "image/test_image.luac"));

    lua_getglobal(L, "functions");
    ASSERT_EQ(LUA_TTABLE, lua_type(L, -1));
    lua_getfield(L, -1, "test_images");
    ASSERT_EQ(LUA_TFUNCTION, lua_type(L, -1));

    char hostfs[64] = {};
    if (strlen(DM_HOSTFS) != 0)
        dmSnPrintf(hostfs, sizeof(hostfs), "%s/", DM_HOSTFS);
    lua_pushstring(L, hostfs);
    int result = dmScript::PCall(L, 1, LUA_MULTRET);
    if (result == LUA_ERRRUN)
    {
        ASSERT_TRUE(false);
    }
    else
    {
        ASSERT_EQ(0, result);
    }
    lua_pop(L, 1);

    ASSERT_EQ(top, lua_gettop(L));
}

TEST_F(ScriptImageTest, TestImageBuffer)
{
    int top = lua_gettop(L);

    ASSERT_TRUE(dmGameObject::Init(m_Collection));

    dmGameObject::HInstance go = Spawn(m_Factory, m_Collection, "/image/test_image_buffer.goc", dmHashString64("/test_image"));
    ASSERT_NE((void*)0, go);

    if (DM_HOSTFS)
    {
        char run_str[128];
        dmSnPrintf(run_str, sizeof(run_str), "set_host_fs(%s)", DM_HOSTFS);
        ASSERT_TRUE(RunString(L, run_str));
    }

    ASSERT_TRUE(dmGameObject::Update(m_Collection, &m_UpdateContext));

    ASSERT_TRUE(dmGameObject::Final(m_Collection));

    ASSERT_EQ(top, lua_gettop(L));
}

TEST_F(ScriptBufferTest, PushCheckBuffer)
{
    int top = lua_gettop(L);
    dmScript::LuaHBuffer luabuf(m_Buffer, dmScript::OWNER_C);
    dmScript::PushBuffer(L, luabuf);
    dmScript::LuaHBuffer* buffer_ptr = dmScript::CheckBuffer(L, -1);
    ASSERT_NE((void*)0x0, buffer_ptr);
    ASSERT_EQ(m_Buffer, buffer_ptr->m_Buffer);

    dmScript::LuaHBuffer* buffer_ptr2 = dmScript::CheckBufferNoError(L, -1);
    ASSERT_NE((void*)0x0, buffer_ptr2);
    ASSERT_EQ(m_Buffer, buffer_ptr2->m_Buffer);

    lua_pop(L, 1);
    ASSERT_EQ(top, lua_gettop(L));
}

TEST_F(ScriptBufferTest, PushCheckUnpackBuffer)
{
    int top = lua_gettop(L);
    dmScript::LuaHBuffer luabuf(m_Buffer, dmScript::OWNER_C);
    dmScript::PushBuffer(L, luabuf);

    dmBuffer::HBuffer buf = dmScript::CheckBufferUnpack(L, -1);
    ASSERT_NE((dmBuffer::HBuffer)0x0, buf);
    ASSERT_EQ(m_Buffer, buf);

    dmBuffer::HBuffer buf2 = dmScript::CheckBufferUnpackNoError(L, -1);
    ASSERT_NE((dmBuffer::HBuffer)0x0, buf2);
    ASSERT_EQ(m_Buffer, buf2);

    lua_pop(L, 1);
    ASSERT_EQ(top, lua_gettop(L));
}

TEST_F(ScriptBufferTest, IsBuffer)
{
    int top = lua_gettop(L);
    dmScript::LuaHBuffer luabuf(m_Buffer, dmScript::OWNER_C);
    dmScript::PushBuffer(L, luabuf);
    lua_pushstring(L, "not_a_buffer");
    lua_pushnumber(L, 1337);
    ASSERT_FALSE(dmScript::IsBuffer(L, -1));
    ASSERT_FALSE(dmScript::IsBuffer(L, -2));
    ASSERT_TRUE(dmScript::IsBuffer(L, -3));
    lua_pop(L, 3);
    ASSERT_EQ(top, lua_gettop(L));
}

TEST_F(ScriptBufferTest, PrintBuffer)
{
    int top = lua_gettop(L);
    dmScript::LuaHBuffer luabuf(m_Buffer, dmScript::OWNER_C);
    dmScript::PushBuffer(L, luabuf);
    lua_setglobal(L, "test_buffer");

    ASSERT_TRUE(RunString(L, "print(test_buffer)"));

    ASSERT_TRUE(RunString(L, "local stream = buffer.get_stream(test_buffer, \"rgb\"); print(stream)"));

    ASSERT_EQ(top, lua_gettop(L));
}

TEST_F(ScriptBufferTest, GetCount)
{
    int top = lua_gettop(L);
    dmScript::LuaHBuffer luabuf(m_Buffer, dmScript::OWNER_C);
    dmScript::PushBuffer(L, luabuf);
    lua_setglobal(L, "test_buffer");

    ASSERT_TRUE(RunString(L, "assert(256 == #test_buffer)"));

    ASSERT_EQ(top, lua_gettop(L));
}

TEST_F(ScriptBufferTest, CreateBuffer)
{
    int top = lua_gettop(L);

    dmScript::LuaHBuffer* buffer = 0;
    uint32_t element_count = 0;

    dmBuffer::ValueType type;
    uint32_t typecount;

    RunString(L, "test_buffer = buffer.create( 12, { {name=hash(\"rgba\"), type=buffer.VALUE_TYPE_UINT8, count=4 } } )");
    lua_getglobal(L, "test_buffer");
    buffer = dmScript::CheckBuffer(L, -1);
    ASSERT_EQ(dmBuffer::RESULT_OK, dmBuffer::GetCount(buffer->m_Buffer, &element_count));
    ASSERT_EQ(12, element_count);
    ASSERT_EQ(dmBuffer::RESULT_OK, dmBuffer::GetStreamType(buffer->m_Buffer, dmHashString64("rgba"), &type, &typecount ) );
    ASSERT_EQ(dmBuffer::VALUE_TYPE_UINT8, type);
    ASSERT_EQ(4, typecount);
    lua_pop(L, 1);

    RunString(L, "test_buffer = buffer.create( 24, { {name=hash(\"position\"), type=buffer.VALUE_TYPE_FLOAT32, count=3 } } )");
    lua_getglobal(L, "test_buffer");
    buffer = dmScript::CheckBuffer(L, -1);
    ASSERT_EQ(dmBuffer::RESULT_OK, dmBuffer::GetCount(buffer->m_Buffer, &element_count));
    ASSERT_EQ(24, element_count);
    ASSERT_EQ(dmBuffer::RESULT_OK, dmBuffer::GetStreamType(buffer->m_Buffer, dmHashString64("position"), &type, &typecount ) );
    ASSERT_EQ(dmBuffer::VALUE_TYPE_FLOAT32, type);
    ASSERT_EQ(3, typecount);
    lua_pop(L, 1);

    RunString(L, "test_buffer = buffer.create( 10, { {name=hash(\"position\"), type=buffer.VALUE_TYPE_UINT16, count=4 }, \
                                                    {name=hash(\"normal\"), type=buffer.VALUE_TYPE_FLOAT32, count=3 } } )");
    lua_getglobal(L, "test_buffer");
    buffer = dmScript::CheckBuffer(L, -1);
    ASSERT_EQ(dmBuffer::RESULT_OK, dmBuffer::GetCount(buffer->m_Buffer, &element_count));
    ASSERT_EQ(10, element_count);
    ASSERT_EQ(dmBuffer::RESULT_OK, dmBuffer::GetStreamType(buffer->m_Buffer, dmHashString64("position"), &type, &typecount ) );
    ASSERT_EQ(dmBuffer::VALUE_TYPE_UINT16, type);
    ASSERT_EQ(4, typecount);

    ASSERT_EQ(dmBuffer::RESULT_OK, dmBuffer::GetStreamType(buffer->m_Buffer, dmHashString64("normal"), &type, &typecount ) );
    ASSERT_EQ(dmBuffer::VALUE_TYPE_FLOAT32, type);
    ASSERT_EQ(3, typecount);

    lua_pop(L, 1);

    ASSERT_EQ(top, lua_gettop(L));
}

TEST_F(ScriptBufferTest, GetBytes)
{
    int top = lua_gettop(L);
    uint8_t* data;
    uint32_t datasize;
    dmBuffer::GetBytes(m_Buffer, (void**)&data, &datasize);

    for( uint32_t i = 0; i < datasize; ++i )
    {
        data[i] = i+1;
    }

    dmScript::LuaHBuffer luabuf(m_Buffer, dmScript::OWNER_C);
    dmScript::PushBuffer(L, luabuf);
    lua_setglobal(L, "test_buffer");

    char str[1024];
    dmSnPrintf(str, sizeof(str), " local bytes = buffer.get_bytes(test_buffer, \"rgb\") \
                                    assert(#bytes == %u) \
                                    for i=1,#bytes do \
                                        assert( (i %% 256) == string.byte(bytes, i) )\
                                    end \
                                  ", datasize);
    bool run = RunString(L, str);
    ASSERT_TRUE(run);

    ASSERT_EQ(top, lua_gettop(L));
}


template<typename T>
static void memset_stream(T* data, uint32_t count, uint32_t components, uint32_t stride, T value)
{
    for(uint32_t i = 0; i < count; ++i) {
        for(uint32_t c = 0; c < components; ++c) {
            data[c] = value;
        }
        data += stride;
    }
}


TEST_F(ScriptBufferTest, Indexing)
{
    int top = lua_gettop(L);

    dmBuffer::Result r;
    uint16_t* stream_rgb = 0;
    uint32_t count_rgb = 0;
    uint32_t components_rgb = 0;
    uint32_t stride_rgb = 0;
    r = dmBuffer::GetStream(m_Buffer, dmHashString64("rgb"), (void**)&stream_rgb, &count_rgb, &components_rgb, &stride_rgb);
    uint32_t size_rgb = count_rgb * components_rgb * dmBuffer::GetSizeForValueType(dmBuffer::VALUE_TYPE_UINT16);
    ASSERT_EQ(dmBuffer::RESULT_OK, r);
    ASSERT_EQ(m_Count * sizeof(uint16_t) * 3u, size_rgb);

    float* stream_a = 0;
    uint32_t count_a = 0;
    uint32_t components_a = 0;
    uint32_t stride_a = 0;
    r = dmBuffer::GetStream(m_Buffer, dmHashString64("a"), (void**)&stream_a, &count_a, &components_a, &stride_a);
    uint32_t size_a = count_a * components_a * dmBuffer::GetSizeForValueType(dmBuffer::VALUE_TYPE_FLOAT32);
    ASSERT_EQ(dmBuffer::RESULT_OK, r);
    ASSERT_EQ(m_Count * sizeof(float) * 1u, size_a);

    dmScript::LuaHBuffer luabuf(m_Buffer, dmScript::OWNER_C);
    dmScript::PushBuffer(L, luabuf);
    lua_setglobal(L, "test_buffer");

    // Set full buffer (uint16)
    memset_stream(stream_rgb, count_rgb, components_rgb, stride_rgb, (uint16_t)0);

    RunString(L, "local stream = buffer.get_stream(test_buffer, hash(\"rgb\")) \
                  for i=1,#stream do \
                    stream[i] = i*3 + i \
                  end \
                  ");

    ASSERT_EQ(dmBuffer::RESULT_OK, dmBuffer::ValidateBuffer(m_Buffer));

    uint16_t* rgb = stream_rgb;
    for( uint32_t i = 0, x = 1; i < count_rgb; ++i )
    {
        for( uint32_t c = 0; c < components_rgb; ++c, ++x )
        {
            ASSERT_EQ(x*3 + x, (uint32_t)rgb[c]);
        }
        rgb += stride_rgb;
    }

    // Set full buffer (float)
    memset_stream(stream_a, count_a, components_a, stride_a, 0.0f);

    RunString(L, "local stream = buffer.get_stream(test_buffer, hash(\"a\")) \
                  for i=1,#stream do \
                    stream[i] = i*5 + 0.5 \
                  end \
                  ");

    ASSERT_EQ(dmBuffer::RESULT_OK, dmBuffer::ValidateBuffer(m_Buffer));

    float* a = stream_a;
    for( uint32_t i = 0, x = 1; i < count_a; ++i )
    {
        for( uint32_t c = 0; c < components_a; ++c, ++x )
        {
            ASSERT_EQ(x*5.0f + 0.5f, a[c]);
        }
        a += stride_a;
    }

    ASSERT_EQ(top, lua_gettop(L));
}

TEST_F(ScriptBufferTest, CopyStream)
{
    int top = lua_gettop(L);

    dmBuffer::Result r;
    uint16_t* stream_rgb = 0;
    uint32_t count_rgb = 0;
    uint32_t components_rgb = 0;
    uint32_t stride_rgb = 0;
    r = dmBuffer::GetStream(m_Buffer, dmHashString64("rgb"), (void**)&stream_rgb, &count_rgb, &components_rgb, &stride_rgb);
    uint32_t size_rgb = count_rgb * components_rgb * dmBuffer::GetSizeForValueType(dmBuffer::VALUE_TYPE_UINT16);
    ASSERT_EQ(dmBuffer::RESULT_OK, r);
    ASSERT_EQ(m_Count * sizeof(uint16_t) * 3u, size_rgb);
    ASSERT_EQ(m_Count, count_rgb);

    float* stream_a = 0;
    uint32_t count_a = 0;
    uint32_t components_a = 0;
    uint32_t stride_a = 0;
    r = dmBuffer::GetStream(m_Buffer, dmHashString64("a"), (void**)&stream_a, &count_a, &components_a, &stride_a);
    uint32_t size_a = count_a * components_a * dmBuffer::GetSizeForValueType(dmBuffer::VALUE_TYPE_FLOAT32);
    ASSERT_EQ(dmBuffer::RESULT_OK, r);
    ASSERT_EQ(m_Count * sizeof(float) * 1u, size_a);
    ASSERT_EQ(m_Count, count_a);


    dmScript::LuaHBuffer luabuf(m_Buffer, dmScript::OWNER_C);
    dmScript::PushBuffer(L, luabuf);
    lua_setglobal(L, "test_buffer");


    // Copy one stream to another
    {
        memset_stream(stream_a, count_a, components_a, stride_a, 0.0f);

        RunString(L, "  local srcbuffer = buffer.create( 16*16, { {name=hash(\"temp\"), type=buffer.VALUE_TYPE_FLOAT32, count=1 } } ) \
                        local srcstream = buffer.get_stream(srcbuffer, \"temp\") \
                        for i=1,#srcstream do \
                            srcstream[i] = i*4 \
                        end \
                        local dststream = buffer.get_stream(test_buffer, hash(\"a\")) \
                        buffer.copy_stream(dststream, 0, srcstream, 0, #srcstream) \
                      ");
        ASSERT_EQ(dmBuffer::RESULT_OK, dmBuffer::ValidateBuffer(m_Buffer));

        float* a = stream_a;
        for(uint32_t i = 1, x = 1; i <= count_a; ++i)
        {
            for(uint32_t c = 0; c < components_a; ++c, ++x)
            {
                ASSERT_EQ(x*4, a[c]);
            }
            a += stride_a;
        }
    }

    // Copy first half of source to latter half of dest
    {
        memset_stream(stream_rgb, count_rgb, components_rgb, stride_rgb, (uint16_t)0);

        RunString(L, "  local srcbuffer = buffer.create( 16*16, { {name=hash(\"temp\"), type=buffer.VALUE_TYPE_UINT16, count=3 } } ) \
                        local srcstream = buffer.get_stream(srcbuffer, \"temp\") \
                        for i=1,#srcstream do \
                            srcstream[i] = i*3 \
                        end \
                        local dststream = buffer.get_stream(test_buffer, hash(\"rgb\")) \
                        buffer.copy_stream(dststream, #srcstream / 2, srcstream, 0, #srcstream / 2) \
                      ");
        ASSERT_EQ(dmBuffer::RESULT_OK, dmBuffer::ValidateBuffer(m_Buffer));

        uint16_t* rgb = stream_rgb;
        uint32_t halfcount = (count_rgb * components_rgb) / 2;
        for(uint32_t i = 1, x = 1; i <= count_rgb; ++i)
        {
            for(uint32_t c = 0; c < components_rgb; ++c, ++x)
            {
                if (x < halfcount)
                    ASSERT_EQ(0, rgb[c]);
                else
                    ASSERT_EQ((x - halfcount) * 3, rgb[c]);
            }
            rgb += stride_rgb;
        }
    }

    // Copy some elements offset from aligned boundaries, and a non multiple of components
    {
        memset_stream(stream_rgb, count_rgb, components_rgb, stride_rgb, (uint16_t)0);

        RunString(L, "  local srcbuffer = buffer.create( 16*16, { {name=hash(\"temp\"), type=buffer.VALUE_TYPE_UINT16, count=3 } } ) \
                        local srcstream = buffer.get_stream(srcbuffer, \"temp\") \
                        for i=1,#srcstream do \
                            srcstream[i] = i \
                        end \
                        local dststream = buffer.get_stream(test_buffer, hash(\"rgb\")) \
                        buffer.copy_stream(dststream, 4, srcstream, 8, 10) \
                      ");
        ASSERT_EQ(dmBuffer::RESULT_OK, dmBuffer::ValidateBuffer(m_Buffer));

        uint16_t* rgb = stream_rgb;
        for(uint32_t i = 0, x = 0; i <= 20; ++i)
        {
            for(uint32_t c = 0; c < components_rgb; ++c, ++x)
            {
                if (x < 4 || x >= 14)
                    ASSERT_EQ(0, rgb[c]);
                else
                    ASSERT_EQ(9 + (x-4), rgb[c]);
            }
            rgb += stride_rgb;
        }
    }


    dmLogWarning("Expected error outputs ->");

    // Too large count
    {
        memset_stream(stream_a, count_a, components_a, stride_a, 42.0f); // memset the A stream

        RunString(L, "  local srcbuffer = buffer.create( 16*16, { {name=hash(\"temp\"), type=buffer.VALUE_TYPE_FLOAT32, count=1 } } ) \
                        local srcstream = buffer.get_stream(srcbuffer, \"temp\") \
                        local dststream = buffer.get_stream(test_buffer, hash(\"a\")) \
                        buffer.copy_stream(dststream, 0, srcstream, 0, #srcstream + 10) \
                      ");
        ASSERT_EQ(dmBuffer::RESULT_OK, dmBuffer::ValidateBuffer(m_Buffer));
        float* a = (float*)stream_a;
        for(uint32_t i = 1; i <= count_a; ++i)
        {
            for(uint32_t c = 0; c < components_a; ++c)
            {
                ASSERT_EQ(42.0f, a[c]);
            }
            a += stride_a;
        }
        lua_pop(L, 1);
    }

    // Buffer overrun (write)
    {
        memset_stream(stream_a, count_a, components_a, stride_a, 76.0f); // memset the A stream

        RunString(L, "  local srcbuffer = buffer.create( 16*16, { {name=hash(\"temp\"), type=buffer.VALUE_TYPE_FLOAT32, count=1 } } ) \
                        local srcstream = buffer.get_stream(srcbuffer, \"temp\") \
                        local dststream = buffer.get_stream(test_buffer, hash(\"a\")) \
                        buffer.copy_stream(dststream, 5, srcstream, 0, #srcstream) \
                      ");
        ASSERT_EQ(dmBuffer::RESULT_OK, dmBuffer::ValidateBuffer(m_Buffer));

        ASSERT_EQ(dmBuffer::RESULT_OK, dmBuffer::ValidateBuffer(m_Buffer));
        float* a = (float*)stream_a;
        for(uint32_t i = 1; i <= count_a; ++i)
        {
            for(uint32_t c = 0; c < components_a; ++c)
            {
                ASSERT_EQ(76.0f, a[c]);
            }
            a += stride_a;
        }
        lua_pop(L, 1);
    }


    // Buffer overrun (read)
    {
        memset(stream_a, 'X', size_a); // memset the A stream

        RunString(L, "  local srcbuffer = buffer.create( 16*16, { {name=hash(\"temp\"), type=buffer.VALUE_TYPE_FLOAT32, count=1 } } ) \
                        local srcstream = buffer.get_stream(srcbuffer, \"temp\") \
                        local dststream = buffer.get_stream(test_buffer, hash(\"a\")) \
                        buffer.copy_stream(dststream, 0, srcstream, 5, #srcstream) \
                      ");
        ASSERT_EQ(dmBuffer::RESULT_OK, dmBuffer::ValidateBuffer(m_Buffer));

        ASSERT_EQ(dmBuffer::RESULT_OK, dmBuffer::ValidateBuffer(m_Buffer));
        uint8_t* a = (uint8_t*)stream_a;
        for( uint32_t i = 1; i <= m_Count; ++i )
        {
            ASSERT_EQ('X', a[i-1]);
        }
        lua_pop(L, 1);
    }

    dmLogWarning("<- Expected error outputs end.");

    ASSERT_EQ(top, lua_gettop(L));
}


TEST_P(ScriptBufferCopyTest, CopyBuffer)
{
    const CopyBufferTestParams& p = GetParam();

    int top = lua_gettop(L);

    dmBuffer::Result r;
    uint16_t* stream_rgb = 0;
    uint32_t count_rgb = 0;
    uint32_t components_rgb = 0;
    uint32_t stride_rgb = 0;
    r = dmBuffer::GetStream(m_Buffer, dmHashString64("rgb"), (void**)&stream_rgb, &count_rgb, &components_rgb, &stride_rgb);
    uint32_t size_rgb = count_rgb * components_rgb * dmBuffer::GetSizeForValueType(dmBuffer::VALUE_TYPE_UINT16);
    ASSERT_EQ(dmBuffer::RESULT_OK, r);
    ASSERT_EQ(p.m_Count * sizeof(uint16_t) * 3u, size_rgb);

    float* stream_a = 0;
    uint32_t count_a = 0;
    uint32_t components_a = 0;
    uint32_t stride_a = 0;
    r = dmBuffer::GetStream(m_Buffer, dmHashString64("a"), (void**)&stream_a, &count_a, &components_a, &stride_a);
    uint32_t size_a = count_a * components_a * dmBuffer::GetSizeForValueType(dmBuffer::VALUE_TYPE_FLOAT32);
    ASSERT_EQ(dmBuffer::RESULT_OK, r);
    ASSERT_EQ(p.m_Count * sizeof(float) * 1u, size_a);


    uint8_t* data;
    uint32_t datasize;
    dmBuffer::GetBytes(m_Buffer, (void**)&data, &datasize);
    uint32_t stride = stride_rgb * dmBuffer::GetSizeForValueType(dmBuffer::VALUE_TYPE_UINT16);
    memset(data, 0, datasize);

    dmScript::LuaHBuffer luabuf(m_Buffer, dmScript::OWNER_C);
    dmScript::PushBuffer(L, luabuf);
    lua_setglobal(L, "dstbuffer");

        // Copy one stream to another
    {
        memset(data, 0, datasize);

        char str[1024];
        dmSnPrintf(str, sizeof(str), " local srcbuffer = buffer.create( %u, { {name=hash(\"rgb\"), type=buffer.VALUE_TYPE_UINT16, count=3 }, \
                                                                                  {name=hash(\"a\"), type=buffer.VALUE_TYPE_FLOAT32, count=1 } } ) \
                                        local rgb = buffer.get_stream(srcbuffer, \"rgb\") \
                                        local a = buffer.get_stream(srcbuffer, \"a\") \
                                        for i=1,%u do \
                                            rgb[(i-1)*3 + 0 + 1] = i*3 \
                                            rgb[(i-1)*3 + 1 + 1] = i*5 \
                                            rgb[(i-1)*3 + 2 + 1] = i*7 \
                                            a[i] = i*3 +  i*5 + i*7 \
                                        end \
                                        buffer.copy_buffer(dstbuffer, %u, srcbuffer, %u, %u) \
                                      ", p.m_Count, p.m_Count, p.m_DstOffset, p.m_SrcOffset, p.m_CopyCount);

        if( !p.m_ExpectedOk )
        {
            dmLogWarning("Expected error outputs ->");
        }

        bool run = RunString(L, str);
        ASSERT_EQ(p.m_ExpectedOk, run);
        ASSERT_EQ(dmBuffer::RESULT_OK, dmBuffer::ValidateBuffer(m_Buffer));

        if( p.m_ExpectedOk )
        {
            // Check that the buffer before the write area is intact
            for( uint32_t i = 1; i <= p.m_DstOffset; ++i)
            {
                uint32_t index = (i-1) * stride;
                ASSERT_EQ(0, data[index]);
            }

            // Check that the buffer after the write area is intact
            for( uint32_t i = p.m_DstOffset + p.m_CopyCount + 1; i <= p.m_Count; ++i )
            {
                uint32_t index = (i-1) * stride;
                ASSERT_EQ(0, data[index]);
            }

            // Loop over RGB and A to make sure we copied the streams correctly from the source buffer to the target buffer
            uint16_t* rgb = stream_rgb + p.m_DstOffset * stride_rgb;
            float* a = stream_a + p.m_DstOffset * stride_a;
            // Loop variable "i" is the struct index (i.e. vertex number)
            for( uint32_t i = p.m_DstOffset+1; i <= p.m_DstOffset + p.m_CopyCount; ++i )
            {
                uint32_t srci = p.m_SrcOffset + i - p.m_DstOffset;

                for( uint32_t c = 0; c < components_rgb; ++c)
                {
                    ASSERT_EQ( srci * (3 + c*2), rgb[c] );
                }
                rgb += stride_rgb;

                ASSERT_EQ( srci*3 + srci*5 + srci*7, a[0] );
                a += stride_a;
            }
        }
        else
        {
            for( uint32_t i = 1; i <= p.m_Count; ++i )
            {
                ASSERT_EQ(0, stream_rgb[(i-1)*3 + 0]);
                ASSERT_EQ(0, stream_rgb[(i-1)*3 + 1]);
                ASSERT_EQ(0, stream_rgb[(i-1)*3 + 2]);
                ASSERT_EQ(0, stream_a[i-1]);
            }
            lua_pop(L, 1); // ?
        }


        if( !p.m_ExpectedOk )
        {
            dmLogWarning("<- Expected error outputs end.");
        }
    }

    ASSERT_EQ(top, lua_gettop(L));
}


const CopyBufferTestParams buffer_copy_setups[] = {
    // VALID
    {64, 0, 0, 64, true}, // whole buffer
    {64, 0, 0, 16, true},  // copy first elements, to the start of the buffer
    {64, 64-16, 0, 16, true}, // copy first elements, to the end of the buffer
    {64, 64-16, 64-16, 16, true}, // copy last elements, to the end of the buffer
    {64, 0, 64-1, 1, true}, // single element
    // INVALID (leaves the buffer unchanged)
    {64, 0, 0, 100, false}, // too many elements
    {64, 0, 64-16, 32, false},  // overrun (read)
    {64, 64-16, 0, 32, false},  // overrun (write)
    {64, 0, 0, 0, false}, // zero elements
};

INSTANTIATE_TEST_CASE_P(ScriptBufferCopySequence, ScriptBufferCopyTest, jc_test_values_in(buffer_copy_setups));


TEST_F(ScriptBufferTest, RefCount)
{
    bool run;
    run = RunString(L, "local srcbuffer = buffer.create( 16*16, { {name=hash(\"temp\"), type=buffer.VALUE_TYPE_FLOAT32, count=1 } } ) \
                        local srcstream = buffer.get_stream(srcbuffer, \"temp\") \
                        srcbuffer = nil \
                        collectgarbage() \
                        srcstream[1] = 1.0 \
                       ");
    ASSERT_TRUE(run);

    // Create a buffer, store it globally, test that it works, remove buffer, test that the script usage throws an error
    dmScript::LuaHBuffer luabuf(m_Buffer, dmScript::OWNER_C);
    dmScript::PushBuffer(L, luabuf);
    lua_setglobal(L, "test_buffer");

    ASSERT_TRUE(RunString(L, "print(test_buffer)"));

    dmBuffer::Destroy(m_Buffer);
    m_Buffer = 0;

    // DE 190114: DEF-3677
    // This test is disabled since the Buffer_tostring issues a lua_error which results
    // in follow up failures with ASAN enabled in the test ScriptBufferCopyTest.CopyBuffer
    // Why this happens is unclear and the Jira will remain open until this is sorted out.
    // Attempting other actions on the test_buffer that issues a lua_error works fine, it
    // is just when Buffer_tostring issues a lua_error that we end up with a ASAN error
    // in ScriptBufferCopyTest.CopyBuffer
    // Disabling this test to make the dev nightly builds pass.
#if defined(GITHUB_CI) && !defined(DM_SANITIZE_ADDRESS)
    dmLogWarning("Expected error outputs ->");

    ASSERT_FALSE(RunString(L, "print(test_buffer)"));

    dmLogWarning("<- Expected error outputs end.");
#endif
}

TEST_F(RenderConstantsTest, CreateDestroy)
{
    dmGameSystem::HComponentRenderConstants constants = dmGameSystem::CreateRenderConstants();
    dmGameSystem::DestroyRenderConstants(constants);
}

#if !defined(DM_PLATFORM_VENDOR) // we need to fix our test material/shader compiler to work with the constants

TEST_F(RenderConstantsTest, SetGetConstant)
{
    dmhash_t name_hash1 = dmHashString64("user_var1");
    dmhash_t name_hash2 = dmHashString64("user_var2");

    dmGameSystem::MaterialResource* material = 0;
    {
        const char path_material[] = "/material/valid.materialc";
        ASSERT_EQ(dmResource::RESULT_OK, dmResource::Get(m_Factory, path_material, (void**)&material));
        ASSERT_NE((void*)0, material);

        dmRender::HConstant rconstant;
        ASSERT_TRUE(dmRender::GetMaterialProgramConstant(material->m_Material, name_hash1, rconstant));
        ASSERT_TRUE(dmRender::GetMaterialProgramConstant(material->m_Material, name_hash2, rconstant));
    }

    dmGameSystem::HComponentRenderConstants constants = dmGameSystem::CreateRenderConstants();

    dmRender::HConstant constant = 0;
    bool result = dmGameSystem::GetRenderConstant(constants, name_hash1, &constant);
    ASSERT_FALSE(result);
    ASSERT_EQ(0, constant);

    // Setting property value
    dmGameObject::PropertyVar var1(dmVMath::Vector4(1,2,3,4));
    dmGameSystem::SetRenderConstant(constants, material->m_Material, name_hash1, 0, 0, var1); // stores the previous value

    result = dmGameSystem::GetRenderConstant(constants, name_hash1, &constant);
    ASSERT_TRUE(result);
    ASSERT_NE((void*)0, constant);
    ASSERT_EQ(name_hash1, constant->m_NameHash);

    // Issue in 1.2.183: We reallocated the array, thus invalidating the previous pointer
    dmGameObject::PropertyVar var2(dmVMath::Vector4(5,6,7,8));
    dmGameSystem::SetRenderConstant(constants, material->m_Material, name_hash2, 0, 0, var2);
    // Make sure it's still valid and doesn't trigger an ASAN issue
    ASSERT_EQ(name_hash1, constant->m_NameHash);

    ASSERT_NE(0, dmGameSystem::ClearRenderConstant(constants, name_hash1)); // removed
    ASSERT_EQ(0, dmGameSystem::ClearRenderConstant(constants, name_hash1)); // not removed
    ASSERT_NE(0, dmGameSystem::ClearRenderConstant(constants, name_hash2));
    ASSERT_EQ(0, dmGameSystem::ClearRenderConstant(constants, name_hash2));

    // Setting raw value
    dmVMath::Vector4 value(1,2,3,4);
    dmGameSystem::SetRenderConstant(constants, name_hash1, &value, 1);

    result = dmGameSystem::GetRenderConstant(constants, name_hash1, &constant);
    ASSERT_TRUE(result);

    uint32_t num_values;
    dmVMath::Vector4* values = dmRender::GetConstantValues(constant, &num_values);
    ASSERT_EQ(1U, num_values);
    ASSERT_TRUE(values != 0);
    ASSERT_ARRAY_EQ_LEN(&value, values, num_values);

    dmGameSystem::DestroyRenderConstants(constants);

    dmResource::Release(m_Factory, material);
}
#endif

TEST_F(RenderConstantsTest, SetGetManyConstants)
{
    dmGameSystem::HComponentRenderConstants constants = dmGameSystem::CreateRenderConstants();

    for (int i = 0; i < 64; ++i)
    {
        char name[64];
        dmSnPrintf(name, sizeof(name), "var%03d", i);
        dmhash_t name_hash = dmHashString64(name);

        dmVMath::Vector4 v(i, i*3+1,0,0);
        dmGameSystem::SetRenderConstant(constants, name_hash, &v, 1);

    }

    for (int i = 0; i < 64; ++i)
    {
        char name[64];
        dmSnPrintf(name, sizeof(name), "var%03d", i);
        dmhash_t name_hash = dmHashString64(name);

        dmVMath::Vector4 v(i, i*3+1,0,0);

        dmRender::HConstant constant = 0;
        bool result = dmGameSystem::GetRenderConstant(constants, name_hash, &constant);
        ASSERT_TRUE(result);
        ASSERT_NE((dmRender::HConstant)0, constant);

        uint32_t num_values;
        dmVMath::Vector4* values = dmRender::GetConstantValues(constant, &num_values);
        ASSERT_EQ(1U, num_values);
        ASSERT_TRUE(values != 0);
        ASSERT_EQ((float)i, values[0].getX());
        ASSERT_EQ((float)(i*3+1), values[0].getY());
    }

    dmGameSystem::DestroyRenderConstants(constants);
}


TEST_F(RenderConstantsTest, HashRenderConstants)
{
    dmGameSystem::HComponentRenderConstants constants = dmGameSystem::CreateRenderConstants();
    bool result;

    result = dmGameSystem::AreRenderConstantsUpdated(constants);
    ASSERT_FALSE(result);

    dmhash_t name_hash1 = dmHashString64("user_var1");
    dmVMath::Vector4 value(1,2,3,4);
    dmGameSystem::SetRenderConstant(constants, name_hash1, &value, 1);

    result = dmGameSystem::AreRenderConstantsUpdated(constants);
    ASSERT_TRUE(result);

    ////////////////////////////////////////////////////////////////////////
    // Update frame
    HashState32 state;
    dmHashInit32(&state, false);
    dmGameSystem::HashRenderConstants(constants, &state);
    // No need to finalize, since we're not actually looking at the outcome

    result = dmGameSystem::AreRenderConstantsUpdated(constants);
    ASSERT_FALSE(result);

    ////////////////////////////////////////////////////////////////////////
    // Set the same value again, and the "updated" flag should still be set to false
    dmGameSystem::SetRenderConstant(constants, name_hash1, &value, 1);

    result = dmGameSystem::AreRenderConstantsUpdated(constants);
    ASSERT_FALSE(result);

    dmGameSystem::DestroyRenderConstants(constants);
}

#if !defined(DM_PLATFORM_VENDOR) // we need to fix our test material/shader compiler to work with the constants

TEST_F(MaterialTest, CustomInstanceAttributes)
{
    dmGameSystem::MaterialResource* material_res;
    dmResource::Result res = dmResource::Get(m_Factory, "/material/attributes_instancing_valid.materialc", (void**)&material_res);

    ASSERT_EQ(dmResource::RESULT_OK, res);
    ASSERT_NE((void*)0, material_res);

    dmRender::HMaterial material = material_res->m_Material;
    ASSERT_NE((void*)0, material);

    const dmGraphics::VertexAttribute* attributes;
    uint32_t attribute_count;
    dmRender::GetMaterialProgramAttributes(material, &attributes, &attribute_count);
    ASSERT_EQ(5, attribute_count);
    ASSERT_EQ(dmHashString64("position"),   attributes[0].m_NameHash);
    ASSERT_EQ(dmHashString64("normal"),     attributes[1].m_NameHash);
    ASSERT_EQ(dmHashString64("texcoord0"),  attributes[2].m_NameHash);
    ASSERT_EQ(dmHashString64("mtx_normal"), attributes[3].m_NameHash);
    ASSERT_EQ(dmHashString64("mtx_world"),  attributes[4].m_NameHash);

    ASSERT_EQ(2,  attributes[0].m_ElementCount); // Position has been overridden!
    ASSERT_EQ(3,  attributes[1].m_ElementCount);
    ASSERT_EQ(2,  attributes[2].m_ElementCount);
    ASSERT_EQ(9,  attributes[3].m_ElementCount);
    ASSERT_EQ(16, attributes[4].m_ElementCount);

    ASSERT_EQ(dmGraphics::VertexAttribute::SEMANTIC_TYPE_POSITION, attributes[0].m_SemanticType);
    ASSERT_EQ(dmGraphics::VertexAttribute::SEMANTIC_TYPE_NONE,     attributes[1].m_SemanticType); // No normal semantic type (yet)
    ASSERT_EQ(dmGraphics::VertexAttribute::SEMANTIC_TYPE_TEXCOORD, attributes[2].m_SemanticType);

    ASSERT_EQ(dmGraphics::VertexAttribute::SEMANTIC_TYPE_NORMAL_MATRIX, attributes[3].m_SemanticType);
    ASSERT_EQ(dmGraphics::VertexAttribute::SEMANTIC_TYPE_WORLD_MATRIX,  attributes[4].m_SemanticType);

    ASSERT_EQ(dmGraphics::VertexAttribute::TYPE_FLOAT, attributes[0].m_DataType);
    ASSERT_EQ(dmGraphics::VertexAttribute::TYPE_BYTE,  attributes[1].m_DataType);
    ASSERT_EQ(dmGraphics::VertexAttribute::TYPE_SHORT, attributes[2].m_DataType);
    ASSERT_EQ(dmGraphics::VertexAttribute::TYPE_FLOAT, attributes[3].m_DataType);
    ASSERT_EQ(dmGraphics::VertexAttribute::TYPE_FLOAT, attributes[4].m_DataType);

    ASSERT_EQ(dmGraphics::VERTEX_STEP_FUNCTION_INSTANCE, attributes[0].m_StepFunction);
    ASSERT_EQ(dmGraphics::VERTEX_STEP_FUNCTION_VERTEX,   attributes[1].m_StepFunction);
    ASSERT_EQ(dmGraphics::VERTEX_STEP_FUNCTION_INSTANCE, attributes[2].m_StepFunction);
    ASSERT_EQ(dmGraphics::VERTEX_STEP_FUNCTION_INSTANCE, attributes[3].m_StepFunction);
    ASSERT_EQ(dmGraphics::VERTEX_STEP_FUNCTION_INSTANCE, attributes[4].m_StepFunction);

    dmResource::Release(m_Factory, material_res);
}

TEST_F(MaterialTest, CustomVertexAttributes)
{
    dmGameSystem::MaterialResource* material_res;
    dmResource::Result res = dmResource::Get(m_Factory, "/material/attributes_valid.materialc", (void**)&material_res);

    ASSERT_EQ(dmResource::RESULT_OK, res);
    ASSERT_NE((void*)0, material_res);

    dmRender::HMaterial material = material_res->m_Material;
    ASSERT_NE((void*)0, material);

    const dmGraphics::VertexAttribute* attributes;
    uint32_t attribute_count;

    // Attributes specified in the shader:
    //      attribute vec4 position;
    //      attribute vec3 normal;
    //      attribute vec2 texcoord0;
    //      attribute vec4 color;

    dmRender::GetMaterialProgramAttributes(material, &attributes, &attribute_count);
    ASSERT_EQ(4, attribute_count);
    ASSERT_EQ(dmHashString64("position"),  attributes[0].m_NameHash);
    ASSERT_EQ(dmHashString64("normal"),    attributes[1].m_NameHash);
    ASSERT_EQ(dmHashString64("texcoord0"), attributes[2].m_NameHash);
    ASSERT_EQ(dmHashString64("color"),     attributes[3].m_NameHash);

    ASSERT_EQ(2, attributes[0].m_ElementCount); // Position has been overridden!
    ASSERT_EQ(3, attributes[1].m_ElementCount);
    ASSERT_EQ(2, attributes[2].m_ElementCount);
    ASSERT_EQ(3, attributes[3].m_ElementCount);

    ASSERT_EQ(dmGraphics::VertexAttribute::SEMANTIC_TYPE_POSITION, attributes[0].m_SemanticType);
    ASSERT_EQ(dmGraphics::VertexAttribute::SEMANTIC_TYPE_NONE,     attributes[1].m_SemanticType); // No normal semantic type (yet)
    ASSERT_EQ(dmGraphics::VertexAttribute::SEMANTIC_TYPE_TEXCOORD, attributes[2].m_SemanticType);
    ASSERT_EQ(dmGraphics::VertexAttribute::SEMANTIC_TYPE_COLOR,    attributes[3].m_SemanticType);

    ASSERT_EQ(dmGraphics::VertexAttribute::TYPE_FLOAT, attributes[0].m_DataType);
    ASSERT_EQ(dmGraphics::VertexAttribute::TYPE_BYTE,  attributes[1].m_DataType);
    ASSERT_EQ(dmGraphics::VertexAttribute::TYPE_SHORT, attributes[2].m_DataType);
    ASSERT_EQ(dmGraphics::VertexAttribute::TYPE_FLOAT, attributes[3].m_DataType);

    const uint8_t* value_ptr;
    uint32_t num_values;

    // Test position values
    {
        dmRender::GetMaterialProgramAttributeValues(material, 0, &value_ptr, &num_values);
        ASSERT_NE((void*) 0x0, value_ptr);
        ASSERT_EQ(2 * sizeof(float), num_values);

        // Note: The attribute has been declared as a vec2.
        float position_expected[] = { 0.0f, 0.0f };
        for (int i = 0; i < 2; ++i)
        {
            float* f_ptr = (float*) value_ptr;
            ASSERT_NEAR(position_expected[i], f_ptr[i], EPSILON);
        }
    }

    // Test normal values
    {
        dmRender::GetMaterialProgramAttributeValues(material, 1, &value_ptr, &num_values);
        ASSERT_NE((void*) 0x0, value_ptr);
        ASSERT_EQ(3, num_values);

        int8_t normal_expected[] = { 64, 32, 16 };
        for (int i = 0; i < 3; ++i)
        {
            ASSERT_EQ(normal_expected[i], value_ptr[i]);
        }
    }

    // Test texcoord values
    {
        dmRender::GetMaterialProgramAttributeValues(material, 2, &value_ptr, &num_values);
        ASSERT_NE((void*) 0x0, value_ptr);
        ASSERT_EQ(2 * sizeof(int16_t), num_values);

        int16_t texcoord0_expected[] = { -16000, 16000 };
        for (int i = 0; i < 2; ++i)
        {
            int16_t* short_values = (int16_t*) value_ptr;
            ASSERT_EQ(texcoord0_expected[i], short_values[i]);
        }
    }

    // Test color values
    {
        dmRender::GetMaterialProgramAttributeValues(material, 3, &value_ptr, &num_values);
        ASSERT_NE((void*) 0x0, value_ptr);
        ASSERT_EQ(3 * sizeof(float), num_values);

        // Note: The attribute specifies more values in the attribute, but in the engine we clamp the values to the element count
        float color_expected[] = { 1.0f, 2.0f, 3.0f };
        for (int i = 0; i < 3; ++i)
        {
            float* f_ptr = (float*) value_ptr;
            ASSERT_NEAR(color_expected[i], f_ptr[i], EPSILON);
        }
    }

    dmResource::Release(m_Factory, material_res);
}

struct DynamicVertexAttributesContext
{
    dmArray<dmGraphics::VertexAttribute> m_Attributes;
    bool m_Result;
};

bool Test_GetMaterialAttributeCallback(void* user_data, dmhash_t name_hash, const dmGraphics::VertexAttribute** attribute)
{
    DynamicVertexAttributesContext* ctx = (DynamicVertexAttributesContext*) user_data;

    bool found = false;

    for (int i = 0; i < ctx->m_Attributes.Size(); ++i)
    {
        if (ctx->m_Attributes[i].m_NameHash == name_hash)
        {
            *attribute = &ctx->m_Attributes[i];
            found = true;
            break;
        }
    }

    ctx->m_Result = found;
    return found;
}

template<typename T>
static uint32_t CountOccurences(dmArray<T>& lst, T entry)
{
    uint32_t count = 0;
    for (int i = 0; i < lst.Size(); ++i)
    {
        if (lst[i] == entry)
        {
            count++;
        }
    }
    return count;
}

template<typename T>
static void ValidateVertexAttributeTypeConversion(dmGameSystem::DynamicAttributeInfo& info, uint16_t info_index, dmGraphics::VertexAttribute::DataType data_type, T* expected_values, uint32_t num_values)
{
    uint8_t value_buffer[sizeof(float) * 4];
    T* values = (T*) value_buffer;

    dmGraphics::VertexAttribute attr = {};
    attr.m_ElementCount = num_values;
    attr.m_DataType = data_type;

    dmGameSystem::ConvertMaterialAttributeValuesToDataType(info, info_index, &attr, value_buffer);

    for (int i = 0; i < num_values; ++i)
    {
        ASSERT_EQ(expected_values[i], values[i]);
    }
}

TEST_F(MaterialTest, DynamicVertexAttributes)
{
    dmGameSystem::MaterialResource* material_res;
    dmResource::Result res = dmResource::Get(m_Factory, "/material/attributes_valid.materialc", (void**)&material_res);

    ASSERT_EQ(dmResource::RESULT_OK, res);
    ASSERT_NE((void*)0, material_res);

    dmRender::HMaterial material = material_res->m_Material;
    ASSERT_NE((void*)0, material);

    const uint32_t INITIAL_SIZE = 4;

    DynamicVertexAttributesContext ctx;
    ctx.m_Attributes.SetCapacity(INITIAL_SIZE);

    dmGameSystem::DynamicAttributePool dynamic_attribute_pool;
    InitializeMaterialAttributeInfos(dynamic_attribute_pool, INITIAL_SIZE);

    // Attribute not found
    {
        uint32_t index = dmGameSystem::INVALID_DYNAMIC_ATTRIBUTE_INDEX;
        dmGameObject::PropertyDesc desc = {};
        ASSERT_EQ(dmGameObject::PROPERTY_RESULT_NOT_FOUND, GetMaterialAttribute(dynamic_attribute_pool, index, material, dmHashString64("attribute_does_not_exist"), desc, Test_GetMaterialAttributeCallback, &ctx));
    }

    // Attribute(s) found
    {
        uint32_t index = dmGameSystem::INVALID_DYNAMIC_ATTRIBUTE_INDEX;
        dmGameObject::PropertyDesc desc = {};
        ASSERT_EQ(dmGameObject::PROPERTY_RESULT_OK, GetMaterialAttribute(dynamic_attribute_pool, index, material, dmHashString64("position"), desc, Test_GetMaterialAttributeCallback, &ctx));
        ASSERT_EQ(dmGameObject::PROPERTY_RESULT_OK, GetMaterialAttribute(dynamic_attribute_pool, index, material, dmHashString64("normal"), desc, Test_GetMaterialAttributeCallback, &ctx));
        ASSERT_EQ(dmGameObject::PROPERTY_RESULT_OK, GetMaterialAttribute(dynamic_attribute_pool, index, material, dmHashString64("texcoord0"), desc, Test_GetMaterialAttributeCallback, &ctx));
        ASSERT_EQ(dmGameObject::PROPERTY_RESULT_OK, GetMaterialAttribute(dynamic_attribute_pool, index, material, dmHashString64("color"), desc, Test_GetMaterialAttributeCallback, &ctx));

        // No slots has been taken
        ASSERT_EQ(0, dynamic_attribute_pool.Size());
    }

    // Callback
    {
        uint32_t index = dmGameSystem::INVALID_DYNAMIC_ATTRIBUTE_INDEX;
        dmGameObject::PropertyDesc desc = {};

        float data_buffer[4] = { 13.0f, 14.0f, 15.0f, 16.0f };

        // Create override data
        dmGraphics::VertexAttribute attr;
        attr.m_NameHash                      = dmHashString64("position");
        attr.m_Values.m_BinaryValues.m_Count = sizeof(data_buffer);
        attr.m_Values.m_BinaryValues.m_Data  = (uint8_t*) data_buffer;

        ctx.m_Attributes.Push(attr);

        ASSERT_EQ(dmGameObject::PROPERTY_RESULT_OK, GetMaterialAttribute(dynamic_attribute_pool, index, material, dmHashString64("position"), desc, Test_GetMaterialAttributeCallback, (void*) &ctx));
        ASSERT_TRUE(ctx.m_Result);

        // note: the material position attribute is only two elements, so we put in a vector3 instead since there are no v2 property values
        ASSERT_EQ(dmGameObject::PROPERTY_TYPE_VECTOR3, desc.m_Variant.m_Type);

        ASSERT_NEAR(data_buffer[0], desc.m_Variant.m_V4[0], EPSILON);
        ASSERT_NEAR(data_buffer[1], desc.m_Variant.m_V4[1], EPSILON);
        ASSERT_NEAR(0.0f,           desc.m_Variant.m_V4[2], EPSILON);

        ctx.m_Attributes.SetSize(0);
    }

    // Set a dynamic attribute by vector
    {
        uint32_t index = dmGameSystem::INVALID_DYNAMIC_ATTRIBUTE_INDEX;
        dmhash_t attr_name_hash = dmHashString64("position");

        dmGameObject::PropertyVar var = {};
        dmGameObject::PropertyDesc desc = {};

        var.m_Type  = dmGameObject::PROPERTY_TYPE_VECTOR4;
        var.m_V4[0] = 99.0f;
        var.m_V4[1] = 98.0f;
        var.m_V4[2] = 97.0f;
        var.m_V4[3] = 96.0f;

        ASSERT_EQ(0, dynamic_attribute_pool.Size());

        ASSERT_EQ(dmGameObject::PROPERTY_RESULT_OK, SetMaterialAttribute(dynamic_attribute_pool, &index, material, attr_name_hash, var, Test_GetMaterialAttributeCallback, (void*) &ctx));
        ASSERT_EQ(dmGameObject::PROPERTY_RESULT_OK, GetMaterialAttribute(dynamic_attribute_pool, index, material, attr_name_hash, desc, Test_GetMaterialAttributeCallback, (void*) &ctx));
        ASSERT_EQ(dmGameObject::PROPERTY_TYPE_VECTOR3, desc.m_Variant.m_Type);

        ASSERT_EQ(1,           dynamic_attribute_pool.Get(0).m_NumInfos);
        ASSERT_NE((void*) 0x0, dynamic_attribute_pool.Get(0).m_Infos);

        // Again, "position" only has two elements, which in turn ends up as a vector three, so we know we will only care about these three values
        ASSERT_NEAR(var.m_V4[0], desc.m_Variant.m_V4[0], EPSILON);
        ASSERT_NEAR(var.m_V4[1], desc.m_Variant.m_V4[1], EPSILON);
        ASSERT_NEAR(0.0f,        desc.m_Variant.m_V4[2], EPSILON);

        // Clear the dynamic proeprty
        ASSERT_EQ(dmGameObject::PROPERTY_RESULT_OK, ClearMaterialAttribute(dynamic_attribute_pool, index, attr_name_hash));
        ASSERT_EQ(0, dynamic_attribute_pool.Size());
    }

    // Set a dynamic attribute by value(s)
    {
        uint32_t index = dmGameSystem::INVALID_DYNAMIC_ATTRIBUTE_INDEX;
        dmhash_t attr_name_hash_x    = dmHashString64("position.x");
        dmhash_t attr_name_hash_y    = dmHashString64("position.y");
        dmhash_t attr_name_hash_full = dmHashString64("position");

        dmGameObject::PropertyVar var_x = {};
        dmGameObject::PropertyVar var_y = {};
        dmGameObject::PropertyDesc desc = {};

        var_x.m_Type   = dmGameObject::PROPERTY_TYPE_NUMBER;
        var_x.m_Number = 1337.0f;

        var_y.m_Type   = dmGameObject::PROPERTY_TYPE_NUMBER;
        var_y.m_Number = 666.0f;

        ASSERT_EQ(0, dynamic_attribute_pool.Size());

        ASSERT_EQ(dmGameObject::PROPERTY_RESULT_OK, SetMaterialAttribute(dynamic_attribute_pool, &index, material, attr_name_hash_y, var_y, Test_GetMaterialAttributeCallback, (void*) &ctx));
        ASSERT_EQ(dmGameObject::PROPERTY_RESULT_OK, GetMaterialAttribute(dynamic_attribute_pool, index, material, attr_name_hash_full, desc, Test_GetMaterialAttributeCallback, (void*) &ctx));
        ASSERT_EQ(dmGameObject::PROPERTY_TYPE_VECTOR3, desc.m_Variant.m_Type);

        ASSERT_EQ(1,           dynamic_attribute_pool.Get(0).m_NumInfos);
        ASSERT_NE((void*) 0x0, dynamic_attribute_pool.Get(0).m_Infos);

        // Should be 0.0f, 666.0f, 0.0f
        ASSERT_NEAR(0.0f,           desc.m_Variant.m_V4[0], EPSILON);
        ASSERT_NEAR(var_y.m_Number, desc.m_Variant.m_V4[1], EPSILON);
        ASSERT_NEAR(0.0f,           desc.m_Variant.m_V4[2], EPSILON);

        ASSERT_EQ(dmGameObject::PROPERTY_RESULT_OK, SetMaterialAttribute(dynamic_attribute_pool, &index, material, attr_name_hash_x, var_x, Test_GetMaterialAttributeCallback, (void*) &ctx));
        ASSERT_EQ(dmGameObject::PROPERTY_RESULT_OK, GetMaterialAttribute(dynamic_attribute_pool, index, material, attr_name_hash_full, desc, Test_GetMaterialAttributeCallback, (void*) &ctx));
        ASSERT_EQ(dmGameObject::PROPERTY_TYPE_VECTOR3, desc.m_Variant.m_Type);

        // Should be 1337.0f, 666.0f, 0.0f
        ASSERT_NEAR(var_x.m_Number, desc.m_Variant.m_V4[0], EPSILON);
        ASSERT_NEAR(var_y.m_Number, desc.m_Variant.m_V4[1], EPSILON);
        ASSERT_NEAR(0.0f,           desc.m_Variant.m_V4[2], EPSILON);

        // Clear the dynamic proeprty
        ASSERT_EQ(dmGameObject::PROPERTY_RESULT_OK, ClearMaterialAttribute(dynamic_attribute_pool, index, attr_name_hash_full));
        ASSERT_EQ(0, dynamic_attribute_pool.Size());
    }

    // Set multiple dynamic attributes (more than original capacity)
    {
        dmArray<uint32_t> allocated_indices;
        allocated_indices.SetCapacity( dmGameSystem::DYNAMIC_ATTRIBUTE_INCREASE_COUNT * 2 + INITIAL_SIZE + 1); // Should equate to three resizes

        dmhash_t attr_name_hash = dmHashString64("position");
        dmGameObject::PropertyVar var = {};
        dmGameObject::PropertyDesc desc = {};

        for (int i = 0; i < allocated_indices.Capacity(); ++i)
        {
            var.m_Number = (float) i;

            uint32_t new_index = dmGameSystem::INVALID_DYNAMIC_ATTRIBUTE_INDEX;
            ASSERT_EQ(dmGameObject::PROPERTY_RESULT_OK, SetMaterialAttribute(dynamic_attribute_pool, &new_index, material, attr_name_hash, var, Test_GetMaterialAttributeCallback, (void*) &ctx));
            ASSERT_EQ(dmGameObject::PROPERTY_RESULT_OK, GetMaterialAttribute(dynamic_attribute_pool, new_index, material, attr_name_hash, desc, Test_GetMaterialAttributeCallback, (void*) &ctx));

            ASSERT_NEAR(var.m_Number, desc.m_Variant.m_V4[0], EPSILON);
            ASSERT_NEAR(0.0f,         desc.m_Variant.m_V4[1], EPSILON);

            allocated_indices.Push(new_index);
        }

        ASSERT_EQ(INITIAL_SIZE + dmGameSystem::DYNAMIC_ATTRIBUTE_INCREASE_COUNT * 3, dynamic_attribute_pool.Capacity());
        ASSERT_EQ(allocated_indices.Size(), dynamic_attribute_pool.Size());

        for (int i = 0; i < allocated_indices.Capacity(); ++i)
        {
            ASSERT_EQ(dmGameObject::PROPERTY_RESULT_OK, GetMaterialAttribute(dynamic_attribute_pool, allocated_indices[i], material, attr_name_hash, desc, Test_GetMaterialAttributeCallback, (void*) &ctx));
            ASSERT_NEAR((float) i, desc.m_Variant.m_V4[0], EPSILON);

            ASSERT_EQ(dmGameObject::PROPERTY_RESULT_OK, ClearMaterialAttribute(dynamic_attribute_pool, allocated_indices[i], attr_name_hash));
        }

        ASSERT_EQ(0, dynamic_attribute_pool.Size());
    }

    {
        dmGameSystem::DynamicAttributePool tmp_pool;
        tmp_pool.SetCapacity(dmGameSystem::INVALID_DYNAMIC_ATTRIBUTE_INDEX - 1);

        for (int i = 0; i < tmp_pool.Capacity(); ++i)
        {
            tmp_pool.Alloc();
        }

        dmhash_t attr_name_hash = dmHashString64("position");
        dmGameObject::PropertyVar var = {};
        dmGameObject::PropertyDesc desc = {};

        uint32_t new_index = dmGameSystem::INVALID_DYNAMIC_ATTRIBUTE_INDEX;
        ASSERT_EQ(dmGameObject::PROPERTY_RESULT_UNSUPPORTED_VALUE, SetMaterialAttribute(tmp_pool, &new_index, material, attr_name_hash, var, Test_GetMaterialAttributeCallback, (void*) &ctx));
    }

    // Data conversion for attribute values
    {
        dmGameSystem::DynamicAttributeInfo::Info info_members[3];

        info_members[0].m_NameHash  = dmHashString64("dynamic_attribute_pos");
        info_members[0].m_Values[0] = 128.0f;
        info_members[0].m_Values[1] = 256.0f;
        info_members[0].m_Values[2] = 32768.0f;
        info_members[0].m_Values[3] = 65536.0f;

        info_members[1].m_NameHash  = dmHashString64("dynamic_attribute_neg");
        info_members[1].m_Values[0] = -128.0f;
        info_members[1].m_Values[1] = -256.0f;
        info_members[1].m_Values[2] = -32768.0f;
        info_members[1].m_Values[3] = -65536.0f;

        dmGameSystem::DynamicAttributeInfo info;
        info.m_Infos    = info_members;
        info.m_NumInfos = DM_ARRAY_SIZE(info_members);

        // TYPE_BYTE
        {
            int8_t expected_values_pos[] = { 127, 127, 127, 127 };
            ValidateVertexAttributeTypeConversion(info, 0, dmGraphics::VertexAttribute::TYPE_BYTE, expected_values_pos, 4);

            int8_t expected_values_neg[] = { -128, -128, -128, -128 };
            ValidateVertexAttributeTypeConversion(info, 1, dmGraphics::VertexAttribute::TYPE_BYTE, expected_values_neg, 4);
        }

        // TYPE_UNSIGNED_BYTE
        {
            uint8_t expected_values_pos[] = { 128, 255, 255, 255 };
            ValidateVertexAttributeTypeConversion(info, 0, dmGraphics::VertexAttribute::TYPE_UNSIGNED_BYTE, expected_values_pos, 4);

            uint8_t expected_values_neg[] = { 0, 0, 0, 0 };
            ValidateVertexAttributeTypeConversion(info, 1, dmGraphics::VertexAttribute::TYPE_UNSIGNED_BYTE, expected_values_neg, 4);
        }

        // TYPE_SHORT
        {
            int16_t expected_values_pos[] = { 128, 256, 32767, 32767 };
            ValidateVertexAttributeTypeConversion(info, 0, dmGraphics::VertexAttribute::TYPE_SHORT, expected_values_pos, 4);

            int16_t expected_values_neg[] = { -128, -256, -32768, -32768 };
            ValidateVertexAttributeTypeConversion(info, 1, dmGraphics::VertexAttribute::TYPE_SHORT, expected_values_neg, 4);
        }

        // TYPE_UNSIGNED_SHORT
        {
            uint16_t expected_values_pos[] = { 128, 256, 32768, 65535};
            ValidateVertexAttributeTypeConversion(info, 0, dmGraphics::VertexAttribute::TYPE_UNSIGNED_SHORT, expected_values_pos, 4);

            uint16_t expected_values_neg[] = { 0, 0, 0, 0 };
            ValidateVertexAttributeTypeConversion(info, 1, dmGraphics::VertexAttribute::TYPE_UNSIGNED_SHORT, expected_values_neg, 4);
        }

        // TYPE_INT
        {
            int32_t expected_values_pos[] = { 128, 256, 32768, 65536 };
            ValidateVertexAttributeTypeConversion(info, 0, dmGraphics::VertexAttribute::TYPE_INT, expected_values_pos, 4);

            int32_t expected_values_neg[] = { -128, -256, -32768, -65536 };
            ValidateVertexAttributeTypeConversion(info, 1, dmGraphics::VertexAttribute::TYPE_INT, expected_values_neg, 4);
        }

        // TYPE_UNSIGNED_INT
        {
            uint32_t expected_values_pos[] = { 128, 256, 32768, 65536 };
            ValidateVertexAttributeTypeConversion(info, 0, dmGraphics::VertexAttribute::TYPE_UNSIGNED_INT, expected_values_pos, 4);

            uint32_t expected_values_neg[] = { 0, 0, 0, 0 };
            ValidateVertexAttributeTypeConversion(info, 1, dmGraphics::VertexAttribute::TYPE_UNSIGNED_INT, expected_values_neg, 4);
        }

        // TYPE_FLOAT
        {
            float expected_values_pos[] = { 128.0f, 256.0f, 32768.0f, 65536.0f };
            ValidateVertexAttributeTypeConversion(info, 0, dmGraphics::VertexAttribute::TYPE_FLOAT, expected_values_pos, 4);

            float expected_values_neg[] = { -128.0f, -256.0f, -32768.0f, -65536.0f };
            ValidateVertexAttributeTypeConversion(info, 1, dmGraphics::VertexAttribute::TYPE_FLOAT, expected_values_neg, 4);
        }
    }

    // Data conversion for dynamic attributes
    {
        uint32_t index = dmGameSystem::INVALID_DYNAMIC_ATTRIBUTE_INDEX;
        dmhash_t attr_name_hash = dmHashString64("normal");

        dmGameObject::PropertyVar var = {};
        dmGameObject::PropertyDesc desc = {};

        ASSERT_EQ(dmGameObject::PROPERTY_RESULT_OK, GetMaterialAttribute(dynamic_attribute_pool, index, material, attr_name_hash, desc, Test_GetMaterialAttributeCallback, (void*) &ctx));
        ASSERT_EQ(dmGameObject::PROPERTY_TYPE_VECTOR3, desc.m_Variant.m_Type);

        // Values are from the material
        ASSERT_NEAR(64.0f, desc.m_Variant.m_V4[0], EPSILON);
        ASSERT_NEAR(32.0f, desc.m_Variant.m_V4[1], EPSILON);
        ASSERT_NEAR(16.0f, desc.m_Variant.m_V4[2], EPSILON);

        // Dynamic attribute not set, so can't clear it!
        ASSERT_EQ(dmGameObject::PROPERTY_RESULT_NOT_FOUND, ClearMaterialAttribute(dynamic_attribute_pool, index, attr_name_hash));
    }

    dmGameSystem::DestroyMaterialAttributeInfos(dynamic_attribute_pool);

    dmResource::Release(m_Factory, material_res);
}

TEST_F(MaterialTest, DynamicVertexAttributesWithGoAnimate)
{
    ASSERT_TRUE(dmGameObject::Init(m_Collection));

    dmGameObject::HInstance go = Spawn(m_Factory, m_Collection, "/material/attributes_dynamic_go_animate.goc", dmHashString64("/attributes_go_animate"), 0, Point3(0, 0, 0), Quat(0, 0, 0, 1), Vector3(1, 1, 1));
    ASSERT_NE((void*)0, go);

    for (int i = 0; i < 10; ++i)
    {
        ASSERT_TRUE(dmGameObject::Update(m_Collection, &m_UpdateContext));
    }

    ASSERT_TRUE(dmGameObject::Final(m_Collection));
}

TEST_F(MaterialTest, DynamicVertexAttributesGoSetGetSparse)
{
    ASSERT_TRUE(dmGameObject::Init(m_Collection));

    dmGameObject::HInstance go = Spawn(m_Factory, m_Collection, "/material/attributes_dynamic_go_set_get_sparse.goc", dmHashString64("/attributes_dynamic_go_set_get_sparse"), 0, Point3(0, 0, 0), Quat(0, 0, 0, 1), Vector3(1, 1, 1));
    ASSERT_NE((void*)0, go);

    ASSERT_TRUE(dmGameObject::Final(m_Collection));
}

TEST_F(MaterialTest, DynamicVertexAttributesCount)
{
    ASSERT_TRUE(dmGameObject::Init(m_Collection));

    const uint32_t NUM_INSTANCES = 32;

    dmArray<dmGameObject::HInstance> instances;
    instances.SetCapacity(NUM_INSTANCES);
    instances.SetSize(NUM_INSTANCES);

    void* sprite_world = dmGameObject::GetWorld(m_Collection, dmGameObject::GetComponentTypeIndex(m_Collection, dmHashString64("spritec")));
    ASSERT_NE((void*) 0, sprite_world);

    dmGameSystem::DynamicAttributePool* dynamic_attribute_pool = 0;
    GetSpriteWorldDynamicAttributePool(sprite_world, &dynamic_attribute_pool);

    char name_buffer[128] = {};
    for (int i = 0; i < NUM_INSTANCES; ++i)
    {
        dmSnPrintf(name_buffer, sizeof(name_buffer), "/dynamic_attribute_instance_%d", i);

        dmGameObject::HInstance go = Spawn(m_Factory, m_Collection, "/material/attributes_dynamic_count.goc", dmHashString64(name_buffer), 0, Point3(0, 0, 0), Quat(0, 0, 0, 1), Vector3(1, 1, 1));
        ASSERT_NE((void*)0, go);
        instances[i] = go;

        ASSERT_EQ((i+1), dynamic_attribute_pool->Size());
    }

    for (int i = 0; i < NUM_INSTANCES; ++i)
    {
        dmGameObject::Delete(m_Collection, instances[i], false);
        // PostUpdate deletes the instance, Delete just flags it for deletion
        ASSERT_TRUE(dmGameObject::PostUpdate(m_Collection));
        ASSERT_EQ(NUM_INSTANCES - i - 1, dynamic_attribute_pool->Size());
    }

    ASSERT_EQ(0, dynamic_attribute_pool->Size());

    ASSERT_TRUE(dmGameObject::Final(m_Collection));
}

// Test setting material constants via go.set and go.get
// for both single constants and array constants.
// The test also tests for setting nested structs.
TEST_F(MaterialTest, GoGetSetConstants)
{
    ASSERT_TRUE(dmGameObject::Init(m_Collection));

    dmGameObject::HInstance go = Spawn(m_Factory, m_Collection, "/material/material.goc", dmHashString64("/material"), 0, Point3(0, 0, 0), Quat(0, 0, 0, 1), Vector3(1, 1, 1));
    ASSERT_NE((void*)0, go);

    ASSERT_TRUE(dmGameObject::Final(m_Collection));
}

#endif // !defined(DM_PLATFORM_VENDOR)

TEST_F(ComponentTest, GetSetCollisionShape)
{
    dmHashEnableReverseHash(true);

    dmGameObject::HInstance go_base = Spawn(m_Factory, m_Collection, "/collision_object/get_set_shape.goc", dmHashString64("/get_set_shape_go"), 0, Point3(0, 0, 0), Quat(0, 0, 0, 1), Vector3(1, 1, 1));
    ASSERT_NE((void*)0, go_base);

    ASSERT_TRUE(dmGameObject::Final(m_Collection));
}

TEST_F(ComponentTest, GetSetErrorCollisionShape)
{
    dmHashEnableReverseHash(true);

    dmGameObject::HInstance go_base = Spawn(m_Factory, m_Collection, "/collision_object/get_set_error_shape.goc", dmHashString64("/get_set_error_shape_go"), 0, Point3(0, 0, 0), Quat(0, 0, 0, 1), Vector3(1, 1, 1));
    ASSERT_NE((void*)0, go_base);

    ASSERT_FALSE(dmGameObject::Final(m_Collection));
}

TEST_F(SysTest, LoadBufferSync)
{
    ASSERT_TRUE(dmGameObject::Init(m_Collection));

    dmGameObject::HInstance go = Spawn(m_Factory, m_Collection, "/sys/load_buffer_sync.goc", dmHashString64("/load_buffer_sync"), 0, Point3(0, 0, 0), Quat(0, 0, 0, 1), Vector3(1, 1, 1));
    ASSERT_NE((void*)0, go);

    ASSERT_TRUE(dmGameObject::Final(m_Collection));
}

static bool RunTestLoadBufferASync(int test_n,
    dmGameSystem::ScriptLibContext& scriptlibcontext,
    dmGameObject::HCollection collection,
    const dmGameObject::UpdateContext* update_context,
    bool ignore_script_update_fail)
{
    char buffer[256];
    dmSnPrintf(buffer, sizeof(buffer), "test_n = %d", test_n);

    if (!RunString(scriptlibcontext.m_LuaState, buffer))
        return false;

    return UpdateAndWaitUntilDone(scriptlibcontext, collection, update_context, ignore_script_update_fail, "tests_done", 3);
}

TEST_F(SysTest, LoadBufferASync)
{
    ASSERT_TRUE(dmGameObject::Init(m_Collection));

    dmGameObject::HInstance go = Spawn(m_Factory, m_Collection, "/sys/load_buffer_async.goc", dmHashString64("/load_buffer_async"), 0, Point3(0, 0, 0), Quat(0, 0, 0, 1), Vector3(1, 1, 1));
    ASSERT_NE((void*)0, go);

    // Test 1
    ASSERT_TRUE(RunTestLoadBufferASync(1, m_Scriptlibcontext, m_Collection, &m_UpdateContext, false));

    // Test 2
    uint32_t large_buffer_size = 16 * 1024 * 1024;
    uint8_t* large_buffer = new uint8_t[large_buffer_size];
    memset(large_buffer, 0, large_buffer_size);

    large_buffer[0]                   = 127;
    large_buffer[large_buffer_size-1] = 255;

    dmResource::AddFile(m_Factory, "/sys/non_disk_content/large_file.raw", large_buffer_size, large_buffer);
    ASSERT_TRUE(RunTestLoadBufferASync(2, m_Scriptlibcontext, m_Collection, &m_UpdateContext, false));
    dmResource::RemoveFile(m_Factory, "/sys/non_disk_content/large_file.raw");
    free(large_buffer);

    // Test 3
    ASSERT_TRUE(RunTestLoadBufferASync(3, m_Scriptlibcontext, m_Collection, &m_UpdateContext, true));

    // Test 4
    ASSERT_TRUE(RunTestLoadBufferASync(4, m_Scriptlibcontext, m_Collection, &m_UpdateContext, true));

    // Test 5
    ASSERT_TRUE(RunTestLoadBufferASync(5, m_Scriptlibcontext, m_Collection, &m_UpdateContext, true));

    ASSERT_TRUE(dmGameObject::Final(m_Collection));
}

#ifdef DM_HAVE_PLATFORM_COMPUTE_SUPPORT

TEST_F(ShaderTest, Compute)
{
    dmGraphics::ShaderDesc* ddf;
    ASSERT_EQ(dmDDF::RESULT_OK, dmDDF::LoadMessageFromFile("build/src/gamesys/test/shader/valid.cp.spc", dmGraphics::ShaderDesc::m_DDFDescriptor, (void**) &ddf));
    ASSERT_EQ(dmGraphics::ShaderDesc::SHADER_TYPE_COMPUTE, ddf->m_Shaders[0].m_ShaderType);
    ASSERT_NE(0, ddf->m_Shaders.m_Count);

    dmGraphics::ShaderDesc::Shader* compute_shader = 0;

    for (int i = 0; i < ddf->m_Shaders.m_Count; ++i)
    {
        if (ddf->m_Shaders[i].m_Language == dmGraphics::ShaderDesc::LANGUAGE_SPIRV ||
            ddf->m_Shaders[i].m_Language == dmGraphics::ShaderDesc::LANGUAGE_GLSL_SM430)
        {
            compute_shader = &ddf->m_Shaders[i];
        }
    }
    ASSERT_NE((void*)0, compute_shader);

    // Note: We cannot get this informtion from our shader pipeline for other languages than SPIR-V at the momemnt.
    //       When we can create actual dmGraphics::HProgram from compute we can verify this via the GFX context.
    if (compute_shader->m_Language == dmGraphics::ShaderDesc::LANGUAGE_SPIRV)
    {
        dmGraphics::ShaderDesc::ResourceTypeInfo color_type_info = ddf->m_Reflection.m_Types[ddf->m_Reflection.m_UniformBuffers[0].m_Type.m_Type.m_TypeIndex];

        // Slot 1
        ASSERT_EQ(1,                                        ddf->m_Reflection.m_UniformBuffers.m_Count);
        ASSERT_EQ(dmHashString64("color"),                  color_type_info.m_Members[0].m_NameHash);
        ASSERT_EQ(dmGraphics::ShaderDesc::SHADER_TYPE_VEC4, color_type_info.m_Members[0].m_Type.m_Type.m_ShaderType);
        // Slot 2,
        ASSERT_EQ(1,                                           ddf->m_Reflection.m_Textures.m_Count);
        ASSERT_EQ(dmHashString64("texture_out"),               ddf->m_Reflection.m_Textures[0].m_NameHash);
        ASSERT_EQ(dmGraphics::ShaderDesc::SHADER_TYPE_IMAGE2D, ddf->m_Reflection.m_Textures[0].m_Type.m_Type.m_ShaderType);
    }
}

TEST_F(ShaderTest, ComputeResource)
{
    dmGameSystem::ComputeResource* compute_program_res;
    dmResource::Result res = dmResource::Get(m_Factory, "/shader/inputs.computec", (void**) &compute_program_res);

    ASSERT_EQ(dmResource::RESULT_OK, res);
    ASSERT_NE((dmGameSystem::ComputeResource*) 0, compute_program_res);

    dmRender::HComputeProgram compute_program = compute_program_res->m_Program;

    dmGraphics::HProgram graphics_compute_program = dmRender::GetComputeProgram(compute_program);
    ASSERT_EQ(9, dmGraphics::GetUniformCount(graphics_compute_program));

    dmRender::HConstant ca, cb, cc, cd;
    ASSERT_TRUE(dmRender::GetComputeProgramConstant(compute_program, dmHashString64("buffer_a"), ca));
    ASSERT_TRUE(dmRender::GetComputeProgramConstant(compute_program, dmHashString64("buffer_b"), cb));
    ASSERT_TRUE(dmRender::GetComputeProgramConstant(compute_program, dmHashString64("buffer_c"), cc));
    ASSERT_TRUE(dmRender::GetComputeProgramConstant(compute_program, dmHashString64("buffer_d"), cd));

    uint32_t vca,vcb,vcc,vcd;
    dmVMath::Vector4* va = dmRender::GetConstantValues(ca, &vca);

    dmVMath::Vector4 exp_a(1,2,3,4);
    ASSERT_VEC4(exp_a, (*va));

    dmVMath::Vector4* vb = dmRender::GetConstantValues(cb, &vcb);
    dmVMath::Vector4 exp_b(11,21,31,41);
    ASSERT_VEC4(exp_b, (*vb));

    dmVMath::Vector4* vc = dmRender::GetConstantValues(cc, &vcc);
    dmVMath::Vector4 exp_m_c[] = {
        dmVMath::Vector4(1, 2,  3, 4),
        dmVMath::Vector4(5, 6,  7, 8),
        dmVMath::Vector4(9, 10,11,12),
        dmVMath::Vector4(13,14,15,16),
    };
    ASSERT_VEC4(exp_m_c[0], vc[0]);
    ASSERT_VEC4(exp_m_c[1], vc[1]);
    ASSERT_VEC4(exp_m_c[2], vc[2]);
    ASSERT_VEC4(exp_m_c[3], vc[3]);

    dmVMath::Vector4* vd = dmRender::GetConstantValues(cd, &vcd);
    dmVMath::Vector4 exp_m_d[] = {
        dmVMath::Vector4(11,  12,  13, 14),
        dmVMath::Vector4(15,  16,  17, 18),
        dmVMath::Vector4(19, 110, 111,112),
        dmVMath::Vector4(113,114, 115,116),
    };
    ASSERT_VEC4(exp_m_d[0], vd[0]);
    ASSERT_VEC4(exp_m_d[1], vd[1]);
    ASSERT_VEC4(exp_m_d[2], vd[2]);
    ASSERT_VEC4(exp_m_d[3], vd[3]);

    dmGraphics::HUniformLocation la = dmRender::GetComputeProgramSamplerUnit(compute_program, dmHashString64("texture_a"));
    dmGraphics::HUniformLocation lb = dmRender::GetComputeProgramSamplerUnit(compute_program, dmHashString64("texture_b"));
    dmGraphics::HUniformLocation lc = dmRender::GetComputeProgramSamplerUnit(compute_program, dmHashString64("texture_c"));

    ASSERT_NE(dmGraphics::INVALID_UNIFORM_LOCATION, la);
    ASSERT_NE(dmGraphics::INVALID_UNIFORM_LOCATION, lb);
    ASSERT_NE(dmGraphics::INVALID_UNIFORM_LOCATION, lc);

    // Note: texture_a is a storage texture, so we only have two actual samplers here:
    ASSERT_EQ(2, compute_program_res->m_NumTextures);

    dmRender::Sampler* sampler_tex_b = dmRender::GetComputeProgramSampler(compute_program, 0);
    dmRender::Sampler* sampler_tex_c = dmRender::GetComputeProgramSampler(compute_program, 1);

    ASSERT_NE((dmRender::Sampler*) 0, sampler_tex_b);
    ASSERT_EQ(dmHashString64("texture_b"),            sampler_tex_b->m_NameHash);
    ASSERT_EQ(dmGraphics::TEXTURE_TYPE_TEXTURE_2D,    sampler_tex_b->m_Type);
    ASSERT_EQ(dmGraphics::TEXTURE_FILTER_NEAREST,     sampler_tex_b->m_MinFilter);
    ASSERT_EQ(dmGraphics::TEXTURE_FILTER_NEAREST,     sampler_tex_b->m_MagFilter);
    ASSERT_EQ(dmGraphics::TEXTURE_WRAP_REPEAT,        sampler_tex_b->m_UWrap);
    ASSERT_EQ(dmGraphics::TEXTURE_WRAP_REPEAT,        sampler_tex_b->m_VWrap);
    ASSERT_NEAR(0.0f, sampler_tex_b->m_MaxAnisotropy, EPSILON);

    ASSERT_NE((dmRender::Sampler*) 0, sampler_tex_c);
    ASSERT_EQ(dmHashString64("texture_c"),             sampler_tex_c->m_NameHash);
    ASSERT_EQ(dmGraphics::TEXTURE_TYPE_TEXTURE_2D,     sampler_tex_c->m_Type);
    ASSERT_EQ(dmGraphics::TEXTURE_FILTER_LINEAR,       sampler_tex_c->m_MinFilter);
    ASSERT_EQ(dmGraphics::TEXTURE_FILTER_LINEAR,       sampler_tex_c->m_MagFilter);
    ASSERT_EQ(dmGraphics::TEXTURE_WRAP_CLAMP_TO_EDGE,  sampler_tex_c->m_UWrap);
    ASSERT_EQ(dmGraphics::TEXTURE_WRAP_CLAMP_TO_EDGE,  sampler_tex_c->m_VWrap);
    ASSERT_NEAR(14.0f, sampler_tex_c->m_MaxAnisotropy, EPSILON);

    dmResource::Release(m_Factory, (void*) compute_program_res);
}

#endif

TEST_F(ModelScriptTest, GetAABB)
{
    dmGameObject::HInstance go = Spawn(m_Factory, m_Collection, "/model/script_model.goc", dmHashString64("/go"), 0, Point3(0, 0, 0), Quat(0, 0, 0, 1), Vector3(1, 1, 1));
    ASSERT_NE((void*)0, go);

    ASSERT_TRUE(dmGameObject::Update(m_Collection, &m_UpdateContext));
    ASSERT_TRUE(dmGameObject::PostUpdate(m_Collection));

    ASSERT_TRUE(dmGameObject::Final(m_Collection));
}


extern "C" void dmExportedSymbols();

int main(int argc, char **argv)
{
    dmExportedSymbols();
    TestMainPlatformInit();

    dmLog::LogParams params;
    dmLog::LogInitialize(&params);

    dmHashEnableReverseHash(true);
    // Enable message descriptor translation when sending messages
    dmDDF::RegisterAllTypes();

    jc_test_init(&argc, argv);
    return jc_test_run_all();
}<|MERGE_RESOLUTION|>--- conflicted
+++ resolved
@@ -1714,14 +1714,12 @@
     uint32_t codepoint = 'A';
 
     {
-<<<<<<< HEAD
         FontGlyph* glyph = 0;
         FontResult r = GetGlyph(font_map, hfont, codepoint, &glyph);
-        ASSERT_NE(FONT_RESULT_OK, r); // Cannot create a sdf bitmap from a ttf font via this api
-=======
-        dmRender::FontGlyph* glyph = dmRender::GetGlyph(font_map, codepoint);
-        ASSERT_EQ((void*)0, glyph);
->>>>>>> 31e60acf
+        ASSERT_EQ(FONT_RESULT_OK, r); // glyph fallback returns OK, but cannot create a sdf bitmap from a ttf font via this api
+        ASSERT_NE((FontGlyph*)0, glyph);
+        ASSERT_EQ(codepoint, glyph->m_Codepoint);
+        ASSERT_EQ(36U, glyph->m_GlyphIndex);
     }
 
     // Add a new glyph
@@ -1751,7 +1749,6 @@
     }
 
     {
-<<<<<<< HEAD
         FontGlyph* glyph = 0;
         FontResult r = GetGlyph(font_map, hfont, codepoint, &glyph);
         ASSERT_EQ(FONT_RESULT_OK, r);
@@ -1773,33 +1770,6 @@
         ASSERT_STREQ(data, (const char*)glyph->m_Bitmap.m_Data);
 
         dmGameSystem::ResFontRemoveGlyph(font, 0, glyph->m_GlyphIndex);
-=======
-        uint32_t glyph_data_compression; // E.g. FONT_GLYPH_COMPRESSION_NONE;
-        uint32_t glyph_data_size = 0;
-        uint32_t glyph_image_width = 0;
-        uint32_t glyph_image_height = 0;
-        uint32_t glyph_image_channels = 0;
-        const uint8_t* glyph_data = dmRender::GetGlyphData(font_map, codepoint, &glyph_data_size, &glyph_data_compression, &glyph_image_width, &glyph_image_height, &glyph_image_channels);
-        ASSERT_NE((void*)0, glyph_data);
-
-        dmRender::FontGlyph* glyph = dmRender::GetGlyph(font_map, codepoint);
-        ASSERT_NE((void*)0, glyph);
-
-        ASSERT_EQ((uint32_t)dmRender::FONT_GLYPH_COMPRESSION_NONE, glyph_data_compression);
-        ASSERT_EQ(data_size-1, glyph_data_size);
-        ASSERT_EQ(8U, glyph_image_width);
-        ASSERT_EQ(9U, glyph_image_height);
-        ASSERT_EQ(3U, glyph_image_channels);
-
-        ASSERT_EQ(codepoint, glyph->m_Character);
-        ASSERT_EQ(1U, glyph->m_Width);
-        ASSERT_EQ(8U, glyph->m_ImageWidth);
-        ASSERT_EQ(4.0f, glyph->m_Advance);
-        ASSERT_EQ(5.0f, glyph->m_LeftBearing);
-        ASSERT_EQ(6U, glyph->m_Ascent);
-        ASSERT_EQ(7U, glyph->m_Descent);
-        ASSERT_STREQ(data, (const char*)glyph_data);
->>>>>>> 31e60acf
     }
 
     dmResource::Release(m_Factory, font);
