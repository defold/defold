// Copyright 2020 The Defold Foundation
// Licensed under the Defold License version 1.0 (the "License"); you may not use
// this file except in compliance with the License.
//
// You may obtain a copy of the License, together with FAQs at
// https://www.defold.com/license
//
// Unless required by applicable law or agreed to in writing, software distributed
// under the License is distributed on an "AS IS" BASIS, WITHOUT WARRANTIES OR
// CONDITIONS OF ANY KIND, either express or implied. See the License for the
// specific language governing permissions and limitations under the License.

#include "test_gamesys.h"

#include "../../../../graphics/src/graphics_private.h"
#include "../../../../resource/src/resource_private.h"

#include "gamesys/resources/res_textureset.h"

#include <stdio.h>

#include <dlib/dstrings.h>
#include <dlib/time.h>
#include <dlib/path.h>
#include <dlib/sys.h>

#include <ddf/ddf.h>
#include <gameobject/gameobject_ddf.h>
#include <gamesys/gamesys_ddf.h>
#include <gamesys/sprite_ddf.h>
#include "../components/comp_label.h"

#include <dmsdk/gamesys/render_constants.h>

namespace dmGameSystem
{
    void DumpResourceRefs(dmGameObject::HCollection collection);
}

// Reloading these resources needs an update to clear any dirty data and get to a good state.
static const char* update_after_reload[] = {"/tile/valid.tilemapc", "/tile/valid_tilegrid_collisionobject.goc"};

#if defined(__NX__)
    #define MOUNTFS "host:/"
#else
    #define MOUNTFS ""
#endif

const char* ROOT = MOUNTFS "build/default/src/gamesys/test";

bool CopyResource(const char* src, const char* dst)
{
    char src_path[128];
    dmSnPrintf(src_path, sizeof(src_path), "%s/%s", ROOT, src);
    FILE* src_f = fopen(src_path, "rb");
    if (src_f == 0x0)
        return false;
    char dst_path[128];
    dmSnPrintf(dst_path, sizeof(dst_path), "%s/%s", ROOT, dst);
    FILE* dst_f = fopen(dst_path, "wb");
    if (dst_f == 0x0)
    {
        fclose(src_f);
        return false;
    }
    char buffer[1024];
    int c = fread(buffer, 1, sizeof(buffer), src_f);
    while (c > 0)
    {
        fwrite(buffer, 1, c, dst_f);
        c = fread(buffer, 1, sizeof(buffer), src_f);
    }

    fclose(src_f);
    fclose(dst_f);

    return true;
}

bool UnlinkResource(const char* name)
{
    char path[128];
    dmSnPrintf(path, sizeof(path), "%s/%s", ROOT, name);
    return dmSys::Unlink(path) == 0;
}

static dmGameObject::HInstance Spawn(dmResource::HFactory factory, dmGameObject::HCollection collection, const char* prototype_name, dmhash_t id, uint8_t* property_buffer, uint32_t property_buffer_size, const Point3& position, const Quat& rotation, const Vector3& scale)
{
    dmGameObject::HPrototype prototype = 0x0;
    if (dmResource::Get(factory, prototype_name, (void**)&prototype) == dmResource::RESULT_OK) {
        dmGameObject::HInstance result = dmGameObject::Spawn(collection, prototype, prototype_name, id, property_buffer, property_buffer_size, position, rotation, scale);
        dmResource::Release(factory, prototype);
        return result;
    }
    return 0x0;
}

static dmGameObject::HInstance Spawn(dmResource::HFactory factory, dmGameObject::HCollection collection, const char* prototype_name, dmhash_t id)
{
    return Spawn(factory, collection, prototype_name, id, 0, 0, Point3(0, 0, 0), Quat(0, 0, 0, 1), Vector3(1, 1, 1));
}

TEST_P(ResourceTest, Test)
{
    const char* resource_name = GetParam();
    void* resource;
    ASSERT_EQ(dmResource::RESULT_OK, dmResource::Get(m_Factory, resource_name, &resource));
    ASSERT_NE((void*)0, resource);

    ASSERT_EQ(dmResource::RESULT_OK, dmResource::ReloadResource(m_Factory, resource_name, 0));
    dmResource::Release(m_Factory, resource);
}

TEST_P(ResourceTest, TestPreload)
{
    const char* resource_name = GetParam();
    void* resource;
    dmResource::HPreloader pr = dmResource::NewPreloader(m_Factory, resource_name);
    dmResource::Result r;

    uint64_t stop_time = dmTime::GetTime() + 30*10e6;
    while (dmTime::GetTime() < stop_time)
    {
        // Simulate running at 30fps
        r = dmResource::UpdatePreloader(pr, 0, 0, 33*1000);
        if (r != dmResource::RESULT_PENDING)
            break;
        dmTime::Sleep(33*1000);
    }

    ASSERT_EQ(dmResource::RESULT_OK, r);
    ASSERT_EQ(dmResource::RESULT_OK, dmResource::Get(m_Factory, resource_name, &resource));

    dmResource::DeletePreloader(pr);
    dmResource::Release(m_Factory, resource);
}

TEST_F(ResourceTest, TestReloadTextureSet)
{
    const char* texture_set_path_a   = "/textureset/valid_a.texturesetc";
    const char* texture_set_path_b   = "/textureset/valid_b.texturesetc";
    const char* texture_set_path_tmp = "/textureset/tmp.texturesetc";

    dmGameSystem::TextureSetResource* resource = NULL;

    ASSERT_EQ(dmResource::RESULT_OK, dmResource::Get(m_Factory, texture_set_path_a, (void**) &resource));
    ASSERT_NE((void*)0, resource);

    uint32_t original_width  = dmGraphics::GetOriginalTextureWidth(resource->m_Texture);
    uint32_t original_height = dmGraphics::GetOriginalTextureHeight(resource->m_Texture);

    // Swap compiled resources to simulate an atlas update
    ASSERT_TRUE(CopyResource(texture_set_path_a, texture_set_path_tmp));
    ASSERT_TRUE(CopyResource(texture_set_path_b, texture_set_path_a));
    ASSERT_TRUE(CopyResource(texture_set_path_tmp, texture_set_path_b));

    ASSERT_EQ(dmResource::RESULT_OK, dmResource::ReloadResource(m_Factory, texture_set_path_a, 0));

    // If the load truly was successful, we should have a new width/height for the internal image
    ASSERT_NE(original_width,dmGraphics::GetOriginalTextureWidth(resource->m_Texture));
    ASSERT_NE(original_height,dmGraphics::GetOriginalTextureHeight(resource->m_Texture));

    dmResource::Release(m_Factory, (void**) resource);
}

TEST_P(ResourceFailTest, Test)
{
    const ResourceFailParams& p = GetParam();
    const char* tmp_name = "tmp";

    void* resource;
    ASSERT_NE(dmResource::RESULT_OK, dmResource::Get(m_Factory, p.m_InvalidResource, &resource));

    bool exists = CopyResource(p.m_InvalidResource, tmp_name);
    ASSERT_TRUE(CopyResource(p.m_ValidResource, p.m_InvalidResource));
    ASSERT_EQ(dmResource::RESULT_OK, dmResource::Get(m_Factory, p.m_InvalidResource, &resource));

    if (exists)
        ASSERT_TRUE(CopyResource(tmp_name, p.m_InvalidResource));
    else
        ASSERT_TRUE(UnlinkResource(p.m_InvalidResource));
    ASSERT_NE(dmResource::RESULT_OK, dmResource::ReloadResource(m_Factory, p.m_InvalidResource, 0));

    dmResource::Release(m_Factory, resource);

    UnlinkResource(tmp_name);
}

TEST_P(ComponentTest, Test)
{
    const char* go_name = GetParam();
    dmGameObjectDDF::PrototypeDesc* go_ddf;
    char path[128];
    dmSnPrintf(path, sizeof(path), "%s/%s", ROOT, go_name);
    ASSERT_EQ(dmDDF::RESULT_OK, dmDDF::LoadMessageFromFile(path, dmGameObjectDDF::PrototypeDesc::m_DDFDescriptor, (void**)&go_ddf));
    ASSERT_LT(0u, go_ddf->m_Components.m_Count);
    const char* component_name = go_ddf->m_Components[0].m_Component;

    dmGameObject::HInstance go = dmGameObject::New(m_Collection, go_name);
    ASSERT_NE((void*)0, go);

    ASSERT_TRUE(dmGameObject::Init(m_Collection));
    ASSERT_TRUE(dmGameObject::Update(m_Collection, &m_UpdateContext));
    ASSERT_TRUE(dmGameObject::PostUpdate(m_Collection));

    dmGameObject::AcquireInputFocus(m_Collection, go);

    dmGameObject::InputAction input_action;
    input_action.m_ActionId = dmHashString64("test_action");
    input_action.m_Value = 1.0f;
    input_action.m_Pressed = 1;
    dmGameObject::DispatchInput(m_Collection, &input_action, 1);

    ASSERT_EQ(dmResource::RESULT_OK, dmResource::ReloadResource(m_Factory, component_name, 0));

    for (size_t i = 0; i < sizeof(update_after_reload)/sizeof(update_after_reload[0]); ++i)
    {
        if(strcmp(update_after_reload[i], component_name) == 0)
        {
            ASSERT_TRUE(dmGameObject::Update(m_Collection, &m_UpdateContext));
            ASSERT_TRUE(dmGameObject::PostUpdate(m_Collection));
            break;
        }
    }
    ASSERT_TRUE(dmGameObject::Final(m_Collection));
    ASSERT_TRUE(dmGameObject::Init(m_Collection));
    ASSERT_TRUE(dmGameObject::Update(m_Collection, &m_UpdateContext));
    ASSERT_TRUE(dmGameObject::PostUpdate(m_Collection));
    ASSERT_TRUE(dmGameObject::Final(m_Collection));

    dmDDF::FreeMessage(go_ddf);
}

TEST_P(ComponentTest, TestReloadFail)
{
    const char* go_name = GetParam();
    dmGameObjectDDF::PrototypeDesc* go_ddf;
    char path[128];
    dmSnPrintf(path, sizeof(path), "%s/%s", ROOT, go_name);
    ASSERT_EQ(dmDDF::RESULT_OK, dmDDF::LoadMessageFromFile(path, dmGameObjectDDF::PrototypeDesc::m_DDFDescriptor, (void**)&go_ddf));
    ASSERT_LT(0u, go_ddf->m_Components.m_Count);
    const char* component_name = go_ddf->m_Components[0].m_Component;
    const char* temp_name = "tmp";

    dmGameObject::HInstance go = dmGameObject::New(m_Collection, go_name);
    ASSERT_NE((void*)0, go);

    ASSERT_TRUE(CopyResource(component_name, temp_name));
    ASSERT_TRUE(UnlinkResource(component_name));

    ASSERT_NE(dmResource::RESULT_OK, dmResource::ReloadResource(m_Factory, component_name, 0));

    ASSERT_TRUE(dmGameObject::Init(m_Collection));
    ASSERT_TRUE(dmGameObject::Update(m_Collection, &m_UpdateContext));
    ASSERT_TRUE(dmGameObject::PostUpdate(m_Collection));

    dmGameObject::AcquireInputFocus(m_Collection, go);

    dmGameObject::InputAction input_action;
    input_action.m_ActionId = dmHashString64("test_action");
    input_action.m_Value = 1.0f;
    input_action.m_Pressed = 1;
    dmGameObject::DispatchInput(m_Collection, &input_action, 1);

    ASSERT_TRUE(CopyResource(temp_name, component_name));

    ASSERT_TRUE(dmGameObject::Final(m_Collection));

    dmDDF::FreeMessage(go_ddf);
}

// Test that tries to reload shaders with errors in them.
TEST_F(ComponentTest, ReloadInvalidMaterial)
{
    const char path_material[] = "/material/valid.materialc";
    const char path_frag[] = "/fragment_program/valid.fpc";
    const char path_vert[] = "/vertex_program/valid.vpc";
    void* resource;
    ASSERT_EQ(dmResource::RESULT_OK, dmResource::Get(m_Factory, path_material, &resource));

    // Modify resource with simulated syntax error
    dmGraphics::SetForceVertexReloadFail(true);

    // Reload, validate fail
    ASSERT_NE(dmResource::RESULT_OK, dmResource::ReloadResource(m_Factory, path_vert, 0));

    // Modify resource with correction
    dmGraphics::SetForceVertexReloadFail(false);

    // Reload, validate success
    ASSERT_EQ(dmResource::RESULT_OK, dmResource::ReloadResource(m_Factory, path_vert, 0));

    // Same as above but for fragment shader
    dmGraphics::SetForceFragmentReloadFail(true);
    ASSERT_NE(dmResource::RESULT_OK, dmResource::ReloadResource(m_Factory, path_frag, 0));
    dmGraphics::SetForceFragmentReloadFail(false);
    ASSERT_EQ(dmResource::RESULT_OK, dmResource::ReloadResource(m_Factory, path_frag, 0));

    dmResource::Release(m_Factory, resource);
}

TEST_P(InvalidVertexSpaceTest, InvalidVertexSpace)
{
    const char* resource_name = GetParam();
    void* resource;
    ASSERT_NE(dmResource::RESULT_OK, dmResource::Get(m_Factory, resource_name, &resource));
}




// Test for input consuming in collection proxy
TEST_F(ComponentTest, ConsumeInputInCollectionProxy)
{
    /* Setup:
    ** go_consume_no
    ** - [script] input_consume_sink.script
    ** go_consume_yes
    ** - collection_proxy
    ** -- go_consume_yes_proxy
    ** ---- [script] input_consume.script
    */

    lua_State* L = dmScript::GetLuaState(m_ScriptContext);

    #define ASSERT_INPUT_OBJECT_EQUALS(hash) \
    { \
        lua_getglobal(L, "last_input_object"); \
        dmhash_t go_hash = dmScript::CheckHash(L, -1); \
        lua_pop(L,1); \
        ASSERT_EQ(hash,go_hash); \
    }

    const char* path_consume_yes = "/collection_proxy/input_consume_yes.goc";
    const char* path_consume_no  = "/collection_proxy/input_consume_no.goc";

    dmhash_t hash_go_consume_yes   = dmHashString64("/go_consume_yes");
    dmhash_t hash_go_consume_no    = dmHashString64("/go_consume_no");
    dmhash_t hash_go_consume_proxy = dmHashString64("/go_consume_proxy");

    dmGameObject::HInstance go_consume_yes = Spawn(m_Factory, m_Collection, path_consume_yes, hash_go_consume_yes, 0, 0, Point3(0, 0, 0), Quat(0, 0, 0, 1), Vector3(1, 1, 1));
    ASSERT_NE((void*)0, go_consume_yes);

    dmGameObject::HInstance go_consume_no = Spawn(m_Factory, m_Collection, path_consume_no, hash_go_consume_no, 0, 0, Point3(0, 0, 0), Quat(0, 0, 0, 1), Vector3(1, 1, 1));
    ASSERT_NE((void*)0, go_consume_no);

    // Iteration 1: Handle proxy enable and input acquire messages from input_consume_no.script
    ASSERT_TRUE(dmGameObject::Update(m_Collection, &m_UpdateContext));
    ASSERT_TRUE(dmGameObject::PostUpdate(m_Collection));

    // Test 1: input consume in proxy with 1 input action
    dmGameObject::InputAction test_input_action;
    test_input_action.m_ActionId = dmHashString64("test_action_consume");
    test_input_action.m_Pressed  = 1;

    ASSERT_EQ(dmGameObject::UPDATE_RESULT_OK, dmGameObject::DispatchInput(m_Collection, &test_input_action, 1));
    ASSERT_EQ(1,test_input_action.m_Consumed);
    ASSERT_INPUT_OBJECT_EQUALS(hash_go_consume_proxy)

    // Test 2: no consuming in proxy collection
    dmGameObject::InputAction test_input_action_consume_no;
    test_input_action_consume_no.m_ActionId = dmHashString64("test_action_consume");
    test_input_action_consume_no.m_Pressed  = 0;

    ASSERT_EQ(dmGameObject::UPDATE_RESULT_OK, dmGameObject::DispatchInput(m_Collection, &test_input_action_consume_no, 1));
    ASSERT_EQ(0,test_input_action_consume_no.m_Consumed);
    ASSERT_INPUT_OBJECT_EQUALS(hash_go_consume_no)

    // Test 3: dispatch input queue with more than one input actions that are consumed
    dmGameObject::InputAction test_input_action_queue[2];
    test_input_action_queue[0].m_ActionId = dmHashString64("test_action_consume");
    test_input_action_queue[0].m_Pressed  = 1;
    test_input_action_queue[1].m_ActionId = dmHashString64("test_action_consume");
    test_input_action_queue[1].m_Pressed  = 1;

    ASSERT_EQ(dmGameObject::UPDATE_RESULT_OK, dmGameObject::DispatchInput(m_Collection, test_input_action_queue, 2));
    ASSERT_EQ(1,test_input_action_queue[0].m_Consumed);
    ASSERT_EQ(1,test_input_action_queue[1].m_Consumed);
    ASSERT_INPUT_OBJECT_EQUALS(hash_go_consume_proxy)

    // Test 4: dispatch input queue with more than one input actions where one action is consumed and one isn't
    dmGameObject::InputAction test_input_action_queue_2[2];
    test_input_action_queue_2[0].m_ActionId = dmHashString64("test_action_consume");
    test_input_action_queue_2[0].m_Pressed  = 1;
    test_input_action_queue_2[1].m_ActionId = dmHashString64("test_action_consume");
    test_input_action_queue_2[1].m_Pressed  = 0;

    ASSERT_EQ(dmGameObject::UPDATE_RESULT_OK, dmGameObject::DispatchInput(m_Collection, test_input_action_queue_2, 2));
    ASSERT_EQ(1,test_input_action_queue_2[0].m_Consumed);
    ASSERT_EQ(0,test_input_action_queue_2[1].m_Consumed);
    ASSERT_INPUT_OBJECT_EQUALS(hash_go_consume_no)

    // Test 5: Same as above, but with the action consume order swapped
    dmGameObject::InputAction test_input_action_queue_3[2];
    test_input_action_queue_3[0].m_ActionId = dmHashString64("test_action_consume");
    test_input_action_queue_3[0].m_Pressed  = 0;
    test_input_action_queue_3[1].m_ActionId = dmHashString64("test_action_consume");
    test_input_action_queue_3[1].m_Pressed  = 1;

    ASSERT_EQ(dmGameObject::UPDATE_RESULT_OK, dmGameObject::DispatchInput(m_Collection, test_input_action_queue_3, 2));
    ASSERT_EQ(0,test_input_action_queue_3[0].m_Consumed);
    ASSERT_EQ(1,test_input_action_queue_3[1].m_Consumed);
    ASSERT_INPUT_OBJECT_EQUALS(hash_go_consume_proxy)

    #undef ASSERT_INPUT_OBJECT_EQUALS
}

TEST_P(ComponentFailTest, Test)
{
    const char* go_name = GetParam();

    dmGameObject::HInstance go = dmGameObject::New(m_Collection, go_name);
    ASSERT_EQ((void*)0, go);
}

static void DeleteInstance(dmGameObject::HCollection collection, dmGameObject::HInstance instance) {
    dmGameObject::UpdateContext ctx = {0.0f};
    dmGameObject::Update(collection, &ctx);
    dmGameObject::Delete(collection, instance, false);
    dmGameObject::PostUpdate(collection);
}

static void GetResourceProperty(dmGameObject::HInstance instance, dmhash_t comp_name, dmhash_t prop_name, dmhash_t* out_val) {
    dmGameObject::PropertyDesc desc;
    dmGameObject::PropertyOptions opt;
    opt.m_Index = 0;
    ASSERT_EQ(dmGameObject::PROPERTY_RESULT_OK, dmGameObject::GetProperty(instance, comp_name, prop_name, opt, desc));
    dmGameObject::PropertyType type = desc.m_Variant.m_Type;
    ASSERT_TRUE(dmGameObject::PROPERTY_TYPE_HASH == type);
    *out_val = desc.m_Variant.m_Hash;
}

static dmGameObject::PropertyResult SetResourceProperty(dmGameObject::HInstance instance, dmhash_t comp_name, dmhash_t prop_name, dmhash_t in_val) {
    dmGameObject::PropertyVar prop_var(in_val);
    dmGameObject::PropertyOptions opt;
    opt.m_Index = 0;
    return dmGameObject::SetProperty(instance, comp_name, prop_name, opt, prop_var);
}

TEST_F(SoundTest, UpdateSoundResource)
{
    // import 'resource' lua api among others
    dmGameSystem::ScriptLibContext scriptlibcontext;
    scriptlibcontext.m_Factory = m_Factory;
    scriptlibcontext.m_Register = m_Register;
    scriptlibcontext.m_LuaState = dmScript::GetLuaState(m_ScriptContext);
    dmGameSystem::InitializeScriptLibs(scriptlibcontext);

    const char* go_path = "/sound/updated_sound.goc";
    dmhash_t comp_name = dmHashString64("dynamic-sound"); // id of soundc component
    dmhash_t prop_name = dmHashString64("sound"); // property of sound data resource within a sound component

    // Create gameobject
    dmGameObject::HInstance go = Spawn(m_Factory, m_Collection, go_path, dmHashString64("/go"));
    ASSERT_NE((void*)0, go);

    // Get hash of the sounddata resource
    dmhash_t soundata_hash = 0;
    GetResourceProperty(go, comp_name, prop_name, &soundata_hash);

    dmResource::SResourceDescriptor* descp = dmResource::FindByHash(m_Factory, soundata_hash);
    dmLogInfo("Original size: %d", descp->m_ResourceSize);
    ASSERT_EQ(42270+16, descp->m_ResourceSize);  // valid.wav. Size returned is always +16 from size of wav: sound_data->m_Size + sizeof(SoundData) from sound_null.cpp;

    // Update sound component with custom buffer from lua. See set_sound.script:update()
    ASSERT_TRUE(dmGameObject::Update(m_Collection, &m_UpdateContext));
    ASSERT_TRUE(dmGameObject::PostUpdate(m_Collection));

    // Check the size of the updated resource

    descp = dmResource::FindByHash(m_Factory, soundata_hash);
    dmLogInfo("New size: %d", descp->m_ResourceSize);
    ASSERT_EQ(98510+16, descp->m_ResourceSize);  // replacement.wav. Size returned is always +16 from size of wav: sound_data->m_Size + sizeof(SoundData) from sound_null.cpp;

    ASSERT_TRUE(dmGameObject::Final(m_Collection));

    // release GO
    DeleteInstance(m_Collection, go);

    // release lua api deps
    dmGameSystem::FinalizeScriptLibs(scriptlibcontext);
}

TEST_F(SoundTest, LuaCallback)
{
    // import 'resource' lua api among others
    dmGameSystem::ScriptLibContext scriptlibcontext;
    scriptlibcontext.m_Factory = m_Factory;
    scriptlibcontext.m_Register = m_Register;
    scriptlibcontext.m_LuaState = dmScript::GetLuaState(m_ScriptContext);
    dmGameSystem::InitializeScriptLibs(scriptlibcontext);

    const char* go_path = "/sound/luacallback.goc";

    // Create gameobject
    dmGameObject::HInstance go = Spawn(m_Factory, m_Collection, go_path, dmHashString64("/go"));
    ASSERT_NE((void*)0, go);

    // Update sound component with custom buffer from lua. See set_sound.script:update()
    ASSERT_TRUE(dmGameObject::Update(m_Collection, &m_UpdateContext));
    ASSERT_TRUE(dmGameObject::PostUpdate(m_Collection));

    // Allow for one more update for messages to go through
    ASSERT_TRUE(dmGameObject::Update(m_Collection, &m_UpdateContext));
    ASSERT_TRUE(dmGameObject::PostUpdate(m_Collection));

    ASSERT_TRUE(dmGameObject::Final(m_Collection));

    // release GO
    DeleteInstance(m_Collection, go);

    // release lua api deps
    dmGameSystem::FinalizeScriptLibs(scriptlibcontext);
}


TEST_P(ResourcePropTest, ResourceRefCounting)
{
    const char* go_path = "/resource/res_getset_prop.goc";
    const ResourcePropParams& p = GetParam();
    void* resources[] = {0x0, 0x0, 0x0};
    const char* paths[] = {p.m_ResourcePath, p.m_ResourcePathNotFound, p.m_ResourcePathInvExt};
    dmhash_t path_hashes[] = {0, 0, 0};
    // Acquire new resource
    for (uint32_t i = 0; i < 3; ++i)
    {
        if (*paths[i] != 0) {
            path_hashes[i] = dmHashString64(paths[i]);
            dmResource::Result res = dmResource::Get(m_Factory, paths[i], &resources[i]);
            if (i == 1) { // second resource is non-existing by design
                ASSERT_EQ(dmResource::RESULT_RESOURCE_NOT_FOUND, res);
            } else {
                ASSERT_EQ(dmResource::RESULT_OK, res);
            }
        }
    }
    dmhash_t prop_name = dmHashString64(p.m_PropertyName);
    dmhash_t new_res_hash = path_hashes[0];
    dmhash_t new_res_hash_not_found = path_hashes[1];
    dmhash_t new_res_hash_inv_ext = path_hashes[2];

    const char* component_name[] = {p.m_Component0, p.m_Component1, p.m_Component2, p.m_Component3, p.m_Component4, p.m_Component5};
    for(uint32_t i = 0; i < 6; ++i)
    {
        if(component_name[i] == 0)
            break;
        dmhash_t comp_name = dmHashString64(component_name[i]);

        // Spawn a go with all supported component types
        dmGameObject::HInstance go = Spawn(m_Factory, m_Collection, go_path, dmHashString64("/go"));
        ASSERT_NE((void*)0, go);

        dmhash_t orig_res_hash;
        GetResourceProperty(go, comp_name, prop_name, &orig_res_hash);

        // Spawn is expected to inc the ref count
        uint32_t orig_rc = dmResource::GetRefCount(m_Factory, orig_res_hash);
        ASSERT_LT(0u, orig_rc);
        uint32_t new_rc = dmResource::GetRefCount(m_Factory, new_res_hash);
        ASSERT_LT(0u, new_rc);

        // Spawn/delete are balanced w.r.t ref count
        DeleteInstance(m_Collection, go);
        go = Spawn(m_Factory, m_Collection, go_path, dmHashString64("/go"));
        ASSERT_EQ(orig_rc, dmResource::GetRefCount(m_Factory, orig_res_hash));

        // Graceful failure when resource does not exist
        if (new_res_hash_not_found != 0)
        {
            ASSERT_EQ(dmGameObject::PROPERTY_RESULT_RESOURCE_NOT_FOUND, SetResourceProperty(go, comp_name, prop_name, new_res_hash_not_found));
            ASSERT_EQ(orig_rc, dmResource::GetRefCount(m_Factory, orig_res_hash));
        }

        // Graceful failure when resource has incorrect extension
        if (new_res_hash_inv_ext != 0)
        {
            ASSERT_EQ(dmGameObject::PROPERTY_RESULT_UNSUPPORTED_VALUE, SetResourceProperty(go, comp_name, prop_name, new_res_hash_inv_ext));
            ASSERT_EQ(orig_rc, dmResource::GetRefCount(m_Factory, orig_res_hash));
        }

        // No release when setting prop to different resource
        ASSERT_EQ(dmGameObject::PROPERTY_RESULT_OK, SetResourceProperty(go, comp_name, prop_name, new_res_hash));
        dmhash_t res_hash;
        GetResourceProperty(go, comp_name, prop_name, &res_hash);
        ASSERT_EQ(new_res_hash, res_hash);
        ASSERT_EQ(orig_rc, dmResource::GetRefCount(m_Factory, orig_res_hash));
        ASSERT_EQ(new_rc + 1, dmResource::GetRefCount(m_Factory, new_res_hash));

        // Acquire it again when setting prop back to original
        ASSERT_EQ(dmGameObject::PROPERTY_RESULT_OK, SetResourceProperty(go, comp_name, prop_name, orig_res_hash));
        ASSERT_EQ(orig_rc + 1, dmResource::GetRefCount(m_Factory, orig_res_hash));
        ASSERT_EQ(new_rc, dmResource::GetRefCount(m_Factory, new_res_hash));

        // Setting to same val has no effect on ref counting
        ASSERT_EQ(dmGameObject::PROPERTY_RESULT_OK, SetResourceProperty(go, comp_name, prop_name, orig_res_hash));
        ASSERT_EQ(orig_rc + 1, dmResource::GetRefCount(m_Factory, orig_res_hash));

        DeleteInstance(m_Collection, go);
    }
    for (uint32_t i = 0; i < 3; ++i)
    {
        if (resources[i]) {
            dmResource::Release(m_Factory, resources[i]);
        }
    }
}

// Test that go.delete() does not influence other sprite animations in progress
TEST_F(SpriteAnimTest, GoDeletion)
{
    // Spawn 3 dumy game objects with one sprite in each
    dmGameObject::HInstance go1 = Spawn(m_Factory, m_Collection, "/sprite/valid_sprite.goc", dmHashString64("/go1"), 0, 0, Point3(0, 0, 0), Quat(0, 0, 0, 1), Vector3(1, 1, 1));
    dmGameObject::HInstance go2 = Spawn(m_Factory, m_Collection, "/sprite/valid_sprite.goc", dmHashString64("/go2"), 0, 0, Point3(0, 0, 0), Quat(0, 0, 0, 1), Vector3(1, 1, 1));
    dmGameObject::HInstance go3 = Spawn(m_Factory, m_Collection, "/sprite/valid_sprite.goc", dmHashString64("/go3"), 0, 0, Point3(0, 0, 0), Quat(0, 0, 0, 1), Vector3(1, 1, 1));
    ASSERT_NE((void*)0, go1);
    ASSERT_NE((void*)0, go2);
    ASSERT_NE((void*)0, go3);

    // Spawn one go with a script that will initiate animations on the above sprites
    dmGameObject::HInstance go_animater = Spawn(m_Factory, m_Collection, "/sprite/sprite_property_anim.goc", dmHashString64("/go_animater"), 0, 0, Point3(0, 0, 0), Quat(0, 0, 0, 1), Vector3(1, 1, 1));
    ASSERT_NE((void*)0, go_animater);

    // 1st iteration:
    //  - go1 animation start
    ASSERT_TRUE(dmGameObject::Update(m_Collection, &m_UpdateContext));
    ASSERT_TRUE(dmGameObject::PostUpdate(m_Collection));

    // 2nd iteration:
    //  - go1 animation is over and removed
    //  - go2+go3 animations start
    ASSERT_TRUE(dmGameObject::Update(m_Collection, &m_UpdateContext));
    ASSERT_TRUE(dmGameObject::PostUpdate(m_Collection));

    // 3rd iteration:
    //  - go2 animation is over and removed
    ASSERT_TRUE(dmGameObject::Update(m_Collection, &m_UpdateContext));
    ASSERT_TRUE(dmGameObject::PostUpdate(m_Collection));

    // 4th iteration:
    //  - go3 should still be animating (not be influenced by the deletion of go1/go2)
    ASSERT_TRUE(dmGameObject::Update(m_Collection, &m_UpdateContext));
    ASSERT_TRUE(dmGameObject::PostUpdate(m_Collection));

    ASSERT_TRUE(dmGameObject::Final(m_Collection));
}

// Test that animation done event reaches either callback or onmessage
TEST_F(SpriteAnimTest, FlipbookAnim)
{
    dmGameSystem::ScriptLibContext scriptlibcontext;
    scriptlibcontext.m_Factory = m_Factory;
    scriptlibcontext.m_Register = m_Register;
    scriptlibcontext.m_LuaState = dmScript::GetLuaState(m_ScriptContext);
    dmGameSystem::InitializeScriptLibs(scriptlibcontext);

    // Spawn one go with a script that will initiate animations on the above sprites
    dmGameObject::HInstance go = Spawn(m_Factory, m_Collection, "/sprite/sprite_flipbook_anim.goc", dmHashString64("/go"), 0, 0, Point3(0, 0, 0), Quat(0, 0, 0, 1), Vector3(1, 1, 1));
    ASSERT_NE((void*)0, go);

    lua_State* L = scriptlibcontext.m_LuaState;

    bool tests_done = false;
    while (!tests_done)
    {
        ASSERT_TRUE(dmGameObject::Update(m_Collection, &m_UpdateContext));
        ASSERT_TRUE(dmGameObject::PostUpdate(m_Collection));

        // check if tests are done
        lua_getglobal(L, "tests_done");
        tests_done = lua_toboolean(L, -1);
        lua_pop(L, 1);
    }

    lua_getglobal(L, "num_finished");
    int num_finished = lua_tointeger(L, -1);
    lua_pop(L, 1);

    lua_getglobal(L, "num_messages");
    int num_messages = lua_tointeger(L, -1);
    lua_pop(L, 1);

    ASSERT_EQ(2, num_finished);
    ASSERT_EQ(1, num_messages);

    ASSERT_TRUE(dmGameObject::Final(m_Collection));
}

// Test that animation done event reaches callback
TEST_F(ParticleFxTest, PlayAnim)
{
    dmGameSystem::ScriptLibContext scriptlibcontext;
    scriptlibcontext.m_Factory = m_Factory;
    scriptlibcontext.m_Register = m_Register;
    scriptlibcontext.m_LuaState = dmScript::GetLuaState(m_ScriptContext);
    dmGameSystem::InitializeScriptLibs(scriptlibcontext);

    // Spawn one go with a script that will initiate animations on the above sprites
    dmGameObject::HInstance go = Spawn(m_Factory, m_Collection, "/particlefx/particlefx_play.goc", dmHashString64("/go"), 0, 0, Point3(0, 0, 0), Quat(0, 0, 0, 1), Vector3(1, 1, 1));
    ASSERT_NE((void*)0, go);

    lua_State* L = scriptlibcontext.m_LuaState;

    bool tests_done = false;
    int max_iter = 100;
    while (!tests_done && --max_iter > 0)
    {
        ASSERT_TRUE(dmGameObject::Update(m_Collection, &m_UpdateContext));
        ASSERT_TRUE(dmGameObject::PostUpdate(m_Collection));

        // check if tests are done
        lua_getglobal(L, "tests_done");
        tests_done = lua_toboolean(L, -1);
        lua_pop(L, 1);
    }
    if (max_iter <= 0)
    {
        dmLogError("The playback didn't finish");
    }

    ASSERT_TRUE(tests_done);

    ASSERT_TRUE(dmGameObject::Final(m_Collection));
}

static float GetFloatProperty(dmGameObject::HInstance go, dmhash_t component_id, dmhash_t property_id)
{
    dmGameObject::PropertyDesc property_desc;
    dmGameObject::PropertyOptions property_opt;
    property_opt.m_Index = 0;
    dmGameObject::GetProperty(go, component_id, property_id, property_opt, property_desc);
    return property_desc.m_Variant.m_Number;
}


TEST_F(CursorTest, GuiFlipbookCursor)
{
    lua_State* L = dmScript::GetLuaState(m_ScriptContext);

    dmhash_t go_id = dmHashString64("/go");
    dmhash_t gui_comp_id = dmHashString64("gui");
    dmGameObject::HInstance go = Spawn(m_Factory, m_Collection, "/gui/gui_flipbook_cursor.goc", go_id, 0, 0, Point3(0, 0, 0), Quat(0, 0, 0, 1), Vector3(1, 1, 1));
    ASSERT_NE((void*)0x0, go);

    dmMessage::URL msg_url;
    dmMessage::ResetURL(&msg_url);
    msg_url.m_Socket = dmGameObject::GetMessageSocket(m_Collection);
    msg_url.m_Path = go_id;
    msg_url.m_Fragment = gui_comp_id;

    // Update one second at a time.
    // The tilesource animation is one frame per second,
    // will make it easier to predict the cursor.
    m_UpdateContext.m_DT = 1.0f;

    bool continue_test = true;
    while (continue_test) {
        ASSERT_TRUE(dmGameObject::Update(m_Collection, &m_UpdateContext));
        ASSERT_TRUE(dmGameObject::PostUpdate(m_Collection));

        // check if there was an error
        lua_getglobal(L, "test_err");
        bool test_err = lua_toboolean(L, -1);
        lua_pop(L, 1);
        lua_getglobal(L, "test_err_str");
        const char* test_err_str = lua_tostring(L, -1);
        lua_pop(L, 1);

        if (test_err) {
            dmLogError("Lua Error: %s", test_err_str);
        }

        ASSERT_FALSE(test_err);

        // continue test?
        lua_getglobal(L, "continue_test");
        continue_test = lua_toboolean(L, -1);
        lua_pop(L, 1);
    }

    ASSERT_TRUE(dmGameObject::Final(m_Collection));
}

// Tests the animation done message/callback
TEST_F(GuiTest, GuiFlipbookAnim)
{
    lua_State* L = dmScript::GetLuaState(m_ScriptContext);

    dmhash_t go_id = dmHashString64("/go");
    dmhash_t gui_comp_id = dmHashString64("gui");
    dmGameObject::HInstance go = Spawn(m_Factory, m_Collection, "/gui/gui_flipbook_anim.goc", go_id, 0, 0, Point3(0, 0, 0), Quat(0, 0, 0, 1), Vector3(1, 1, 1));
    ASSERT_NE((void*)0x0, go);

    dmMessage::URL msg_url;
    dmMessage::ResetURL(&msg_url);
    msg_url.m_Socket = dmGameObject::GetMessageSocket(m_Collection);
    msg_url.m_Path = go_id;
    msg_url.m_Fragment = gui_comp_id;

    m_UpdateContext.m_DT = 1.0f;

    bool tests_done = false;
    int max_iter = 100;
    while (!tests_done && --max_iter > 0)
    {
        ASSERT_TRUE(dmGameObject::Update(m_Collection, &m_UpdateContext));
        ASSERT_TRUE(dmGameObject::PostUpdate(m_Collection));

        // continue test?
        lua_getglobal(L, "tests_done");
        tests_done = lua_toboolean(L, -1);
        lua_pop(L, 1);
    }
    if (max_iter <= 0)
    {
        dmLogError("The playback didn't finish");
    }
    ASSERT_LT(0, max_iter);

    ASSERT_TRUE(dmGameObject::Final(m_Collection));
}

TEST_P(CursorTest, Cursor)
{
    const CursorTestParams& params = GetParam();
    const char* anim_id_str = params.m_AnimationId;
    dmhash_t go_id = dmHashString64("/go");
    dmhash_t cursor_prop_id = dmHashString64("cursor");
    dmhash_t sprite_comp_id = dmHashString64("sprite");
    dmhash_t animation_id = dmHashString64(anim_id_str);
    dmGameObject::HInstance go = Spawn(m_Factory, m_Collection, "/sprite/cursor.goc", go_id, 0, 0, Point3(0, 0, 0), Quat(0, 0, 0, 1), Vector3(1, 1, 1));
    ASSERT_NE((void*)0x0, go);

    // Dummy URL, just needed to kick flipbook animation on sprite
    dmMessage::URL msg_url;
    dmMessage::ResetURL(&msg_url);
    msg_url.m_Socket = dmGameObject::GetMessageSocket(m_Collection);
    msg_url.m_Path = go_id;
    msg_url.m_Fragment = sprite_comp_id;

    // Send animation to sprite component
    dmGameSystemDDF::PlayAnimation msg;
    msg.m_Id = animation_id;
    msg.m_Offset = params.m_CursorStart;
    msg.m_PlaybackRate = params.m_PlaybackRate;

    ASSERT_EQ(dmMessage::RESULT_OK, dmMessage::Post(&msg_url, &msg_url, dmGameSystemDDF::PlayAnimation::m_DDFDescriptor->m_NameHash, (uintptr_t)go, (uintptr_t)dmGameSystemDDF::PlayAnimation::m_DDFDescriptor, &msg, sizeof(msg), 0));

    m_UpdateContext.m_DT = 0.0f;
    dmGameObject::Update(m_Collection, &m_UpdateContext);

    // Update one second at a time.
    // The tilesource animation is one frame per second,
    // will make it easier to predict the cursor.
    m_UpdateContext.m_DT = 1.0f;

    for (int i = 0; i < params.m_ExpectedCount; ++i)
    {
        ASSERT_EQ(params.m_Expected[i], GetFloatProperty(go, sprite_comp_id, cursor_prop_id));
        ASSERT_TRUE(dmGameObject::Update(m_Collection, &m_UpdateContext));
        ASSERT_TRUE(dmGameObject::PostUpdate(m_Collection));
    }

    ASSERT_TRUE(dmGameObject::Final(m_Collection));
}

TEST_F(WindowEventTest, Test)
{
    dmGameSystem::ScriptLibContext scriptlibcontext;
    scriptlibcontext.m_Factory = m_Factory;
    scriptlibcontext.m_Register = m_Register;
    scriptlibcontext.m_LuaState = dmScript::GetLuaState(m_ScriptContext);
    dmGameSystem::InitializeScriptLibs(scriptlibcontext);

    ASSERT_TRUE(dmGameObject::Init(m_Collection));

    // Spawn the game object with the script we want to call
    dmGameObject::HInstance go = Spawn(m_Factory, m_Collection, "/window/window_events.goc", dmHashString64("/window_events"), 0, 0, Point3(0, 0, 0), Quat(0, 0, 0, 1), Vector3(1, 1, 1));
    ASSERT_NE((void*)0, go);

    ASSERT_TRUE(dmGameObject::Update(m_Collection, &m_UpdateContext));
    ASSERT_TRUE(dmGameObject::PostUpdate(m_Collection));

    dmGameObject::AcquireInputFocus(m_Collection, go);
    dmGameObject::InputAction input_action;
    input_action.m_ActionId = dmHashString64("test_action");

    // Set test state 1
    input_action.m_Value = 1.0f;
    dmGameObject::DispatchInput(m_Collection, &input_action, 1);

    dmGameSystem::OnWindowFocus(false);

    ASSERT_TRUE(dmGameObject::Update(m_Collection, &m_UpdateContext));
    ASSERT_TRUE(dmGameObject::PostUpdate(m_Collection));

    // Set test state 2
    input_action.m_Value = 2.0f;
    dmGameObject::DispatchInput(m_Collection, &input_action, 1);

    dmGameSystem::OnWindowFocus(true);

    ASSERT_TRUE(dmGameObject::Update(m_Collection, &m_UpdateContext));
    ASSERT_TRUE(dmGameObject::PostUpdate(m_Collection));

    // Set test state 3
    input_action.m_Value = 3.0f;
    dmGameObject::DispatchInput(m_Collection, &input_action, 1);

    dmGameSystem::OnWindowResized(123, 456);

    ASSERT_TRUE(dmGameObject::Update(m_Collection, &m_UpdateContext));
    ASSERT_TRUE(dmGameObject::PostUpdate(m_Collection));

    // Set test state 4
    input_action.m_Value = 4.0f;
    dmGameObject::DispatchInput(m_Collection, &input_action, 1);

    dmGameSystem::OnWindowFocus(false);

    ASSERT_TRUE(dmGameObject::Update(m_Collection, &m_UpdateContext));
    ASSERT_TRUE(dmGameObject::PostUpdate(m_Collection));

    // Set final test state, check that all tests passed
    input_action.m_Value = 0.0f;
    dmGameObject::DispatchInput(m_Collection, &input_action, 1);

    ASSERT_TRUE(dmGameObject::Update(m_Collection, &m_UpdateContext));
    ASSERT_TRUE(dmGameObject::PostUpdate(m_Collection));

    // cleanup
    ASSERT_TRUE(dmGameObject::Final(m_Collection));
    ASSERT_TRUE(dmGameObject::Init(m_Collection));
    ASSERT_TRUE(dmGameObject::Update(m_Collection, &m_UpdateContext));
    ASSERT_TRUE(dmGameObject::PostUpdate(m_Collection));
    ASSERT_TRUE(dmGameObject::Final(m_Collection));

    dmGameSystem::FinalizeScriptLibs(scriptlibcontext);
}

/* Factory dynamic and static loading */

TEST_P(FactoryTest, Test)
{
    const char* resource_path[] = {
            "/factory/factory_resource.goc",
            "/sprite/valid.spritec",
            "/tile/valid.texturesetc",
            "/sprite/sprite.materialc",
    };
    dmHashEnableReverseHash(true);

    dmGameSystem::ScriptLibContext scriptlibcontext;
    scriptlibcontext.m_Factory = m_Factory;
    scriptlibcontext.m_Register = m_Register;
    scriptlibcontext.m_LuaState = dmScript::GetLuaState(m_ScriptContext);
    dmGameSystem::InitializeScriptLibs(scriptlibcontext);
    const FactoryTestParams& param = GetParam();

    // Conditional preload. This is essentially testing async loading vs sync loading of parent collection
    // This only affects non-dynamic factories.
    dmResource::HPreloader go_pr = 0;
    if(param.m_IsPreloaded)
    {
        go_pr = dmResource::NewPreloader(m_Factory, param.m_GOPath);
        dmResource::Result r;
        uint64_t stop_time = dmTime::GetTime() + 30*10e6;
        while (dmTime::GetTime() < stop_time)
        {
            r = dmResource::UpdatePreloader(go_pr, 0, 0, 16*1000);
            if (r != dmResource::RESULT_PENDING)
                break;
            dmTime::Sleep(16*1000);
        }
        ASSERT_EQ(dmResource::RESULT_OK, r);
    }

    // Spawn the game object with the script we want to call
    ASSERT_TRUE(dmGameObject::Init(m_Collection));
    dmhash_t go_hash = dmHashString64("/go");
    dmGameObject::HInstance go = Spawn(m_Factory, m_Collection, param.m_GOPath, go_hash, 0, 0, Point3(0, 0, 0), Quat(0, 0, 0, 1), Vector3(1, 1, 1));
    ASSERT_NE((void*)0, go);
    go = dmGameObject::GetInstanceFromIdentifier(m_Collection, go_hash);
    ASSERT_NE((void*)0, go);
    if(go_pr)
    {
        dmResource::DeletePreloader(go_pr);
    }

    if(param.m_IsDynamic)
    {
        // validate that resources from dynamic factory is not loaded at this point. They will start loading from the script when updated below
        ASSERT_EQ(0, dmResource::GetRefCount(m_Factory, dmHashString64(resource_path[0])));
        ASSERT_EQ(0, dmResource::GetRefCount(m_Factory, dmHashString64(resource_path[1])));
        ASSERT_EQ(0, dmResource::GetRefCount(m_Factory, dmHashString64(resource_path[2])));
        ASSERT_EQ(0, dmResource::GetRefCount(m_Factory, dmHashString64(resource_path[3])));

        // --- step 1 ---
        // update until instances are created through test script (factory.load and create)
        // 1) load factory resource using factory.load
        // 2) create 2 instances (two factory.create calls)
        // Do this twice in order to ensure load/unload can be called multiple times, with and without deleting created objects
        for(uint32_t i = 0; i < 2; ++i)
        {
            dmhash_t last_object_id = i == 0 ? dmHashString64("/instance1") : dmHashString64("/instance0"); // stacked index list in dynamic spawning
            for(;;)
            {
                if(dmGameObject::GetInstanceFromIdentifier(m_Collection, last_object_id) != 0x0)
                    break;
                ASSERT_TRUE(dmGameObject::Update(m_Collection, &m_UpdateContext));
                ASSERT_TRUE(dmGameObject::PostUpdate(m_Collection));
                dmGameObject::PostUpdate(m_Register);
            }
            ASSERT_EQ(3, dmResource::GetRefCount(m_Factory, dmHashString64(resource_path[0])));
            ASSERT_EQ(1, dmResource::GetRefCount(m_Factory, dmHashString64(resource_path[1])));
            ASSERT_EQ(1, dmResource::GetRefCount(m_Factory, dmHashString64(resource_path[2])));
            ASSERT_EQ(1, dmResource::GetRefCount(m_Factory, dmHashString64(resource_path[3])));

            // --- step 2 ---
            // call factory.unload, derefencing factory reference.
            // first iteration will delete gameobjects created with factories, second will keep
            ASSERT_TRUE(dmGameObject::Update(m_Collection, &m_UpdateContext));
            ASSERT_TRUE(dmGameObject::PostUpdate(m_Collection));
            dmGameObject::PostUpdate(m_Register);
            ASSERT_EQ(i*2, dmResource::GetRefCount(m_Factory, dmHashString64(resource_path[0])));
            ASSERT_EQ(i*1, dmResource::GetRefCount(m_Factory, dmHashString64(resource_path[1])));
            ASSERT_EQ(i*1, dmResource::GetRefCount(m_Factory, dmHashString64(resource_path[2])));
            ASSERT_EQ(i*1, dmResource::GetRefCount(m_Factory, dmHashString64(resource_path[3])));
        }

        // --- step 3 ---
        // call factory.unload again, which is ok by design (no operation)
        ASSERT_TRUE(dmGameObject::Update(m_Collection, &m_UpdateContext));
        ASSERT_TRUE(dmGameObject::PostUpdate(m_Collection));
        dmGameObject::PostUpdate(m_Register);
        ASSERT_EQ(2, dmResource::GetRefCount(m_Factory, dmHashString64(resource_path[0])));
        ASSERT_EQ(1, dmResource::GetRefCount(m_Factory, dmHashString64(resource_path[1])));
        ASSERT_EQ(1, dmResource::GetRefCount(m_Factory, dmHashString64(resource_path[2])));
        ASSERT_EQ(1, dmResource::GetRefCount(m_Factory, dmHashString64(resource_path[3])));

        // --- step 4 ---
        // delete resources created by factory.create calls. All resource should be released
        ASSERT_TRUE(dmGameObject::Update(m_Collection, &m_UpdateContext));
        ASSERT_TRUE(dmGameObject::PostUpdate(m_Collection));
        dmGameObject::PostUpdate(m_Register);
        ASSERT_EQ(0, dmResource::GetRefCount(m_Factory, dmHashString64(resource_path[0])));
        ASSERT_EQ(0, dmResource::GetRefCount(m_Factory, dmHashString64(resource_path[1])));
        ASSERT_EQ(0, dmResource::GetRefCount(m_Factory, dmHashString64(resource_path[2])));
        ASSERT_EQ(0, dmResource::GetRefCount(m_Factory, dmHashString64(resource_path[3])));

        // --- step 5 ---
        // recreate resources without factoy.load having been called (sync load on demand)
        ASSERT_TRUE(dmGameObject::Update(m_Collection, &m_UpdateContext));
        ASSERT_TRUE(dmGameObject::PostUpdate(m_Collection));
        dmGameObject::PostUpdate(m_Register);
        ASSERT_EQ(3, dmResource::GetRefCount(m_Factory, dmHashString64(resource_path[0])));
        ASSERT_EQ(1, dmResource::GetRefCount(m_Factory, dmHashString64(resource_path[1])));
        ASSERT_EQ(1, dmResource::GetRefCount(m_Factory, dmHashString64(resource_path[2])));
        ASSERT_EQ(1, dmResource::GetRefCount(m_Factory, dmHashString64(resource_path[3])));

        // delete the root go and update so deferred deletes will be executed.
        dmGameObject::Delete(m_Collection, go, true);
        dmGameObject::Final(m_Collection);
        ASSERT_TRUE(dmGameObject::Update(m_Collection, &m_UpdateContext));
        ASSERT_TRUE(dmGameObject::PostUpdate(m_Collection));
        dmGameObject::PostUpdate(m_Register);
        ASSERT_EQ(0, dmResource::GetRefCount(m_Factory, dmHashString64(resource_path[0])));
        ASSERT_EQ(0, dmResource::GetRefCount(m_Factory, dmHashString64(resource_path[1])));
        ASSERT_EQ(0, dmResource::GetRefCount(m_Factory, dmHashString64(resource_path[2])));
        ASSERT_EQ(0, dmResource::GetRefCount(m_Factory, dmHashString64(resource_path[3])));
    }
    else
    {
        // validate that resources from factory is loaded with the parent collection.
        ASSERT_EQ(1, dmResource::GetRefCount(m_Factory, dmHashString64(resource_path[0])));
        ASSERT_EQ(1, dmResource::GetRefCount(m_Factory, dmHashString64(resource_path[1])));
        ASSERT_EQ(1, dmResource::GetRefCount(m_Factory, dmHashString64(resource_path[2])));
        ASSERT_EQ(1, dmResource::GetRefCount(m_Factory, dmHashString64(resource_path[3])));

        // --- step 1 ---
        // call update which will create two instances (two collectionfactory.create)
        // We also call factory.load to ensure this does nothing except always invoke the loadcomplete callback (by design)
        ASSERT_TRUE(dmGameObject::Update(m_Collection, &m_UpdateContext));
        ASSERT_TRUE(dmGameObject::PostUpdate(m_Collection));
        dmGameObject::PostUpdate(m_Register);

        // verify two instances created + one reference from factory prototype
        ASSERT_EQ(3, dmResource::GetRefCount(m_Factory, dmHashString64(resource_path[0])));
        ASSERT_EQ(1, dmResource::GetRefCount(m_Factory, dmHashString64(resource_path[1])));
        ASSERT_EQ(1, dmResource::GetRefCount(m_Factory, dmHashString64(resource_path[2])));
        ASSERT_EQ(1, dmResource::GetRefCount(m_Factory, dmHashString64(resource_path[3])));

        // --- step 2 ---
        // call factory.unload which is a no-operation for non-dynamic factories
        ASSERT_TRUE(dmGameObject::Update(m_Collection, &m_UpdateContext));
        ASSERT_TRUE(dmGameObject::PostUpdate(m_Collection));
        dmGameObject::PostUpdate(m_Register);
        ASSERT_EQ(3, dmResource::GetRefCount(m_Factory, dmHashString64(resource_path[0])));
        ASSERT_EQ(1, dmResource::GetRefCount(m_Factory, dmHashString64(resource_path[1])));
        ASSERT_EQ(1, dmResource::GetRefCount(m_Factory, dmHashString64(resource_path[2])));
        ASSERT_EQ(1, dmResource::GetRefCount(m_Factory, dmHashString64(resource_path[3])));

        // Delete the root go and update so deferred deletes will be executed.
        dmGameObject::Delete(m_Collection, go, true);
        ASSERT_TRUE(dmGameObject::Update(m_Collection, &m_UpdateContext));
        ASSERT_TRUE(dmGameObject::PostUpdate(m_Collection));
        dmGameObject::PostUpdate(m_Register);
        ASSERT_EQ(0, dmResource::GetRefCount(m_Factory, dmHashString64(resource_path[0])));
        ASSERT_EQ(0, dmResource::GetRefCount(m_Factory, dmHashString64(resource_path[1])));
        ASSERT_EQ(0, dmResource::GetRefCount(m_Factory, dmHashString64(resource_path[2])));
        ASSERT_EQ(0, dmResource::GetRefCount(m_Factory, dmHashString64(resource_path[3])));
    }

    dmGameSystem::FinalizeScriptLibs(scriptlibcontext);
}

/* Collection factory dynamic and static loading */

TEST_P(CollectionFactoryTest, Test)
{
    const char* resource_path[] = {
            "/collection_factory/collectionfactory_test.collectionc", // prototype resource (loaded in collection factory resource)
            "/collection_factory/collectionfactory_resource.goc", // two instances referenced in factory collection protoype
            "/sprite/valid.spritec", // single instance (subresource of go's)
            "/tile/valid.texturesetc", // single instance (subresource of sprite)
            "/sprite/sprite.materialc", // single instance (subresource of sprite)
    };
    dmHashEnableReverseHash(true);

    dmGameSystem::ScriptLibContext scriptlibcontext;
    scriptlibcontext.m_Factory = m_Factory;
    scriptlibcontext.m_Register = m_Register;
    scriptlibcontext.m_LuaState = dmScript::GetLuaState(m_ScriptContext);
    dmGameSystem::InitializeScriptLibs(scriptlibcontext);
    const CollectionFactoryTestParams& param = GetParam();

    // Conditional preload. This is essentially testing async loading vs sync loading of parent collection
    // This only affects non-dynamic collection factories.
    dmResource::HPreloader go_pr = 0;
    if(param.m_IsPreloaded)
    {
        go_pr = dmResource::NewPreloader(m_Factory, param.m_GOPath);
        dmResource::Result r;
        uint64_t stop_time = dmTime::GetTime() + 30*10e6;
        while (dmTime::GetTime() < stop_time)
        {
            r = dmResource::UpdatePreloader(go_pr, 0, 0, 16*1000);
            if (r != dmResource::RESULT_PENDING)
                break;
            dmTime::Sleep(16*1000);
        }
        ASSERT_EQ(dmResource::RESULT_OK, r);
    }

    // Spawn the game object with the script we want to call
    ASSERT_TRUE(dmGameObject::Init(m_Collection));
    dmhash_t go_hash = dmHashString64("/go");
    dmGameObject::HInstance go = Spawn(m_Factory, m_Collection, param.m_GOPath, go_hash, 0, 0, Point3(0, 0, 0), Quat(0, 0, 0, 1), Vector3(1, 1, 1));
    ASSERT_NE((void*)0, go);
    go = dmGameObject::GetInstanceFromIdentifier(m_Collection, go_hash);
    ASSERT_NE((void*)0, go);
    if(go_pr)
    {
        dmResource::DeletePreloader(go_pr);
    }

    if(param.m_IsDynamic)
    {
        // validate that resources from dynamic collection factory is not loaded at this point. They will start loading from the script when updated below
        ASSERT_EQ(0, dmResource::GetRefCount(m_Factory, dmHashString64(resource_path[0])));
        ASSERT_EQ(0, dmResource::GetRefCount(m_Factory, dmHashString64(resource_path[1])));
        ASSERT_EQ(0, dmResource::GetRefCount(m_Factory, dmHashString64(resource_path[2])));
        ASSERT_EQ(0, dmResource::GetRefCount(m_Factory, dmHashString64(resource_path[3])));
        ASSERT_EQ(0, dmResource::GetRefCount(m_Factory, dmHashString64(resource_path[4])));

        // --- step 1 ---
        // update until instances are created through test script (collectionfactory.load and create)
        // 1) load factory resource using collectionfactory.load
        // 2) create 4 instances (two collectionfactory.create calls with a collection prototype that containes 2 references to gameobjects)
        // Do this twice in order to ensure load/unload can be called multiple times, with and without deleting created objects
        for(uint32_t i = 0; i < 2; ++i)
        {
            dmhash_t last_object_id = i == 0 ? dmHashString64("/collection1/go") : dmHashString64("/collection3/go");
            for(;;)
            {
                if(dmGameObject::GetInstanceFromIdentifier(m_Collection, last_object_id) != 0x0)
                    break;
                ASSERT_TRUE(dmGameObject::Update(m_Collection, &m_UpdateContext));
                ASSERT_TRUE(dmGameObject::PostUpdate(m_Collection));
                dmGameObject::PostUpdate(m_Register);
            }
            ASSERT_EQ(0, dmResource::GetRefCount(m_Factory, dmHashString64(resource_path[0])));
            ASSERT_EQ(6, dmResource::GetRefCount(m_Factory, dmHashString64(resource_path[1])));
            ASSERT_EQ(1, dmResource::GetRefCount(m_Factory, dmHashString64(resource_path[2])));
            ASSERT_EQ(1, dmResource::GetRefCount(m_Factory, dmHashString64(resource_path[3])));
            ASSERT_EQ(1, dmResource::GetRefCount(m_Factory, dmHashString64(resource_path[4])));

            // --- step 2 ---
            // call collectionfactory.unload, derefencing 2 factory references.
            // first iteration will delete gameobjects created with factories, second will keep
            ASSERT_TRUE(dmGameObject::Update(m_Collection, &m_UpdateContext));
            ASSERT_TRUE(dmGameObject::PostUpdate(m_Collection));
            dmGameObject::PostUpdate(m_Register);
            ASSERT_EQ(i*0, dmResource::GetRefCount(m_Factory, dmHashString64(resource_path[0])));
            ASSERT_EQ(i*4, dmResource::GetRefCount(m_Factory, dmHashString64(resource_path[1])));
            ASSERT_EQ(i*1, dmResource::GetRefCount(m_Factory, dmHashString64(resource_path[2])));
            ASSERT_EQ(i*1, dmResource::GetRefCount(m_Factory, dmHashString64(resource_path[3])));
            ASSERT_EQ(i*1, dmResource::GetRefCount(m_Factory, dmHashString64(resource_path[4])));
        }

        // --- step 3 ---
        // call collectionfactory.unload again, which is ok by design (no operation)
        ASSERT_TRUE(dmGameObject::Update(m_Collection, &m_UpdateContext));
        ASSERT_TRUE(dmGameObject::PostUpdate(m_Collection));
        dmGameObject::PostUpdate(m_Register);
        ASSERT_EQ(0, dmResource::GetRefCount(m_Factory, dmHashString64(resource_path[0])));
        ASSERT_EQ(4, dmResource::GetRefCount(m_Factory, dmHashString64(resource_path[1])));
        ASSERT_EQ(1, dmResource::GetRefCount(m_Factory, dmHashString64(resource_path[2])));
        ASSERT_EQ(1, dmResource::GetRefCount(m_Factory, dmHashString64(resource_path[3])));
        ASSERT_EQ(1, dmResource::GetRefCount(m_Factory, dmHashString64(resource_path[4])));

        // --- step 4 ---
        // delete resources created by collectionfactory.create calls. All resource should be released
        ASSERT_TRUE(dmGameObject::Update(m_Collection, &m_UpdateContext));
        ASSERT_TRUE(dmGameObject::PostUpdate(m_Collection));
        dmGameObject::PostUpdate(m_Register);
        ASSERT_EQ(0, dmResource::GetRefCount(m_Factory, dmHashString64(resource_path[0])));
        ASSERT_EQ(0, dmResource::GetRefCount(m_Factory, dmHashString64(resource_path[1])));
        ASSERT_EQ(0, dmResource::GetRefCount(m_Factory, dmHashString64(resource_path[2])));
        ASSERT_EQ(0, dmResource::GetRefCount(m_Factory, dmHashString64(resource_path[3])));
        ASSERT_EQ(0, dmResource::GetRefCount(m_Factory, dmHashString64(resource_path[4])));

        // --- step 5 ---
        // recreate resources without collectionfactoy.load having been called (sync load on demand)
        ASSERT_TRUE(dmGameObject::Update(m_Collection, &m_UpdateContext));
        ASSERT_TRUE(dmGameObject::PostUpdate(m_Collection));
        dmGameObject::PostUpdate(m_Register);
        ASSERT_EQ(0, dmResource::GetRefCount(m_Factory, dmHashString64(resource_path[0])));
        ASSERT_EQ(4, dmResource::GetRefCount(m_Factory, dmHashString64(resource_path[1])));
        ASSERT_EQ(1, dmResource::GetRefCount(m_Factory, dmHashString64(resource_path[2])));
        ASSERT_EQ(1, dmResource::GetRefCount(m_Factory, dmHashString64(resource_path[3])));
        ASSERT_EQ(1, dmResource::GetRefCount(m_Factory, dmHashString64(resource_path[4])));

        // delete the root go and update so deferred deletes will be executed.
        dmGameObject::Delete(m_Collection, go, true);
        dmGameObject::Final(m_Collection);
        ASSERT_TRUE(dmGameObject::Update(m_Collection, &m_UpdateContext));
        ASSERT_TRUE(dmGameObject::PostUpdate(m_Collection));
        dmGameObject::PostUpdate(m_Register);
        ASSERT_EQ(0, dmResource::GetRefCount(m_Factory, dmHashString64(resource_path[0])));
        ASSERT_EQ(0, dmResource::GetRefCount(m_Factory, dmHashString64(resource_path[1])));
        ASSERT_EQ(0, dmResource::GetRefCount(m_Factory, dmHashString64(resource_path[2])));
        ASSERT_EQ(0, dmResource::GetRefCount(m_Factory, dmHashString64(resource_path[3])));
        ASSERT_EQ(0, dmResource::GetRefCount(m_Factory, dmHashString64(resource_path[4])));
    }
    else
    {
        // validate that resources from collection factory is loaded with the parent collection.
        ASSERT_EQ(0, dmResource::GetRefCount(m_Factory, dmHashString64(resource_path[0])));
        ASSERT_EQ(2, dmResource::GetRefCount(m_Factory, dmHashString64(resource_path[1])));
        ASSERT_EQ(1, dmResource::GetRefCount(m_Factory, dmHashString64(resource_path[2])));
        ASSERT_EQ(1, dmResource::GetRefCount(m_Factory, dmHashString64(resource_path[3])));
        ASSERT_EQ(1, dmResource::GetRefCount(m_Factory, dmHashString64(resource_path[4])));

        // --- step 1 ---
        // call update which will create four instances (two collectionfactory.create calls with a collection prototype that containes two references to go)
        // We also call collectionfactory.load to ensure this does nothing except always invoke the loadcomplete callback (by design)
        ASSERT_TRUE(dmGameObject::Update(m_Collection, &m_UpdateContext));
        ASSERT_TRUE(dmGameObject::PostUpdate(m_Collection));
        dmGameObject::PostUpdate(m_Register);

        // verify six instances created + two references from factory collection prototype
        ASSERT_EQ(0, dmResource::GetRefCount(m_Factory, dmHashString64(resource_path[0])));
        ASSERT_EQ(8, dmResource::GetRefCount(m_Factory, dmHashString64(resource_path[1])));
        ASSERT_EQ(1, dmResource::GetRefCount(m_Factory, dmHashString64(resource_path[2])));
        ASSERT_EQ(1, dmResource::GetRefCount(m_Factory, dmHashString64(resource_path[3])));
        ASSERT_EQ(1, dmResource::GetRefCount(m_Factory, dmHashString64(resource_path[4])));

        // --- step 2 ---
        // call collectionfactory.unload which is a no-operation for non-dynamic factories
        ASSERT_TRUE(dmGameObject::Update(m_Collection, &m_UpdateContext));
        ASSERT_TRUE(dmGameObject::PostUpdate(m_Collection));
        dmGameObject::PostUpdate(m_Register);
        ASSERT_EQ(0, dmResource::GetRefCount(m_Factory, dmHashString64(resource_path[0])));
        ASSERT_EQ(8, dmResource::GetRefCount(m_Factory, dmHashString64(resource_path[1])));
        ASSERT_EQ(1, dmResource::GetRefCount(m_Factory, dmHashString64(resource_path[2])));
        ASSERT_EQ(1, dmResource::GetRefCount(m_Factory, dmHashString64(resource_path[3])));
        ASSERT_EQ(1, dmResource::GetRefCount(m_Factory, dmHashString64(resource_path[4])));

        // Delete the root go and update so deferred deletes will be executed.
        dmGameObject::Delete(m_Collection, go, true);
        ASSERT_TRUE(dmGameObject::Update(m_Collection, &m_UpdateContext));
        ASSERT_TRUE(dmGameObject::PostUpdate(m_Collection));
        dmGameObject::PostUpdate(m_Register);
        ASSERT_EQ(0, dmResource::GetRefCount(m_Factory, dmHashString64(resource_path[0])));
        ASSERT_EQ(0, dmResource::GetRefCount(m_Factory, dmHashString64(resource_path[1])));
        ASSERT_EQ(0, dmResource::GetRefCount(m_Factory, dmHashString64(resource_path[2])));
        ASSERT_EQ(0, dmResource::GetRefCount(m_Factory, dmHashString64(resource_path[3])));
        ASSERT_EQ(0, dmResource::GetRefCount(m_Factory, dmHashString64(resource_path[4])));
    }

    dmGameSystem::FinalizeScriptLibs(scriptlibcontext);
}

/* Draw Count */

TEST_P(DrawCountTest, DrawCount)
{
    const DrawCountParams& p = GetParam();
    const char* go_path = p.m_GOPath;
    const uint64_t expected_draw_count = p.m_ExpectedDrawCount;

    ASSERT_TRUE(dmGameObject::Init(m_Collection));

    // Spawn the game object with the script we want to call
    dmGameObject::HInstance go = Spawn(m_Factory, m_Collection, go_path, dmHashString64("/go"), 0, 0, Point3(0, 0, 0), Quat(0, 0, 0, 1), Vector3(1, 1, 1));
    ASSERT_NE((void*)0, go);

    ASSERT_TRUE(dmGameObject::Update(m_Collection, &m_UpdateContext));

    // Make the render list that will be used later.
    dmRender::RenderListBegin(m_RenderContext);
    dmGameObject::Render(m_Collection);

    dmRender::RenderListEnd(m_RenderContext);
    dmRender::DrawRenderList(m_RenderContext, 0x0, 0x0);

    ASSERT_TRUE(dmGameObject::PostUpdate(m_Collection));

    ASSERT_EQ(expected_draw_count, dmGraphics::GetDrawCount());
    dmGraphics::Flip(m_GraphicsContext);

    ASSERT_TRUE(dmGameObject::Final(m_Collection));
}

/* GUI Box Render */

void AssertVertexEqual(const dmGameSystem::BoxVertex& lhs, const dmGameSystem::BoxVertex& rhs)
{
    static const float test_epsilon = 0.000001f;
    EXPECT_NEAR(lhs.m_Position[0], rhs.m_Position[0], test_epsilon);
    EXPECT_NEAR(lhs.m_Position[1], rhs.m_Position[1], test_epsilon);
    EXPECT_NEAR(lhs.m_UV[0], rhs.m_UV[0], test_epsilon);
    EXPECT_NEAR(lhs.m_UV[1], rhs.m_UV[1], test_epsilon);
}

TEST_P(BoxRenderTest, BoxRender)
{
    const BoxRenderParams& p = GetParam();
    const char* go_path = p.m_GOPath;

    ASSERT_TRUE(dmGameObject::Init(m_Collection));

    // Spawn the game object with the script we want to call
    dmGameObject::HInstance go = Spawn(m_Factory, m_Collection, go_path, dmHashString64("/go"), 0, 0, Point3(0, 0, 0), Quat(0, 0, 0, 1), Vector3(1, 1, 1));
    ASSERT_NE((void*)0, go);

    ASSERT_TRUE(dmGameObject::Update(m_Collection, &m_UpdateContext));

    // Make the render list that will be used later.
    dmRender::RenderListBegin(m_RenderContext);

    dmGameSystem::GuiWorld* world = (dmGameSystem::GuiWorld*)m_GuiContext.m_Worlds[0];
    dmGui::SetSceneAdjustReference(world->m_Components[0]->m_Scene, dmGui::ADJUST_REFERENCE_DISABLED);

    dmGameObject::Render(m_Collection);

    dmRender::RenderListEnd(m_RenderContext);
    dmRender::DrawRenderList(m_RenderContext, 0x0, 0x0);

    ASSERT_EQ(world->m_ClientVertexBuffer.Size(), (uint32_t)p.m_ExpectedVerticesCount);

    for (int i = 0; i < p.m_ExpectedVerticesCount; i++)
    {
        AssertVertexEqual(world->m_ClientVertexBuffer[i], p.m_ExpectedVertices[p.m_ExpectedIndices[i]]);
    }

    ASSERT_TRUE(dmGameObject::PostUpdate(m_Collection));

    dmGraphics::Flip(m_GraphicsContext);

    ASSERT_TRUE(dmGameObject::Final(m_Collection));
}

/* Gamepad connected */

TEST_F(GamepadConnectedTest, TestGamepadConnectedInputEvent)
{
    dmGameSystem::ScriptLibContext scriptlibcontext;
    scriptlibcontext.m_Factory = m_Factory;
    scriptlibcontext.m_Register = m_Register;
    scriptlibcontext.m_LuaState = dmScript::GetLuaState(m_ScriptContext);
    dmGameSystem::InitializeScriptLibs(scriptlibcontext);

    ASSERT_TRUE(dmGameObject::Init(m_Collection));

    dmGameObject::HInstance go = Spawn(m_Factory, m_Collection, "/input/connected_event_test.goc", dmHashString64("/gamepad_connected"), 0, 0, Point3(0, 0, 0), Quat(0, 0, 0, 1), Vector3(1, 1, 1));
    ASSERT_NE((void*)0, go);

    ASSERT_TRUE(dmGameObject::Update(m_Collection, &m_UpdateContext));
    ASSERT_TRUE(dmGameObject::PostUpdate(m_Collection));

    dmGameObject::AcquireInputFocus(m_Collection, go);

    // test gamepad connected with device name and connected flag
    dmGameObject::InputAction input_action_connected;
    input_action_connected.m_ActionId = dmHashString64("gamepad_connected");
    input_action_connected.m_GamepadConnected = 1;
    input_action_connected.m_TextCount = dmStrlCpy(input_action_connected.m_Text, "null_device", sizeof(input_action_connected.m_Text));
    dmGameObject::UpdateResult res = dmGameObject::DispatchInput(m_Collection, &input_action_connected, 1);

    ASSERT_TRUE(res == dmGameObject::UpdateResult::UPDATE_RESULT_OK);
    ASSERT_TRUE(dmGameObject::Update(m_Collection, &m_UpdateContext));
    ASSERT_TRUE(dmGameObject::PostUpdate(m_Collection));

    // test gamepad connected with empty device name
    dmGameObject::InputAction input_action_empty;
    input_action_empty.m_ActionId = dmHashString64("gamepad_connected_0");
    input_action_empty.m_TextCount = 0;
    input_action_empty.m_GamepadConnected = 1;
    res = dmGameObject::DispatchInput(m_Collection, &input_action_empty, 1);

    ASSERT_TRUE(res == dmGameObject::UpdateResult::UPDATE_RESULT_OK);
    ASSERT_TRUE(dmGameObject::Update(m_Collection, &m_UpdateContext));
    ASSERT_TRUE(dmGameObject::PostUpdate(m_Collection));

    // test gamepad connected with device name and no connected flag
    dmGameObject::InputAction input_action_other;
    input_action_other.m_ActionId = dmHashString64("other_event");
    input_action_other.m_GamepadConnected = 0;
    input_action_other.m_TextCount = dmStrlCpy(input_action_other.m_Text, "null_device", sizeof(input_action_other.m_Text));
    res = dmGameObject::DispatchInput(m_Collection, &input_action_other, 1);

    ASSERT_TRUE(res == dmGameObject::UpdateResult::UPDATE_RESULT_OK);
    ASSERT_TRUE(dmGameObject::Update(m_Collection, &m_UpdateContext));
    ASSERT_TRUE(dmGameObject::PostUpdate(m_Collection));

    // cleanup
    ASSERT_TRUE(dmGameObject::Final(m_Collection));
    ASSERT_TRUE(dmGameObject::Init(m_Collection));
    ASSERT_TRUE(dmGameObject::Update(m_Collection, &m_UpdateContext));
    ASSERT_TRUE(dmGameObject::PostUpdate(m_Collection));
    ASSERT_TRUE(dmGameObject::Final(m_Collection));

    dmGameSystem::FinalizeScriptLibs(scriptlibcontext);
}
<<<<<<< HEAD

TEST_F(Sleeping2DCollisionObjectTest, WakingCollisionObjectTest)
{
    dmHashEnableReverseHash(true);
    lua_State* L = dmScript::GetLuaState(m_ScriptContext);

    dmGameSystem::ScriptLibContext scriptlibcontext;
    scriptlibcontext.m_Factory = m_Factory;
    scriptlibcontext.m_Register = m_Register;
    scriptlibcontext.m_LuaState = L;
=======

TEST_F(CollisionObject2DTest, WakingCollisionObjectTest)
{
    dmHashEnableReverseHash(true);
    lua_State* L = dmScript::GetLuaState(m_ScriptContext);

    dmGameSystem::ScriptLibContext scriptlibcontext;
    scriptlibcontext.m_Factory = m_Factory;
    scriptlibcontext.m_Register = m_Register;
    scriptlibcontext.m_LuaState = L;
>>>>>>> 933f4d2d
    dmGameSystem::InitializeScriptLibs(scriptlibcontext);

    // a 'base' gameobject works as the base for other dynamic objects to stand on
    const char* path_sleepy_go = "/collision_object/sleepy_base.goc";
    dmhash_t hash_base_go = dmHashString64("/base-go");
    // place the base object so that the upper level of base is at Y = 0
    dmGameObject::HInstance base_go = Spawn(m_Factory, m_Collection, path_sleepy_go, hash_base_go, 0, 0, Point3(50, -10, 0), Quat(0, 0, 0, 1), Vector3(1, 1, 1));
    ASSERT_NE((void*)0, base_go);

    // two dynamic 'body' objects will get spawned and placed apart
    const char* path_body_go = "/collision_object/sleepy_body.goc";
    dmhash_t hash_body1_go = dmHashString64("/body1-go");
    // place this body standing on the base with its center at (10,10)
    dmGameObject::HInstance body1_go = Spawn(m_Factory, m_Collection, path_body_go, hash_body1_go, 0, 0, Point3(10,10, 0), Quat(0, 0, 0, 1), Vector3(1, 1, 1));
    ASSERT_NE((void*)0, body1_go);
    dmhash_t hash_body2_go = dmHashString64("/body2-go");
    // place this body standing on the base with its center at (50,10)
    dmGameObject::HInstance body2_go = Spawn(m_Factory, m_Collection, path_body_go, hash_body2_go, 0, 0, Point3(50,10, 0), Quat(0, 0, 0, 1), Vector3(1, 1, 1));
    ASSERT_NE((void*)0, body2_go);


    // iterate until the lua env signals the end of the test of error occurs
    bool tests_done = false;
    while (!tests_done)
    {
        ASSERT_TRUE(dmGameObject::Update(m_Collection, &m_UpdateContext));
        ASSERT_TRUE(dmGameObject::PostUpdate(m_Collection));

        ASSERT_TRUE(dmGameObject::Update(m_Collection, &m_UpdateContext));
        ASSERT_TRUE(dmGameObject::PostUpdate(m_Collection));
        // check if tests are done
        lua_getglobal(L, "tests_done");
        tests_done = lua_toboolean(L, -1);
        lua_pop(L, 1);
    }

    ASSERT_TRUE(dmGameObject::Final(m_Collection));
}

// Test case for collision-object properties
TEST_F(CollisionObject2DTest, PropertiesTest)
{
    dmHashEnableReverseHash(true);
    lua_State* L = dmScript::GetLuaState(m_ScriptContext);

    dmGameSystem::ScriptLibContext scriptlibcontext;
    scriptlibcontext.m_Factory = m_Factory;
    scriptlibcontext.m_Register = m_Register;
    scriptlibcontext.m_LuaState = L;
    dmGameSystem::InitializeScriptLibs(scriptlibcontext);

    // a 'base' gameobject works as the base for other dynamic objects to stand on
    const char* path_go = "/collision_object/properties.goc";
    dmhash_t hash_go = dmHashString64("/go");
    // place the base object so that the upper level of base is at Y = 0
    dmGameObject::HInstance properties_go = Spawn(m_Factory, m_Collection, path_go, hash_go, 0, 0, Point3(0, 0, 0), Quat(0, 0, 0, 1), Vector3(1, 1, 1));
    ASSERT_NE((void*)0, properties_go);

    // iterate until the lua env signals the end of the test of error occurs
    bool tests_done = false;
    while (!tests_done)
    {
        ASSERT_TRUE(dmGameObject::Update(m_Collection, &m_UpdateContext));
        ASSERT_TRUE(dmGameObject::PostUpdate(m_Collection));

        // check if tests are done
        lua_getglobal(L, "tests_done");
        tests_done = lua_toboolean(L, -1);
        lua_pop(L, 1);
    }

    ASSERT_TRUE(dmGameObject::Final(m_Collection));
}


/* Physics joints */
TEST_F(ComponentTest, JointTest)
{
    /* Setup:
    ** joint_test_a
    ** - [collisionobject] collision_object/joint_test_sphere.collisionobject
    ** - [script] collision_object/joint_test.script
    ** joint_test_b
    ** - [collisionobject] collision_object/joint_test_sphere.collisionobject
    */

    dmHashEnableReverseHash(true);
    lua_State* L = dmScript::GetLuaState(m_ScriptContext);

    dmGameSystem::ScriptLibContext scriptlibcontext;
    scriptlibcontext.m_Factory = m_Factory;
    scriptlibcontext.m_Register = m_Register;
    scriptlibcontext.m_LuaState = L;
    dmGameSystem::InitializeScriptLibs(scriptlibcontext);

    const char* path_joint_test_a = "/collision_object/joint_test_a.goc";
    const char* path_joint_test_b = "/collision_object/joint_test_b.goc";

    dmhash_t hash_go_joint_test_a = dmHashString64("/joint_test_a");
    dmhash_t hash_go_joint_test_b = dmHashString64("/joint_test_b");

    dmGameObject::HInstance go_b = Spawn(m_Factory, m_Collection, path_joint_test_b, hash_go_joint_test_b, 0, 0, Point3(0, 0, 0), Quat(0, 0, 0, 1), Vector3(1, 1, 1));
    ASSERT_NE((void*)0, go_b);

    dmGameObject::HInstance go_a = Spawn(m_Factory, m_Collection, path_joint_test_a, hash_go_joint_test_a, 0, 0, Point3(0, 0, 0), Quat(0, 0, 0, 1), Vector3(1, 1, 1));
    ASSERT_NE((void*)0, go_a);

    // Iteration 1: Handle proxy enable and input acquire messages from input_consume_no.script
    bool tests_done = false;
    while (!tests_done)
    {
        ASSERT_TRUE(dmGameObject::Update(m_Collection, &m_UpdateContext));
        ASSERT_TRUE(dmGameObject::PostUpdate(m_Collection));

        // check if tests are done
        lua_getglobal(L, "tests_done");
        tests_done = lua_toboolean(L, -1);
        lua_pop(L, 1);
    }

    ASSERT_TRUE(dmGameObject::Final(m_Collection));

}

/* Camera */

const char* valid_camera_resources[] = {"/camera/valid.camerac"};
INSTANTIATE_TEST_CASE_P(Camera, ResourceTest, jc_test_values_in(valid_camera_resources));

ResourceFailParams invalid_camera_resources[] =
{
    {"/camera/valid.camerac", "/camera/missing.camerac"},
};
INSTANTIATE_TEST_CASE_P(Camera, ResourceFailTest, jc_test_values_in(invalid_camera_resources));

const char* valid_camera_gos[] = {"/camera/valid_camera.goc"};
INSTANTIATE_TEST_CASE_P(Camera, ComponentTest, jc_test_values_in(valid_camera_gos));

const char* invalid_camera_gos[] = {"/camera/invalid_camera.goc"};
INSTANTIATE_TEST_CASE_P(Camera, ComponentFailTest, jc_test_values_in(invalid_camera_gos));

/* Collection Proxy */

const char* valid_collection_proxy_resources[] = {"/collection_proxy/valid.collectionproxyc"};
INSTANTIATE_TEST_CASE_P(CollectionProxy, ResourceTest, jc_test_values_in(valid_collection_proxy_resources));

const char* valid_collection_proxy_gos[] = {"/collection_proxy/valid_collection_proxy.goc"};
INSTANTIATE_TEST_CASE_P(CollectionProxy, ComponentTest, jc_test_values_in(valid_collection_proxy_gos));

/* Collision Object */

const char* valid_collision_object_resources[] = {"/collision_object/valid.collisionobjectc",
                                                  "/collision_object/valid_tilegrid.collisionobjectc",
                                                  "/collision_object/embedded_shapes.collisionobjectc" };

INSTANTIATE_TEST_CASE_P(CollisionObject, ResourceTest, jc_test_values_in(valid_collision_object_resources));

ResourceFailParams invalid_collision_object_resources[] =
{
    {"/collision_object/valid.collisionobjectc", "/collision_object/missing.collisionobjectc"},
    {"/collision_object/embedded_shapes.collisionobjectc", "/collision_object/invalid_embedded_shapes.collisionobjectc"},
};
INSTANTIATE_TEST_CASE_P(CollisionObject, ResourceFailTest, jc_test_values_in(invalid_collision_object_resources));

const char* valid_collision_object_gos[] = {"/collision_object/valid_collision_object.goc", "/collision_object/valid_tilegrid.goc"};
INSTANTIATE_TEST_CASE_P(CollisionObject, ComponentTest, jc_test_values_in(valid_collision_object_gos));

const char* invalid_collision_object_gos[] =
{
    "/collision_object/invalid_shape.goc"
};
INSTANTIATE_TEST_CASE_P(CollisionObject, ComponentFailTest, jc_test_values_in(invalid_collision_object_gos));

/* Convex Shape */

const char* valid_cs_resources[] =
{
    "/convex_shape/box.convexshapec",
    /*"/convex_shape/capsule.convexshapec",*/ // Temporarily disabling capsule since we are more interested in 2D atm
    "/convex_shape/hull.convexshapec",
    "/convex_shape/sphere.convexshapec",
};
INSTANTIATE_TEST_CASE_P(ConvexShape, ResourceTest, jc_test_values_in(valid_cs_resources));

ResourceFailParams invalid_cs_resources[] =
{
    {"/convex_shape/box.convexshapec", "/convex_shape/invalid_box.convexshapec"},
    {"/convex_shape/capsule.convexshapec", "/convex_shape/invalid_capsule.convexshapec"},
    {"/convex_shape/hull.convexshapec", "/convex_shape/invalid_hull.convexshapec"},
    {"/convex_shape/sphere.convexshapec", "/convex_shape/invalid_sphere.convexshapec"},
};
INSTANTIATE_TEST_CASE_P(ConvexShape, ResourceFailTest, jc_test_values_in(invalid_cs_resources));

/* Emitter */

const char* valid_emitter_resources[] = {"/emitter/valid.emitterc"};
INSTANTIATE_TEST_CASE_P(Emitter, ResourceTest, jc_test_values_in(valid_emitter_resources));

const char* valid_emitter_gos[] = {"/emitter/valid_emitter.goc"};
INSTANTIATE_TEST_CASE_P(Emitter, ComponentTest, jc_test_values_in(valid_emitter_gos));

/* Font map */

const char* valid_font_resources[] = {"/font/valid_font.fontc"};
INSTANTIATE_TEST_CASE_P(FontMap, ResourceTest, jc_test_values_in(valid_font_resources));

ResourceFailParams invalid_font_resources[] =
{
    {"/font/valid_font.fontc", "/font/missing.fontc"},
    {"/font/valid_font.fontc", "/font/invalid_material.fontc"},
};
INSTANTIATE_TEST_CASE_P(FontMap, ResourceFailTest, jc_test_values_in(invalid_font_resources));

/* Fragment Program */

const char* valid_fp_resources[] = {"/fragment_program/valid.fpc"};
INSTANTIATE_TEST_CASE_P(FragmentProgram, ResourceTest, jc_test_values_in(valid_fp_resources));

ResourceFailParams invalid_fp_resources[] =
{
    {"/fragment_program/valid.fpc", "/fragment_program/missing.fpc"},
};
INSTANTIATE_TEST_CASE_P(FragmentProgram, ResourceFailTest, jc_test_values_in(invalid_fp_resources));

/* Gui Script */

const char* valid_gs_resources[] = {"/gui/valid.gui_scriptc"};
INSTANTIATE_TEST_CASE_P(GuiScript, ResourceTest, jc_test_values_in(valid_gs_resources));

ResourceFailParams invalid_gs_resources[] =
{
    {"/gui/valid.gui_scriptc", "/gui/missing.gui_scriptc"},
    {"/gui/valid.gui_scriptc", "/gui/missing_module.gui_scriptc"},
};
INSTANTIATE_TEST_CASE_P(GuiScript, ResourceFailTest, jc_test_values_in(invalid_gs_resources));

/* Gui */

const char* valid_gui_resources[] = {"/gui/valid.guic"};
INSTANTIATE_TEST_CASE_P(Gui, ResourceTest, jc_test_values_in(valid_gui_resources));

ResourceFailParams invalid_gui_resources[] =
{
    {"/gui/valid.guic", "/gui/missing.guic"},
    {"/gui/valid.guic", "/gui/invalid_font.guic"},
};
INSTANTIATE_TEST_CASE_P(Gui, ResourceFailTest, jc_test_values_in(invalid_gui_resources));

const char* valid_gui_gos[] = {"/gui/valid_gui.goc"};
INSTANTIATE_TEST_CASE_P(Gui, ComponentTest, jc_test_values_in(valid_gui_gos));

const char* invalid_gui_gos[] =
{
    "/gui/invalid_font.goc"
};
INSTANTIATE_TEST_CASE_P(Gui, ComponentFailTest, jc_test_values_in(invalid_gui_gos));

/* Input Binding */

const char* valid_input_resources[] = {"/input/valid.input_bindingc"};
INSTANTIATE_TEST_CASE_P(InputBinding, ResourceTest, jc_test_values_in(valid_input_resources));

ResourceFailParams invalid_input_resources[] =
{
    {"/input/valid.input_bindingc", "/input/missing.input_bindingc"},
};
INSTANTIATE_TEST_CASE_P(InputBinding, ResourceFailTest, jc_test_values_in(invalid_input_resources));

/* Light */

const char* valid_light_resources[] = {"/light/valid.lightc"};
INSTANTIATE_TEST_CASE_P(Light, ResourceTest, jc_test_values_in(valid_light_resources));

ResourceFailParams invalid_light_resources[] =
{
    {"/light/valid.lightc", "/light/missing.lightc"},
};
INSTANTIATE_TEST_CASE_P(Light, ResourceFailTest, jc_test_values_in(invalid_light_resources));

const char* valid_light_gos[] = {"/light/valid_light.goc"};
INSTANTIATE_TEST_CASE_P(Light, ComponentTest, jc_test_values_in(valid_light_gos));

const char* invalid_light_gos[] = {"/light/invalid_light.goc"};
INSTANTIATE_TEST_CASE_P(Light, ComponentFailTest, jc_test_values_in(invalid_light_gos));

/* Material */

const char* valid_material_resources[] = {"/material/valid.materialc"};
INSTANTIATE_TEST_CASE_P(Material, ResourceTest, jc_test_values_in(valid_material_resources));

ResourceFailParams invalid_material_resources[] =
{
    {"/material/valid.materialc", "/material/missing.materialc"},
    {"/material/valid.materialc", "/material/missing_name.materialc"},
};
INSTANTIATE_TEST_CASE_P(Material, ResourceFailTest, jc_test_values_in(invalid_material_resources));

/* Buffer */

const char* valid_buffer_resources[] = {"/mesh/no_data.bufferc", "/mesh/triangle.bufferc"};
INSTANTIATE_TEST_CASE_P(Buffer, ResourceTest, jc_test_values_in(valid_buffer_resources));

/* Mesh */

const char* valid_mesh_resources[] = {"/mesh/no_data.meshc", "/mesh/triangle.meshc"};
INSTANTIATE_TEST_CASE_P(Mesh, ResourceTest, jc_test_values_in(valid_mesh_resources));

/* MeshSet */

const char* valid_meshset_resources[] = {"/meshset/valid.meshsetc", "/meshset/valid.skeletonc", "/meshset/valid.animationsetc"};
INSTANTIATE_TEST_CASE_P(MeshSet, ResourceTest, jc_test_values_in(valid_meshset_resources));

ResourceFailParams invalid_mesh_resources[] =
{
    {"/meshset/valid.meshsetc", "/meshset/missing.meshsetc"},
    {"/meshset/valid.skeletonc", "/meshset/missing.skeletonc"},
    {"/meshset/valid.animationsetc", "/meshset/missing.animationsetc"},
};
INSTANTIATE_TEST_CASE_P(MeshSet, ResourceFailTest, jc_test_values_in(invalid_mesh_resources));

/* Model */

const char* valid_model_resources[] = {"/model/valid.modelc", "/model/empty_texture.modelc"};
INSTANTIATE_TEST_CASE_P(Model, ResourceTest, jc_test_values_in(valid_model_resources));

ResourceFailParams invalid_model_resources[] =
{
    {"/model/valid.modelc", "/model/missing.modelc"},
    {"/model/valid.modelc", "/model/invalid_material.modelc"},
};
INSTANTIATE_TEST_CASE_P(Model, ResourceFailTest, jc_test_values_in(invalid_model_resources));

const char* valid_model_gos[] = {"/model/valid_model.goc"};
INSTANTIATE_TEST_CASE_P(Model, ComponentTest, jc_test_values_in(valid_model_gos));

const char* invalid_model_gos[] = {"/model/invalid_model.goc", "/model/invalid_material.goc"};
INSTANTIATE_TEST_CASE_P(Model, ComponentFailTest, jc_test_values_in(invalid_model_gos));

/* Animationset */

const char* valid_animationset_resources[] = {"/animationset/valid.animationsetc"};
INSTANTIATE_TEST_CASE_P(AnimationSet, ResourceTest, jc_test_values_in(valid_animationset_resources));

ResourceFailParams invalid_animationset_resources[] =
{
    {"/animationset/valid.animationsetc", "/animationset/missing.animationsetc"},
    {"/animationset/valid.animationsetc", "/animationset/invalid_animationset.animationsetc"},
};
INSTANTIATE_TEST_CASE_P(AnimationSet, ResourceFailTest, jc_test_values_in(invalid_animationset_resources));

/* Particle FX */

const char* valid_particlefx_resources[] = {"/particlefx/valid.particlefxc"};
INSTANTIATE_TEST_CASE_P(ParticleFX, ResourceTest, jc_test_values_in(valid_particlefx_resources));

ResourceFailParams invalid_particlefx_resources[] =
{
    {"/particlefx/valid.particlefxc", "/particlefx/invalid_material.particlefxc"},
};
INSTANTIATE_TEST_CASE_P(ParticleFX, ResourceFailTest, jc_test_values_in(invalid_particlefx_resources));

const char* valid_particlefx_gos[] = {"/particlefx/valid_particlefx.goc"};
INSTANTIATE_TEST_CASE_P(ParticleFX, ComponentTest, jc_test_values_in(valid_particlefx_gos));

const char* invalid_particlefx_gos[] =
{
    "/particlefx/invalid_material.goc",
    "/particlefx/invalid_texture.goc"
};
INSTANTIATE_TEST_CASE_P(ParticleFX, ComponentFailTest, jc_test_values_in(invalid_particlefx_gos));

/* Render */

const char* valid_render_resources[] = {"/render/valid.renderc"};
INSTANTIATE_TEST_CASE_P(Render, ResourceTest, jc_test_values_in(valid_render_resources));

ResourceFailParams invalid_render_resources[] =
{
    {"/render/valid.renderc", "/render/missing.renderc"},
    {"/render/valid.renderc", "/render/invalid_material.renderc"},
};
INSTANTIATE_TEST_CASE_P(Render, ResourceFailTest, jc_test_values_in(invalid_render_resources));

/* Render Script */

const char* valid_rs_resources[] = {"/render_script/valid.render_scriptc"};
INSTANTIATE_TEST_CASE_P(RenderScript, ResourceTest, jc_test_values_in(valid_rs_resources));

ResourceFailParams invalid_rs_resources[] =
{
    {"/render_script/valid.render_scriptc", "/render_script/missing.render_scriptc"},
};
INSTANTIATE_TEST_CASE_P(RenderScript, ResourceFailTest, jc_test_values_in(invalid_rs_resources));

/* Display Profiles */

const char* valid_dp_resources[] = {"/display_profiles/valid.display_profilesc"};
INSTANTIATE_TEST_CASE_P(DisplayProfiles, ResourceTest, jc_test_values_in(valid_dp_resources));

ResourceFailParams invalid_dp_resources[] =
{
    {"/display_profiles/valid.display_profilesc", "/display_profiles/missing.display_profilesc"},
};
INSTANTIATE_TEST_CASE_P(DisplayProfiles, ResourceFailTest, jc_test_values_in(invalid_dp_resources));

/* Script */

const char* valid_script_resources[] = {"/script/valid.scriptc"};
INSTANTIATE_TEST_CASE_P(Script, ResourceTest, jc_test_values_in(valid_script_resources));

ResourceFailParams invalid_script_resources[] =
{
    {"/script/valid.scriptc", "/script/missing.scriptc"},
};
INSTANTIATE_TEST_CASE_P(Script, ResourceFailTest, jc_test_values_in(invalid_script_resources));

const char* valid_script_gos[] = {"/script/valid_script.goc"};
INSTANTIATE_TEST_CASE_P(Script, ComponentTest, jc_test_values_in(valid_script_gos));

const char* invalid_script_gos[] = {"/script/missing_script.goc", "/script/invalid_script.goc"};
INSTANTIATE_TEST_CASE_P(Script, ComponentFailTest, jc_test_values_in(invalid_script_gos));

/* Sound */

const char* valid_sound_resources[] = {"/sound/valid.soundc"};
INSTANTIATE_TEST_CASE_P(Sound, ResourceTest, jc_test_values_in(valid_sound_resources));

ResourceFailParams invalid_sound_resources[] =
{
    {"/sound/valid.soundc", "/sound/missing.soundc"},
};
INSTANTIATE_TEST_CASE_P(Sound, ResourceFailTest, jc_test_values_in(invalid_sound_resources));

const char* valid_sound_gos[] = {"/sound/valid_sound.goc"};
INSTANTIATE_TEST_CASE_P(Sound, ComponentTest, jc_test_values_in(valid_sound_gos));

const char* invalid_sound_gos[] = {"/sound/invalid_sound.goc", "/sound/invalid_sound.goc"};
INSTANTIATE_TEST_CASE_P(Sound, ComponentFailTest, jc_test_values_in(invalid_sound_gos));

/* Factory */

const char* valid_sp_resources[] = {"/factory/valid.factoryc"};
INSTANTIATE_TEST_CASE_P(Factory, ResourceTest, jc_test_values_in(valid_sp_resources));

ResourceFailParams invalid_sp_resources[] =
{
    {"/factory/valid.factoryc", "/factory/missing.factoryc"},
};
INSTANTIATE_TEST_CASE_P(Factory, ResourceFailTest, jc_test_values_in(invalid_sp_resources));

const char* valid_sp_gos[] = {"/factory/valid_factory.goc"};
INSTANTIATE_TEST_CASE_P(Factory, ComponentTest, jc_test_values_in(valid_sp_gos));

const char* invalid_sp_gos[] = {"/factory/invalid_factory.goc"};
INSTANTIATE_TEST_CASE_P(Factory, ComponentFailTest, jc_test_values_in(invalid_sp_gos));


/* Collection Factory */

const char* valid_cf_resources[] = {"/collection_factory/valid.collectionfactoryc"};
INSTANTIATE_TEST_CASE_P(CollectionFactory, ResourceTest, jc_test_values_in(valid_cf_resources));

ResourceFailParams invalid_cf_resources[] =
{
    {"/collection_factory/valid.collectionfactoryc", "/collection_factory/missing.collectionfactoryc"},
};
INSTANTIATE_TEST_CASE_P(CollectionFactory, ResourceFailTest, jc_test_values_in(invalid_cf_resources));

const char* valid_cf_gos[] = {"/collection_factory/valid_collectionfactory.goc"};
INSTANTIATE_TEST_CASE_P(CollectionFactory, ComponentTest, jc_test_values_in(valid_cf_gos));

const char* invalid_cf_gos[] = {"/collection_factory/invalid_collectionfactory.goc"};
INSTANTIATE_TEST_CASE_P(CollectionFactory, ComponentFailTest, jc_test_values_in(invalid_cf_gos));


/* Sprite */

const char* valid_sprite_resources[] = {"/sprite/valid.spritec"};
INSTANTIATE_TEST_CASE_P(Sprite, ResourceTest, jc_test_values_in(valid_sprite_resources));

ResourceFailParams invalid_sprite_resources[] =
{
    {"/sprite/valid.spritec", "/sprite/invalid_animation.spritec"},
};
INSTANTIATE_TEST_CASE_P(Sprite, ResourceFailTest, jc_test_values_in(invalid_sprite_resources));

const char* valid_sprite_gos[] = {"/sprite/valid_sprite.goc"};
INSTANTIATE_TEST_CASE_P(Sprite, ComponentTest, jc_test_values_in(valid_sprite_gos));

const char* invalid_sprite_gos[] = {"/sprite/invalid_sprite.goc"};
INSTANTIATE_TEST_CASE_P(Sprite, ComponentFailTest, jc_test_values_in(invalid_sprite_gos));

/* TileSet */
const char* valid_tileset_resources[] = {"/tile/valid.texturesetc"};
INSTANTIATE_TEST_CASE_P(TileSet, ResourceTest, jc_test_values_in(valid_tileset_resources));

/* TileGrid */
const char* valid_tilegrid_resources[] = {"/tile/valid.tilemapc"};
INSTANTIATE_TEST_CASE_P(TileGrid, ResourceTest, jc_test_values_in(valid_tilegrid_resources));

const char* valid_tileset_gos[] = {"/tile/valid_tilegrid.goc", "/tile/valid_tilegrid_collisionobject.goc"};
INSTANTIATE_TEST_CASE_P(TileSet, ComponentTest, jc_test_values_in(valid_tileset_gos));

/* Texture */

const char* valid_texture_resources[] = {"/texture/valid_png.texturec", "/texture/blank_4096_png.texturec"};
INSTANTIATE_TEST_CASE_P(Texture, ResourceTest, jc_test_values_in(valid_texture_resources));

ResourceFailParams invalid_texture_resources[] =
{
    {"/texture/valid_png.texturec", "/texture/missing.texturec"},
};
INSTANTIATE_TEST_CASE_P(Texture, ResourceFailTest, jc_test_values_in(invalid_texture_resources));

/* Vertex Program */

const char* valid_vp_resources[] = {"/vertex_program/valid.vpc"};
INSTANTIATE_TEST_CASE_P(VertexProgram, ResourceTest, jc_test_values_in(valid_vp_resources));

ResourceFailParams invalid_vp_resources[] =
{
    {"/vertex_program/valid.vpc", "/vertex_program/missing.vpc"},
};
INSTANTIATE_TEST_CASE_P(VertexProgram, ResourceFailTest, jc_test_values_in(invalid_vp_resources));

/* Spine Scene */

const char* valid_spine_scene_resources[] = {"/spine/valid.rigscenec"};
INSTANTIATE_TEST_CASE_P(SpineScene, ResourceTest, jc_test_values_in(valid_spine_scene_resources));

/* Spine Model */

const char* valid_spine_model_resources[] = {"/spine/valid.spinemodelc"};
INSTANTIATE_TEST_CASE_P(SpineModel, ResourceTest, jc_test_values_in(valid_spine_model_resources));

const char* valid_spine_gos[] = {"/spine/valid_spine.goc"};
INSTANTIATE_TEST_CASE_P(SpineModel, ComponentTest, jc_test_values_in(valid_spine_gos));

/* Label */

void AssertPointEquals(const Vector4& p, float x, float y)
{
    static const float test_epsilon = 0.000001f;
    EXPECT_NEAR(p.getX(), x, test_epsilon);
    EXPECT_NEAR(p.getY(), y, test_epsilon);
}

TEST_F(LabelTest, LabelMovesWhenSwitchingPivot)
{
    // pivot = center
    Matrix4 mat = dmGameSystem::CompLabelLocalTransform(m_Position, Quat::identity(), m_Scale, m_Size, 0);

    AssertPointEquals(mat * m_BottomLeft, -1.0, -1.0);
    AssertPointEquals(mat * m_TopLeft, -1.0, 1.0);
    AssertPointEquals(mat * m_TopRight, 1.0, 1.0);
    AssertPointEquals(mat * m_BottomRight, 1.0, -1.0);

    // pivot = north east
    mat = dmGameSystem::CompLabelLocalTransform(m_Position, Quat::identity(), m_Scale, m_Size, 2);

    AssertPointEquals(mat * m_BottomLeft, -2.0, -2.0);
    AssertPointEquals(mat * m_TopLeft, -2.0, 0.0);
    AssertPointEquals(mat * m_TopRight, 0.0, 0.0);
    AssertPointEquals(mat * m_BottomRight, 0.0, -2.0);

    // pivot = west
    mat = dmGameSystem::CompLabelLocalTransform(m_Position, Quat::identity(), m_Scale, m_Size, 7);

    AssertPointEquals(mat * m_BottomLeft, 0.0, -1.0);
    AssertPointEquals(mat * m_TopLeft, 0.0, 1.0);
    AssertPointEquals(mat * m_TopRight, 2.0, 1.0);
    AssertPointEquals(mat * m_BottomRight, 2.0, -1.0);
}

TEST_F(LabelTest, LabelMovesWhenChangingPosition) {
    // pivot = center
    Matrix4 mat = dmGameSystem::CompLabelLocalTransform(Point3(1.0, 1.0, 1.0), Quat::identity(), m_Scale, m_Size, 0);

    AssertPointEquals(mat * m_BottomLeft, 0.0, 0.0);
    AssertPointEquals(mat * m_TopLeft, 0.0, 2.0);
    AssertPointEquals(mat * m_TopRight, 2.0, 2.0);
    AssertPointEquals(mat * m_BottomRight, 2.0, 0.0);
}

TEST_F(LabelTest, LabelRotatesAroundPivot) {
    // pivot = center, rotation = -180
    Matrix4 mat = dmGameSystem::CompLabelLocalTransform(Point3(1.0, 1.0, 1.0), m_Rotation, m_Scale, m_Size, 0);

    AssertPointEquals(mat * m_BottomLeft, 2.0, 2.0);
    AssertPointEquals(mat * m_TopLeft, 2.0, 0.0);
    AssertPointEquals(mat * m_TopRight, 0.0, 0.0);
    AssertPointEquals(mat * m_BottomRight, 0.0, 2.0);

    // pivot = north west, rotation = -180
    mat = dmGameSystem::CompLabelLocalTransform(Point3(-1.0, -2.0, 0.0), m_Rotation, m_Scale, m_Size, 8);

    AssertPointEquals(mat * m_BottomLeft, -1.0, 0.0);
    AssertPointEquals(mat * m_TopLeft, -1.0, -2.0);
    AssertPointEquals(mat * m_TopRight, -3.0, -2.0);
    AssertPointEquals(mat * m_BottomRight, -3.0, 0.0);
}

const char* valid_label_resources[] = {"/label/valid.labelc"};
INSTANTIATE_TEST_CASE_P(Label, ResourceTest, jc_test_values_in(valid_label_resources));

const char* valid_label_gos[] = {"/label/valid_label.goc"};
INSTANTIATE_TEST_CASE_P(Label, ComponentTest, jc_test_values_in(valid_label_gos));

const char* invalid_label_gos[] = {"/label/invalid_label.goc"};
INSTANTIATE_TEST_CASE_P(Label, ComponentFailTest, jc_test_values_in(invalid_label_gos));

/* Test material vertex space component compatibility */

const char* invalid_vertexspace_resources[] =
{
    "/sprite/invalid_vertexspace.spritec",
    "/model/invalid_vertexspace.modelc",
    "/spine/invalid_vertexspace.spinemodelc",
    "/tile/invalid_vertexspace.tilegridc",
    "/particlefx/invalid_vertexspace.particlefxc",
    "/gui/invalid_vertexspace.guic",
    "/label/invalid_vertexspace.labelc",
};
INSTANTIATE_TEST_CASE_P(InvalidVertexSpace, InvalidVertexSpaceTest, jc_test_values_in(invalid_vertexspace_resources));

/* Get and set resource properties on supported components */

ResourcePropParams res_prop_params[] =
{
    // property, val, val-not-found, val-invalid-ext, component0, ..., componentN
    {"material", "/resource/resource_alt.materialc", "/not_found.materialc", "/resource/res_getset_prop.goc", "label", "model", "gui", "spine", "tilemap", 0},
    {"font", "/resource/font.fontc", "/not_found.fontc", "/resource/res_getset_prop.goc", "label", 0},
    {"image", "/tile/valid2.texturesetc", "", "/resource/res_getset_prop.goc", "sprite", 0},
    {"texture0", "/tile/mario_tileset.texturec", "/not_found.texturec", "/resource/res_getset_prop.goc", "model", 0},
    {"texture1", "/tile/mario_tileset.texturec", "/not_found.texturec", "/resource/res_getset_prop.goc", "model", 0},
    {"tile_source", "/tile/valid2.texturesetc", "", "/resource/res_getset_prop.goc", "tilemap", 0},
};

INSTANTIATE_TEST_CASE_P(ResourceProperty, ResourcePropTest, jc_test_values_in(res_prop_params));

/* Validate default and dynamic gameobject factories */

FactoryTestParams factory_testparams [] =
{
    {"/factory/dynamic_factory_test.goc", true, true},
    {"/factory/dynamic_factory_test.goc", true, false},
    {"/factory/factory_test.goc", false, true},
    {"/factory/factory_test.goc", false, false},
};
INSTANTIATE_TEST_CASE_P(Factory, FactoryTest, jc_test_values_in(factory_testparams));

/* Validate default and dynamic collection factories */

CollectionFactoryTestParams collection_factory_testparams [] =
{
    {"/collection_factory/dynamic_collectionfactory_test.goc", true, true},
    {"/collection_factory/dynamic_collectionfactory_test.goc", true, false},
    {"/collection_factory/collectionfactory_test.goc", false, true},
    {"/collection_factory/collectionfactory_test.goc", false, false},
};
INSTANTIATE_TEST_CASE_P(CollectionFactory, CollectionFactoryTest, jc_test_values_in(collection_factory_testparams));

/* Validate draw count for different GOs */

DrawCountParams draw_count_params[] =
{
    {"/gui/draw_count_test.goc", 2},
    {"/gui/draw_count_test2.goc", 1},
};
INSTANTIATE_TEST_CASE_P(DrawCount, DrawCountTest, jc_test_values_in(draw_count_params));

/* Validate gui box rendering for different GOs. */

BoxRenderParams box_render_params[] =
{
    // 9-slice params: on | Use geometries: 8 | Flip uv: off | Texture: tilesource animation
    {
        "/gui/render_box_test1.goc",
        {
            dmGameSystem::BoxVertex(Vector4(-16.000000, -16.000000, 0.0, 0.0), 0.000000, 0.500000, Vector4(1.0, 1.0, 1.0, 1.0)),
            dmGameSystem::BoxVertex(Vector4(-14.000000, -16.000000, 0.0, 0.0), 0.031250, 0.500000, Vector4(1.0, 1.0, 1.0, 1.0)),
            dmGameSystem::BoxVertex(Vector4(-14.000000, -14.000000, 0.0, 0.0), 0.031250, 0.531250, Vector4(1.0, 1.0, 1.0, 1.0)),
            dmGameSystem::BoxVertex(Vector4(-16.000000, -14.000000, 0.0, 0.0), 0.000000, 0.531250, Vector4(1.0, 1.0, 1.0, 1.0)),
            dmGameSystem::BoxVertex(Vector4(14.000000, -16.000000, 0.0, 0.0), 0.468750, 0.500000, Vector4(1.0, 1.0, 1.0, 1.0)),
            dmGameSystem::BoxVertex(Vector4(14.000000, -14.000000, 0.0, 0.0), 0.468750, 0.531250, Vector4(1.0, 1.0, 1.0, 1.0)),
            dmGameSystem::BoxVertex(Vector4(16.000000, -16.000000, 0.0, 0.0), 0.500000, 0.500000, Vector4(1.0, 1.0, 1.0, 1.0)),
            dmGameSystem::BoxVertex(Vector4(16.000000, -14.000000, 0.0, 0.0), 0.500000, 0.531250, Vector4(1.0, 1.0, 1.0, 1.0)),
            dmGameSystem::BoxVertex(Vector4(-14.000000, 14.000000, 0.0, 0.0), 0.031250, 0.968750, Vector4(1.0, 1.0, 1.0, 1.0)),
            dmGameSystem::BoxVertex(Vector4(-16.000000, 14.000000, 0.0, 0.0), 0.000000, 0.968750, Vector4(1.0, 1.0, 1.0, 1.0)),
            dmGameSystem::BoxVertex(Vector4(14.000000, 14.000000, 0.0, 0.0), 0.468750, 0.968750, Vector4(1.0, 1.0, 1.0, 1.0)),
            dmGameSystem::BoxVertex(Vector4(16.000000, 14.000000, 0.0, 0.0), 0.500000, 0.968750, Vector4(1.0, 1.0, 1.0, 1.0)),
            dmGameSystem::BoxVertex(Vector4(-14.000000, 16.000000, 0.0, 0.0), 0.031250, 1.000000, Vector4(1.0, 1.0, 1.0, 1.0)),
            dmGameSystem::BoxVertex(Vector4(-16.000000, 16.000000, 0.0, 0.0), 0.000000, 1.000000, Vector4(1.0, 1.0, 1.0, 1.0)),
            dmGameSystem::BoxVertex(Vector4(14.000000, 16.000000, 0.0, 0.0), 0.468750, 1.000000, Vector4(1.0, 1.0, 1.0, 1.0)),
            dmGameSystem::BoxVertex(Vector4(16.000000, 16.000000, 0.0, 0.0), 0.500000, 1.000000, Vector4(1.0, 1.0, 1.0, 1.0))
        },
        54,
        {0, 1, 2, 0, 2, 3, 1, 4, 5, 1, 5, 2, 4, 6, 7, 4, 7, 5, 3, 2, 8, 3, 8, 9, 2, 5, 10, 2, 10, 8, 5, 7, 11, 5, 11, 10, 9, 8, 12, 9, 12, 13, 8, 10, 14, 8, 14, 12, 10, 11, 15, 10, 15, 14}
    },
    // 9-slice params: off | Use geometries: 8 | Flip uv: off | Texture: tilesource animation
    {
        "/gui/render_box_test2.goc",
        {
            dmGameSystem::BoxVertex(Vector4(16.000000, -16.000000, 0.0, 0.0), 0.500000, 0.500000, Vector4(1.0, 1.0, 1.0, 1.0)),
            dmGameSystem::BoxVertex(Vector4(-16.000000, -16.000000, 0.0, 0.0), 0.000000, 0.500000, Vector4(1.0, 1.0, 1.0, 1.0)),
            dmGameSystem::BoxVertex(Vector4(-16.000000, 16.000000, 0.0, 0.0), 0.000000, 1.000000, Vector4(1.0, 1.0, 1.0, 1.0)),
            dmGameSystem::BoxVertex(Vector4(16.000000, 16.000000, 0.0, 0.0), 0.500000, 1.000000, Vector4(1.0, 1.0, 1.0, 1.0))
        },
        18,
        {0, 1, 2, 0, 2, 2, 0, 2, 3, 0, 3, 3, 0, 3, 3, 0, 3, 3}
    },
    // 9-slice params: off | Use geometries: off | Flip uv: off | Texture: tilesource animation
    {
        "/gui/render_box_test3.goc",
        {
            dmGameSystem::BoxVertex(Vector4(-16.000000, -16.000000, 0.0, 0.0), 0.000000, 0.500000, Vector4(1.0, 1.0, 1.0, 1.0)),
            dmGameSystem::BoxVertex(Vector4(-16.000000, 16.000000, 0.0, 0.0), 0.000000, 1.000000, Vector4(1.0, 1.0, 1.0, 1.0)),
            dmGameSystem::BoxVertex(Vector4(16.000000, 16.000000, 0.0, 0.0), 0.500000, 1.000000, Vector4(1.0, 1.0, 1.0, 1.0)),
            dmGameSystem::BoxVertex(Vector4(16.000000, -16.000000, 0.0, 0.0), 0.500000, 0.500000, Vector4(1.0, 1.0, 1.0, 1.0))
        },
        6,
        {0, 1, 2, 0, 2, 3}
    },
    // 9-slice params: off | Use geometries: off | Flip uv: u | Texture: tilesource animation
    {
        "/gui/render_box_test4.goc",
        {
            dmGameSystem::BoxVertex(Vector4(-16.000000, -16.000000, 0.0, 0.0), 0.500000, 0.500000, Vector4(1.0, 1.0, 1.0, 1.0)),
            dmGameSystem::BoxVertex(Vector4(-16.000000, 16.000000, 0.0, 0.0), 0.500000, 1.000000, Vector4(1.0, 1.0, 1.0, 1.0)),
            dmGameSystem::BoxVertex(Vector4(16.000000, 16.000000, 0.0, 0.0), 0.000000, 1.000000, Vector4(1.0, 1.0, 1.0, 1.0)),
            dmGameSystem::BoxVertex(Vector4(16.000000, -16.000000, 0.0, 0.0), 0.000000, 0.500000, Vector4(1.0, 1.0, 1.0, 1.0))
        },
        6,
        {0, 1, 2, 0, 2, 3}
    },
    // 9-slice params: off | Use geometries: off | Flip uv: uv | Texture: tilesource animation
    {
        "/gui/render_box_test5.goc",
        {
            dmGameSystem::BoxVertex(Vector4(16.000000, 16.000000, 0.0, 0.0), 0.000000, 0.500000, Vector4(1.0, 1.0, 1.0, 1.0)),
            dmGameSystem::BoxVertex(Vector4(16.000000, -16.000000, 0.0, 0.0), 0.000000, 1.000000, Vector4(1.0, 1.0, 1.0, 1.0)),
            dmGameSystem::BoxVertex(Vector4(-16.000000, -16.000000, 0.0, 0.0), 0.500000, 1.000000, Vector4(1.0, 1.0, 1.0, 1.0)),
            dmGameSystem::BoxVertex(Vector4(-16.000000, 16.000000, 0.0, 0.0), 0.500000, 0.500000, Vector4(1.0, 1.0, 1.0, 1.0))
        },
        6,
        {0, 1, 2, 0, 2, 3}
    },
    // 9-slice params: on | Use geometries: 8 | Flip uv: uv | Texture: tilesource animation
    {
        "/gui/render_box_test6.goc",
        {
            dmGameSystem::BoxVertex(Vector4(-16.000000, -16.000000, 0.0, 0.0), 0.500000, 1.000000, Vector4(1.0, 1.0, 1.0, 1.0)),
            dmGameSystem::BoxVertex(Vector4(-14.000000, -16.000000, 0.0, 0.0), 0.468750, 1.000000, Vector4(1.0, 1.0, 1.0, 1.0)),
            dmGameSystem::BoxVertex(Vector4(-14.000000, -14.000000, 0.0, 0.0), 0.468750, 0.968750, Vector4(1.0, 1.0, 1.0, 1.0)),
            dmGameSystem::BoxVertex(Vector4(-16.000000, -14.000000, 0.0, 0.0), 0.500000, 0.968750, Vector4(1.0, 1.0, 1.0, 1.0)),
            dmGameSystem::BoxVertex(Vector4(14.000000, -16.000000, 0.0, 0.0), 0.031250, 1.000000, Vector4(1.0, 1.0, 1.0, 1.0)),
            dmGameSystem::BoxVertex(Vector4(14.000000, -14.000000, 0.0, 0.0), 0.031250, 0.968750, Vector4(1.0, 1.0, 1.0, 1.0)),
            dmGameSystem::BoxVertex(Vector4(16.000000, -16.000000, 0.0, 0.0), 0.000000, 1.000000, Vector4(1.0, 1.0, 1.0, 1.0)),
            dmGameSystem::BoxVertex(Vector4(16.000000, -14.000000, 0.0, 0.0), 0.000000, 0.968750, Vector4(1.0, 1.0, 1.0, 1.0)),
            dmGameSystem::BoxVertex(Vector4(-14.000000, 14.000000, 0.0, 0.0), 0.468750, 0.531250, Vector4(1.0, 1.0, 1.0, 1.0)),
            dmGameSystem::BoxVertex(Vector4(-16.000000, 14.000000, 0.0, 0.0), 0.500000, 0.531250, Vector4(1.0, 1.0, 1.0, 1.0)),
            dmGameSystem::BoxVertex(Vector4(14.000000, 14.000000, 0.0, 0.0), 0.031250, 0.531250, Vector4(1.0, 1.0, 1.0, 1.0)),
            dmGameSystem::BoxVertex(Vector4(16.000000, 14.000000, 0.0, 0.0), 0.000000, 0.531250, Vector4(1.0, 1.0, 1.0, 1.0)),
            dmGameSystem::BoxVertex(Vector4(-14.000000, 16.000000, 0.0, 0.0), 0.468750, 0.500000, Vector4(1.0, 1.0, 1.0, 1.0)),
            dmGameSystem::BoxVertex(Vector4(-16.000000, 16.000000, 0.0, 0.0), 0.500000, 0.500000, Vector4(1.0, 1.0, 1.0, 1.0)),
            dmGameSystem::BoxVertex(Vector4(14.000000, 16.000000, 0.0, 0.0), 0.031250, 0.500000, Vector4(1.0, 1.0, 1.0, 1.0)),
            dmGameSystem::BoxVertex(Vector4(16.000000, 16.000000, 0.0, 0.0), 0.000000, 0.500000, Vector4(1.0, 1.0, 1.0, 1.0))
        },
        54,
        {0, 1, 2, 0, 2, 3, 1, 4, 5, 1, 5, 2, 4, 6, 7, 4, 7, 5, 3, 2, 8, 3, 8, 9, 2, 5, 10, 2, 10, 8, 5, 7, 11, 5, 11, 10, 9, 8, 12, 9, 12, 13, 8, 10, 14, 8, 14, 12, 10, 11, 15, 10, 15, 14}
    },
    // 9-slice params: on | Use geometries: na | Flip uv: na | Texture: none
    {
        "/gui/render_box_test7.goc",
        {
            dmGameSystem::BoxVertex(Vector4(-1.000000, -1.000000, 0.0, 0.0), 0.000000, 0.000000, Vector4(1.0, 1.0, 1.0, 1.0)),
            dmGameSystem::BoxVertex(Vector4(1.000000, -1.000000, 0.0, 0.0), 1.000000, 0.000000, Vector4(1.0, 1.0, 1.0, 1.0)),
            dmGameSystem::BoxVertex(Vector4(-1.000000, 1.000000, 0.0, 0.0), 0.000000, 1.000000, Vector4(1.0, 1.0, 1.0, 1.0)),
            dmGameSystem::BoxVertex(Vector4(1.000000, 1.000000, 0.0, 0.0), 1.000000, 1.000000, Vector4(1.0, 1.0, 1.0, 1.0))
        },
        6,
        {0, 1, 3, 0, 3, 2}
    },
    // 9-slice params: off | Use geometries: na | Flip uv: na | Texture: script
    {
        "/gui/render_box_test8.goc",
        {
            dmGameSystem::BoxVertex(Vector4(68.000000, 68.000000, 0.0, 0.0), 0.000000, 0.000000, Vector4(1.0, 1.0, 1.0, 1.0)),
            dmGameSystem::BoxVertex(Vector4(132.000000, 68.000000, 0.0, 0.0), 1.000000, 0.000000, Vector4(1.0, 1.0, 1.0, 1.0)),
            dmGameSystem::BoxVertex(Vector4(68.000000, 132.000000, 0.0, 0.0), 0.000000, 1.000000, Vector4(1.0, 1.0, 1.0, 1.0)),
            dmGameSystem::BoxVertex(Vector4(132.000000, 132.000000, 0.0, 0.0), 1.000000, 1.000000, Vector4(1.0, 1.0, 1.0, 1.0))
        },
        6,
        {0, 1, 3, 0, 3, 2}
    },
    // 9-slice params: on | Use geometries: na | Flip uv: na | Texture: script
    {
        "/gui/render_box_test9.goc",
        {
            dmGameSystem::BoxVertex(Vector4(68.000000, 68.000000, 0.0, 0.0), 0.000000, 0.000000, Vector4(1.0, 1.0, 1.0, 1.0)),
            dmGameSystem::BoxVertex(Vector4(70.000000, 68.000000, 0.0, 0.0), 0.031250, 0.000000, Vector4(1.0, 1.0, 1.0, 1.0)),
            dmGameSystem::BoxVertex(Vector4(70.000000, 70.000000, 0.0, 0.0), 0.031250, 0.031250, Vector4(1.0, 1.0, 1.0, 1.0)),
            dmGameSystem::BoxVertex(Vector4(68.000000, 70.000000, 0.0, 0.0), 0.000000, 0.031250, Vector4(1.0, 1.0, 1.0, 1.0)),
            dmGameSystem::BoxVertex(Vector4(130.000000, 68.000000, 0.0, 0.0), 0.968750, 0.000000, Vector4(1.0, 1.0, 1.0, 1.0)),
            dmGameSystem::BoxVertex(Vector4(130.000000, 70.000000, 0.0, 0.0), 0.968750, 0.031250, Vector4(1.0, 1.0, 1.0, 1.0)),
            dmGameSystem::BoxVertex(Vector4(132.000000, 68.000000, 0.0, 0.0), 1.000000, 0.000000, Vector4(1.0, 1.0, 1.0, 1.0)),
            dmGameSystem::BoxVertex(Vector4(132.000000, 70.000000, 0.0, 0.0), 1.000000, 0.031250, Vector4(1.0, 1.0, 1.0, 1.0)),
            dmGameSystem::BoxVertex(Vector4(70.000000, 130.000000, 0.0, 0.0), 0.031250, 0.968750, Vector4(1.0, 1.0, 1.0, 1.0)),
            dmGameSystem::BoxVertex(Vector4(68.000000, 130.000000, 0.0, 0.0), 0.000000, 0.968750, Vector4(1.0, 1.0, 1.0, 1.0)),
            dmGameSystem::BoxVertex(Vector4(130.000000, 130.000000, 0.0, 0.0), 0.968750, 0.968750, Vector4(1.0, 1.0, 1.0, 1.0)),
            dmGameSystem::BoxVertex(Vector4(132.000000, 130.000000, 0.0, 0.0), 1.000000, 0.968750, Vector4(1.0, 1.0, 1.0, 1.0)),
            dmGameSystem::BoxVertex(Vector4(70.000000, 132.000000, 0.0, 0.0), 0.031250, 1.000000, Vector4(1.0, 1.0, 1.0, 1.0)),
            dmGameSystem::BoxVertex(Vector4(68.000000, 132.000000, 0.0, 0.0), 0.000000, 1.000000, Vector4(1.0, 1.0, 1.0, 1.0)),
            dmGameSystem::BoxVertex(Vector4(130.000000, 132.000000, 0.0, 0.0), 0.968750, 1.000000, Vector4(1.0, 1.0, 1.0, 1.0)),
            dmGameSystem::BoxVertex(Vector4(132.000000, 132.000000, 0.0, 0.0), 1.000000, 1.000000, Vector4(1.0, 1.0, 1.0, 1.0))
        },
        54,
        {0, 1, 2, 0, 2, 3, 1, 4, 5, 1, 5, 2, 4, 6, 7, 4, 7, 5, 3, 2, 8, 3, 8, 9, 2, 5, 10, 2, 10, 8, 5, 7, 11, 5, 11, 10, 9, 8, 12, 9, 12, 13, 8, 10, 14, 8, 14, 12, 10, 11, 15, 10, 15, 14}
    },
    // 9-slice params: off | Use geometries: na | Flip uv: na | Texture: none
    {
        "/gui/render_box_test10.goc",
        {
            dmGameSystem::BoxVertex(Vector4(-1.000000, -1.000000, 0.0, 0.0), 0.000000, 0.000000, Vector4(1.0, 1.0, 1.0, 1.0)),
            dmGameSystem::BoxVertex(Vector4(1.000000, -1.000000, 0.0, 0.0), 1.000000, 0.000000, Vector4(1.0, 1.0, 1.0, 1.0)),
            dmGameSystem::BoxVertex(Vector4(-1.000000, 1.000000, 0.0, 0.0), 0.000000, 1.000000, Vector4(1.0, 1.0, 1.0, 1.0)),
            dmGameSystem::BoxVertex(Vector4(1.000000, 1.000000, 0.0, 0.0), 1.000000, 1.000000, Vector4(1.0, 1.0, 1.0, 1.0))
        },
        6,
        {0, 1, 3, 0, 3, 2}
    }
};
INSTANTIATE_TEST_CASE_P(BoxRender, BoxRenderTest, jc_test_values_in(box_render_params));

/* Sprite cursor property */
#define F1T3 1.0f/3.0f
#define F2T3 2.0f/3.0f
const CursorTestParams cursor_properties[] = {

    // Forward & backward
    {"anim_once",       0.0f, 1.0f, {0.0f, 0.25f, 0.5f, 0.75f, 1.0f}, 5},
    {"anim_once",      -1.0f, 1.0f, {0.0f, 0.25f, 0.5f, 0.75f, 1.0f}, 5}, // Same as above, but cursor should be clamped
    {"anim_once",       1.0f, 1.0f, {1.0f, 1.0f}, 2},                     // Again, clamped, but will also be at end of anim.
    {"anim_once_back",  0.0f, 1.0f, {1.0f, 0.75f, 0.5f, 0.25f, 0.0f}, 5},
    {"anim_loop",       0.0f, 1.0f, {0.0f, 0.25f, 0.5f, 0.75f, 0.0f, 0.25f, 0.5f, 0.75f}, 8},
    {"anim_loop_back",  0.0f, 1.0f, {1.0f, 0.75f, 0.5f, 0.25f, 1.0f, 0.75f, 0.5f, 0.25f}, 8},

    // Ping-pong goes up to the "early end" and skip duplicate of "last" frame, this equals:
    // duration = orig_frame_count*2 - 2
    // In our test animation this equals; 4*2-2 = 6
    // However, the cursor will go from 0 -> 1 and back again during the whole ping pong animation.
    // This means the cursor will go in these steps: 0/3 -> 1/3 -> 2/3 -> 3/3 -> 2/3 -> 1/3
    {"anim_once_pingpong", 0.0f, 1.0f, {0.0f, F1T3, F2T3, 1.0f, F2T3, F1T3, 0.0f, 0.0f}, 8},
    {"anim_loop_pingpong", 0.0f, 1.0f, {0.0f, F1T3, F2T3, 1.0f, F2T3, F1T3, 0.0f, F1T3}, 8},

    // Cursor start
    {"anim_once",          0.5f, 1.0f, {0.5f, 0.75f, 1.0f, 1.0f}, 4},
    {"anim_once_back",     0.5f, 1.0f, {0.5f, 0.25f, 0.0f, 0.0f}, 4},
    {"anim_loop",          0.5f, 1.0f, {0.5f, 0.75f, 0.0f, 0.25f, 0.5f, 0.75f, 0.0f}, 7},
    {"anim_loop_back",     0.5f, 1.0f, {0.5f, 0.25f, 1.0f, 0.75f, 0.5f, 0.25f, 1.0f}, 7},
    {"anim_once_pingpong", F1T3, 1.0f, {F1T3, F2T3, 1.0f, F2T3, F1T3, 0.0f, 0.0f}, 7},
    {"anim_loop_pingpong", F1T3, 1.0f, {F1T3, F2T3, 1.0f, F2T3, F1T3, 0.0f, F1T3}, 7},

    // Playback rate, x2 speed
    {"anim_once",          0.0f, 2.0f, {0.0f, 0.5f, 1.0f, 1.0f}, 4},
    {"anim_once_back",     0.0f, 2.0f, {1.0f, 0.5f, 0.0f, 0.0f}, 4},
    {"anim_loop",          0.0f, 2.0f, {0.0f, 0.5f, 0.0f, 0.5f, 0.0f}, 5},
    {"anim_loop_back",     0.0f, 2.0f, {1.0f, 0.5f, 1.0f, 0.5f, 1.0f}, 5},
    {"anim_once_pingpong", 0.0f, 2.0f, {0.0f, F2T3, F2T3, 0.0f, 0.0f}, 5},
    {"anim_loop_pingpong", 0.0f, 2.0f, {0.0f, F2T3, F2T3, 0.0f, F2T3, F2T3, 0.0f}, 7},

    // Playback rate, x0 speed
    {"anim_once",          0.0f, 0.0f, {0.0f, 0.0f, 0.0f}, 3},
    {"anim_once_back",     0.0f, 0.0f, {1.0f, 1.0f, 1.0f}, 3},
    {"anim_loop",          0.0f, 0.0f, {0.0f, 0.0f, 0.0f}, 3},
    {"anim_loop_back",     0.0f, 0.0f, {1.0f, 1.0f, 1.0f}, 3},
    {"anim_once_pingpong", 0.0f, 0.0f, {0.0f, 0.0f, 0.0f}, 3},
    {"anim_loop_pingpong", 0.0f, 0.0f, {0.0f, 0.0f, 0.0f}, 3},

    // Playback rate, -x2 speed
    {"anim_once",          0.0f, -2.0f, {0.0f, 0.0f, 0.0f}, 3},
    {"anim_once_back",     0.0f, -2.0f, {1.0f, 1.0f, 1.0f}, 3},
    {"anim_loop",          0.0f, -2.0f, {0.0f, 0.0f, 0.0f}, 3},
    {"anim_loop_back",     0.0f, -2.0f, {1.0f, 1.0f, 1.0f}, 3},
    {"anim_once_pingpong", 0.0f, -2.0f, {0.0f, 0.0f, 0.0f}, 3},
    {"anim_loop_pingpong", 0.0f, -2.0f, {0.0f, 0.0f, 0.0f}, 3},

};
INSTANTIATE_TEST_CASE_P(Cursor, CursorTest, jc_test_values_in(cursor_properties));
#undef F1T3
#undef F2T3


static bool RunString(lua_State* L, const char* script)
{
    if (luaL_dostring(L, script) != 0)
    {
        dmLogError("%s", lua_tolstring(L, -1, 0));
        return false;
    }
    return true;
}

TEST_F(ScriptBufferTest, PushCheckBuffer)
{
    int top = lua_gettop(L);
    dmScript::LuaHBuffer luabuf = {{m_Buffer}, {dmScript::OWNER_C}};
    dmScript::PushBuffer(L, luabuf);
    dmScript::LuaHBuffer* buffer_ptr = dmScript::CheckBuffer(L, -1);
    ASSERT_NE((void*)0x0, buffer_ptr);
    ASSERT_EQ(m_Buffer, buffer_ptr->m_Buffer);
    lua_pop(L, 1);
    ASSERT_EQ(top, lua_gettop(L));
}

TEST_F(ScriptBufferTest, IsBuffer)
{
    int top = lua_gettop(L);
    dmScript::LuaHBuffer luabuf = {{m_Buffer}, {dmScript::OWNER_C}};
    dmScript::PushBuffer(L, luabuf);
    lua_pushstring(L, "not_a_buffer");
    lua_pushnumber(L, 1337);
    ASSERT_FALSE(dmScript::IsBuffer(L, -1));
    ASSERT_FALSE(dmScript::IsBuffer(L, -2));
    ASSERT_TRUE(dmScript::IsBuffer(L, -3));
    lua_pop(L, 3);
    ASSERT_EQ(top, lua_gettop(L));
}

TEST_F(ScriptBufferTest, PrintBuffer)
{
    int top = lua_gettop(L);
    dmScript::LuaHBuffer luabuf = {{m_Buffer}, {dmScript::OWNER_C}};
    dmScript::PushBuffer(L, luabuf);
    lua_setglobal(L, "test_buffer");

    ASSERT_TRUE(RunString(L, "print(test_buffer)"));

    ASSERT_TRUE(RunString(L, "local stream = buffer.get_stream(test_buffer, \"rgb\"); print(stream)"));

    ASSERT_EQ(top, lua_gettop(L));
}

TEST_F(ScriptBufferTest, GetCount)
{
    int top = lua_gettop(L);
    dmScript::LuaHBuffer luabuf = {{m_Buffer}, {dmScript::OWNER_C}};
    dmScript::PushBuffer(L, luabuf);
    lua_setglobal(L, "test_buffer");

    ASSERT_TRUE(RunString(L, "assert(256 == #test_buffer)"));

    ASSERT_EQ(top, lua_gettop(L));
}

TEST_F(ScriptBufferTest, CreateBuffer)
{
    int top = lua_gettop(L);

    dmScript::LuaHBuffer* buffer = 0;
    uint32_t element_count = 0;

    dmBuffer::ValueType type;
    uint32_t typecount;

    RunString(L, "test_buffer = buffer.create( 12, { {name=hash(\"rgba\"), type=buffer.VALUE_TYPE_UINT8, count=4 } } )");
    lua_getglobal(L, "test_buffer");
    buffer = dmScript::CheckBuffer(L, -1);
    ASSERT_EQ(dmBuffer::RESULT_OK, dmBuffer::GetCount(buffer->m_Buffer, &element_count));
    ASSERT_EQ(12, element_count);
    ASSERT_EQ(dmBuffer::RESULT_OK, dmBuffer::GetStreamType(buffer->m_Buffer, dmHashString64("rgba"), &type, &typecount ) );
    ASSERT_EQ(dmBuffer::VALUE_TYPE_UINT8, type);
    ASSERT_EQ(4, typecount);
    lua_pop(L, 1);

    RunString(L, "test_buffer = buffer.create( 24, { {name=hash(\"position\"), type=buffer.VALUE_TYPE_FLOAT32, count=3 } } )");
    lua_getglobal(L, "test_buffer");
    buffer = dmScript::CheckBuffer(L, -1);
    ASSERT_EQ(dmBuffer::RESULT_OK, dmBuffer::GetCount(buffer->m_Buffer, &element_count));
    ASSERT_EQ(24, element_count);
    ASSERT_EQ(dmBuffer::RESULT_OK, dmBuffer::GetStreamType(buffer->m_Buffer, dmHashString64("position"), &type, &typecount ) );
    ASSERT_EQ(dmBuffer::VALUE_TYPE_FLOAT32, type);
    ASSERT_EQ(3, typecount);
    lua_pop(L, 1);

    RunString(L, "test_buffer = buffer.create( 10, { {name=hash(\"position\"), type=buffer.VALUE_TYPE_UINT16, count=4 }, \
                                                    {name=hash(\"normal\"), type=buffer.VALUE_TYPE_FLOAT32, count=3 } } )");
    lua_getglobal(L, "test_buffer");
    buffer = dmScript::CheckBuffer(L, -1);
    ASSERT_EQ(dmBuffer::RESULT_OK, dmBuffer::GetCount(buffer->m_Buffer, &element_count));
    ASSERT_EQ(10, element_count);
    ASSERT_EQ(dmBuffer::RESULT_OK, dmBuffer::GetStreamType(buffer->m_Buffer, dmHashString64("position"), &type, &typecount ) );
    ASSERT_EQ(dmBuffer::VALUE_TYPE_UINT16, type);
    ASSERT_EQ(4, typecount);

    ASSERT_EQ(dmBuffer::RESULT_OK, dmBuffer::GetStreamType(buffer->m_Buffer, dmHashString64("normal"), &type, &typecount ) );
    ASSERT_EQ(dmBuffer::VALUE_TYPE_FLOAT32, type);
    ASSERT_EQ(3, typecount);

    lua_pop(L, 1);

    ASSERT_EQ(top, lua_gettop(L));
}

TEST_F(ScriptBufferTest, GetBytes)
{
    int top = lua_gettop(L);
    uint8_t* data;
    uint32_t datasize;
    dmBuffer::GetBytes(m_Buffer, (void**)&data, &datasize);

    for( uint32_t i = 0; i < datasize; ++i )
    {
        data[i] = i+1;
    }

    dmScript::LuaHBuffer luabuf = {{m_Buffer}, {dmScript::OWNER_C}};
    dmScript::PushBuffer(L, luabuf);
    lua_setglobal(L, "test_buffer");

    char str[1024];
    dmSnPrintf(str, sizeof(str), " local bytes = buffer.get_bytes(test_buffer, \"rgb\") \
                                    assert(#bytes == %u) \
                                    for i=1,#bytes do \
                                        assert( (i %% 256) == string.byte(bytes, i) )\
                                    end \
                                  ", datasize);
    bool run = RunString(L, str);
    ASSERT_TRUE(run);

    ASSERT_EQ(top, lua_gettop(L));
}


template<typename T>
static void memset_stream(T* data, uint32_t count, uint32_t components, uint32_t stride, T value)
{
    for(uint32_t i = 0; i < count; ++i) {
        for(uint32_t c = 0; c < components; ++c) {
            data[c] = value;
        }
        data += stride;
    }
}


TEST_F(ScriptBufferTest, Indexing)
{
    int top = lua_gettop(L);

    dmBuffer::Result r;
    uint16_t* stream_rgb = 0;
    uint32_t count_rgb = 0;
    uint32_t components_rgb = 0;
    uint32_t stride_rgb = 0;
    r = dmBuffer::GetStream(m_Buffer, dmHashString64("rgb"), (void**)&stream_rgb, &count_rgb, &components_rgb, &stride_rgb);
    uint32_t size_rgb = count_rgb * components_rgb * dmBuffer::GetSizeForValueType(dmBuffer::VALUE_TYPE_UINT16);
    ASSERT_EQ(dmBuffer::RESULT_OK, r);
    ASSERT_EQ(m_Count * sizeof(uint16_t) * 3u, size_rgb);

    float* stream_a = 0;
    uint32_t count_a = 0;
    uint32_t components_a = 0;
    uint32_t stride_a = 0;
    r = dmBuffer::GetStream(m_Buffer, dmHashString64("a"), (void**)&stream_a, &count_a, &components_a, &stride_a);
    uint32_t size_a = count_a * components_a * dmBuffer::GetSizeForValueType(dmBuffer::VALUE_TYPE_FLOAT32);
    ASSERT_EQ(dmBuffer::RESULT_OK, r);
    ASSERT_EQ(m_Count * sizeof(float) * 1u, size_a);

    dmScript::LuaHBuffer luabuf = {{m_Buffer}, {dmScript::OWNER_C}};
    dmScript::PushBuffer(L, luabuf);
    lua_setglobal(L, "test_buffer");

    // Set full buffer (uint16)
    memset_stream(stream_rgb, count_rgb, components_rgb, stride_rgb, (uint16_t)0);

    RunString(L, "local stream = buffer.get_stream(test_buffer, hash(\"rgb\")) \
                  for i=1,#stream do \
                    stream[i] = i*3 + i \
                  end \
                  ");

    ASSERT_EQ(dmBuffer::RESULT_OK, dmBuffer::ValidateBuffer(m_Buffer));

    uint16_t* rgb = stream_rgb;
    for( uint32_t i = 0, x = 1; i < count_rgb; ++i )
    {
        for( uint32_t c = 0; c < components_rgb; ++c, ++x )
        {
            ASSERT_EQ(x*3 + x, (uint32_t)rgb[c]);
        }
        rgb += stride_rgb;
    }

    // Set full buffer (float)
    memset_stream(stream_a, count_a, components_a, stride_a, 0.0f);

    RunString(L, "local stream = buffer.get_stream(test_buffer, hash(\"a\")) \
                  for i=1,#stream do \
                    stream[i] = i*5 + 0.5 \
                  end \
                  ");

    ASSERT_EQ(dmBuffer::RESULT_OK, dmBuffer::ValidateBuffer(m_Buffer));

    float* a = stream_a;
    for( uint32_t i = 0, x = 1; i < count_a; ++i )
    {
        for( uint32_t c = 0; c < components_a; ++c, ++x )
        {
            ASSERT_EQ(x*5.0f + 0.5f, a[c]);
        }
        a += stride_a;
    }

    ASSERT_EQ(top, lua_gettop(L));
}

TEST_F(ScriptBufferTest, CopyStream)
{
    int top = lua_gettop(L);

    dmBuffer::Result r;
    uint16_t* stream_rgb = 0;
    uint32_t count_rgb = 0;
    uint32_t components_rgb = 0;
    uint32_t stride_rgb = 0;
    r = dmBuffer::GetStream(m_Buffer, dmHashString64("rgb"), (void**)&stream_rgb, &count_rgb, &components_rgb, &stride_rgb);
    uint32_t size_rgb = count_rgb * components_rgb * dmBuffer::GetSizeForValueType(dmBuffer::VALUE_TYPE_UINT16);
    ASSERT_EQ(dmBuffer::RESULT_OK, r);
    ASSERT_EQ(m_Count * sizeof(uint16_t) * 3u, size_rgb);
    ASSERT_EQ(m_Count, count_rgb);

    float* stream_a = 0;
    uint32_t count_a = 0;
    uint32_t components_a = 0;
    uint32_t stride_a = 0;
    r = dmBuffer::GetStream(m_Buffer, dmHashString64("a"), (void**)&stream_a, &count_a, &components_a, &stride_a);
    uint32_t size_a = count_a * components_a * dmBuffer::GetSizeForValueType(dmBuffer::VALUE_TYPE_FLOAT32);
    ASSERT_EQ(dmBuffer::RESULT_OK, r);
    ASSERT_EQ(m_Count * sizeof(float) * 1u, size_a);
    ASSERT_EQ(m_Count, count_a);


    dmScript::LuaHBuffer luabuf = {{m_Buffer}, {dmScript::OWNER_C}};
    dmScript::PushBuffer(L, luabuf);
    lua_setglobal(L, "test_buffer");


    // Copy one stream to another
    {
        memset_stream(stream_a, count_a, components_a, stride_a, 0.0f);

        RunString(L, "  local srcbuffer = buffer.create( 16*16, { {name=hash(\"temp\"), type=buffer.VALUE_TYPE_FLOAT32, count=1 } } ) \
                        local srcstream = buffer.get_stream(srcbuffer, \"temp\") \
                        for i=1,#srcstream do \
                            srcstream[i] = i*4 \
                        end \
                        local dststream = buffer.get_stream(test_buffer, hash(\"a\")) \
                        buffer.copy_stream(dststream, 0, srcstream, 0, #srcstream) \
                      ");
        ASSERT_EQ(dmBuffer::RESULT_OK, dmBuffer::ValidateBuffer(m_Buffer));

        float* a = stream_a;
        for(uint32_t i = 1, x = 1; i <= count_a; ++i)
        {
            for(uint32_t c = 0; c < components_a; ++c, ++x)
            {
                ASSERT_EQ(x*4, a[c]);
            }
            a += stride_a;
        }
    }

    // Copy first half of source to latter half of dest
    {
        memset_stream(stream_rgb, count_rgb, components_rgb, stride_rgb, (uint16_t)0);

        RunString(L, "  local srcbuffer = buffer.create( 16*16, { {name=hash(\"temp\"), type=buffer.VALUE_TYPE_UINT16, count=3 } } ) \
                        local srcstream = buffer.get_stream(srcbuffer, \"temp\") \
                        for i=1,#srcstream do \
                            srcstream[i] = i*3 \
                        end \
                        local dststream = buffer.get_stream(test_buffer, hash(\"rgb\")) \
                        buffer.copy_stream(dststream, #srcstream / 2, srcstream, 0, #srcstream / 2) \
                      ");
        ASSERT_EQ(dmBuffer::RESULT_OK, dmBuffer::ValidateBuffer(m_Buffer));

        uint16_t* rgb = stream_rgb;
        uint32_t halfcount = (count_rgb * components_rgb) / 2;
        for(uint32_t i = 1, x = 1; i <= count_rgb; ++i)
        {
            for(uint32_t c = 0; c < components_rgb; ++c, ++x)
            {
                if (x < halfcount)
                    ASSERT_EQ(0, rgb[c]);
                else
                    ASSERT_EQ((x - halfcount) * 3, rgb[c]);
            }
            rgb += stride_rgb;
        }
    }

    // Copy some elements offset from aligned boundaries, and a non multiple of components
    {
        memset_stream(stream_rgb, count_rgb, components_rgb, stride_rgb, (uint16_t)0);

        RunString(L, "  local srcbuffer = buffer.create( 16*16, { {name=hash(\"temp\"), type=buffer.VALUE_TYPE_UINT16, count=3 } } ) \
                        local srcstream = buffer.get_stream(srcbuffer, \"temp\") \
                        for i=1,#srcstream do \
                            srcstream[i] = i \
                        end \
                        local dststream = buffer.get_stream(test_buffer, hash(\"rgb\")) \
                        buffer.copy_stream(dststream, 4, srcstream, 8, 10) \
                      ");
        ASSERT_EQ(dmBuffer::RESULT_OK, dmBuffer::ValidateBuffer(m_Buffer));

        uint16_t* rgb = stream_rgb;
        for(uint32_t i = 0, x = 0; i <= 20; ++i)
        {
            for(uint32_t c = 0; c < components_rgb; ++c, ++x)
            {
                if (x < 4 || x >= 14)
                    ASSERT_EQ(0, rgb[c]);
                else
                    ASSERT_EQ(9 + (x-4), rgb[c]);
            }
            rgb += stride_rgb;
        }
    }


    dmLogWarning("Expected error outputs ->");

    // Too large count
    {
        memset_stream(stream_a, count_a, components_a, stride_a, 42.0f); // memset the A stream

        RunString(L, "  local srcbuffer = buffer.create( 16*16, { {name=hash(\"temp\"), type=buffer.VALUE_TYPE_FLOAT32, count=1 } } ) \
                        local srcstream = buffer.get_stream(srcbuffer, \"temp\") \
                        local dststream = buffer.get_stream(test_buffer, hash(\"a\")) \
                        buffer.copy_stream(dststream, 0, srcstream, 0, #srcstream + 10) \
                      ");
        ASSERT_EQ(dmBuffer::RESULT_OK, dmBuffer::ValidateBuffer(m_Buffer));
        float* a = (float*)stream_a;
        for(uint32_t i = 1; i <= count_a; ++i)
        {
            for(uint32_t c = 0; c < components_a; ++c)
            {
                ASSERT_EQ(42.0f, a[c]);
            }
            a += stride_a;
        }
        lua_pop(L, 1);
    }

    // Buffer overrun (write)
    {
        memset_stream(stream_a, count_a, components_a, stride_a, 76.0f); // memset the A stream

        RunString(L, "  local srcbuffer = buffer.create( 16*16, { {name=hash(\"temp\"), type=buffer.VALUE_TYPE_FLOAT32, count=1 } } ) \
                        local srcstream = buffer.get_stream(srcbuffer, \"temp\") \
                        local dststream = buffer.get_stream(test_buffer, hash(\"a\")) \
                        buffer.copy_stream(dststream, 5, srcstream, 0, #srcstream) \
                      ");
        ASSERT_EQ(dmBuffer::RESULT_OK, dmBuffer::ValidateBuffer(m_Buffer));

        ASSERT_EQ(dmBuffer::RESULT_OK, dmBuffer::ValidateBuffer(m_Buffer));
        float* a = (float*)stream_a;
        for(uint32_t i = 1; i <= count_a; ++i)
        {
            for(uint32_t c = 0; c < components_a; ++c)
            {
                ASSERT_EQ(76.0f, a[c]);
            }
            a += stride_a;
        }
        lua_pop(L, 1);
    }


    // Buffer overrun (read)
    {
        memset(stream_a, 'X', size_a); // memset the A stream

        RunString(L, "  local srcbuffer = buffer.create( 16*16, { {name=hash(\"temp\"), type=buffer.VALUE_TYPE_FLOAT32, count=1 } } ) \
                        local srcstream = buffer.get_stream(srcbuffer, \"temp\") \
                        local dststream = buffer.get_stream(test_buffer, hash(\"a\")) \
                        buffer.copy_stream(dststream, 0, srcstream, 5, #srcstream) \
                      ");
        ASSERT_EQ(dmBuffer::RESULT_OK, dmBuffer::ValidateBuffer(m_Buffer));

        ASSERT_EQ(dmBuffer::RESULT_OK, dmBuffer::ValidateBuffer(m_Buffer));
        uint8_t* a = (uint8_t*)stream_a;
        for( uint32_t i = 1; i <= m_Count; ++i )
        {
            ASSERT_EQ('X', a[i-1]);
        }
        lua_pop(L, 1);
    }

    dmLogWarning("<- Expected error outputs end.");

    ASSERT_EQ(top, lua_gettop(L));
}


TEST_P(ScriptBufferCopyTest, CopyBuffer)
{
    const CopyBufferTestParams& p = GetParam();

    int top = lua_gettop(L);

    dmBuffer::Result r;
    uint16_t* stream_rgb = 0;
    uint32_t count_rgb = 0;
    uint32_t components_rgb = 0;
    uint32_t stride_rgb = 0;
    r = dmBuffer::GetStream(m_Buffer, dmHashString64("rgb"), (void**)&stream_rgb, &count_rgb, &components_rgb, &stride_rgb);
    uint32_t size_rgb = count_rgb * components_rgb * dmBuffer::GetSizeForValueType(dmBuffer::VALUE_TYPE_UINT16);
    ASSERT_EQ(dmBuffer::RESULT_OK, r);
    ASSERT_EQ(p.m_Count * sizeof(uint16_t) * 3u, size_rgb);

    float* stream_a = 0;
    uint32_t count_a = 0;
    uint32_t components_a = 0;
    uint32_t stride_a = 0;
    r = dmBuffer::GetStream(m_Buffer, dmHashString64("a"), (void**)&stream_a, &count_a, &components_a, &stride_a);
    uint32_t size_a = count_a * components_a * dmBuffer::GetSizeForValueType(dmBuffer::VALUE_TYPE_FLOAT32);
    ASSERT_EQ(dmBuffer::RESULT_OK, r);
    ASSERT_EQ(p.m_Count * sizeof(float) * 1u, size_a);


    uint8_t* data;
    uint32_t datasize;
    dmBuffer::GetBytes(m_Buffer, (void**)&data, &datasize);
    uint32_t stride = stride_rgb * dmBuffer::GetSizeForValueType(dmBuffer::VALUE_TYPE_UINT16);
    memset(data, 0, datasize);

    dmScript::LuaHBuffer luabuf = {{m_Buffer}, {dmScript::OWNER_C}};
    dmScript::PushBuffer(L, luabuf);
    lua_setglobal(L, "dstbuffer");

        // Copy one stream to another
    {
        memset(data, 0, datasize);

        char str[1024];
        dmSnPrintf(str, sizeof(str), " local srcbuffer = buffer.create( %u, { {name=hash(\"rgb\"), type=buffer.VALUE_TYPE_UINT16, count=3 }, \
                                                                                  {name=hash(\"a\"), type=buffer.VALUE_TYPE_FLOAT32, count=1 } } ) \
                                        local rgb = buffer.get_stream(srcbuffer, \"rgb\") \
                                        local a = buffer.get_stream(srcbuffer, \"a\") \
                                        for i=1,%u do \
                                            rgb[(i-1)*3 + 0 + 1] = i*3 \
                                            rgb[(i-1)*3 + 1 + 1] = i*5 \
                                            rgb[(i-1)*3 + 2 + 1] = i*7 \
                                            a[i] = i*3 +  i*5 + i*7 \
                                        end \
                                        buffer.copy_buffer(dstbuffer, %u, srcbuffer, %u, %u) \
                                      ", p.m_Count, p.m_Count, p.m_DstOffset, p.m_SrcOffset, p.m_CopyCount);

        if( !p.m_ExpectedOk )
        {
            dmLogWarning("Expected error outputs ->");
        }

        bool run = RunString(L, str);
        ASSERT_EQ(p.m_ExpectedOk, run);
        ASSERT_EQ(dmBuffer::RESULT_OK, dmBuffer::ValidateBuffer(m_Buffer));

        if( p.m_ExpectedOk )
        {
            // Check that the buffer before the write area is intact
            for( uint32_t i = 1; i <= p.m_DstOffset; ++i)
            {
                uint32_t index = (i-1) * stride;
                ASSERT_EQ(0, data[index]);
            }

            // Check that the buffer after the write area is intact
            for( uint32_t i = p.m_DstOffset + p.m_CopyCount + 1; i <= p.m_Count; ++i )
            {
                uint32_t index = (i-1) * stride;
                ASSERT_EQ(0, data[index]);
            }

            // Loop over RGB and A to make sure we copied the streams correctly from the source buffer to the target buffer
            uint16_t* rgb = stream_rgb + p.m_DstOffset * stride_rgb;
            float* a = stream_a + p.m_DstOffset * stride_a;
            // Loop variable "i" is the struct index (i.e. vertex number)
            for( uint32_t i = p.m_DstOffset+1; i <= p.m_DstOffset + p.m_CopyCount; ++i )
            {
                uint32_t srci = p.m_SrcOffset + i - p.m_DstOffset;

                for( uint32_t c = 0; c < components_rgb; ++c)
                {
                    ASSERT_EQ( srci * (3 + c*2), rgb[c] );
                }
                rgb += stride_rgb;

                ASSERT_EQ( srci*3 + srci*5 + srci*7, a[0] );
                a += stride_a;
            }
        }
        else
        {
            for( uint32_t i = 1; i <= p.m_Count; ++i )
            {
                ASSERT_EQ(0, stream_rgb[(i-1)*3 + 0]);
                ASSERT_EQ(0, stream_rgb[(i-1)*3 + 1]);
                ASSERT_EQ(0, stream_rgb[(i-1)*3 + 2]);
                ASSERT_EQ(0, stream_a[i-1]);
            }
            lua_pop(L, 1); // ?
        }


        if( !p.m_ExpectedOk )
        {
            dmLogWarning("<- Expected error outputs end.");
        }
    }

    ASSERT_EQ(top, lua_gettop(L));
}


const CopyBufferTestParams buffer_copy_setups[] = {
    // VALID
    {64, 0, 0, 64, true}, // whole buffer
    {64, 0, 0, 16, true},  // copy first elements, to the start of the buffer
    {64, 64-16, 0, 16, true}, // copy first elements, to the end of the buffer
    {64, 64-16, 64-16, 16, true}, // copy last elements, to the end of the buffer
    {64, 0, 64-1, 1, true}, // single element
    // INVALID (leaves the buffer unchanged)
    {64, 0, 0, 100, false}, // too many elements
    {64, 0, 64-16, 32, false},  // overrun (read)
    {64, 64-16, 0, 32, false},  // overrun (write)
    {64, 0, 0, 0, false}, // zero elements
};

INSTANTIATE_TEST_CASE_P(ScriptBufferCopySequence, ScriptBufferCopyTest, jc_test_values_in(buffer_copy_setups));


TEST_F(ScriptBufferTest, RefCount)
{
    bool run;
    run = RunString(L, "local srcbuffer = buffer.create( 16*16, { {name=hash(\"temp\"), type=buffer.VALUE_TYPE_FLOAT32, count=1 } } ) \
                        local srcstream = buffer.get_stream(srcbuffer, \"temp\") \
                        srcbuffer = nil \
                        collectgarbage() \
                        srcstream[1] = 1.0 \
                       ");
    ASSERT_TRUE(run);

    // Create a buffer, store it globally, test that it works, remove buffer, test that the script usage throws an error
    dmScript::LuaHBuffer luabuf = {{m_Buffer}, {dmScript::OWNER_C}};
    dmScript::PushBuffer(L, luabuf);
    lua_setglobal(L, "test_buffer");

    ASSERT_TRUE(RunString(L, "print(test_buffer)"));

    dmBuffer::Destroy(m_Buffer);
    m_Buffer = 0;

    // DE 190114: DEF-3677
    // This test is disabled since the Buffer_tostring issues a lua_error which results
    // in follow up failures with ASAN enabled in the test ScriptBufferCopyTest.CopyBuffer
    // Why this happens is unclear and the Jira will remain open until this is sorted out.
    // Attempting other actions on the test_buffer that issues a lua_error works fine, it
    // is just when Buffer_tostring issues a lua_error that we end up with a ASAN error
    // in ScriptBufferCopyTest.CopyBuffer
    // Disabling this test to make the dev nightly builds pass.
#if !defined(__SANITIZE_ADDRESS__)
    dmLogWarning("Expected error outputs ->");

    ASSERT_FALSE(RunString(L, "print(test_buffer)"));

    dmLogWarning("<- Expected error outputs end.");
#endif
}

TEST_F(RenderConstantsTest, CreateDestroy)
{
    dmGameSystem::HComponentRenderConstants constants = dmGameSystem::CreateRenderConstants();
    dmGameSystem::DestroyRenderConstants(constants);
}

TEST_F(RenderConstantsTest, SetGetConstant)
{
    dmhash_t name_hash1 = dmHashString64("user_var1");
    dmhash_t name_hash2 = dmHashString64("user_var2");

    dmRender::HMaterial material = 0;
    {
        const char path_material[] = "/material/valid.materialc";
        ASSERT_EQ(dmResource::RESULT_OK, dmResource::Get(m_Factory, path_material, (void**)&material));
        ASSERT_NE((void*)0, material);

        dmRender::Constant rconstant;
        ASSERT_TRUE(dmRender::GetMaterialProgramConstant(material, name_hash1, rconstant));
        ASSERT_TRUE(dmRender::GetMaterialProgramConstant(material, name_hash2, rconstant));
    }

    dmGameSystem::HComponentRenderConstants constants = dmGameSystem::CreateRenderConstants();

    dmRender::Constant* constant = 0;
    bool result = dmGameSystem::GetRenderConstant(constants, name_hash1, &constant);
    ASSERT_FALSE(result);
    ASSERT_EQ(0, constant);

    dmGameObject::PropertyVar var1(dmVMath::Vector4(1,2,3,4));
    dmGameSystem::SetRenderConstant(constants, material, name_hash1, 0, 0, var1); // stores the previous value

    result = dmGameSystem::GetRenderConstant(constants, name_hash1, &constant);
    ASSERT_TRUE(result);
    ASSERT_NE((void*)0, constant);
    ASSERT_EQ(name_hash1, constant->m_NameHash);

    // Issue in 1.2.183: We reallocated the array, thus invalidating the previous pointer
    dmGameObject::PropertyVar var2(dmVMath::Vector4(5,6,7,8));
    dmGameSystem::SetRenderConstant(constants, material, name_hash2, 0, 0, var2);
    // Make sure it's still valid and doesn't trigger an ASAN issue
    ASSERT_EQ(name_hash1, constant->m_NameHash);

    ASSERT_NE(0, dmGameSystem::ClearRenderConstant(constants, name_hash1)); // removed
    ASSERT_EQ(0, dmGameSystem::ClearRenderConstant(constants, name_hash1)); // not removed
    ASSERT_NE(0, dmGameSystem::ClearRenderConstant(constants, name_hash2));
    ASSERT_EQ(0, dmGameSystem::ClearRenderConstant(constants, name_hash2));

    dmGameSystem::DestroyRenderConstants(constants);

    dmResource::Release(m_Factory, material);
}


int main(int argc, char **argv)
{
    dmHashEnableReverseHash(true);
    // Enable message descriptor translation when sending messages
    dmDDF::RegisterAllTypes();

    jc_test_init(&argc, argv);
    return jc_test_run_all();
}<|MERGE_RESOLUTION|>--- conflicted
+++ resolved
@@ -1443,9 +1443,9 @@
 
     dmGameSystem::FinalizeScriptLibs(scriptlibcontext);
 }
-<<<<<<< HEAD
-
-TEST_F(Sleeping2DCollisionObjectTest, WakingCollisionObjectTest)
+
+
+TEST_F(CollisionObject2DTest, WakingCollisionObjectTest)
 {
     dmHashEnableReverseHash(true);
     lua_State* L = dmScript::GetLuaState(m_ScriptContext);
@@ -1454,18 +1454,6 @@
     scriptlibcontext.m_Factory = m_Factory;
     scriptlibcontext.m_Register = m_Register;
     scriptlibcontext.m_LuaState = L;
-=======
-
-TEST_F(CollisionObject2DTest, WakingCollisionObjectTest)
-{
-    dmHashEnableReverseHash(true);
-    lua_State* L = dmScript::GetLuaState(m_ScriptContext);
-
-    dmGameSystem::ScriptLibContext scriptlibcontext;
-    scriptlibcontext.m_Factory = m_Factory;
-    scriptlibcontext.m_Register = m_Register;
-    scriptlibcontext.m_LuaState = L;
->>>>>>> 933f4d2d
     dmGameSystem::InitializeScriptLibs(scriptlibcontext);
 
     // a 'base' gameobject works as the base for other dynamic objects to stand on
