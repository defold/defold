--- conflicted
+++ resolved
@@ -4707,7 +4707,8 @@
     dmGameSystem::DestroyRenderConstants(constants);
 }
 
-<<<<<<< HEAD
+#if !defined(DM_PLATFORM_VENDOR) // we need to fix our test material/shader compiler to work with the constants
+
 TEST_F(MaterialTest, CustomInstanceAttributes)
 {
     dmGameSystem::MaterialResource* material_res;
@@ -4757,9 +4758,6 @@
     dmResource::Release(m_Factory, material_res);
 }
 
-=======
-#if !defined(DM_PLATFORM_VENDOR) // we need to fix our test material/shader compiler to work with the constants
->>>>>>> 92df7d40
 TEST_F(MaterialTest, CustomVertexAttributes)
 {
     dmGameSystem::MaterialResource* material_res;
