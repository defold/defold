// Copyright 2020 The Defold Foundation
// Licensed under the Defold License version 1.0 (the "License"); you may not use
// this file except in compliance with the License.
//
// You may obtain a copy of the License, together with FAQs at
// https://www.defold.com/license
//
// Unless required by applicable law or agreed to in writing, software distributed
// under the License is distributed on an "AS IS" BASIS, WITHOUT WARRANTIES OR
// CONDITIONS OF ANY KIND, either express or implied. See the License for the
// specific language governing permissions and limitations under the License.

#include <resource/resource.h>

#include <dlib/buffer.h>
#include <dlib/configfile.h>
#include <hid/hid.h>

#include <sound/sound.h>
<<<<<<< HEAD
#include <gameobject/component.h>
#include <physics/physics.h>
=======
#include <gameobject/component.h>
#include <gameobject/component.h>
>>>>>>> 87a681ea
#include <rig/rig.h>

#include "gamesys/gamesys.h"
#include "gamesys/scripts/script_buffer.h"
#include "../components/comp_gui_private.h" // BoxVertex

#include <dmsdk/script/script.h>
#include <dmsdk/gamesys/script.h>

#define JC_TEST_IMPLEMENTATION
#include <jc_test/jc_test.h>

struct Params
{
    const char* m_ValidResource;
    const char* m_InvalidResource;
    const char* m_TempResource;
};





template<typename T>
class CustomizableGamesysTest : public jc_test_params_class<T>
{
public:
    struct ProjectOptions {
      uint32_t m_MaxCollisionCount;
      uint32_t m_MaxContactPointCount;
      bool m_3D;
    };

    CustomizableGamesysTest() {
      memset(&projectOptions, 0, sizeof(projectOptions));
    }

    ProjectOptions projectOptions;
protected:
    void SetUp(ProjectOptions& options) {
      projectOptions = options;
    }

    virtual void SetUp() = 0;
};

template<typename T>
class GamesysTest : public CustomizableGamesysTest<T>
{
public:
    GamesysTest() {
        // Default configuration values for the engine. Subclass GamesysTest and ovewrite in constructor.
        this -> projectOptions.m_MaxCollisionCount = 0;
        this -> projectOptions.m_MaxContactPointCount = 0;
        this -> projectOptions.m_3D = false;
    }
protected:
    virtual void SetUp();
    virtual void TearDown();

    dmGameObject::UpdateContext m_UpdateContext;
    dmGameObject::HRegister m_Register;
    dmGameObject::HCollection m_Collection;
    dmResource::HFactory m_Factory;
    dmConfigFile::HConfig m_Config;

    dmScript::HContext m_ScriptContext;
    dmGraphics::HContext m_GraphicsContext;
    dmRender::HRenderContext m_RenderContext;
    dmGameSystem::PhysicsContext m_PhysicsContext;
    dmGameSystem::ParticleFXContext m_ParticleFXContext;
    dmGameSystem::GuiContext m_GuiContext;
    dmHID::HContext m_HidContext;
    dmInput::HContext m_InputContext;
    dmInputDDF::GamepadMaps* m_GamepadMapsDDF;
    dmGameSystem::SpriteContext m_SpriteContext;
    dmGameSystem::CollectionProxyContext m_CollectionProxyContext;
    dmGameSystem::FactoryContext m_FactoryContext;
    dmGameSystem::CollectionFactoryContext m_CollectionFactoryContext;
    dmGameSystem::ModelContext m_ModelContext;
    dmGameSystem::MeshContext m_MeshContext;
    dmGameSystem::LabelContext m_LabelContext;
    dmGameSystem::TilemapContext m_TilemapContext;
    dmGameSystem::SoundContext m_SoundContext;
    dmRig::HRigContext m_RigContext;
    dmGameObject::ModuleContext m_ModuleContext;
    dmHashTable64<void*> m_Contexts;
};

class Sleeping2DCollisionObjectTest : public GamesysTest<const char*>
{
public:
    Sleeping2DCollisionObjectTest() {
      // override configuration values specified in GamesysTest()
      this -> projectOptions.m_MaxCollisionCount = 32;
      this -> projectOptions.m_MaxContactPointCount = 64;
      this -> projectOptions.m_3D = false;
    }
};

class ResourceTest : public GamesysTest<const char*>
{
public:
    virtual ~ResourceTest() {}
};

struct ResourceReloadParams
{
    const char* m_FilenameEnding;
    const char* m_InitialResource;
    const char* m_SecondResource;
};

class ResourceReloadTest : public GamesysTest<ResourceReloadParams>
{
public:
    virtual ~ResourceReloadTest() {}
};

struct ResourceFailParams
{
    const char* m_ValidResource;
    const char* m_InvalidResource;
};

class ResourceFailTest : public GamesysTest<ResourceFailParams>
{
public:
    virtual ~ResourceFailTest() {}
};

class InvalidVertexSpaceTest : public GamesysTest<const char*>
{
public:
    virtual ~InvalidVertexSpaceTest() {}
};

class ComponentTest : public GamesysTest<const char*>
{
public:
    virtual ~ComponentTest() {}
};

class ComponentFailTest : public GamesysTest<const char*>
{
public:
    virtual ~ComponentFailTest() {}
};

struct FactoryTestParams
{
    const char* m_GOPath;
    bool m_IsDynamic;
    bool m_IsPreloaded;
};

class FactoryTest : public GamesysTest<FactoryTestParams>
{
public:
    virtual ~FactoryTest() {}
};

struct CollectionFactoryTestParams
{
    const char* m_GOPath;
    bool m_IsDynamic;
    bool m_IsPreloaded;
};

class CollectionFactoryTest : public GamesysTest<CollectionFactoryTestParams>
{
public:
    virtual ~CollectionFactoryTest() {}
};

class SpriteAnimTest : public GamesysTest<const char*>
{
public:
    virtual ~SpriteAnimTest() {}
};

class ParticleFxTest : public GamesysTest<const char*>
{
public:
    virtual ~ParticleFxTest() {}
};


class WindowEventTest : public GamesysTest<const char*>
{
public:
    virtual ~WindowEventTest() {}
};

struct DrawCountParams
{
    const char* m_GOPath;
    uint64_t m_ExpectedDrawCount;
};

class DrawCountTest : public GamesysTest<DrawCountParams>
{
public:
    virtual ~DrawCountTest() {}
};

struct BoxRenderParams
{
    const static uint8_t MAX_VERTICES_IN_9_SLICED_QUAD = 16;
    const static uint8_t MAX_INDICES_IN_9_SLICED_QUAD = 3 * 2 * 9;

    const char* m_GOPath;
    dmGameSystem::BoxVertex m_ExpectedVertices[MAX_VERTICES_IN_9_SLICED_QUAD];
    uint8_t m_ExpectedVerticesCount;
    int m_ExpectedIndices[MAX_INDICES_IN_9_SLICED_QUAD];
};

class BoxRenderTest : public GamesysTest<BoxRenderParams>
{
public:
    virtual ~BoxRenderTest() {}
};

class GamepadConnectedTest : public GamesysTest<const char*>
{
public:
    virtual ~GamepadConnectedTest() {}
};

struct ResourcePropParams {
    const char* m_PropertyName;
    const char* m_ResourcePath;
    const char* m_ResourcePathNotFound;
    const char* m_ResourcePathInvExt;
    const char* m_Component0;
    const char* m_Component1;
    const char* m_Component2;
    const char* m_Component3;
    const char* m_Component4;
    const char* m_Component5;
};

class ResourcePropTest : public GamesysTest<ResourcePropParams>
{
protected:
    void SetUp()
    {
        GamesysTest::SetUp();
    }
public:
    virtual ~ResourcePropTest() {}
};

class FlipbookTest : public GamesysTest<const char*>
{
public:
    virtual ~FlipbookTest() {}
};

struct CursorTestParams
{
    const char* m_AnimationId;
    float m_CursorStart;
    float m_PlaybackRate;
    float m_Expected[16];
    uint8_t m_ExpectedCount;
};

class CursorTest : public GamesysTest<CursorTestParams>
{
public:
    virtual ~CursorTest() {}
};

class GuiTest : public GamesysTest<const char*>
{
public:
    virtual ~GuiTest() {}
};

class SoundTest : public GamesysTest<const char*>
{
public:
    virtual ~SoundTest() {}
};

bool CopyResource(const char* src, const char* dst);
bool UnlinkResource(const char* name);

template<typename T>
void GamesysTest<T>::SetUp()
{
    dmSound::Initialize(0x0, 0x0);

    m_UpdateContext.m_DT = 1.0f / 60.0f;

    dmResource::NewFactoryParams params;
    params.m_MaxResources = 64;
    params.m_Flags = RESOURCE_FACTORY_FLAGS_RELOAD_SUPPORT;
    m_Factory = dmResource::NewFactory(&params, "build/default/src/gamesys/test");
    m_ScriptContext = dmScript::NewContext(0, m_Factory, true);
    dmScript::Initialize(m_ScriptContext);
    m_Register = dmGameObject::NewRegister();
    dmGameObject::Initialize(m_Register, m_ScriptContext);

    m_Contexts.SetCapacity(7,16);
    m_Contexts.Put(dmHashString64("goc"), m_Register);
    m_Contexts.Put(dmHashString64("collectionc"), m_Register);
    m_Contexts.Put(dmHashString64("scriptc"), m_ScriptContext);
    m_Contexts.Put(dmHashString64("luac"), &m_ModuleContext);
    dmResource::RegisterTypes(m_Factory, &m_Contexts);

    dmGraphics::Initialize();
    m_GraphicsContext = dmGraphics::NewContext(dmGraphics::ContextParams());
    dmRender::RenderContextParams render_params;
    render_params.m_MaxRenderTypes = 10;
    render_params.m_MaxInstances = 1000;
    render_params.m_MaxRenderTargets = 10;
    render_params.m_ScriptContext = m_ScriptContext;
    render_params.m_MaxCharacters = 256;
    m_RenderContext = dmRender::NewRenderContext(m_GraphicsContext, render_params);
    m_GuiContext.m_RenderContext = m_RenderContext;
    m_GuiContext.m_ScriptContext = m_ScriptContext;
    dmGui::NewContextParams gui_params;
    gui_params.m_ScriptContext = m_ScriptContext;
    gui_params.m_GetURLCallback = dmGameSystem::GuiGetURLCallback;
    gui_params.m_GetUserDataCallback = dmGameSystem::GuiGetUserDataCallback;
    gui_params.m_ResolvePathCallback = dmGameSystem::GuiResolvePathCallback;
    m_GuiContext.m_GuiContext = dmGui::NewContext(&gui_params);
    m_GuiContext.m_MaxParticleFXCount = 64;
    m_GuiContext.m_MaxParticleCount = 1024;
    m_GuiContext.m_MaxSpineCount = 8;

    m_HidContext = dmHID::NewContext(dmHID::NewContextParams());
    dmHID::Init(m_HidContext);
    dmInput::NewContextParams input_params;
    input_params.m_HidContext = m_HidContext;
    input_params.m_RepeatDelay = 0.3f;
    input_params.m_RepeatInterval = 0.1f;
    m_InputContext = dmInput::NewContext(input_params);

    memset(&m_PhysicsContext, 0, sizeof(m_PhysicsContext));
    m_PhysicsContext.m_MaxCollisionCount = this -> projectOptions.m_MaxCollisionCount;
    m_PhysicsContext.m_MaxContactPointCount = this -> projectOptions.m_MaxContactPointCount;
    m_PhysicsContext.m_3D = this -> projectOptions.m_3D;
    m_PhysicsContext.m_Context2D = dmPhysics::NewContext2D(dmPhysics::NewContextParams());

    m_ParticleFXContext.m_Factory = m_Factory;
    m_ParticleFXContext.m_RenderContext = m_RenderContext;
    m_ParticleFXContext.m_MaxParticleFXCount = 64;
    m_ParticleFXContext.m_MaxParticleCount = 256;

    m_SpriteContext.m_RenderContext = m_RenderContext;
    m_SpriteContext.m_MaxSpriteCount = 32;

    m_CollectionProxyContext.m_Factory = m_Factory;
    m_CollectionProxyContext.m_MaxCollectionProxyCount = 8;

    m_FactoryContext.m_MaxFactoryCount = 128;
    m_FactoryContext.m_ScriptContext = m_ScriptContext;
    m_CollectionFactoryContext.m_MaxCollectionFactoryCount = 128;
    m_CollectionFactoryContext.m_ScriptContext = m_ScriptContext;

    m_LabelContext.m_RenderContext = m_RenderContext;
    m_LabelContext.m_MaxLabelCount = 32;
    m_LabelContext.m_Subpixels     = 0;

    m_TilemapContext.m_RenderContext = m_RenderContext;
    m_TilemapContext.m_MaxTilemapCount = 16;
    m_TilemapContext.m_MaxTileCount = 512;

    m_ModelContext.m_RenderContext = m_RenderContext;
    m_ModelContext.m_Factory = m_Factory;
    m_ModelContext.m_MaxModelCount = 128;

    m_MeshContext.m_RenderContext = m_RenderContext;
    m_MeshContext.m_Factory       = m_Factory;
    m_MeshContext.m_MaxMeshCount  = 128;

    dmBuffer::NewContext();

    m_SoundContext.m_MaxComponentCount = 32;

    dmResource::Result r = dmGameSystem::RegisterResourceTypes(m_Factory, m_RenderContext, &m_GuiContext, m_InputContext, &m_PhysicsContext);
    assert(dmResource::RESULT_OK == r);

    dmResource::Get(m_Factory, "/input/valid.gamepadsc", (void**)&m_GamepadMapsDDF);
    assert(m_GamepadMapsDDF);
    dmInput::RegisterGamepads(m_InputContext, m_GamepadMapsDDF);


    dmConfigFile::LoadFromBuffer(0, 0, 0, 0, &m_Config);

    dmGameObject::ComponentTypeCreateCtx component_create_ctx = {};
    component_create_ctx.m_Script = m_ScriptContext;
    component_create_ctx.m_Register = m_Register;
    component_create_ctx.m_Factory = m_Factory;
    component_create_ctx.m_Config = m_Config;
    component_create_ctx.m_Contexts.SetCapacity(3, 8);
    component_create_ctx.m_Contexts.Put(dmHashString64("graphics"), m_GraphicsContext);
    component_create_ctx.m_Contexts.Put(dmHashString64("render"), m_RenderContext);

    dmGameObject::CreateRegisteredComponentTypes(&component_create_ctx);

    assert(dmGameObject::RESULT_OK == dmGameSystem::RegisterComponentTypes(m_Factory, m_Register, m_RenderContext, &m_PhysicsContext, &m_ParticleFXContext, &m_GuiContext, &m_SpriteContext,
                                                                                                    &m_CollectionProxyContext, &m_FactoryContext, &m_CollectionFactoryContext,
                                                                                                    &m_ModelContext, &m_MeshContext, &m_LabelContext, &m_TilemapContext, &m_SoundContext));

    // TODO: Investigate why the ConsumeInputInCollectionProxy test fails if the components are actually sorted (the way they're supposed to)
    //dmGameObject::SortComponentTypes(m_Register);

    m_Collection = dmGameObject::NewCollection("collection", m_Factory, m_Register, 1024);
}

template<typename T>
void GamesysTest<T>::TearDown()
{
    dmGameObject::DeleteCollection(m_Collection);
    dmGameObject::PostUpdate(m_Register);
    dmResource::Release(m_Factory, m_GamepadMapsDDF);
    dmGui::DeleteContext(m_GuiContext.m_GuiContext, m_ScriptContext);
    dmRender::DeleteRenderContext(m_RenderContext, m_ScriptContext);
    dmGraphics::DeleteContext(m_GraphicsContext);
    dmScript::Finalize(m_ScriptContext);
    dmScript::DeleteContext(m_ScriptContext);
    dmResource::DeleteFactory(m_Factory);
    dmGameObject::DeleteRegister(m_Register);
    dmSound::Finalize();
    dmInput::DeleteContext(m_InputContext);
    dmHID::Final(m_HidContext);
    dmHID::DeleteContext(m_HidContext);
    dmPhysics::DeleteContext2D(m_PhysicsContext.m_Context2D);
    dmBuffer::DeleteContext();
    dmConfigFile::Delete(m_Config);
}

// Specific test class for testing dmBuffers in scripts
class ScriptBufferTest : public jc_test_base_class
{
protected:
    virtual void SetUp()
    {
        dmBuffer::NewContext();
        m_Context = dmScript::NewContext(0, 0, true);
        dmScript::Initialize(m_Context);

        m_ScriptLibContext.m_Factory = 0x0;
        m_ScriptLibContext.m_Register = 0x0;
        m_ScriptLibContext.m_LuaState = dmScript::GetLuaState(m_Context);
        dmGameSystem::InitializeScriptLibs(m_ScriptLibContext);

        L = dmScript::GetLuaState(m_Context);

        const dmBuffer::StreamDeclaration streams_decl[] = {
            {dmHashString64("rgb"), dmBuffer::VALUE_TYPE_UINT16, 3},
            {dmHashString64("a"), dmBuffer::VALUE_TYPE_FLOAT32, 1},
        };

        m_Count = 256;
        dmBuffer::Create(m_Count, streams_decl, 2, &m_Buffer);
    }

    virtual void TearDown()
    {
        if( m_Buffer )
            dmBuffer::Destroy(m_Buffer);

        dmGameSystem::FinalizeScriptLibs(m_ScriptLibContext);
        dmScript::Finalize(m_Context);
        dmScript::DeleteContext(m_Context);

        dmBuffer::DeleteContext();
    }

    dmGameSystem::ScriptLibContext m_ScriptLibContext;
    dmScript::HContext m_Context;
    lua_State* L;
    dmBuffer::HBuffer m_Buffer;
    uint32_t m_Count;
};

struct CopyBufferTestParams
{
    uint32_t m_Count;
    uint32_t m_DstOffset;
    uint32_t m_SrcOffset;
    uint32_t m_CopyCount;
    bool m_ExpectedOk;
};

class ScriptBufferCopyTest : public jc_test_params_class<CopyBufferTestParams>
{
protected:
    virtual void SetUp()
    {
        dmBuffer::NewContext();
        m_Context = dmScript::NewContext(0, 0, true);

        m_ScriptLibContext.m_Factory = 0x0;
        m_ScriptLibContext.m_Register = 0x0;
        m_ScriptLibContext.m_LuaState = dmScript::GetLuaState(m_Context);
        dmGameSystem::InitializeScriptLibs(m_ScriptLibContext);

        dmScript::Initialize(m_Context);
        L = dmScript::GetLuaState(m_Context);


        const dmBuffer::StreamDeclaration streams_decl[] = {
            {dmHashString64("rgb"), dmBuffer::VALUE_TYPE_UINT16, 3},
            {dmHashString64("a"), dmBuffer::VALUE_TYPE_FLOAT32, 1},
        };

        const CopyBufferTestParams& p = GetParam();
        dmBuffer::Create(p.m_Count, streams_decl, 2, &m_Buffer);
    }

    virtual void TearDown()
    {
        dmBuffer::Destroy(m_Buffer);

        dmGameSystem::FinalizeScriptLibs(m_ScriptLibContext);

        dmScript::Finalize(m_Context);
        dmScript::DeleteContext(m_Context);

        dmBuffer::DeleteContext();
    }

    dmGameSystem::ScriptLibContext m_ScriptLibContext;
    dmScript::HContext m_Context;
    lua_State* L;
    dmBuffer::HBuffer m_Buffer;
};

class LabelTest : public jc_test_base_class
{
protected:
    virtual void SetUp()
    {
        m_Position = Vectormath::Aos::Point3(0.0);
        m_Size = Vectormath::Aos::Vector3(2.0, 2.0, 0.0);
        m_Scale = Vectormath::Aos::Vector3(1.0, 1.0, 0.0);

        m_BottomLeft = Vectormath::Aos::Point3(0.0, 0.0, 0.0);
        m_TopLeft = Vectormath::Aos::Point3(0.0, m_Size.getY(), 0.0);
        m_TopRight = Vectormath::Aos::Point3(m_Size.getX(), m_Size.getY(), 0.0);
        m_BottomRight = Vectormath::Aos::Point3(m_Size.getX(), 0.0, 0.0);

        m_Rotation = dmVMath::EulerToQuat(Vectormath::Aos::Vector3(0, 0, -180));
        m_Rotation = normalize(m_Rotation);
    }

    Vectormath::Aos::Quat m_Rotation;
    Vectormath::Aos::Point3 m_Position;
    Vectormath::Aos::Point3 m_BottomLeft;
    Vectormath::Aos::Point3 m_TopLeft;
    Vectormath::Aos::Point3 m_TopRight;
    Vectormath::Aos::Point3 m_BottomRight;
    Vectormath::Aos::Vector3 m_Size;
    Vectormath::Aos::Vector3 m_Scale;
};<|MERGE_RESOLUTION|>--- conflicted
+++ resolved
@@ -13,17 +13,11 @@
 #include <resource/resource.h>
 
 #include <dlib/buffer.h>
-#include <dlib/configfile.h>
 #include <hid/hid.h>
 
 #include <sound/sound.h>
-<<<<<<< HEAD
 #include <gameobject/component.h>
 #include <physics/physics.h>
-=======
-#include <gameobject/component.h>
-#include <gameobject/component.h>
->>>>>>> 87a681ea
 #include <rig/rig.h>
 
 #include "gamesys/gamesys.h"
@@ -42,10 +36,6 @@
     const char* m_InvalidResource;
     const char* m_TempResource;
 };
-
-
-
-
 
 template<typename T>
 class CustomizableGamesysTest : public jc_test_params_class<T>
