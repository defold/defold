--- conflicted
+++ resolved
@@ -84,13 +84,10 @@
 /* Documented in comp_sound.cpp */
 message PlaySound
 {
-    optional float delay = 1 [default=0.0];
-    optional float gain = 2 [default=1.0];
-<<<<<<< HEAD
-    optional int32 play_id = 3 [default = 0];
-=======
-    optional float pan = 3 [default=0.0];
->>>>>>> 0ccdb987
+    optional float delay    = 1 [default=0.0];
+    optional float gain     = 2 [default=1.0];
+    optional float pan      = 3 [default=0.0];
+    optional uint32 play_id = 4 [default=0];
 }
 
 message StopSound
