#! /usr/bin/env python

def build(bld):
<<<<<<< HEAD
    bld.program(features = 'cxx test',
                includes = '../../src . ../../proto',
                use      = 'TESTMAIN DLIB PLATFORM_SOCKET LUA SCRIPT rig',
                target   = 'test_rig',
                source   = 'test_rig.cpp')
=======
    bld.new_task_gen(features = 'cxx cprogram test',
                    includes = '../../src . ../../proto',
                    uselib = 'TESTMAIN DLIB PROFILE_NULL PLATFORM_SOCKET LUA SCRIPT',
                    uselib_local = 'rig',
                    target = 'test_rig',
                    source = 'test_rig.cpp')
>>>>>>> 0775868d
<|MERGE_RESOLUTION|>--- conflicted
+++ resolved
@@ -1,17 +1,8 @@
 #! /usr/bin/env python
 
 def build(bld):
-<<<<<<< HEAD
     bld.program(features = 'cxx test',
                 includes = '../../src . ../../proto',
-                use      = 'TESTMAIN DLIB PLATFORM_SOCKET LUA SCRIPT rig',
+                use      = 'TESTMAIN DLIB PROFILE_NULL PLATFORM_SOCKET LUA SCRIPT rig',
                 target   = 'test_rig',
-                source   = 'test_rig.cpp')
-=======
-    bld.new_task_gen(features = 'cxx cprogram test',
-                    includes = '../../src . ../../proto',
-                    uselib = 'TESTMAIN DLIB PROFILE_NULL PLATFORM_SOCKET LUA SCRIPT',
-                    uselib_local = 'rig',
-                    target = 'test_rig',
-                    source = 'test_rig.cpp')
->>>>>>> 0775868d
+                source   = 'test_rig.cpp')