#! /usr/bin/env python

def build(bld):
    bld.new_task_gen(features = 'cxx cprogram test',
<<<<<<< HEAD
                    includes = '. .. ../../proto',
                    uselib = 'TESTMAIN DLIB PLATFORM_SOCKET LUA SCRIPT',
=======
                    includes = '../../src . ../../proto',
                    uselib = 'TESTMAIN DLIB PROFILE_NULL PLATFORM_SOCKET LUA SCRIPT',
>>>>>>> 711432aa
                    uselib_local = 'rig',
                    target = 'test_rig',
                    source = 'test_rig.cpp')<|MERGE_RESOLUTION|>--- conflicted
+++ resolved
@@ -2,13 +2,8 @@
 
 def build(bld):
     bld.new_task_gen(features = 'cxx cprogram test',
-<<<<<<< HEAD
-                    includes = '. .. ../../proto',
-                    uselib = 'TESTMAIN DLIB PLATFORM_SOCKET LUA SCRIPT',
-=======
-                    includes = '../../src . ../../proto',
+                    includes = '../../src . .. ../../proto',
                     uselib = 'TESTMAIN DLIB PROFILE_NULL PLATFORM_SOCKET LUA SCRIPT',
->>>>>>> 711432aa
                     uselib_local = 'rig',
                     target = 'test_rig',
                     source = 'test_rig.cpp')