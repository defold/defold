--- conflicted
+++ resolved
@@ -868,34 +868,22 @@
 
         for (int i = 0; i < m_MeshSet->m_MeshEntries.m_Count; ++i)
         {
-<<<<<<< HEAD
             dmRigDDF::MeshEntry& mesh_entry = m_MeshSet->m_MeshEntries.m_Data[i];
             uint32_t mesh_count = mesh_entry.m_Meshes.m_Count;
             for (int j = 0; j < mesh_count; ++j)
             {
                 dmRigDDF::Mesh& mesh = mesh_entry.m_Meshes.m_Data[j];
-                if (mesh.m_NormalsIndices.m_Count > 0) { delete [] mesh.m_NormalsIndices.m_Data; }
-                if (mesh.m_Normals.m_Count > 0) {        delete [] mesh.m_Normals.m_Data; }
-                if (mesh.m_BoneIndices.m_Count > 0) {    delete [] mesh.m_BoneIndices.m_Data; }
-                if (mesh.m_Weights.m_Count > 0) {        delete [] mesh.m_Weights.m_Data; }
-                if (mesh.m_Indices.m_Count > 0) {        delete [] mesh.m_Indices.m_Data; }
-                if (mesh.m_Color.m_Count > 0) {          delete [] mesh.m_Color.m_Data; }
-                if (mesh.m_Texcoord0.m_Count > 0) {      delete [] mesh.m_Texcoord0.m_Data; }
-                if (mesh.m_Positions.m_Count > 0) {      delete [] mesh.m_Positions.m_Data; }
+                if (mesh.m_NormalsIndices.m_Count > 0)   { delete [] mesh.m_NormalsIndices.m_Data; }
+                if (mesh.m_Normals.m_Count > 0)          { delete [] mesh.m_Normals.m_Data; }
+                if (mesh.m_BoneIndices.m_Count > 0)      { delete [] mesh.m_BoneIndices.m_Data; }
+                if (mesh.m_Weights.m_Count > 0)          { delete [] mesh.m_Weights.m_Data; }
+                if (mesh.m_Indices.m_Count > 0)          { delete [] mesh.m_Indices.m_Data; }
+                if (mesh.m_Color.m_Count > 0)            { delete [] mesh.m_Color.m_Data; }
+                if (mesh.m_Texcoord0Indices.m_Count > 0) { delete [] mesh.m_Texcoord0Indices.m_Data; }
+                if (mesh.m_Texcoord0.m_Count > 0)        { delete [] mesh.m_Texcoord0.m_Data; }
+                if (mesh.m_Positions.m_Count > 0)        { delete [] mesh.m_Positions.m_Data; }
             }
             delete [] mesh_entry.m_Meshes.m_Data;
-=======
-            delete [] m_MeshSet->m_MeshEntries.m_Data[i].m_Meshes.m_Data[0].m_NormalsIndices.m_Data;
-            delete [] m_MeshSet->m_MeshEntries.m_Data[i].m_Meshes.m_Data[0].m_Normals.m_Data;
-            delete [] m_MeshSet->m_MeshEntries.m_Data[i].m_Meshes.m_Data[0].m_BoneIndices.m_Data;
-            delete [] m_MeshSet->m_MeshEntries.m_Data[i].m_Meshes.m_Data[0].m_Weights.m_Data;
-            delete [] m_MeshSet->m_MeshEntries.m_Data[i].m_Meshes.m_Data[0].m_Indices.m_Data;
-            delete [] m_MeshSet->m_MeshEntries.m_Data[i].m_Meshes.m_Data[0].m_Color.m_Data;
-            delete [] m_MeshSet->m_MeshEntries.m_Data[i].m_Meshes.m_Data[0].m_Texcoord0Indices.m_Data;
-            delete [] m_MeshSet->m_MeshEntries.m_Data[i].m_Meshes.m_Data[0].m_Texcoord0.m_Data;
-            delete [] m_MeshSet->m_MeshEntries.m_Data[i].m_Meshes.m_Data[0].m_Positions.m_Data;
-            delete [] m_MeshSet->m_MeshEntries.m_Data[i].m_Meshes.m_Data;
->>>>>>> 1e53d81a
         }
         delete [] m_MeshSet->m_MeshEntries.m_Data;
         delete [] m_MeshSet->m_BoneList.m_Data;
@@ -1212,34 +1200,22 @@
 
         for (int i = 0; i < m_MeshSet->m_MeshEntries.m_Count; ++i)
         {
-<<<<<<< HEAD
             dmRigDDF::MeshEntry& mesh_entry = m_MeshSet->m_MeshEntries.m_Data[i];
             uint32_t mesh_count = mesh_entry.m_Meshes.m_Count;
             for (int j = 0; j < mesh_count; ++j)
             {
                 dmRigDDF::Mesh& mesh = mesh_entry.m_Meshes.m_Data[j];
-                if (mesh.m_NormalsIndices.m_Count > 0) { delete [] mesh.m_NormalsIndices.m_Data; }
-                if (mesh.m_Normals.m_Count > 0) {        delete [] mesh.m_Normals.m_Data; }
-                if (mesh.m_BoneIndices.m_Count > 0) {    delete [] mesh.m_BoneIndices.m_Data; }
-                if (mesh.m_Weights.m_Count > 0) {        delete [] mesh.m_Weights.m_Data; }
-                if (mesh.m_Indices.m_Count > 0) {        delete [] mesh.m_Indices.m_Data; }
-                if (mesh.m_Color.m_Count > 0) {          delete [] mesh.m_Color.m_Data; }
-                if (mesh.m_Texcoord0.m_Count > 0) {      delete [] mesh.m_Texcoord0.m_Data; }
-                if (mesh.m_Positions.m_Count > 0) {      delete [] mesh.m_Positions.m_Data; }
+                if (mesh.m_NormalsIndices.m_Count > 0)   { delete [] mesh.m_NormalsIndices.m_Data; }
+                if (mesh.m_Normals.m_Count > 0)          { delete [] mesh.m_Normals.m_Data; }
+                if (mesh.m_BoneIndices.m_Count > 0)      { delete [] mesh.m_BoneIndices.m_Data; }
+                if (mesh.m_Weights.m_Count > 0)          { delete [] mesh.m_Weights.m_Data; }
+                if (mesh.m_Indices.m_Count > 0)          { delete [] mesh.m_Indices.m_Data; }
+                if (mesh.m_Color.m_Count > 0)            { delete [] mesh.m_Color.m_Data; }
+                if (mesh.m_Texcoord0Indices.m_Count > 0) { delete [] mesh.m_Texcoord0Indices.m_Data; }
+                if (mesh.m_Texcoord0.m_Count > 0)        { delete [] mesh.m_Texcoord0.m_Data; }
+                if (mesh.m_Positions.m_Count > 0)        { delete [] mesh.m_Positions.m_Data; }
             }
             delete [] mesh_entry.m_Meshes.m_Data;
-=======
-            delete [] m_MeshSet->m_MeshEntries.m_Data[i].m_Meshes.m_Data[0].m_NormalsIndices.m_Data;
-            delete [] m_MeshSet->m_MeshEntries.m_Data[i].m_Meshes.m_Data[0].m_Normals.m_Data;
-            delete [] m_MeshSet->m_MeshEntries.m_Data[i].m_Meshes.m_Data[0].m_BoneIndices.m_Data;
-            delete [] m_MeshSet->m_MeshEntries.m_Data[i].m_Meshes.m_Data[0].m_Weights.m_Data;
-            delete [] m_MeshSet->m_MeshEntries.m_Data[i].m_Meshes.m_Data[0].m_Indices.m_Data;
-            delete [] m_MeshSet->m_MeshEntries.m_Data[i].m_Meshes.m_Data[0].m_Color.m_Data;
-            delete [] m_MeshSet->m_MeshEntries.m_Data[i].m_Meshes.m_Data[0].m_Texcoord0Indices.m_Data;
-            delete [] m_MeshSet->m_MeshEntries.m_Data[i].m_Meshes.m_Data[0].m_Texcoord0.m_Data;
-            delete [] m_MeshSet->m_MeshEntries.m_Data[i].m_Meshes.m_Data[0].m_Positions.m_Data;
-            delete [] m_MeshSet->m_MeshEntries.m_Data[i].m_Meshes.m_Data;
->>>>>>> 1e53d81a
         }
         delete [] m_MeshSet->m_MeshEntries.m_Data;
         delete [] m_MeshSet->m_BoneList.m_Data;
@@ -1698,7 +1674,21 @@
     ASSERT_VERT_COLOR(Vector4(0.0f, 0.125f, 0.25f, 0.25f), data[0].rgba);
 }
 
-<<<<<<< HEAD
+TEST_F(RigInstanceTest, GenerateTexcoordData)
+{
+    ASSERT_EQ(dmRig::RESULT_OK, dmRig::SetMesh(m_Instance, dmHashString64("secondary_skin")));
+    ASSERT_EQ(dmRig::RESULT_OK, dmRig::PlayAnimation(m_Instance, dmHashString64("mesh_colors"), dmRig::PLAYBACK_LOOP_FORWARD, 0.0f, 0.0f, 1.0f));
+    dmRig::RigModelVertex data[4];
+    dmRig::RigModelVertex* data_end = data + 4;
+
+    // Trigger update which will recalculate mesh properties
+    ASSERT_EQ(dmRig::RESULT_OK, dmRig::Update(m_Context, 0.0f));
+
+    // sample 0
+    ASSERT_EQ(data_end, dmRig::GenerateVertexData(m_Context, m_Instance, Matrix4::identity(), Matrix4::identity(), Vector4(1.0), false, dmRig::RIG_VERTEX_FORMAT_MODEL, (void*)data));
+    ASSERT_VERT_UV(-1.0f, 2.0f, data[0].u, data[0].v);
+}
+
 TEST_F(RigInstanceTest, AnimatedDrawOrder)
 {
     ASSERT_EQ(dmRig::RESULT_OK, dmRig::SetMesh(m_Instance, dmHashString64("draw_order_skin")));
@@ -1737,21 +1727,6 @@
     ASSERT_VERT_POS(Vector3(2.0f), data[0]);
     ASSERT_VERT_POS(Vector3(0.0f), data[1]);
     ASSERT_VERT_POS(Vector3(4.0f), data[2]);
-=======
-TEST_F(RigInstanceTest, GenerateTexcoordData)
-{
-    ASSERT_EQ(dmRig::RESULT_OK, dmRig::SetMesh(m_Instance, dmHashString64("secondary_skin")));
-    ASSERT_EQ(dmRig::RESULT_OK, dmRig::PlayAnimation(m_Instance, dmHashString64("mesh_colors"), dmRig::PLAYBACK_LOOP_FORWARD, 0.0f, 0.0f, 1.0f));
-    dmRig::RigModelVertex data[4];
-    dmRig::RigModelVertex* data_end = data + 4;
-
-    // Trigger update which will recalculate mesh properties
-    ASSERT_EQ(dmRig::RESULT_OK, dmRig::Update(m_Context, 0.0f));
-
-    // sample 0
-    ASSERT_EQ(data_end, dmRig::GenerateVertexData(m_Context, m_Instance, Matrix4::identity(), Matrix4::identity(), Vector4(1.0), false, dmRig::RIG_VERTEX_FORMAT_MODEL, (void*)data));
-    ASSERT_VERT_UV(-1.0f, 2.0f, data[0].u, data[0].v);
->>>>>>> 1e53d81a
 }
 
 // Test Spine 2.x skeleton that has scaling relative to the bone local space.
