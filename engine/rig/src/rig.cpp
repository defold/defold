--- conflicted
+++ resolved
@@ -985,8 +985,7 @@
                 } break;
                 case dmGraphics::VertexAttribute::SEMANTIC_TYPE_TANGENT:
                 {
-<<<<<<< HEAD
-                    memcpy(write_ptr, &params.m_Tangents[params.m_Index*3], dmMath::Min(3 * sizeof(float), data_size));
+                    memcpy(write_ptr, &tangents[idx*4], dmMath::Min(4 * sizeof(float), data_size));
                 } break;
                 case dmGraphics::VertexAttribute::SEMANTIC_TYPE_WORLD_MATRIX:
                 {
@@ -995,10 +994,6 @@
                 case dmGraphics::VertexAttribute::SEMANTIC_TYPE_NORMAL_MATRIX:
                 {
                     memcpy(write_ptr, params.m_NormalTransform, dmMath::Min(sizeof(dmVMath::Matrix4), data_size));
-=======
-                    memcpy(write_ptr, &tangents[idx*4], dmMath::Min(4 * sizeof(float), data_size));
->>>>>>> 1b174ead
-                } break;
                 default:
                 {
                     memcpy(write_ptr, info.m_ValuePtr, data_size);
