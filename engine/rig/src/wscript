--- conflicted
+++ resolved
@@ -34,13 +34,8 @@
                   includes        = ['.', '..', '../proto'],
                   target          = 'rig_shared',
                   protoc_includes = '../proto',
-<<<<<<< HEAD
                   use             = 'DDF_NOASAN DLIB_NOASAN PROFILE_NULL_NOASAN SOCKET PLATFORM_NULL GRAPHICS_NULL_NOASAN',
                   source          = 'rig.cpp ../proto/rig/rig_ddf.proto')
-=======
-                  use             = 'DDF_NOASAN DLIB_NOASAN PROFILE_NULL_NOASAN SOCKET',
-                  source          = ['rig.cpp'] + proto_files)
->>>>>>> cea1711c
 
     bld.install_files('${PREFIX}/include/rig', 'rig.h')
     bld.install_files('${PREFIX}/share/proto', '../proto/rig/rig_ddf.proto')
