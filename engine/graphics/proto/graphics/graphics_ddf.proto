--- conflicted
+++ resolved
@@ -300,11 +300,7 @@
         LANGUAGE_GLSL_SM430 = 7;  // OpenGL 4.3+ compatible
         LANGUAGE_GLSL_SM330 = 8;  // OpenGL 3.3 (used for macos)
         LANGUAGE_WGSL       = 9;  // WebGPU
-<<<<<<< HEAD
         LANGUAGE_HLSL       = 10; // Windows / XBox compatible
-=======
-        LANGUAGE_HLSL       = 10; // HLSL
->>>>>>> 628d1245
     }
 
     enum ShaderType
