syntax = "proto2";
package dmGraphics;

import "ddf/ddf_extensions.proto";
import "ddf/ddf_math.proto";

option java_package = "com.dynamo.graphics.proto";
option java_outer_classname = "Graphics";

message Cubemap
{
    required string right       = 1 [(resource)=true];
    required string left        = 2 [(resource)=true];
    required string top         = 3 [(resource)=true];
    required string bottom      = 4 [(resource)=true];
    required string front       = 5 [(resource)=true];
    required string back        = 6 [(resource)=true];
}

enum CoordinateSpace
{
    // Used when building the default "manufactured" attributes.
    // This setting mean that we use the vertex coordinate system setting
    // from the material (in case of models).
    COORDINATE_SPACE_DEFAULT = 0;
    COORDINATE_SPACE_WORLD   = 1;
    COORDINATE_SPACE_LOCAL   = 2;
}

enum VertexStepFunction
{
    VERTEX_STEP_FUNCTION_VERTEX   = 0;
    VERTEX_STEP_FUNCTION_INSTANCE = 1;
}

message VertexAttribute
{
    enum DataType
    {
        TYPE_BYTE             = 1;
        TYPE_UNSIGNED_BYTE    = 2;
        TYPE_SHORT            = 3;
        TYPE_UNSIGNED_SHORT   = 4;
        TYPE_INT              = 5;
        TYPE_UNSIGNED_INT     = 6;
        TYPE_FLOAT            = 7;
    }

    enum VectorType
    {
        VECTOR_TYPE_SCALAR = 1;
        VECTOR_TYPE_VEC2   = 2;
        VECTOR_TYPE_VEC3   = 3;
        VECTOR_TYPE_VEC4   = 4;
        VECTOR_TYPE_MAT2   = 5;
        VECTOR_TYPE_MAT3   = 6;
        VECTOR_TYPE_MAT4   = 7;
    }

    enum SemanticType
    {
        SEMANTIC_TYPE_NONE          = 1;
        SEMANTIC_TYPE_POSITION      = 2;
        SEMANTIC_TYPE_TEXCOORD      = 3;
        SEMANTIC_TYPE_PAGE_INDEX    = 4;
        SEMANTIC_TYPE_COLOR         = 5;
        SEMANTIC_TYPE_NORMAL        = 6;
        SEMANTIC_TYPE_TANGENT       = 7;
        SEMANTIC_TYPE_WORLD_MATRIX  = 8;
        SEMANTIC_TYPE_NORMAL_MATRIX = 9;
    }

    message LongValues
    {
        repeated int64 v = 1 [packed = true]; // We use int64 so we can represent the entire signed and unsigned int32 range as human-readable integers in the project files.
    }

    message DoubleValues
    {
        repeated double v = 1 [packed = true];
    }

    required string          name             = 1;
    optional uint64          name_hash        = 2 [(runtime_only) = true];
    optional SemanticType    semantic_type    = 3 [default = SEMANTIC_TYPE_NONE];
    optional int32           element_count    = 4 [default = 0]; // Deprecated
    optional bool            normalize        = 5 [default = false];
    optional DataType        data_type        = 6 [default = TYPE_FLOAT];
    optional CoordinateSpace coordinate_space = 7 [default = COORDINATE_SPACE_LOCAL];
    optional VertexStepFunction step_function = 11 [default = VERTEX_STEP_FUNCTION_VERTEX];
    optional VectorType vector_type           = 12 [default = VECTOR_TYPE_VEC4];

    // Note: Add a channel field here for identifying a semantic "channel", i.e a second UV set

    oneof values
    {
        LongValues   long_values   = 8;  // Saved integer values (project files only)
        DoubleValues double_values = 9;  // Saved floating point values (project files only)
        bytes        binary_values = 10 [(runtime_only) = true]; // Packed binary representation of the input values (engine only)
    }
}

enum DepthStencilFormat
{
    DEPTH_STENCIL_FORMAT_D32F     = 1;
    DEPTH_STENCIL_FORMAT_D32F_S8U = 2;
    DEPTH_STENCIL_FORMAT_D16U_S8U = 3;
    DEPTH_STENCIL_FORMAT_D24U_S8U = 4;
    DEPTH_STENCIL_FORMAT_S8U      = 5;
}

// Engine only, values corresponds to TextureUsageHint in graphics.h
enum TextureUsageFlag
{
    TEXTURE_USAGE_FLAG_SAMPLE     = 1;
    TEXTURE_USAGE_FLAG_MEMORYLESS = 2;
    TEXTURE_USAGE_FLAG_STORAGE    = 4;
    TEXTURE_USAGE_FLAG_INPUT      = 8;
    TEXTURE_USAGE_FLAG_COLOR      = 16;
}

message TextureImage
{
    enum Type
    {
        TYPE_2D       = 1;
        TYPE_CUBEMAP  = 2;
        TYPE_2D_ARRAY = 3;
        TYPE_2D_IMAGE = 4;
        TYPE_3D       = 5;
        TYPE_3D_IMAGE = 6;
    }

    enum CompressionType
    {
        // Not compressed
        COMPRESSION_TYPE_DEFAULT = 0;
        // WebP encoded (Deprecated, converts to Default)
        COMPRESSION_TYPE_WEBP = 1;
        // WebP lossy encoded (Deprecated, converts to UASTC)
        COMPRESSION_TYPE_WEBP_LOSSY = 2;
        // Basis UASTC
        COMPRESSION_TYPE_BASIS_UASTC = 3;
        // Basis ETC1S
        COMPRESSION_TYPE_BASIS_ETC1S = 4;
        // ASTC
        COMPRESSION_TYPE_ASTC = 5;
    }

    enum CompressionFlags
    {
        // RGB to be cleared when A is zero
        COMPRESSION_FLAG_ALPHA_CLEAN = 1;
    }

    enum TextureFormat
    {
        option allow_alias = true;

        TEXTURE_FORMAT_LUMINANCE         = 0;
        TEXTURE_FORMAT_RGB               = 1;
        TEXTURE_FORMAT_RGBA              = 2;
        TEXTURE_FORMAT_RGB_PVRTC_2BPPV1  = 3;
        TEXTURE_FORMAT_RGB_PVRTC_4BPPV1  = 4;
        TEXTURE_FORMAT_RGBA_PVRTC_2BPPV1 = 5;
        TEXTURE_FORMAT_RGBA_PVRTC_4BPPV1 = 6;
        TEXTURE_FORMAT_RGB_ETC1          = 7;

        TEXTURE_FORMAT_RGB_16BPP         = 8; // 565
        TEXTURE_FORMAT_RGBA_16BPP        = 9; // 4444

        TEXTURE_FORMAT_LUMINANCE_ALPHA   = 10;

        TEXTURE_FORMAT_RGBA_ETC2         = 11;

        TEXTURE_FORMAT_RGBA_ASTC_4X4     = 12;
        TEXTURE_FORMAT_RGBA_ASTC_4x4     = 12; // Deprecated!

        TEXTURE_FORMAT_RGB_BC1           = 13;
        TEXTURE_FORMAT_RGBA_BC3          = 14;
        TEXTURE_FORMAT_R_BC4             = 15;
        TEXTURE_FORMAT_RG_BC5            = 16;
        TEXTURE_FORMAT_RGBA_BC7          = 17;

        TEXTURE_FORMAT_RGB16F            = 18;
        TEXTURE_FORMAT_RGB32F            = 19;
        TEXTURE_FORMAT_RGBA16F           = 20;
        TEXTURE_FORMAT_RGBA32F           = 21;
        TEXTURE_FORMAT_R16F              = 22;
        TEXTURE_FORMAT_RG16F             = 23;
        TEXTURE_FORMAT_R32F              = 24;
        TEXTURE_FORMAT_RG32F             = 25;

        // ASTC Formats
        TEXTURE_FORMAT_RGBA_ASTC_5X4     = 26;
        TEXTURE_FORMAT_RGBA_ASTC_5X5     = 27;
        TEXTURE_FORMAT_RGBA_ASTC_6X5     = 28;
        TEXTURE_FORMAT_RGBA_ASTC_6X6     = 29;
        TEXTURE_FORMAT_RGBA_ASTC_8X5     = 30;
        TEXTURE_FORMAT_RGBA_ASTC_8X6     = 31;
        TEXTURE_FORMAT_RGBA_ASTC_8X8     = 32;
        TEXTURE_FORMAT_RGBA_ASTC_10X5    = 33;
        TEXTURE_FORMAT_RGBA_ASTC_10X6    = 34;
        TEXTURE_FORMAT_RGBA_ASTC_10X8    = 35;
        TEXTURE_FORMAT_RGBA_ASTC_10X10   = 36;
        TEXTURE_FORMAT_RGBA_ASTC_12X10   = 37;
        TEXTURE_FORMAT_RGBA_ASTC_12X12   = 38;
    }

    message Image
    {
        required uint32 width                     = 1;
        required uint32 height                    = 2;
<<<<<<< HEAD
        optional uint32 depth                     = 3 [default = 1];
        required uint32 original_width            = 4;
        required uint32 original_height           = 5;
        optional uint32 original_depth            = 6 [default = 1];
        required TextureFormat format             = 7;
        repeated uint32 mip_map_offset            = 8;
        repeated uint32 mip_map_size              = 9;    // always uncompressed (native) size
        required bytes data                       = 10;
        optional CompressionType compression_type = 11 [default = COMPRESSION_TYPE_DEFAULT];
        optional uint64 compression_flags         = 12;
        repeated uint32 mip_map_size_compressed   = 13;
        repeated uint32 mip_map_dimensions        = 14; // w0, h0, w1, h1, ...
=======
        required uint32 original_width            = 3;
        required uint32 original_height           = 4;
        required TextureFormat format             = 5;
        repeated uint32 mip_map_offset            = 6;
        repeated uint32 mip_map_size              = 7; // always uncompressed (native) size
        optional CompressionType compression_type = 8 [default = COMPRESSION_TYPE_DEFAULT];
        repeated uint32 mip_map_size_compressed   = 9;
        repeated uint32 mip_map_dimensions        = 10; // w0, h0, w1, h1, ...
        optional uint32 data_size                 = 11;
>>>>>>> 42e7477e
    }

    repeated Image alternatives = 1;
    required Type type          = 2;
    // When count > 1 count mipmaps are laid out contiguously in memory and
    // the mip_map_offset should reflect that, e.g. times 6 for cubemaps
    required uint32 count       = 3;

    // Runtime only, used for specifying how the texture should be used.
    // Possible values are specified in dmsdk/graphics.h
    optional uint32 usage_flags = 4 [(runtime_only) = true, default = 1];
    // Runtime only, when creating textures in runtime we want to avoid
    // making a copy of the texture data just to create the resource.
    // This field can instead be used to store a pointer to the actual data.
    optional uint64 image_data_address = 5 [(runtime_only) = true];
}

// We encapsulate the texture format in its own message due
// to we cant have repeated enums.
message TextureFormatAlternative
{
    enum CompressionLevel
    {
        FAST    = 0;
        NORMAL  = 1;
        HIGH    = 2;
        BEST    = 3;
    }

    required TextureImage.TextureFormat format             = 1;
    optional CompressionLevel compression_level            = 2;                                      // DEPRECATED, use compressor + compressor_preset instead
    optional TextureImage.CompressionType compression_type = 3 [default = COMPRESSION_TYPE_DEFAULT]; // DEPRECATED, use compressor + compressor_preset instead
    optional string compressor                             = 4;
    optional string compressor_preset                      = 5;
}

message PathSettings
{
    required string path    = 1;
    required string profile = 2;
}

message PlatformProfile
{
    enum OS
    {
        OS_ID_GENERIC = 0;
        OS_ID_WINDOWS = 1;
        OS_ID_OSX     = 2;
        OS_ID_LINUX   = 3;
        OS_ID_IOS     = 4;
        OS_ID_ANDROID = 5;
        OS_ID_WEB     = 6;
        OS_ID_SWITCH  = 7;
        OS_ID_PS4     = 8;
        OS_ID_PS5     = 9;
    }

    required OS os                              = 1;
    repeated TextureFormatAlternative formats   = 2;
    required bool mipmaps                       = 3;
    optional uint32 max_texture_size            = 4;
    optional bool premultiply_alpha             = 5 [default = true];
}

message TextureProfile
{
    required string name = 1;
    repeated PlatformProfile platforms = 2;
}

message TextureProfiles
{

    repeated PathSettings path_settings         = 1;
    repeated TextureProfile profiles            = 2;
}


message ShaderDesc
{
    enum Language
    {
        LANGUAGE_GLSL_SM120 = 1;  // OpenGL 2 compatible
        LANGUAGE_GLSL_SM140 = 2;  // OpenGL 3 compatible
        LANGUAGE_GLES_SM100 = 3;  // OpenGLES 2 / WebGL 1
        LANGUAGE_GLES_SM300 = 4;  // OpenGLES 3 / WebGL 2
        LANGUAGE_SPIRV      = 5;  // Vulkan / MoltenVK
        LANGUAGE_PSSL       = 6;  // Playstation
        LANGUAGE_GLSL_SM430 = 7;  // OpenGL 4.3+ compatible
        LANGUAGE_GLSL_SM330 = 8;  // OpenGL 3.3 (used for macos)
        LANGUAGE_WGSL       = 9;  // WebGPU
        LANGUAGE_HLSL       = 10; // Windows / XBox compatible
    }

    enum ShaderType
    {
        SHADER_TYPE_VERTEX   = 0;
        SHADER_TYPE_FRAGMENT = 1;
        SHADER_TYPE_COMPUTE  = 2;
    }

    enum ShaderDataType
    {
        SHADER_TYPE_UNKNOWN         = 0;
        SHADER_TYPE_INT             = 1;
        SHADER_TYPE_UINT            = 2;
        SHADER_TYPE_FLOAT           = 3;
        SHADER_TYPE_VEC2            = 4;
        SHADER_TYPE_VEC3            = 5;
        SHADER_TYPE_VEC4            = 6;
        SHADER_TYPE_MAT2            = 7;
        SHADER_TYPE_MAT3            = 8;
        SHADER_TYPE_MAT4            = 9;
        SHADER_TYPE_SAMPLER2D       = 10;
        SHADER_TYPE_SAMPLER3D       = 11;
        SHADER_TYPE_SAMPLER_CUBE    = 12;
        SHADER_TYPE_SAMPLER2D_ARRAY = 13;
        SHADER_TYPE_UNIFORM_BUFFER  = 14;

        // Extended types (not universally supported)
        SHADER_TYPE_UVEC2             = 15;
        SHADER_TYPE_UVEC3             = 16;
        SHADER_TYPE_UVEC4             = 17;
        SHADER_TYPE_TEXTURE2D         = 18;
        SHADER_TYPE_UTEXTURE2D        = 19;
        SHADER_TYPE_RENDER_PASS_INPUT = 20;
        SHADER_TYPE_UIMAGE2D          = 21;
        SHADER_TYPE_IMAGE2D           = 22;
        SHADER_TYPE_SAMPLER           = 23;
        SHADER_TYPE_STORAGE_BUFFER    = 24;
        SHADER_TYPE_TEXTURE2D_ARRAY   = 25;
        SHADER_TYPE_TEXTURE_CUBE      = 26;
    }

    message ResourceType
    {
        oneof Type
        {
            ShaderDataType shader_type = 1;
            int32          type_index  = 2;
        }

        // The engine doesn't know which of the oneofs has been set
        // (we should at some point support that for oneofs)
        optional bool use_type_index = 3;
    }

    message ResourceMember
    {
        required string         name          = 1;
        required uint64         name_hash     = 2;
        required ResourceType   type          = 3;
        optional uint32         element_count = 4;
        optional uint32         offset        = 5;
    }

    message ResourceTypeInfo
    {
        required string         name          = 1;
        required uint64         name_hash     = 2;
        repeated ResourceMember members       = 3;
    }

    message ResourceBinding
    {
        required string         name               = 1;
        required uint64         name_hash          = 2;
        required ResourceType   type               = 3;
        optional uint32         id                 = 4;
        optional string         instance_name      = 5;
        optional uint64         instance_name_hash = 6;
        optional uint32         set                = 7;
        optional uint32         binding            = 8;
        optional uint32         element_count      = 9;

        oneof BindingInfo
        {
            // Uniform buffer block size
            uint32 block_size = 10;
            // Sampler object index
            // Since we split combined samplers into
            // a texture + sampler object we need to
            // keep track of which of the textures
            // the sampler originally is pointing to.
            uint32 sampler_texture_index = 11;
        }
    }

    message ShaderReflection
    {
        repeated ResourceBinding  uniform_buffers = 1;
        repeated ResourceBinding  storage_buffers = 2;
        repeated ResourceBinding  textures        = 3;
        repeated ResourceBinding  inputs          = 4;
        repeated ResourceBinding  outputs         = 5;
        repeated ResourceTypeInfo types           = 6;
    }

    message Shader
    {
        required Language language              = 1;
        optional bytes    source                = 2;
        optional string   name                  = 3;
        optional bool     variant_texture_array = 4 [default = false];
    }

    repeated Shader shaders              = 1;
    required ShaderReflection reflection = 2;
    required ShaderType shader_type      = 3;
}<|MERGE_RESOLUTION|>--- conflicted
+++ resolved
@@ -211,30 +211,17 @@
     {
         required uint32 width                     = 1;
         required uint32 height                    = 2;
-<<<<<<< HEAD
         optional uint32 depth                     = 3 [default = 1];
         required uint32 original_width            = 4;
         required uint32 original_height           = 5;
         optional uint32 original_depth            = 6 [default = 1];
         required TextureFormat format             = 7;
         repeated uint32 mip_map_offset            = 8;
-        repeated uint32 mip_map_size              = 9;    // always uncompressed (native) size
-        required bytes data                       = 10;
-        optional CompressionType compression_type = 11 [default = COMPRESSION_TYPE_DEFAULT];
-        optional uint64 compression_flags         = 12;
-        repeated uint32 mip_map_size_compressed   = 13;
-        repeated uint32 mip_map_dimensions        = 14; // w0, h0, w1, h1, ...
-=======
-        required uint32 original_width            = 3;
-        required uint32 original_height           = 4;
-        required TextureFormat format             = 5;
-        repeated uint32 mip_map_offset            = 6;
-        repeated uint32 mip_map_size              = 7; // always uncompressed (native) size
-        optional CompressionType compression_type = 8 [default = COMPRESSION_TYPE_DEFAULT];
-        repeated uint32 mip_map_size_compressed   = 9;
-        repeated uint32 mip_map_dimensions        = 10; // w0, h0, w1, h1, ...
-        optional uint32 data_size                 = 11;
->>>>>>> 42e7477e
+        repeated uint32 mip_map_size              = 9; // always uncompressed (native) size
+        optional CompressionType compression_type = 10 [default = COMPRESSION_TYPE_DEFAULT];
+        repeated uint32 mip_map_size_compressed   = 11;
+        repeated uint32 mip_map_dimensions        = 12; // w0, h0, w1, h1, ...
+        optional uint32 data_size                 = 13;
     }
 
     repeated Image alternatives = 1;
