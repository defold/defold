syntax = "proto2";
package dmGraphics;

import "ddf/ddf_extensions.proto";
import "ddf/ddf_math.proto";

option java_package = "com.dynamo.graphics.proto";
option java_outer_classname = "Graphics";

message Cubemap
{
    required string right       = 1 [(resource)=true];
    required string left        = 2 [(resource)=true];
    required string top         = 3 [(resource)=true];
    required string bottom      = 4 [(resource)=true];
    required string front       = 5 [(resource)=true];
    required string back        = 6 [(resource)=true];
}

enum CoordinateSpace
{
    // Used when building the default "manufactured" attributes.
    // This setting mean that we use the vertex coordinate system setting
    // from the material (in case of models).
    COORDINATE_SPACE_DEFAULT = 0;
    COORDINATE_SPACE_WORLD   = 1;
    COORDINATE_SPACE_LOCAL   = 2;
}

enum VertexStepFunction
{
    VERTEX_STEP_FUNCTION_VERTEX   = 0;
    VERTEX_STEP_FUNCTION_INSTANCE = 1;
}

message VertexAttribute
{
    enum DataType
    {
        TYPE_BYTE             = 1;
        TYPE_UNSIGNED_BYTE    = 2;
        TYPE_SHORT            = 3;
        TYPE_UNSIGNED_SHORT   = 4;
        TYPE_INT              = 5;
        TYPE_UNSIGNED_INT     = 6;
        TYPE_FLOAT            = 7;
    }

    enum VectorType
    {
        VECTOR_TYPE_SCALAR = 1;
        VECTOR_TYPE_VEC2   = 2;
        VECTOR_TYPE_VEC3   = 3;
        VECTOR_TYPE_VEC4   = 4;
        VECTOR_TYPE_MAT2   = 5;
        VECTOR_TYPE_MAT3   = 6;
        VECTOR_TYPE_MAT4   = 7;
    }

    enum SemanticType
    {
        SEMANTIC_TYPE_NONE          = 1;
        SEMANTIC_TYPE_POSITION      = 2;
        SEMANTIC_TYPE_TEXCOORD      = 3;
        SEMANTIC_TYPE_PAGE_INDEX    = 4;
        SEMANTIC_TYPE_COLOR         = 5;
        SEMANTIC_TYPE_NORMAL        = 6;
        SEMANTIC_TYPE_TANGENT       = 7;
        SEMANTIC_TYPE_WORLD_MATRIX  = 8;
        SEMANTIC_TYPE_NORMAL_MATRIX = 9;
    }

    message LongValues
    {
        repeated int64 v = 1 [packed = true]; // We use int64 so we can represent the entire signed and unsigned int32 range as human-readable integers in the project files.
    }

    message DoubleValues
    {
        repeated double v = 1 [packed = true];
    }

    required string          name             = 1;
    optional uint64          name_hash        = 2 [(runtime_only) = true];
    optional SemanticType    semantic_type    = 3 [default = SEMANTIC_TYPE_NONE];
    optional int32           element_count    = 4 [default = 0]; // Deprecated
    optional bool            normalize        = 5 [default = false];
    optional DataType        data_type        = 6 [default = TYPE_FLOAT];
    optional CoordinateSpace coordinate_space = 7 [default = COORDINATE_SPACE_LOCAL];
    optional VertexStepFunction step_function = 11 [default = VERTEX_STEP_FUNCTION_VERTEX];
    optional VectorType vector_type           = 12 [default = VECTOR_TYPE_VEC4];

    // Note: Add a channel field here for identifying a semantic "channel", i.e a second UV set

    oneof values
    {
        LongValues   long_values   = 8;  // Saved integer values (project files only)
        DoubleValues double_values = 9;  // Saved floating point values (project files only)
        bytes        binary_values = 10 [(runtime_only) = true]; // Packed binary representation of the input values (engine only)
    }
}

enum DepthStencilFormat
{
    DEPTH_STENCIL_FORMAT_D32F     = 1;
    DEPTH_STENCIL_FORMAT_D32F_S8U = 2;
    DEPTH_STENCIL_FORMAT_D16U_S8U = 3;
    DEPTH_STENCIL_FORMAT_D24U_S8U = 4;
    DEPTH_STENCIL_FORMAT_S8U      = 5;
}

// Engine only, values corresponds to TextureUsageHint in graphics.h
enum TextureUsageFlag
{
    TEXTURE_USAGE_FLAG_SAMPLE     = 1;
    TEXTURE_USAGE_FLAG_MEMORYLESS = 2;
    TEXTURE_USAGE_FLAG_STORAGE    = 4;
    TEXTURE_USAGE_FLAG_INPUT      = 8;
    TEXTURE_USAGE_FLAG_COLOR      = 16;
}

message TextureImage
{
    enum Type
    {
        TYPE_2D       = 1;
        TYPE_CUBEMAP  = 2;
        TYPE_2D_ARRAY = 3;
        TYPE_2D_IMAGE = 4;
    }

    enum CompressionType
    {
        // Not compressed
        COMPRESSION_TYPE_DEFAULT = 0;
        // WebP encoded (Deprecated, converts to Default)
        COMPRESSION_TYPE_WEBP = 1;
        // WebP lossy encoded (Deprecated, converts to UASTC)
        COMPRESSION_TYPE_WEBP_LOSSY = 2;
        // Basis UASTC
        COMPRESSION_TYPE_BASIS_UASTC = 3;
        // Basis ETC1S
        COMPRESSION_TYPE_BASIS_ETC1S = 4;
        // ASTC
        COMPRESSION_TYPE_ASTC = 5;
    }

    enum CompressionFlags
    {
        // RGB to be cleared when A is zero
        COMPRESSION_FLAG_ALPHA_CLEAN = 1;
    }

    enum TextureFormat
    {
        TEXTURE_FORMAT_LUMINANCE         = 0;
        TEXTURE_FORMAT_RGB               = 1;
        TEXTURE_FORMAT_RGBA              = 2;
        TEXTURE_FORMAT_RGB_PVRTC_2BPPV1  = 3;
        TEXTURE_FORMAT_RGB_PVRTC_4BPPV1  = 4;
        TEXTURE_FORMAT_RGBA_PVRTC_2BPPV1 = 5;
        TEXTURE_FORMAT_RGBA_PVRTC_4BPPV1 = 6;
        TEXTURE_FORMAT_RGB_ETC1          = 7;

        TEXTURE_FORMAT_RGB_16BPP         = 8; // 565
        TEXTURE_FORMAT_RGBA_16BPP        = 9; // 4444

        TEXTURE_FORMAT_LUMINANCE_ALPHA   = 10;

        TEXTURE_FORMAT_RGBA_ETC2         = 11;
        TEXTURE_FORMAT_RGBA_ASTC_4x4     = 12;

        TEXTURE_FORMAT_RGB_BC1           = 13;
        TEXTURE_FORMAT_RGBA_BC3          = 14;
        TEXTURE_FORMAT_R_BC4             = 15;
        TEXTURE_FORMAT_RG_BC5            = 16;
        TEXTURE_FORMAT_RGBA_BC7          = 17;

        TEXTURE_FORMAT_RGB16F            = 18;
        TEXTURE_FORMAT_RGB32F            = 19;
        TEXTURE_FORMAT_RGBA16F           = 20;
        TEXTURE_FORMAT_RGBA32F           = 21;
        TEXTURE_FORMAT_R16F              = 22;
        TEXTURE_FORMAT_RG16F             = 23;
        TEXTURE_FORMAT_R32F              = 24;
        TEXTURE_FORMAT_RG32F             = 25;

        // ASTC Formats
        TEXTURE_FORMAT_RGBA_ASTC_5x4     = 26;
        TEXTURE_FORMAT_RGBA_ASTC_5x5     = 27;
        TEXTURE_FORMAT_RGBA_ASTC_6x5     = 28;
        TEXTURE_FORMAT_RGBA_ASTC_6x6     = 29;
        TEXTURE_FORMAT_RGBA_ASTC_8x5     = 30;
        TEXTURE_FORMAT_RGBA_ASTC_8x6     = 31;
        TEXTURE_FORMAT_RGBA_ASTC_8x8     = 32;
        TEXTURE_FORMAT_RGBA_ASTC_10x5    = 33;
        TEXTURE_FORMAT_RGBA_ASTC_10x6    = 34;
        TEXTURE_FORMAT_RGBA_ASTC_10x8    = 35;
        TEXTURE_FORMAT_RGBA_ASTC_10x10   = 36;
        TEXTURE_FORMAT_RGBA_ASTC_12x10   = 37;
        TEXTURE_FORMAT_RGBA_ASTC_12x12   = 38;
    }

    message Image
    {
        required uint32 width                     = 1;
        required uint32 height                    = 2;
        required uint32 original_width            = 3;
        required uint32 original_height           = 4;
        required TextureFormat format             = 5;
        repeated uint32 mip_map_offset            = 6;
<<<<<<< HEAD
        repeated uint32 mip_map_size              = 7; // always uncompressed (native) size
        optional CompressionType compression_type = 8 [default = COMPRESSION_TYPE_DEFAULT];
        optional uint64 compression_flags         = 9;
        repeated uint32 mip_map_size_compressed   = 10;
        required uint32 data_offset               = 11; // Offset into the "payload" data area, i.e after the protobuf message
        required uint32 data_size                 = 12; // Size of the image data
=======
        repeated uint32 mip_map_size              = 7;    // always uncompressed (native) size
        required bytes data                       = 8;
        optional CompressionType compression_type = 9 [default = COMPRESSION_TYPE_DEFAULT];
        optional uint64 compression_flags         = 10;
        repeated uint32 mip_map_size_compressed   = 11;
        repeated uint32 mip_map_dimensions        = 12; // w0, h0, w1, h1, ...
>>>>>>> 6650c17c
    }

    repeated Image alternatives = 1;
    required Type type          = 2;
    // When count > 1 count mipmaps are laid out contiguously in memory and
    // the mip_map_offset should reflect that, e.g. times 6 for cubemaps
    required uint32 count       = 3;
    optional uint32 usage_flags = 4 [default = 1];
}

// We encapsulate the texture format in its own message due
// to we cant have repeated enums.
message TextureFormatAlternative
{
    enum CompressionLevel
    {
        FAST    = 0;
        NORMAL  = 1;
        HIGH    = 2;
        BEST    = 3;
    }

    required TextureImage.TextureFormat format             = 1;
    optional CompressionLevel compression_level            = 2;                                      // DEPRECATED, use compressor + compressor_preset instead
    optional TextureImage.CompressionType compression_type = 3 [default = COMPRESSION_TYPE_DEFAULT]; // DEPRECATED, use compressor + compressor_preset instead
    optional string compressor                             = 4;
    optional string compressor_preset                      = 5;
}

message PathSettings
{
    required string path    = 1;
    required string profile = 2;
}

message PlatformProfile
{
    enum OS
    {
        OS_ID_GENERIC = 0;
        OS_ID_WINDOWS = 1;
        OS_ID_OSX     = 2;
        OS_ID_LINUX   = 3;
        OS_ID_IOS     = 4;
        OS_ID_ANDROID = 5;
        OS_ID_WEB     = 6;
        OS_ID_SWITCH  = 7;
        OS_ID_PS4     = 8;
        OS_ID_PS5     = 9;
    }

    required OS os                              = 1;
    repeated TextureFormatAlternative formats   = 2;
    required bool mipmaps                       = 3;
    optional uint32 max_texture_size            = 4;
    optional bool premultiply_alpha             = 5 [default = true];
}

message TextureProfile
{
    required string name = 1;
    repeated PlatformProfile platforms = 2;
}

message TextureProfiles
{

    repeated PathSettings path_settings         = 1;
    repeated TextureProfile profiles            = 2;
}


message ShaderDesc
{
    enum Language
    {
        LANGUAGE_GLSL_SM120 = 1;  // OpenGL 2 compatible
        LANGUAGE_GLSL_SM140 = 2;  // OpenGL 3 compatible
        LANGUAGE_GLES_SM100 = 3;  // OpenGLES 2 / WebGL 1
        LANGUAGE_GLES_SM300 = 4;  // OpenGLES 3 / WebGL 2
        LANGUAGE_SPIRV      = 5;  // Vulkan / MoltenVK
        LANGUAGE_PSSL       = 6;  // Playstation
        LANGUAGE_GLSL_SM430 = 7;  // OpenGL 4.3+ compatible
        LANGUAGE_GLSL_SM330 = 8;  // OpenGL 3.3 (used for macos)
        LANGUAGE_WGSL       = 9;  // WebGPU
        LANGUAGE_HLSL       = 10; // HLSL
    }

    enum ShaderType
    {
        SHADER_TYPE_VERTEX   = 0;
        SHADER_TYPE_FRAGMENT = 1;
        SHADER_TYPE_COMPUTE  = 2;
    }

    enum ShaderDataType
    {
        SHADER_TYPE_UNKNOWN         = 0;
        SHADER_TYPE_INT             = 1;
        SHADER_TYPE_UINT            = 2;
        SHADER_TYPE_FLOAT           = 3;
        SHADER_TYPE_VEC2            = 4;
        SHADER_TYPE_VEC3            = 5;
        SHADER_TYPE_VEC4            = 6;
        SHADER_TYPE_MAT2            = 7;
        SHADER_TYPE_MAT3            = 8;
        SHADER_TYPE_MAT4            = 9;
        SHADER_TYPE_SAMPLER2D       = 10;
        SHADER_TYPE_SAMPLER3D       = 11;
        SHADER_TYPE_SAMPLER_CUBE    = 12;
        SHADER_TYPE_SAMPLER2D_ARRAY = 13;
        SHADER_TYPE_UNIFORM_BUFFER  = 14;

        // Extended types (not universally supported)
        SHADER_TYPE_UVEC2             = 15;
        SHADER_TYPE_UVEC3             = 16;
        SHADER_TYPE_UVEC4             = 17;
        SHADER_TYPE_TEXTURE2D         = 18;
        SHADER_TYPE_UTEXTURE2D        = 19;
        SHADER_TYPE_RENDER_PASS_INPUT = 20;
        SHADER_TYPE_UIMAGE2D          = 21;
        SHADER_TYPE_IMAGE2D           = 22;
        SHADER_TYPE_SAMPLER           = 23;
        SHADER_TYPE_STORAGE_BUFFER    = 24;
        SHADER_TYPE_TEXTURE2D_ARRAY   = 25;
        SHADER_TYPE_TEXTURE_CUBE      = 26;
    }

    message ResourceType
    {
        oneof Type
        {
            ShaderDataType shader_type = 1;
            int32          type_index  = 2;
        }

        // The engine doesn't know which of the oneofs has been set
        // (we should at some point support that for oneofs)
        optional bool use_type_index = 3;
    }

    message ResourceMember
    {
        required string         name          = 1;
        required uint64         name_hash     = 2;
        required ResourceType   type          = 3;
        optional uint32         element_count = 4;
        optional uint32         offset        = 5;
    }

    message ResourceTypeInfo
    {
        required string         name          = 1;
        required uint64         name_hash     = 2;
        repeated ResourceMember members       = 3;
    }

    message ResourceBinding
    {
        required string         name          = 1;
        required uint64         name_hash     = 2;
        required ResourceType   type          = 3;
        optional uint32         set           = 4;
        optional uint32         binding       = 5;

        oneof BindingInfo
        {
            // Uniform buffer block size
            uint32 block_size = 6;
            // Sampler object index
            // Since we split combined samplers into
            // a texture + sampler object we need to
            // keep track of which of the textures
            // the sampler originally is pointing to.
            uint32 sampler_texture_index = 7;
        }
    }

    message ShaderReflection
    {
        repeated ResourceBinding  uniform_buffers = 1;
        repeated ResourceBinding  storage_buffers = 2;
        repeated ResourceBinding  textures        = 3;
        repeated ResourceBinding  inputs          = 4;
        repeated ResourceBinding  outputs         = 5;
        repeated ResourceTypeInfo types           = 6;
    }

    message Shader
    {
        required Language language              = 1;
        optional bytes    source                = 2;
        optional string   name                  = 3;
        optional bool     variant_texture_array = 4 [default = false];
    }

    repeated Shader shaders              = 1;
    required ShaderReflection reflection = 2;
    required ShaderType shader_type      = 3;
}<|MERGE_RESOLUTION|>--- conflicted
+++ resolved
@@ -209,21 +209,13 @@
         required uint32 original_height           = 4;
         required TextureFormat format             = 5;
         repeated uint32 mip_map_offset            = 6;
-<<<<<<< HEAD
         repeated uint32 mip_map_size              = 7; // always uncompressed (native) size
         optional CompressionType compression_type = 8 [default = COMPRESSION_TYPE_DEFAULT];
         optional uint64 compression_flags         = 9;
         repeated uint32 mip_map_size_compressed   = 10;
         required uint32 data_offset               = 11; // Offset into the "payload" data area, i.e after the protobuf message
         required uint32 data_size                 = 12; // Size of the image data
-=======
-        repeated uint32 mip_map_size              = 7;    // always uncompressed (native) size
-        required bytes data                       = 8;
-        optional CompressionType compression_type = 9 [default = COMPRESSION_TYPE_DEFAULT];
-        optional uint64 compression_flags         = 10;
-        repeated uint32 mip_map_size_compressed   = 11;
-        repeated uint32 mip_map_dimensions        = 12; // w0, h0, w1, h1, ...
->>>>>>> 6650c17c
+        repeated uint32 mip_map_dimensions        = 13; // w0, h0, w1, h1, ...
     }
 
     repeated Image alternatives = 1;
