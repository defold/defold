--- conflicted
+++ resolved
@@ -612,7 +612,6 @@
      */
     void SetTextureAsync(HTexture texture, const TextureParams& paramsa);
 
-<<<<<<< HEAD
     void        SetTextureParams(HTexture texture, TextureFilter minfilter, TextureFilter magfilter, TextureWrap uwrap, TextureWrap vwrap, float max_anisotropy);
     uint32_t    GetTextureResourceSize(HTexture texture);
     uint16_t    GetTextureWidth(HTexture texture);
@@ -625,19 +624,8 @@
     const char* GetTextureTypeLiteral(TextureType texture_type);
     void        EnableTexture(HContext context, uint32_t unit, uint8_t id_index, HTexture texture);
     void        DisableTexture(HContext context, uint32_t unit, HTexture texture);
-=======
-    void SetTextureParams(HTexture texture, TextureFilter minfilter, TextureFilter magfilter, TextureWrap uwrap, TextureWrap vwrap, float max_anisotropy);
-    uint32_t GetTextureResourceSize(HTexture texture);
-    uint16_t GetTextureWidth(HTexture texture);
-    uint16_t GetTextureHeight(HTexture texture);
-    uint16_t GetOriginalTextureWidth(HTexture texture);
-    uint16_t GetOriginalTextureHeight(HTexture texture);
-    void EnableTexture(HContext context, uint32_t unit, HTexture texture);
-    void DisableTexture(HContext context, uint32_t unit, HTexture texture);
-    uint32_t GetMaxTextureSize(HContext context);
-    uint16_t GetMipmapSize(uint16_t size_0, uint8_t mipmap);
-    uint8_t GetMipmapCount(uint16_t size);
->>>>>>> 9f9512e1
+    uint16_t    GetMipmapSize(uint16_t size_0, uint8_t mipmap);
+    uint8_t     GetMipmapCount(uint16_t size);
 
     /**
      * Get status of texture.
