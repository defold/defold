// Copyright 2020-2024 The Defold Foundation
// Copyright 2014-2020 King
// Copyright 2009-2014 Ragnar Svensson, Christian Murray
// Licensed under the Defold License version 1.0 (the "License"); you may not use
// this file except in compliance with the License.
//
// You may obtain a copy of the License, together with FAQs at
// https://www.defold.com/license
//
// Unless required by applicable law or agreed to in writing, software distributed
// under the License is distributed on an "AS IS" BASIS, WITHOUT WARRANTIES OR
// CONDITIONS OF ANY KIND, either express or implied. See the License for the
// specific language governing permissions and limitations under the License.

#ifndef DM_GRAPHICS_H
#define DM_GRAPHICS_H

#include <stdint.h>
#include <dmsdk/dlib/vmath.h>
#include <dmsdk/graphics/graphics.h>

#include <dlib/hash.h>
#include <dlib/job_thread.h>
#include <dlib/opaque_handle_container.h>

#include <ddf/ddf.h>
#include <graphics/graphics_ddf.h>

#include <platform/platform_window.h>

namespace dmGraphics
{
    /**
     * Callback function called when the window is requested to close.
     * @param user_data user data that was supplied when opening the window
     * @return whether the window should be closed or not
     */
    typedef bool (*WindowCloseCallback)(void* user_data);

    /**
     * Function used when in the application loop when performing a single iteration.
     * @param user_data user data that will be passed into the method when running the application loop.
     */
    typedef void (*WindowStepMethod)(void* user_data);

    /**
     * Function used to determine whether the application loop should continue running.
     * @param user_data user data used that will be passed into the method when making a determination.
     * @return a non-zero value will indicate that the application should continue running, whereas zero will
     *  lead to the application loop terminating.
     */
    typedef int32_t (*WindowIsRunning)(void* user_data);

    // See documentation in engine.h
    typedef void (*EngineInit)(void* ctx);
    typedef void (*EngineExit)(void* ctx);
    typedef void* (*EngineCreate)(int argc, char** argv);
    typedef void (*EngineDestroy)(void* engine);
    typedef int (*EngineUpdate)(void* engine);
    typedef void (*EngineGetResult)(void* engine, int* run_action, int* exit_code, int* argc, char*** argv);

    // Decorated asset handle with 21 bits meta | 32 bits opaque handle
    // Note: that we can only use a total of 53 bits out of the 64 due to how we expose the handles
    //       to the users via lua: http://lua-users.org/wiki/NumbersTutorial
    typedef uint64_t HAssetHandle;

    const static uint64_t MAX_ASSET_HANDLE_VALUE  = 0x20000000000000-1; // 2^53 - 1
    static const uint8_t  MAX_BUFFER_TYPE_COUNT   = 2 + MAX_BUFFER_COLOR_ATTACHMENTS;
    const static uint8_t  MAX_VERTEX_STREAM_COUNT = 8;

    const static uint8_t DM_GRAPHICS_STATE_WRITE_R = 0x1;
    const static uint8_t DM_GRAPHICS_STATE_WRITE_G = 0x2;
    const static uint8_t DM_GRAPHICS_STATE_WRITE_B = 0x4;
    const static uint8_t DM_GRAPHICS_STATE_WRITE_A = 0x8;

    static const HVertexProgram   INVALID_VERTEX_PROGRAM_HANDLE   = ~0u;
    static const HFragmentProgram INVALID_FRAGMENT_PROGRAM_HANDLE = ~0u;
    static const HUniformLocation INVALID_UNIFORM_LOCATION        = ~0ull;

    enum AdapterFamily
    {
        ADAPTER_FAMILY_NONE   = -1,
        ADAPTER_FAMILY_NULL   = 1,
        ADAPTER_FAMILY_OPENGL = 2,
        ADAPTER_FAMILY_VULKAN = 3,
        ADAPTER_FAMILY_VENDOR = 4,
    };

    enum AssetType
    {
        ASSET_TYPE_NONE          = 0,
        ASSET_TYPE_TEXTURE       = 1,
        ASSET_TYPE_RENDER_TARGET = 2,
    };

    // buffer clear types, each value is guaranteed to be separate bits
    enum BufferType
    {
        BUFFER_TYPE_COLOR0_BIT  = 0x01,
        BUFFER_TYPE_COLOR1_BIT  = 0x02,
        BUFFER_TYPE_COLOR2_BIT  = 0x04,
        BUFFER_TYPE_COLOR3_BIT  = 0x08,
        BUFFER_TYPE_DEPTH_BIT   = 0x10,
        BUFFER_TYPE_STENCIL_BIT = 0x20,
    };

    // render states
    enum State
    {
        STATE_DEPTH_TEST           = 0,
        STATE_SCISSOR_TEST         = 1,
        STATE_STENCIL_TEST         = 2,
        STATE_ALPHA_TEST           = 3,
        STATE_BLEND                = 4,
        STATE_CULL_FACE            = 5,
        STATE_POLYGON_OFFSET_FILL  = 6,
        STATE_ALPHA_TEST_SUPPORTED = 7,
    };

    // Texture type
    enum TextureType
    {
        TEXTURE_TYPE_2D       = 0,
        TEXTURE_TYPE_2D_ARRAY = 1,
        TEXTURE_TYPE_CUBE_MAP = 2,
        TEXTURE_TYPE_IMAGE_2D = 3,
    };

    // Texture filter
    enum TextureFilter
    {
        TEXTURE_FILTER_DEFAULT                = 0,
        TEXTURE_FILTER_NEAREST                = 1,
        TEXTURE_FILTER_LINEAR                 = 2,
        TEXTURE_FILTER_NEAREST_MIPMAP_NEAREST = 3,
        TEXTURE_FILTER_NEAREST_MIPMAP_LINEAR  = 4,
        TEXTURE_FILTER_LINEAR_MIPMAP_NEAREST  = 5,
        TEXTURE_FILTER_LINEAR_MIPMAP_LINEAR   = 6,
    };

    // Texture wrap
    enum TextureWrap
    {
        TEXTURE_WRAP_CLAMP_TO_BORDER = 0,
        TEXTURE_WRAP_CLAMP_TO_EDGE   = 1,
        TEXTURE_WRAP_MIRRORED_REPEAT = 2,
        TEXTURE_WRAP_REPEAT          = 3,
    };

    // Face type
    enum FaceType
    {
        FACE_TYPE_FRONT          = 0,
        FACE_TYPE_BACK           = 1,
        FACE_TYPE_FRONT_AND_BACK = 2,
    };

    enum TextureStatusFlags
    {
        TEXTURE_STATUS_OK               = 0,
        TEXTURE_STATUS_DATA_PENDING     = (1 << 0), // Currently waiting for the upload to be done
    };

    enum ContextFeature
    {
        CONTEXT_FEATURE_MULTI_TARGET_RENDERING = 0,
        CONTEXT_FEATURE_TEXTURE_ARRAY          = 1,
        CONTEXT_FEATURE_COMPUTE_SHADER         = 2,
        CONTEXT_FEATURE_STORAGE_BUFFER         = 3,
<<<<<<< HEAD
        CONTEXT_FEATURE_INSTANCING             = 4,
=======
        CONTEXT_FEATURE_VSYNC                  = 4,
>>>>>>> 5fffb05f
    };

    // Translation table to translate RenderTargetAttachment to BufferType
    struct AttachmentToBufferType
    {
        BufferType m_AttachmentToBufferType[MAX_ATTACHMENT_COUNT];
        AttachmentToBufferType();
    };

    struct TextureCreationParams
    {
        TextureCreationParams()
        : m_Type(TEXTURE_TYPE_2D)
        , m_Width(0)
        , m_Height(0)
        , m_Depth(1)
        , m_OriginalWidth(0)
        , m_OriginalHeight(0)
        , m_MipMapCount(1)
        , m_UsageHintBits(TEXTURE_USAGE_FLAG_SAMPLE)
        {}

        TextureType m_Type;
        uint16_t    m_Width;
        uint16_t    m_Height;
        uint16_t    m_Depth;
        uint16_t    m_OriginalWidth;
        uint16_t    m_OriginalHeight;
        uint8_t     m_MipMapCount;
        uint8_t     m_UsageHintBits;
    };

    struct TextureParams
    {
        TextureParams()
        : m_Data(0x0)
        , m_DataSize(0)
        , m_Format(TEXTURE_FORMAT_RGBA)
        , m_MinFilter(TEXTURE_FILTER_LINEAR_MIPMAP_NEAREST)
        , m_MagFilter(TEXTURE_FILTER_LINEAR)
        , m_UWrap(TEXTURE_WRAP_CLAMP_TO_EDGE)
        , m_VWrap(TEXTURE_WRAP_CLAMP_TO_EDGE)
        , m_X(0)
        , m_Y(0)
        , m_Z(0)
        , m_Width(0)
        , m_Height(0)
        , m_Depth(0)
        , m_MipMap(0)
        , m_SubUpdate(false)
        {}

        const void*   m_Data;
        uint32_t      m_DataSize;
        TextureFormat m_Format;
        TextureFilter m_MinFilter;
        TextureFilter m_MagFilter;
        TextureWrap   m_UWrap;
        TextureWrap   m_VWrap;

        // For sub texture updates
        uint32_t m_X;
        uint32_t m_Y;
        uint32_t m_Z; // For array texture, this is the slice to set

        uint16_t m_Width;
        uint16_t m_Height;
        uint16_t m_Depth; // For array texture, this is slice count
        uint8_t  m_MipMap    : 7;
        uint8_t  m_SubUpdate : 1;
    };

    struct RenderTargetCreationParams
    {
        TextureCreationParams m_ColorBufferCreationParams[MAX_BUFFER_COLOR_ATTACHMENTS];
        TextureCreationParams m_DepthBufferCreationParams;
        TextureCreationParams m_StencilBufferCreationParams;
        TextureParams         m_ColorBufferParams[MAX_BUFFER_COLOR_ATTACHMENTS];
        TextureParams         m_DepthBufferParams;
        TextureParams         m_StencilBufferParams;
        AttachmentOp          m_ColorBufferLoadOps[MAX_BUFFER_COLOR_ATTACHMENTS];
        AttachmentOp          m_ColorBufferStoreOps[MAX_BUFFER_COLOR_ATTACHMENTS];
        float                 m_ColorBufferClearValue[MAX_BUFFER_COLOR_ATTACHMENTS][4];
        // TODO: Depth/Stencil

        uint8_t               m_DepthTexture   : 1;
        uint8_t               m_StencilTexture : 1;
    };

    // Parameters structure for NewContext
    struct ContextParams
    {
        ContextParams();

        dmPlatform::HWindow   m_Window;
        dmJobThread::HContext m_JobThread;
        TextureFilter         m_DefaultTextureMinFilter;
        TextureFilter         m_DefaultTextureMagFilter;
        uint32_t              m_Width;
        uint32_t              m_Height;
        uint32_t              m_GraphicsMemorySize;             // The max allowed Gfx memory (default 0)
        uint32_t              m_SwapInterval;                   // Initial VSync setting (default 1)
        uint8_t               m_VerifyGraphicsCalls : 1;
        uint8_t               m_PrintDeviceInfo : 1;
        uint8_t               m_RenderDocSupport : 1;           // Vulkan only
        uint8_t               m_UseValidationLayers : 1;        // Vulkan only
        uint8_t               : 4;
    };

    struct PipelineState
    {
        uint64_t m_WriteColorMask           : 4;
        uint64_t m_WriteDepth               : 1;
        uint64_t m_PrimtiveType             : 3;
        // Depth Test
        uint64_t m_DepthTestEnabled         : 1;
        uint64_t m_DepthTestFunc            : 3;
        // Stencil Test
        uint64_t m_StencilEnabled           : 1;

        // Front
        uint64_t m_StencilFrontOpFail       : 3;
        uint64_t m_StencilFrontOpPass       : 3;
        uint64_t m_StencilFrontOpDepthFail  : 3;
        uint64_t m_StencilFrontTestFunc     : 3;

        // Back
        uint64_t m_StencilBackOpFail        : 3;
        uint64_t m_StencilBackOpPass        : 3;
        uint64_t m_StencilBackOpDepthFail   : 3;
        uint64_t m_StencilBackTestFunc      : 3;

        uint64_t m_StencilWriteMask         : 8;
        uint64_t m_StencilCompareMask       : 8;
        uint64_t m_StencilReference         : 8;
        // Blending
        uint64_t m_BlendEnabled             : 1;
        uint64_t m_BlendSrcFactor           : 4;
        uint64_t m_BlendDstFactor           : 4;
        // Culling
        uint64_t m_CullFaceEnabled          : 1;
        uint64_t m_CullFaceType             : 2;
        // Face winding
        uint64_t m_FaceWinding              : 1;
        // Polygon offset
        uint64_t m_PolygonOffsetFillEnabled : 1;
    };

    struct VertexAttributeInfo
    {
        dmhash_t                       m_NameHash;
        VertexAttribute::SemanticType  m_SemanticType;
        VertexAttribute::DataType      m_DataType;
        dmGraphics::VertexStepFunction m_StepFunction;
        CoordinateSpace                m_CoordinateSpace;
        const uint8_t*                 m_ValuePtr;
        uint32_t                       m_ValueByteSize;
        uint32_t                       m_ElementCount;
        bool                           m_Normalize;
    };

    struct VertexAttributeInfos
    {
        VertexAttributeInfos()
        {
            memset(this, 0, sizeof(*this));
            m_StructSize = sizeof(*this);
        }

        VertexAttributeInfo m_Infos[MAX_VERTEX_STREAM_COUNT];
        uint32_t            m_VertexStride;
        uint32_t            m_NumInfos;
        uint32_t            m_StructSize;
    };

    struct VertexDeclaration
    {
        struct Stream
        {
            dmhash_t m_NameHash;
            int16_t  m_Location;
            uint16_t m_Size;
            uint16_t m_Offset;
            Type     m_Type;
            bool     m_Normalize;
        };

        Stream             m_Streams[MAX_VERTEX_STREAM_COUNT];
        dmhash_t           m_PipelineHash; // Vulkan
        uint16_t           m_StreamCount;
        uint16_t           m_Stride;
        VertexStepFunction m_StepFunction;
        HProgram           m_BoundForProgram;     // OpenGL
        uint32_t           m_ModificationVersion; // OpenGL
    };

    /** Creates a graphics context
     * Currently, there can only be one context active at a time.
     * @return New graphics context
     */
    HContext NewContext(const ContextParams& params);

    /**
     * Destroy device
     */
    void DeleteContext(HContext context);

    /**
     * Install a graphics adapter
     * @params family AdapterFamily identifier for which adapter to use (vulkan/opengl/null/vendor)
     * @return True if a graphics backend could be created, false otherwise.
     */
    bool InstallAdapter(AdapterFamily family = ADAPTER_FAMILY_NONE);
    AdapterFamily GetAdapterFamily(const char* adapter_name);
    AdapterFamily GetInstalledAdapterFamily();

    /**
     * Finalize graphics system
     */
    void Finalize();

    /**
     * Starts the app that needs to control the update loop (iOS only)
     */
    void AppBootstrap(int argc, char** argv, void* init_ctx, EngineInit init_fn, EngineExit exit_fn, EngineCreate create_fn, EngineDestroy destroy_fn, EngineUpdate update_fn, EngineGetResult result_fn);

    /**
     * Get the window refresh rate
     * @params context Graphics context handle
     * @return The window refresh rate, 0 if refresh rate could not be read.
     */
    uint32_t GetWindowRefreshRate(HContext context);

    /**
     * Get the window handle from the graphics context
     * @param context Graphics context handle
     * @return The window handle
     */
    dmPlatform::HWindow GetWindow(HContext context);

    /**
     * Close the open window if any.
     * @param context Graphics context handle
     */
    void CloseWindow(HContext context);

    /**
     * Iconify the open window if any.
     * @param context Graphics context handle
     */
    void IconifyWindow(HContext context);

    /**
     * Retrieve current state of the opened window, if any.
     * @param context Graphics context handle
     * @param state Aspect of the window state to query for
     * @return State of the supplied aspect. If no window is opened, 0 is always returned.
     */
    uint32_t GetWindowStateParam(HContext context, dmPlatform::WindowState state);

    /**
     * Returns the specified dpi of default monitor.
     *
     * @param context Graphics context handle
     * @return Specified dpi of the default display. If not supported, 0 is returned
     */
    uint32_t GetDisplayDpi(HContext context);

    /**
     * Returns the specified width of the opened window, which might differ from the actual window width.
     *
     * @param context Graphics context handle
     * @return Specified width of the window. If no window is opened, 0 is always returned.
     */
    uint32_t GetWidth(HContext context);

    /**
     * Returns the specified height of the opened window, which might differ from the actual window width.
     *
     * @param context Graphics context handle
     * @return Specified height of the window. If no window is opened, 0 is always returned.
     */
    uint32_t GetHeight(HContext context);

    /**
     * Return the width of the opened window, if any.
     * @param context Graphics context handle
     * @return Width of the window. If no window is opened, 0 is always returned.
     */
    uint32_t GetWindowWidth(HContext context);

    /**
     * Return the height of the opened window, if any.
     * @param context Graphics context handle
     * @return Height of the window. If no window is opened, 0 is always returned.
     */
    uint32_t GetWindowHeight(HContext context);

    /**
     * Set the size of the opened window, if any. If no window is opened, this function does nothing. If successfull,
     * the WindowResizeCallback will be called, if any was supplied when the window was opened.
     * @param context Graphics context handle
     * @param width New width of the window
     * @param height New height of the window
     */
    void SetWindowSize(HContext context, uint32_t width, uint32_t height);

    /**
     * Resizes a previously opened window. Only the window width and height will be changed with its framebuffer size
     * changed accordingly. The game width and height will be kept as specified from initial boot.
     * @param context Graphics context handle
     * @param width New width of the window
     * @param height New height of the window
     */
    void ResizeWindow(HContext context, uint32_t width, uint32_t height);

    /**
     * Get the scale factor of the display.
     * The display scale factor is usally 1.0 but will for instance be 2.0 on a macOS Retina display.
     * @return Scale factor
     */
    float GetDisplayScaleFactor(HContext context);

    /**
     * Return the default texture filtering modes.
     * @param context Graphics context handle
     * @param out_min_filter Out parameter to write the default min filtering mode to
     * @param out_mag_filter Out parameter to write the default mag filtering mode to
     */
    void GetDefaultTextureFilters(HContext context, TextureFilter& out_min_filter, TextureFilter& out_mag_filter);

    /**
     * Begin frame rendering.
     *
     * @param context Graphics context handle
     */
    void BeginFrame(HContext context);

    /**
     * Flip screen buffers.
     *
     * @param context Graphics context handle
     */
    void Flip(HContext context);

    /**
     * Set buffer swap interval.
     * 1 for base frequency, eg every frame (60hz)
     * 2 for every second frame
     * etc
     * @param context Graphics context
     * @param swap_interval swap interval
     *
     */
    void SetSwapInterval(HContext context, uint32_t swap_interval);

    /**
     * Clear render target
     * @param context Graphics context
     * @param flags
     * @param red
     * @param green
     * @param blue
     * @param alpha
     * @param depth
     * @param stencil
     */
    void Clear(HContext context, uint32_t flags, uint8_t red, uint8_t green, uint8_t blue, uint8_t alpha, float depth, uint32_t stencil);

    bool     SetStreamOffset(HVertexDeclaration vertex_declaration, uint32_t stream_index, uint16_t offset);
    void     EnableVertexDeclaration(HContext context, HVertexDeclaration vertex_declaration, uint32_t binding_index, uint32_t base_offset, HProgram program);
    void     DisableVertexDeclaration(HContext context, HVertexDeclaration vertex_declaration);
    void     HashVertexDeclaration(HashState32 *state, HVertexDeclaration vertex_declaration);
    uint32_t GetVertexDeclarationStride(HVertexDeclaration vertex_declaration);
    uint32_t GetVertexDeclarationStreamCount(HVertexDeclaration vertex_declaration);

    void     EnableVertexBuffer(HContext context, HVertexBuffer vertex_buffer, uint32_t binding_index);
    void     DisableVertexBuffer(HContext context, HVertexBuffer vertex_buffer);

    void     DrawElements(HContext context, PrimitiveType prim_type, uint32_t first, uint32_t count, Type type, HIndexBuffer index_buffer, uint32_t instance_count);
    void     Draw(HContext context, PrimitiveType prim_type, uint32_t first, uint32_t count, uint32_t instance_count);
    void     DispatchCompute(HContext context, uint32_t group_count_x, uint32_t group_count_y, uint32_t group_count_z);

    // Shaders
    HVertexProgram       NewVertexProgram(HContext context, ShaderDesc* ddf, char* error_buffer, uint32_t error_buffer_size);
    HFragmentProgram     NewFragmentProgram(HContext context, ShaderDesc* ddf, char* error_buffer, uint32_t error_buffer_size);
    HComputeProgram      NewComputeProgram(HContext context, ShaderDesc* ddf, char* error_buffer, uint32_t error_buffer_size);

    HProgram             NewProgram(HContext context, HComputeProgram compute_program);
    HProgram             NewProgram(HContext context, HVertexProgram vertex_program, HFragmentProgram fragment_program);
    void                 DeleteProgram(HContext context, HProgram program);

    bool                 ReloadVertexProgram(HVertexProgram prog, ShaderDesc* ddf);
    bool                 ReloadFragmentProgram(HFragmentProgram prog, ShaderDesc* ddf);
    bool                 ReloadComputeProgram(HComputeProgram prog, ShaderDesc* ddf);
    void                 DeleteVertexProgram(HVertexProgram prog);
    void                 DeleteFragmentProgram(HFragmentProgram prog);
    void                 DeleteComputeProgram(HComputeProgram prog);

    bool                 IsShaderLanguageSupported(HContext _context, ShaderDesc::Language language, ShaderDesc::ShaderType shader_type);
    ShaderDesc::Language GetProgramLanguage(HProgram program);

    void                 EnableProgram(HContext context, HProgram program);
    void                 DisableProgram(HContext context);
    bool                 ReloadProgram(HContext context, HProgram program, HVertexProgram vert_program, HFragmentProgram frag_program);
    bool                 ReloadProgram(HContext context, HProgram program, HComputeProgram compute_program);

    // Attributes
    uint32_t         GetAttributeCount(HProgram prog);
    void             GetAttribute(HProgram prog, uint32_t index, dmhash_t* name_hash, Type* type, uint32_t* element_count, uint32_t* num_values, int32_t* location);
    void             GetAttributeValues(const VertexAttribute& attribute, const uint8_t** data_ptr, uint32_t* data_size);
    Type             GetGraphicsType(VertexAttribute::DataType data_type);
    uint8_t*         WriteAttribute(const VertexAttributeInfos* attribute_infos, uint8_t* write_ptr, uint32_t vertex_index, const dmVMath::Matrix4* world_transform, const dmVMath::Matrix4* normal_transform, const dmVMath::Point3& p, const dmVMath::Point3& p_local, const dmVMath::Vector4* color, float** uvs, uint32_t* page_indices, uint32_t num_textures);

    uint32_t         GetUniformName(HProgram prog, uint32_t index, char* buffer, uint32_t buffer_size, Type* type, int32_t* size);
    uint32_t         GetUniformCount(HProgram prog);
    HUniformLocation GetUniformLocation(HProgram prog, const char* name);

    void SetConstantV4(HContext context, const dmVMath::Vector4* data, int count, HUniformLocation base_location);
    void SetConstantM4(HContext context, const dmVMath::Vector4* data, int count, HUniformLocation base_location);
    void SetSampler(HContext context, HUniformLocation location, int32_t unit);
    void SetViewport(HContext context, int32_t x, int32_t y, int32_t width, int32_t height);

    void EnableState(HContext context, State state);
    void DisableState(HContext context, State state);
    void SetBlendFunc(HContext context, BlendFactor source_factor, BlendFactor destinaton_factor);
    void SetColorMask(HContext context, bool red, bool green, bool blue, bool alpha);
    void SetDepthMask(HContext context, bool mask);
    void SetDepthFunc(HContext context, CompareFunc func);
    void SetScissor(HContext context, int32_t x, int32_t y, int32_t width, int32_t height);
    void SetStencilMask(HContext context, uint32_t mask);
    void SetStencilFunc(HContext context, CompareFunc func, uint32_t ref, uint32_t mask);
    void SetStencilFuncSeparate(HContext context, FaceType face_type, CompareFunc func, uint32_t ref, uint32_t mask);
    void SetStencilOp(HContext context, StencilOp sfail, StencilOp dpfail, StencilOp dppass);
    void SetStencilOpSeparate(HContext context, FaceType face_type, StencilOp sfail, StencilOp dpfail, StencilOp dppass);
    void SetCullFace(HContext context, FaceType face_type);
    void SetFaceWinding(HContext context, FaceWinding face_winding);
    void SetPolygonOffset(HContext context, float factor, float units);

    HRenderTarget NewRenderTarget(HContext context, uint32_t buffer_type_flags, const RenderTargetCreationParams params);
    void          DeleteRenderTarget(HRenderTarget render_target);
    void          SetRenderTarget(HContext context, HRenderTarget render_target, uint32_t transient_buffer_types);
    HTexture      GetRenderTargetTexture(HRenderTarget render_target, BufferType buffer_type);
    void          GetRenderTargetSize(HRenderTarget render_target, BufferType buffer_type, uint32_t& width, uint32_t& height);
    void          SetRenderTargetSize(HRenderTarget render_target, uint32_t width, uint32_t height);
    uint32_t      GetBufferTypeIndex(BufferType buffer_type);
    BufferType    GetBufferTypeFromIndex(uint32_t index);
    const char*   GetBufferTypeLiteral(BufferType buffer_type);
    PipelineState GetPipelineState(HContext context);
    bool          IsContextFeatureSupported(HContext context, ContextFeature feature);

    TextureFormat GetSupportedCompressionFormat(HContext context, TextureFormat format, uint32_t width, uint32_t height);

    uint32_t GetTextureFormatBitsPerPixel(TextureFormat format);
    HTexture NewTexture(HContext context, const TextureCreationParams& params);
    void DeleteTexture(HTexture t);

    /**
     * Set texture data. For textures of type TEXTURE_TYPE_CUBE_MAP it's assumed that
     * 6 mip-maps are present contiguously in memory with stride m_DataSize
     *
     * @param texture HTexture
     * @param params TextureParams
     */
    void SetTexture(HTexture texture, const TextureParams& params);

    /**
     * Function called when a texture has been set asynchronously
     * @param user_data user data that will be passed to the SetTextureAsyncCallback
     */
    typedef void (*SetTextureAsyncCallback)(HTexture texture, void* user_data);

    /**
     * Set texture data asynchronously. For textures of type TEXTURE_TYPE_CUBE_MAP it's assumed that
     * 6 mip-maps are present contiguously in memory with stride m_DataSize
     *
     * @param texture HTexture
     * @param params TextureParams
     */
    void SetTextureAsync(HTexture texture, const TextureParams& params, SetTextureAsyncCallback callback, void* user_data);

    void        SetTextureParams(HTexture texture, TextureFilter minfilter, TextureFilter magfilter, TextureWrap uwrap, TextureWrap vwrap, float max_anisotropy);
    uint32_t    GetTextureResourceSize(HTexture texture);
    uint16_t    GetTextureWidth(HTexture texture);
    uint16_t    GetTextureHeight(HTexture texture);
    uint16_t    GetTextureDepth(HTexture texture);
    uint16_t    GetOriginalTextureWidth(HTexture texture);
    uint16_t    GetOriginalTextureHeight(HTexture texture);
    uint8_t     GetTextureMipmapCount(HTexture texture);
    TextureType GetTextureType(HTexture texture);
    uint8_t     GetNumTextureHandles(HTexture texture);
    uint32_t    GetTextureUsageHintFlags(HTexture texture);

    const char* GetTextureTypeLiteral(TextureType texture_type);
    const char* GetTextureFormatLiteral(TextureFormat format);
    uint32_t    GetMaxTextureSize(HContext context);
    void        EnableTexture(HContext context, uint32_t unit, uint8_t id_index, HTexture texture);
    void        DisableTexture(HContext context, uint32_t unit, HTexture texture);

    // Calculating mipmap info helpers
    uint16_t    GetMipmapSize(uint16_t size_0, uint8_t mipmap);
    uint8_t     GetMipmapCount(uint16_t size);

    // Asset handle helpers
    const char* GetAssetTypeLiteral(AssetType type);
    bool        IsAssetHandleValid(HContext context, HAssetHandle asset_handle);

    static inline HAssetHandle MakeAssetHandle(HOpaqueHandle opaque_handle, AssetType asset_type)
    {
        assert(asset_type != ASSET_TYPE_NONE && "Invalid asset type");
        uint64_t handle = ((uint64_t) asset_type) << 32 | opaque_handle;
        assert(handle <= MAX_ASSET_HANDLE_VALUE);
        return handle;
    }

    static inline AssetType GetAssetType(HAssetHandle asset_handle)
    {
        return (AssetType) (asset_handle >> 32);
    }

    static inline HOpaqueHandle GetOpaqueHandle(HAssetHandle asset_handle)
    {
        return (HOpaqueHandle) asset_handle & 0xFFFFFFFF;
    }

    static inline bool IsColorBufferType(BufferType buffer_type)
    {
        return buffer_type == BUFFER_TYPE_COLOR0_BIT ||
               buffer_type == BUFFER_TYPE_COLOR1_BIT ||
               buffer_type == BUFFER_TYPE_COLOR2_BIT ||
               buffer_type == BUFFER_TYPE_COLOR3_BIT;
    }

    static inline bool HasLocalPositionAttribute(const VertexAttributeInfos& attribute_infos)
    {
        for (int i = 0; i < attribute_infos.m_NumInfos; ++i)
        {
            if (attribute_infos.m_Infos[i].m_SemanticType == VertexAttribute::SEMANTIC_TYPE_POSITION &&
                attribute_infos.m_Infos[i].m_CoordinateSpace == COORDINATE_SPACE_LOCAL)
            {
                return true;
            }
        }
        return false;
    }

    static inline bool IsTypeTextureType(Type type)
    {
        return type == TYPE_SAMPLER_2D ||
               type == TYPE_SAMPLER_CUBE ||
               type == TYPE_SAMPLER_2D_ARRAY ||
               type == TYPE_IMAGE_2D;
    }

    static inline uint32_t GetLayerCount(TextureType type)
    {
        return type == TEXTURE_TYPE_CUBE_MAP ? 6 : 1;
    }

    /**
     * Get status of texture.
     *
     * @name GetTextureStatusFlags
     * @param texture HTexture
     * @return  TextureStatusFlags enumerated status bit flags
     */
    uint32_t GetTextureStatusFlags(HTexture texture);

    /** checks if the texture format is compressed
     * @name IsFormatTranscoded
     * @param format dmGraphics::TextureImage::CompressionType
     * @return true if the format is compressed
     */
    bool IsFormatTranscoded(TextureImage::CompressionType format);

    /** checks if the texture format is compressed
     * @name Transcode
     * @param path The path of the texture
     * @param image The input image
     * @param format The desired output format
     * @param images An array of transcoded mipmaps
     * @param sizes An array of transcoded mipmap sizes
     * @param num_transcoded_mips (in) the size of the input arrays, (out) the number of mipmaps stored in the arrays
     * @param format dmGraphics::TextureImage::CompressionType
     * @return true if the format is transcoded
     */
    bool Transcode(const char* path, TextureImage::Image* image, uint8_t image_count, TextureFormat format, uint8_t** images, uint32_t* sizes, uint32_t* num_transcoded_mips);

    /**
     * Read frame buffer pixels in BGRA format
     * @param buffer buffer to read to
     * @param buffer_size buffer size
     */
    void ReadPixels(HContext context, void* buffer, uint32_t buffer_size);

    uint32_t    GetTypeSize(Type type);
    const char* GetGraphicsTypeLiteral(Type type);

    // Test functions:
    void* MapVertexBuffer(HContext context, HVertexBuffer buffer, BufferAccess access);
    bool  UnmapVertexBuffer(HContext context, HVertexBuffer buffer);
    void* MapIndexBuffer(HContext context, HIndexBuffer buffer, BufferAccess access);
    bool  UnmapIndexBuffer(HContext context, HIndexBuffer buffer);
}

#endif // DM_GRAPHICS_H<|MERGE_RESOLUTION|>--- conflicted
+++ resolved
@@ -167,11 +167,8 @@
         CONTEXT_FEATURE_TEXTURE_ARRAY          = 1,
         CONTEXT_FEATURE_COMPUTE_SHADER         = 2,
         CONTEXT_FEATURE_STORAGE_BUFFER         = 3,
-<<<<<<< HEAD
-        CONTEXT_FEATURE_INSTANCING             = 4,
-=======
         CONTEXT_FEATURE_VSYNC                  = 4,
->>>>>>> 5fffb05f
+        CONTEXT_FEATURE_INSTANCING             = 5,
     };
 
     // Translation table to translate RenderTargetAttachment to BufferType
