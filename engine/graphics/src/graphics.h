--- conflicted
+++ resolved
@@ -652,19 +652,13 @@
     {
         switch(buffer_type)
         {
-<<<<<<< HEAD
-            case BUFFER_TYPE_COLOR_BIT:
-                return 0;
-            case BUFFER_TYPE_DEPTH_BIT:
-                return 1;
-            case BUFFER_TYPE_STENCIL_BIT:
-                return 2;
-            case BUFFER_TYPE_COLOR1_BIT:
-                return 3;
-            case BUFFER_TYPE_COLOR2_BIT:
-                return 4;
-            case BUFFER_TYPE_COLOR3_BIT:
-                return 5;
+            case BUFFER_TYPE_COLOR_BIT:   return 0;
+            case BUFFER_TYPE_DEPTH_BIT:   return 1;
+            case BUFFER_TYPE_STENCIL_BIT: return 2;
+            case BUFFER_TYPE_COLOR1_BIT:  return 3;
+            case BUFFER_TYPE_COLOR2_BIT:  return 4;
+            case BUFFER_TYPE_COLOR3_BIT:  return 5;
+            default: break;
         }
         return ~0u;
     }
@@ -673,19 +667,11 @@
     {
         switch(buffer_type)
         {
-            case BUFFER_TYPE_COLOR_BIT:
-                return 0;
-            case BUFFER_TYPE_COLOR1_BIT:
-                return 1;
-            case BUFFER_TYPE_COLOR2_BIT:
-                return 2;
-            case BUFFER_TYPE_COLOR3_BIT:
-                return 3;
-=======
-            case BUFFER_TYPE_COLOR_BIT:   return 0;
-            case BUFFER_TYPE_DEPTH_BIT:   return 1;
-            case BUFFER_TYPE_STENCIL_BIT: return 2;
->>>>>>> d2794052
+            case BUFFER_TYPE_COLOR_BIT:  return 0;
+            case BUFFER_TYPE_COLOR1_BIT: return 1;
+            case BUFFER_TYPE_COLOR2_BIT: return 2;
+            case BUFFER_TYPE_COLOR3_BIT: return 3;
+            default: break;
         }
         return ~0u;
     }
