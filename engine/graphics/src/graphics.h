--- conflicted
+++ resolved
@@ -553,14 +553,8 @@
     int32_t  GetUniformLocation(HProgram prog, const char* name);
 
     void SetConstantV4(HContext context, const Vectormath::Aos::Vector4* data, int count, int base_register);
-<<<<<<< HEAD
-    void SetConstantM4(HContext context, const Vectormath::Aos::Vector4* data, int base_register);
+    void SetConstantM4(HContext context, const Vectormath::Aos::Vector4* data, int count, int base_register);
     void SetSampler(HContext context, int32_t location, int32_t* units, int count);
-=======
-    void SetConstantM4(HContext context, const Vectormath::Aos::Vector4* data, int count, int base_register);
-    void SetSampler(HContext context, int32_t location, int32_t unit);
->>>>>>> c50602df
-
     void SetViewport(HContext context, int32_t x, int32_t y, int32_t width, int32_t height);
 
     void EnableState(HContext context, State state);
