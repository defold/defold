// Copyright 2020-2025 The Defold Foundation
// Copyright 2014-2020 King
// Copyright 2009-2014 Ragnar Svensson, Christian Murray
// Licensed under the Defold License version 1.0 (the "License"); you may not use
// this file except in compliance with the License.
//
// You may obtain a copy of the License, together with FAQs at
// https://www.defold.com/license
//
// Unless required by applicable law or agreed to in writing, software distributed
// under the License is distributed on an "AS IS" BASIS, WITHOUT WARRANTIES OR
// CONDITIONS OF ANY KIND, either express or implied. See the License for the
// specific language governing permissions and limitations under the License.

#ifndef DM_GRAPHICS_H
#define DM_GRAPHICS_H

#include <stdint.h>
#include <dmsdk/dlib/vmath.h>
#include <dmsdk/graphics/graphics.h>

#include <dlib/hash.h>
#include <dlib/job_thread.h>
#include <dlib/opaque_handle_container.h>

#include <ddf/ddf.h>
#include <graphics/graphics_ddf.h>

#include <platform/platform_window.h>

namespace dmGraphics
{
    /**
     * Callback function called when the window is requested to close.
     * @param user_data user data that was supplied when opening the window
     * @return whether the window should be closed or not
     */
    typedef bool (*WindowCloseCallback)(void* user_data);

    /**
     * Function used when in the application loop when performing a single iteration.
     * @param user_data user data that will be passed into the method when running the application loop.
     */
    typedef void (*WindowStepMethod)(void* user_data);

    /**
     * Function used to determine whether the application loop should continue running.
     * @param user_data user data used that will be passed into the method when making a determination.
     * @return a non-zero value will indicate that the application should continue running, whereas zero will
     *  lead to the application loop terminating.
     */
    typedef int32_t (*WindowIsRunning)(void* user_data);

    // See documentation in engine.h
    typedef void (*EngineInit)(void* ctx);
    typedef void (*EngineExit)(void* ctx);
    typedef void* (*EngineCreate)(int argc, char** argv);
    typedef void (*EngineDestroy)(void* engine);
    typedef int (*EngineUpdate)(void* engine);
    typedef void (*EngineGetResult)(void* engine, int* run_action, int* exit_code, int* argc, char*** argv);

    // Decorated asset handle with 21 bits meta | 32 bits opaque handle
    // Note: that we can only use a total of 53 bits out of the 64 due to how we expose the handles
    //       to the users via lua: http://lua-users.org/wiki/NumbersTutorial
    typedef uint64_t HAssetHandle;

    const static uint64_t MAX_ASSET_HANDLE_VALUE  = 0x20000000000000-1; // 2^53 - 1
    static const uint8_t  MAX_BUFFER_TYPE_COUNT   = 2 + MAX_BUFFER_COLOR_ATTACHMENTS;
    const static uint8_t  MAX_VERTEX_STREAM_COUNT = 8;

    const static uint8_t DM_GRAPHICS_STATE_WRITE_R   = 0x1;
    const static uint8_t DM_GRAPHICS_STATE_WRITE_G   = 0x2;
    const static uint8_t DM_GRAPHICS_STATE_WRITE_B   = 0x4;
    const static uint8_t DM_GRAPHICS_STATE_WRITE_A   = 0x8;

    static const HProgram         INVALID_PROGRAM_HANDLE   = ~0u;
    static const HUniformLocation INVALID_UNIFORM_LOCATION = ~0ull;

    enum AdapterFamilyPriority
    {
        ADAPTER_FAMILY_PRIORITY_NULL     = 32,
        ADAPTER_FAMILY_PRIORITY_OPENGL   = 2,
        ADAPTER_FAMILY_PRIORITY_OPENGLES = 2,
        ADAPTER_FAMILY_PRIORITY_VULKAN   = 1,
        ADAPTER_FAMILY_PRIORITY_VENDOR   = 0,
        ADAPTER_FAMILY_PRIORITY_WEBGPU   = 0,
        ADAPTER_FAMILY_PRIORITY_DIRECTX  = 0,
    };

    enum AssetType
    {
        ASSET_TYPE_NONE          = 0,
        ASSET_TYPE_TEXTURE       = 1,
        ASSET_TYPE_RENDER_TARGET = 2,
    };

    // buffer clear types, each value is guaranteed to be separate bits
    enum BufferType
    {
        BUFFER_TYPE_COLOR0_BIT  = 0x01,
        BUFFER_TYPE_COLOR1_BIT  = 0x02,
        BUFFER_TYPE_COLOR2_BIT  = 0x04,
        BUFFER_TYPE_COLOR3_BIT  = 0x08,
        BUFFER_TYPE_DEPTH_BIT   = 0x10,
        BUFFER_TYPE_STENCIL_BIT = 0x20,
    };

    // render states
    enum State
    {
        STATE_DEPTH_TEST           = 0,
        STATE_SCISSOR_TEST         = 1,
        STATE_STENCIL_TEST         = 2,
        STATE_ALPHA_TEST           = 3,
        STATE_BLEND                = 4,
        STATE_CULL_FACE            = 5,
        STATE_POLYGON_OFFSET_FILL  = 6,
        STATE_ALPHA_TEST_SUPPORTED = 7,
    };

    // Face type
    enum FaceType
    {
        FACE_TYPE_FRONT          = 0,
        FACE_TYPE_BACK           = 1,
        FACE_TYPE_FRONT_AND_BACK = 2,
    };

    enum TextureStatusFlags
    {
        TEXTURE_STATUS_OK               = 0,
        TEXTURE_STATUS_DATA_PENDING     = (1 << 0), // Currently waiting for the upload to be done
    };

    enum ContextFeature
    {
        CONTEXT_FEATURE_MULTI_TARGET_RENDERING = 0,
        CONTEXT_FEATURE_TEXTURE_ARRAY          = 1,
        CONTEXT_FEATURE_COMPUTE_SHADER         = 2,
        CONTEXT_FEATURE_STORAGE_BUFFER         = 3,
        CONTEXT_FEATURE_VSYNC                  = 4,
        CONTEXT_FEATURE_INSTANCING             = 5,
        CONTEXT_FEATURE_3D_TEXTURES            = 6,
    };

    // Translation table to translate RenderTargetAttachment to BufferType
    struct AttachmentToBufferType
    {
        BufferType m_AttachmentToBufferType[MAX_ATTACHMENT_COUNT];
        AttachmentToBufferType();
    };

<<<<<<< HEAD
=======
    struct TextureCreationParams
    {
        TextureCreationParams()
        : m_Type(TEXTURE_TYPE_2D)
        , m_Width(0)
        , m_Height(0)
        , m_Depth(1)
        , m_OriginalWidth(0)
        , m_OriginalHeight(0)
        , m_OriginalDepth(1)
        , m_LayerCount(1)
        , m_MipMapCount(1)
        , m_UsageHintBits(TEXTURE_USAGE_FLAG_SAMPLE)
        {}

        TextureType m_Type;
        uint16_t    m_Width;
        uint16_t    m_Height;
        uint16_t    m_Depth;
        uint16_t    m_OriginalWidth;
        uint16_t    m_OriginalHeight;
        uint16_t    m_OriginalDepth;
        uint8_t     m_LayerCount;
        uint8_t     m_MipMapCount;
        uint8_t     m_UsageHintBits;
    };

    struct TextureParams
    {
        TextureParams()
        : m_Data(0x0)
        , m_DataSize(0)
        , m_Format(TEXTURE_FORMAT_RGBA)
        , m_MinFilter(TEXTURE_FILTER_LINEAR_MIPMAP_NEAREST)
        , m_MagFilter(TEXTURE_FILTER_LINEAR)
        , m_UWrap(TEXTURE_WRAP_CLAMP_TO_EDGE)
        , m_VWrap(TEXTURE_WRAP_CLAMP_TO_EDGE)
        , m_X(0)
        , m_Y(0)
        , m_Z(0)
        , m_Slice(0)
        , m_Width(0)
        , m_Height(0)
        , m_Depth(0)
        , m_LayerCount(0)
        , m_MipMap(0)
        , m_SubUpdate(false)
        {}

        const void*   m_Data;
        uint32_t      m_DataSize;
        TextureFormat m_Format;
        TextureFilter m_MinFilter;
        TextureFilter m_MagFilter;
        TextureWrap   m_UWrap;
        TextureWrap   m_VWrap;

        // For sub texture updates
        uint32_t m_X;
        uint32_t m_Y;
        uint32_t m_Z;
        uint32_t m_Slice;

        uint16_t m_Width;
        uint16_t m_Height;
        uint16_t m_Depth;
        uint8_t  m_LayerCount; // For array texture, this is page count
        uint8_t  m_MipMap    : 7;
        uint8_t  m_SubUpdate : 1;
    };

>>>>>>> 20ebf8ce
    struct RenderTargetCreationParams
    {
        TextureCreationParams m_ColorBufferCreationParams[MAX_BUFFER_COLOR_ATTACHMENTS];
        TextureCreationParams m_DepthBufferCreationParams;
        TextureCreationParams m_StencilBufferCreationParams;
        TextureParams         m_ColorBufferParams[MAX_BUFFER_COLOR_ATTACHMENTS];
        TextureParams         m_DepthBufferParams;
        TextureParams         m_StencilBufferParams;
        AttachmentOp          m_ColorBufferLoadOps[MAX_BUFFER_COLOR_ATTACHMENTS];
        AttachmentOp          m_ColorBufferStoreOps[MAX_BUFFER_COLOR_ATTACHMENTS];
        float                 m_ColorBufferClearValue[MAX_BUFFER_COLOR_ATTACHMENTS][4];
        // TODO: Depth/Stencil

        uint8_t               m_DepthTexture   : 1;
        uint8_t               m_StencilTexture : 1;
    };

    // Parameters structure for NewContext
    struct ContextParams
    {
        ContextParams();

        dmPlatform::HWindow   m_Window;
        dmJobThread::HContext m_JobThread;
        TextureFilter         m_DefaultTextureMinFilter;
        TextureFilter         m_DefaultTextureMagFilter;
        uint32_t              m_Width;
        uint32_t              m_Height;
        uint32_t              m_GraphicsMemorySize;             // The max allowed Gfx memory (default 0)
        uint32_t              m_SwapInterval;                   // Initial VSync setting (default 1)
        uint8_t               m_VerifyGraphicsCalls : 1;
        uint8_t               m_PrintDeviceInfo : 1;
        uint8_t               m_RenderDocSupport : 1;           // Vulkan only
        uint8_t               m_UseValidationLayers : 1;        // Vulkan only
        uint8_t               : 4;
    };

    struct PipelineState
    {
        uint64_t m_WriteColorMask           : 4;
        uint64_t m_WriteDepth               : 1;
        uint64_t m_PrimtiveType             : 3;
        // Depth Test
        uint64_t m_DepthTestEnabled         : 1;
        uint64_t m_DepthTestFunc            : 3;
        // Stencil Test
        uint64_t m_StencilEnabled           : 1;

        // Front
        uint64_t m_StencilFrontOpFail       : 3;
        uint64_t m_StencilFrontOpPass       : 3;
        uint64_t m_StencilFrontOpDepthFail  : 3;
        uint64_t m_StencilFrontTestFunc     : 3;

        // Back
        uint64_t m_StencilBackOpFail        : 3;
        uint64_t m_StencilBackOpPass        : 3;
        uint64_t m_StencilBackOpDepthFail   : 3;
        uint64_t m_StencilBackTestFunc      : 3;

        uint64_t m_StencilWriteMask         : 8;
        uint64_t m_StencilCompareMask       : 8;
        uint64_t m_StencilReference         : 8;
        // Blending
        uint64_t m_BlendEnabled             : 1;
        uint64_t m_BlendSrcFactor           : 4;
        uint64_t m_BlendDstFactor           : 4;
        // Culling
        uint64_t m_CullFaceEnabled          : 1;
        uint64_t m_CullFaceType             : 2;
        // Face winding
        uint64_t m_FaceWinding              : 1;
        // Polygon offset
        uint64_t m_PolygonOffsetFillEnabled : 1;
    };

    struct VertexAttributeInfo
    {
        dmhash_t                       m_NameHash;
        VertexAttribute::SemanticType  m_SemanticType;
        VertexAttribute::DataType      m_DataType;
        VertexAttribute::VectorType    m_VectorType;
        dmGraphics::VertexStepFunction m_StepFunction;
        CoordinateSpace                m_CoordinateSpace;
        const uint8_t*                 m_ValuePtr;
        VertexAttribute::VectorType    m_ValueVectorType;
        bool                           m_Normalize;
    };

    struct VertexAttributeInfos
    {
        VertexAttributeInfos()
        {
            memset(this, 0, sizeof(*this));
            m_StructSize = sizeof(*this);
        }

        VertexAttributeInfo m_Infos[MAX_VERTEX_STREAM_COUNT];
        uint32_t            m_VertexStride;
        uint32_t            m_NumInfos;
        uint32_t            m_StructSize;
    };

    struct VertexAttributeInfoMetadata
    {
        uint32_t m_HasAttributeWorldPosition : 1;
        uint32_t m_HasAttributeLocalPosition : 1;
        uint32_t m_HasAttributeNormal        : 1;
        uint32_t m_HasAttributeTangent       : 1;
        uint32_t m_HasAttributeColor         : 1;
        uint32_t m_HasAttributeTexCoord      : 1;
        uint32_t m_HasAttributePageIndex     : 1;
        uint32_t m_HasAttributeWorldMatrix   : 1;
        uint32_t m_HasAttributeNormalMatrix  : 1;
        uint32_t m_HasAttributeNone          : 1;
    };

    struct WriteAttributeStreamDesc
    {
        const float** m_Data;
        // Data source vector types corresponding to each data source passed in.
        // The destination vector type is stored in the vertexattribute infos.
        VertexAttribute::VectorType m_VectorType;
        // Number of data "streams" for this attribute
        uint8_t m_StreamCount  : 7;
        // Some streams share the value across the entire mesh (page indices for example).
        // An alternative would be to replicate the data across all vertices in the mesh,
        // which would be cleaner but a bit of a waste. Perhaps it should be configurable by the write params?
        // Assume the data is not global by default
        uint8_t m_IsGlobalData : 1;
    };

    struct WriteAttributeParams
    {
        const VertexAttributeInfos* m_VertexAttributeInfos;
        WriteAttributeStreamDesc    m_WorldMatrix;
        WriteAttributeStreamDesc    m_NormalMatrix;
        WriteAttributeStreamDesc    m_PositionsLocalSpace;
        WriteAttributeStreamDesc    m_PositionsWorldSpace;
        WriteAttributeStreamDesc    m_Normals;
        WriteAttributeStreamDesc    m_Tangents;
        WriteAttributeStreamDesc    m_Colors;
        WriteAttributeStreamDesc    m_TexCoords;
        WriteAttributeStreamDesc    m_PageIndices;
        VertexStepFunction          m_StepFunction;
    };

    struct VertexDeclaration
    {
        struct Stream
        {
            dmhash_t m_NameHash;
            int16_t  m_Location;
            uint16_t m_Size;
            uint16_t m_Offset;
            Type     m_Type;
            bool     m_Normalize;
        };

        Stream             m_Streams[MAX_VERTEX_STREAM_COUNT];
        dmhash_t           m_PipelineHash; // Vulkan
        uint16_t           m_StreamCount;
        uint16_t           m_Stride;
        VertexStepFunction m_StepFunction;
        HProgram           m_BoundForProgram;     // OpenGL
        uint32_t           m_ModificationVersion; // OpenGL
    };

    struct Uniform
    {
        char*            m_Name; // Name, e.g "my_member" or "some_struct.my_member"
        dmhash_t         m_NameHash;
        HUniformLocation m_Location;
        Type             m_Type;
        uint32_t         m_Count;
    };

    /** Creates a graphics context
     * Currently, there can only be one context active at a time.
     * @return New graphics context
     */
    HContext NewContext(const ContextParams& params);

    /**
     * Destroy device
     */
    void DeleteContext(HContext context);

    /**
     * Install a graphics adapter
     * @params family AdapterFamily identifier for which adapter to use (vulkan/opengl/null/vendor)
     * @return True if a graphics backend could be created, false otherwise.
     */
    bool InstallAdapter(AdapterFamily family = ADAPTER_FAMILY_NONE);
    AdapterFamily GetAdapterFamily(const char* adapter_name);

    /**
     * Finalize graphics system
     */
    void Finalize();

    /**
     * Starts the app that needs to control the update loop (iOS only)
     */
    void AppBootstrap(int argc, char** argv, void* init_ctx, EngineInit init_fn, EngineExit exit_fn, EngineCreate create_fn, EngineDestroy destroy_fn, EngineUpdate update_fn, EngineGetResult result_fn);

    /**
     * Get the window refresh rate
     * @params context Graphics context handle
     * @return The window refresh rate, 0 if refresh rate could not be read.
     */
    uint32_t GetWindowRefreshRate(HContext context);

    /**
     * Get the window handle from the graphics context
     * @param context Graphics context handle
     * @return The window handle
     */
    dmPlatform::HWindow GetWindow(HContext context);

    /**
     * Close the open window if any.
     * @param context Graphics context handle
     */
    void CloseWindow(HContext context);

    /**
     * Iconify the open window if any.
     * @param context Graphics context handle
     */
    void IconifyWindow(HContext context);

    /**
     * Retrieve current state of the opened window, if any.
     * @param context Graphics context handle
     * @param state Aspect of the window state to query for
     * @return State of the supplied aspect. If no window is opened, 0 is always returned.
     */
    uint32_t GetWindowStateParam(HContext context, dmPlatform::WindowState state);

    /**
     * Returns the specified dpi of default monitor.
     *
     * @param context Graphics context handle
     * @return Specified dpi of the default display. If not supported, 0 is returned
     */
    uint32_t GetDisplayDpi(HContext context);

    /**
     * Returns the specified width of the opened window, which might differ from the actual window width.
     *
     * @param context Graphics context handle
     * @return Specified width of the window. If no window is opened, 0 is always returned.
     */
    uint32_t GetWidth(HContext context);

    /**
     * Returns the specified height of the opened window, which might differ from the actual window width.
     *
     * @param context Graphics context handle
     * @return Specified height of the window. If no window is opened, 0 is always returned.
     */
    uint32_t GetHeight(HContext context);

    /**
     * Return the width of the opened window, if any.
     * @param context Graphics context handle
     * @return Width of the window. If no window is opened, 0 is always returned.
     */
    uint32_t GetWindowWidth(HContext context);

    /**
     * Return the height of the opened window, if any.
     * @param context Graphics context handle
     * @return Height of the window. If no window is opened, 0 is always returned.
     */
    uint32_t GetWindowHeight(HContext context);

    /**
     * Set the size of the opened window, if any. If no window is opened, this function does nothing. If successfull,
     * the WindowResizeCallback will be called, if any was supplied when the window was opened.
     * @param context Graphics context handle
     * @param width New width of the window
     * @param height New height of the window
     */
    void SetWindowSize(HContext context, uint32_t width, uint32_t height);

    /**
     * Resizes a previously opened window. Only the window width and height will be changed with its framebuffer size
     * changed accordingly. The game width and height will be kept as specified from initial boot.
     * @param context Graphics context handle
     * @param width New width of the window
     * @param height New height of the window
     */
    void ResizeWindow(HContext context, uint32_t width, uint32_t height);

    /**
     * Get the scale factor of the display.
     * The display scale factor is usally 1.0 but will for instance be 2.0 on a macOS Retina display.
     * @return Scale factor
     */
    float GetDisplayScaleFactor(HContext context);

    /**
     * Return the default texture filtering modes.
     * @param context Graphics context handle
     * @param out_min_filter Out parameter to write the default min filtering mode to
     * @param out_mag_filter Out parameter to write the default mag filtering mode to
     */
    void GetDefaultTextureFilters(HContext context, TextureFilter& out_min_filter, TextureFilter& out_mag_filter);

    /**
     * Begin frame rendering.
     *
     * @param context Graphics context handle
     */
    void BeginFrame(HContext context);

    /**
     * Flip screen buffers.
     *
     * @param context Graphics context handle
     */
    void Flip(HContext context);

    /**
     * Set buffer swap interval.
     * 1 for base frequency, eg every frame (60hz)
     * 2 for every second frame
     * etc
     * @param context Graphics context
     * @param swap_interval swap interval
     *
     */
    void SetSwapInterval(HContext context, uint32_t swap_interval);

    /**
     * Clear render target
     * @param context Graphics context
     * @param flags
     * @param red
     * @param green
     * @param blue
     * @param alpha
     * @param depth
     * @param stencil
     */
    void Clear(HContext context, uint32_t flags, uint8_t red, uint8_t green, uint8_t blue, uint8_t alpha, float depth, uint32_t stencil);

    bool     SetStreamOffset(HVertexDeclaration vertex_declaration, uint32_t stream_index, uint16_t offset);
    void     EnableVertexDeclaration(HContext context, HVertexDeclaration vertex_declaration, uint32_t binding_index, uint32_t base_offset, HProgram program);
    void     DisableVertexDeclaration(HContext context, HVertexDeclaration vertex_declaration);
    void     HashVertexDeclaration(HashState32 *state, HVertexDeclaration vertex_declaration);
    uint32_t GetVertexDeclarationStride(HVertexDeclaration vertex_declaration);
    uint32_t GetVertexDeclarationStreamCount(HVertexDeclaration vertex_declaration);

    void     EnableVertexBuffer(HContext context, HVertexBuffer vertex_buffer, uint32_t binding_index);
    void     DisableVertexBuffer(HContext context, HVertexBuffer vertex_buffer);
    uint32_t GetVertexBufferSize(HVertexBuffer vertex_buffer);
    uint32_t GetIndexBufferSize(HIndexBuffer buffer);

    void     DrawElements(HContext context, PrimitiveType prim_type, uint32_t first, uint32_t count, Type type, HIndexBuffer index_buffer, uint32_t instance_count);
    void     Draw(HContext context, PrimitiveType prim_type, uint32_t first, uint32_t count, uint32_t instance_count);
    void     DispatchCompute(HContext context, uint32_t group_count_x, uint32_t group_count_y, uint32_t group_count_z);

    HProgram             NewProgram(HContext context, ShaderDesc* ddf, char* error_buffer, uint32_t error_buffer_size);
    void                 DeleteProgram(HContext context, HProgram program);

    bool                 IsShaderLanguageSupported(HContext _context, ShaderDesc::Language language, ShaderDesc::ShaderType shader_type);
    ShaderDesc::Language GetProgramLanguage(HProgram program);

    void                 EnableProgram(HContext context, HProgram program);
    void                 DisableProgram(HContext context);
    bool                 ReloadProgram(HContext context, HProgram program, ShaderDesc* ddf);

    // Attributes
    uint32_t         GetAttributeCount(HProgram prog);
    void             GetAttribute(HProgram prog, uint32_t index, dmhash_t* name_hash, Type* type, uint32_t* element_count, uint32_t* num_values, int32_t* location);
    void             GetAttributeValues(const VertexAttribute& attribute, const uint8_t** data_ptr, uint32_t* data_size);
    Type             GetGraphicsType(VertexAttribute::DataType data_type);

    float            VertexAttributeDataTypeToFloat(const dmGraphics::VertexAttribute::DataType data_type, const uint8_t* value_ptr);
    uint8_t*         WriteVertexAttributeFromFloat(uint8_t* value_write_ptr, float value, dmGraphics::VertexAttribute::DataType data_type);
    uint8_t*         WriteAttributes(uint8_t* write_ptr, uint32_t vertex_index, uint32_t vertex_count, const WriteAttributeParams& params);

    // Uniforms
    uint32_t         GetUniformCount(HProgram prog);
    void             GetUniform(HProgram prog, uint32_t index, Uniform* uniform);

    void SetConstantV4(HContext context, const dmVMath::Vector4* data, int count, HUniformLocation base_location);
    void SetConstantM4(HContext context, const dmVMath::Vector4* data, int count, HUniformLocation base_location);
    void SetSampler(HContext context, HUniformLocation location, int32_t unit);
    void SetViewport(HContext context, int32_t x, int32_t y, int32_t width, int32_t height);

    void EnableState(HContext context, State state);
    void DisableState(HContext context, State state);
    void SetBlendFunc(HContext context, BlendFactor source_factor, BlendFactor destinaton_factor);
    void SetColorMask(HContext context, bool red, bool green, bool blue, bool alpha);
    void SetDepthMask(HContext context, bool mask);
    void SetDepthFunc(HContext context, CompareFunc func);
    void SetScissor(HContext context, int32_t x, int32_t y, int32_t width, int32_t height);
    void SetStencilMask(HContext context, uint32_t mask);
    void SetStencilFunc(HContext context, CompareFunc func, uint32_t ref, uint32_t mask);
    void SetStencilFuncSeparate(HContext context, FaceType face_type, CompareFunc func, uint32_t ref, uint32_t mask);
    void SetStencilOp(HContext context, StencilOp sfail, StencilOp dpfail, StencilOp dppass);
    void SetStencilOpSeparate(HContext context, FaceType face_type, StencilOp sfail, StencilOp dpfail, StencilOp dppass);
    void SetCullFace(HContext context, FaceType face_type);
    void SetFaceWinding(HContext context, FaceWinding face_winding);
    void SetPolygonOffset(HContext context, float factor, float units);

    HRenderTarget NewRenderTarget(HContext context, uint32_t buffer_type_flags, const RenderTargetCreationParams params);
    void          DeleteRenderTarget(HRenderTarget render_target);
    void          SetRenderTarget(HContext context, HRenderTarget render_target, uint32_t transient_buffer_types);
    HTexture      GetRenderTargetTexture(HRenderTarget render_target, BufferType buffer_type);
    void          GetRenderTargetSize(HRenderTarget render_target, BufferType buffer_type, uint32_t& width, uint32_t& height);
    void          SetRenderTargetSize(HRenderTarget render_target, uint32_t width, uint32_t height);
    uint32_t      GetBufferTypeIndex(BufferType buffer_type);
    BufferType    GetBufferTypeFromIndex(uint32_t index);
    const char*   GetBufferTypeLiteral(BufferType buffer_type);
    PipelineState GetPipelineState(HContext context);
    bool          IsContextFeatureSupported(HContext context, ContextFeature feature);

    TextureFormat GetSupportedCompressionFormat(HContext context, TextureFormat format, uint32_t width, uint32_t height);

    uint32_t GetTextureFormatBitsPerPixel(TextureFormat format);
<<<<<<< HEAD
=======
    HTexture NewTexture(HContext context, const TextureCreationParams& params);
    void DeleteTexture(HTexture t);

    /**
     * Set texture data. For textures of type TEXTURE_TYPE_CUBE_MAP it's assumed that
     * 6 mip-maps are present contiguously in memory with stride m_DataSize
     *
     * @param texture HTexture
     * @param params TextureParams
     */
    void SetTexture(HTexture texture, const TextureParams& params);

    /**
     * Function called when a texture has been set asynchronously
     * @param user_data user data that will be passed to the SetTextureAsyncCallback
     */
    typedef void (*SetTextureAsyncCallback)(HTexture texture, void* user_data);

    /**
     * Set texture data asynchronously. For textures of type TEXTURE_TYPE_CUBE_MAP it's assumed that
     * 6 mip-maps are present contiguously in memory with stride m_DataSize
     *
     * @param texture HTexture
     * @param params TextureParams
     */
    void SetTextureAsync(HTexture texture, const TextureParams& params, SetTextureAsyncCallback callback, void* user_data);

    void        SetTextureParams(HTexture texture, TextureFilter minfilter, TextureFilter magfilter, TextureWrap uwrap, TextureWrap vwrap, float max_anisotropy);
    uint32_t    GetTextureResourceSize(HTexture texture);
    uint16_t    GetTextureWidth(HTexture texture);
    uint16_t    GetTextureHeight(HTexture texture);
    uint16_t    GetTextureDepth(HTexture texture);
    uint16_t    GetOriginalTextureWidth(HTexture texture);
    uint16_t    GetOriginalTextureHeight(HTexture texture);
    uint8_t     GetTextureMipmapCount(HTexture texture);
    TextureType GetTextureType(HTexture texture);
    uint8_t     GetNumTextureHandles(HTexture texture);
    uint32_t    GetTextureUsageHintFlags(HTexture texture);
    uint8_t     GetTexturePageCount(HTexture texture);

    /**
     * Get status of texture.
     *
     * @name GetTextureStatusFlags
     * @param texture HTexture
     * @return  TextureStatusFlags enumerated status bit flags
     */
    uint32_t    GetTextureStatusFlags(HTexture texture);
    void        EnableTexture(HContext context, uint32_t unit, uint8_t id_index, HTexture texture);
    void        DisableTexture(HContext context, uint32_t unit, HTexture texture);

    const char* GetTextureTypeLiteral(TextureType texture_type);
    const char* GetTextureFormatLiteral(TextureFormat format);
    uint32_t    GetMaxTextureSize(HContext context);
>>>>>>> 20ebf8ce

    // Calculating mipmap info helpers
    uint16_t    GetMipmapSize(uint16_t size_0, uint8_t mipmap);
    uint8_t     GetMipmapCount(uint16_t size);

    // Asset handle helpers
    const char* GetAssetTypeLiteral(AssetType type);
    bool        IsAssetHandleValid(HContext context, HAssetHandle asset_handle);

    static inline HAssetHandle MakeAssetHandle(HOpaqueHandle opaque_handle, AssetType asset_type)
    {
        assert(asset_type != ASSET_TYPE_NONE && "Invalid asset type");
        uint64_t handle = ((uint64_t) asset_type) << 32 | opaque_handle;
        assert(handle <= MAX_ASSET_HANDLE_VALUE);
        return handle;
    }

    static inline AssetType GetAssetType(HAssetHandle asset_handle)
    {
        return (AssetType) (asset_handle >> 32);
    }

    static inline HOpaqueHandle GetOpaqueHandle(HAssetHandle asset_handle)
    {
        return (HOpaqueHandle) asset_handle & 0xFFFFFFFF;
    }

    static inline bool IsColorBufferType(BufferType buffer_type)
    {
        return buffer_type == BUFFER_TYPE_COLOR0_BIT ||
               buffer_type == BUFFER_TYPE_COLOR1_BIT ||
               buffer_type == BUFFER_TYPE_COLOR2_BIT ||
               buffer_type == BUFFER_TYPE_COLOR3_BIT;
    }

    static inline void SetWriteAttributeStreamDesc(WriteAttributeStreamDesc* stream, const float** data, VertexAttribute::VectorType vector_type, uint8_t stream_count, bool is_global_data)
    {
        stream->m_Data = data;
        stream->m_VectorType = vector_type;
        stream->m_StreamCount = stream_count;
        stream->m_IsGlobalData = is_global_data;
    }

    static inline void VertexAttributeInfoMetadataMember(VertexAttributeInfoMetadata& metadata, VertexAttribute::SemanticType semantic_type, CoordinateSpace coordinate_space)
    {
        switch(semantic_type)
        {
        case VertexAttribute::SEMANTIC_TYPE_POSITION:
            metadata.m_HasAttributeWorldPosition |= coordinate_space == COORDINATE_SPACE_WORLD;
            metadata.m_HasAttributeLocalPosition |= coordinate_space == COORDINATE_SPACE_LOCAL;
            break;
        case VertexAttribute::SEMANTIC_TYPE_TEXCOORD:
            metadata.m_HasAttributeTexCoord = true;
            break;
        case VertexAttribute::SEMANTIC_TYPE_PAGE_INDEX:
            metadata.m_HasAttributePageIndex = true;
            break;
        case VertexAttribute::SEMANTIC_TYPE_NORMAL:
            metadata.m_HasAttributeNormal = true;
            break;
        case VertexAttribute::SEMANTIC_TYPE_TANGENT:
            metadata.m_HasAttributeTangent = true;
            break;
        case VertexAttribute::SEMANTIC_TYPE_COLOR:
            metadata.m_HasAttributeColor = true;
            break;
        case VertexAttribute::SEMANTIC_TYPE_WORLD_MATRIX:
            metadata.m_HasAttributeWorldMatrix = true;
            break;
        case VertexAttribute::SEMANTIC_TYPE_NORMAL_MATRIX:
            metadata.m_HasAttributeNormalMatrix = true;
            break;
        case VertexAttribute::SEMANTIC_TYPE_NONE:
            metadata.m_HasAttributeNone = true;
            break;
        default:
            break;
        }
    }

    static inline VertexAttributeInfoMetadata GetVertexAttributeInfosMetaData(const VertexAttributeInfos& attribute_infos)
    {
        VertexAttributeInfoMetadata metadata = {};
        for (int i = 0; i < attribute_infos.m_NumInfos; ++i)
        {
            const VertexAttributeInfo& info = attribute_infos.m_Infos[i];
            VertexAttributeInfoMetadataMember(metadata, info.m_SemanticType, info.m_CoordinateSpace);
        }
        return metadata;
    }

    static inline bool IsTypeTextureType(Type type)
    {
        return type == TYPE_SAMPLER_2D ||
               type == TYPE_SAMPLER_2D_ARRAY ||
               type == TYPE_TEXTURE_2D ||
               type == TYPE_TEXTURE_2D_ARRAY ||
               type == TYPE_IMAGE_2D ||

               type == TYPE_SAMPLER_3D ||
               type == TYPE_SAMPLER_3D_ARRAY ||
               type == TYPE_TEXTURE_3D ||
               type == TYPE_IMAGE_3D ||

               type == TYPE_SAMPLER_CUBE ||
               type == TYPE_TEXTURE_CUBE;
    }

    static inline bool IsTextureType3D(TextureType type)
    {
        return type == TEXTURE_TYPE_3D || type == TEXTURE_TYPE_3D || type == TEXTURE_TYPE_IMAGE_3D;
    }

    static inline uint32_t GetLayerCount(TextureType type)
    {
        return type == TEXTURE_TYPE_CUBE_MAP ? 6 : 1;
    }

    static inline TextureType TypeToTextureType(Type type)
    {
        switch(type)
        {
            case TYPE_SAMPLER_2D:       return TEXTURE_TYPE_2D;
            case TYPE_SAMPLER_3D:       return TEXTURE_TYPE_3D;
            case TYPE_SAMPLER_2D_ARRAY: return TEXTURE_TYPE_2D_ARRAY;
            case TYPE_SAMPLER_CUBE:     return TEXTURE_TYPE_CUBE_MAP;
            case TYPE_IMAGE_2D:         return TEXTURE_TYPE_IMAGE_2D;
            case TYPE_IMAGE_3D:         return TEXTURE_TYPE_IMAGE_3D;
            case TYPE_TEXTURE_2D:       return TEXTURE_TYPE_TEXTURE_2D;
            case TYPE_TEXTURE_3D:       return TEXTURE_TYPE_TEXTURE_3D;
            case TYPE_TEXTURE_2D_ARRAY: return TEXTURE_TYPE_TEXTURE_2D_ARRAY;
            case TYPE_TEXTURE_CUBE:     return TEXTURE_TYPE_TEXTURE_CUBE;
            case TYPE_SAMPLER:          return TEXTURE_TYPE_SAMPLER;
            default:break;
        }
        assert(0);
        return (TextureType) -1;
    }

    static inline uint32_t VectorTypeToElementCount(VertexAttribute::VectorType vector_type)
    {
        switch(vector_type)
        {
            case VertexAttribute::VECTOR_TYPE_SCALAR: return 1;
            case VertexAttribute::VECTOR_TYPE_VEC2:   return 2;
            case VertexAttribute::VECTOR_TYPE_VEC3:   return 3;
            case VertexAttribute::VECTOR_TYPE_VEC4:   return 4;
            case VertexAttribute::VECTOR_TYPE_MAT2:   return 4;
            case VertexAttribute::VECTOR_TYPE_MAT3:   return 9;
            case VertexAttribute::VECTOR_TYPE_MAT4:   return 16;
        }
        return 0;
    }

    static inline uint32_t DataTypeToByteWidth(VertexAttribute::DataType data_type)
    {
        switch(data_type)
        {
            case dmGraphics::VertexAttribute::TYPE_BYTE:           return 1;
            case dmGraphics::VertexAttribute::TYPE_UNSIGNED_BYTE:  return 1;
            case dmGraphics::VertexAttribute::TYPE_SHORT:          return 2;
            case dmGraphics::VertexAttribute::TYPE_UNSIGNED_SHORT: return 2;
            case dmGraphics::VertexAttribute::TYPE_INT:            return 4;
            case dmGraphics::VertexAttribute::TYPE_UNSIGNED_INT:   return 4;
            case dmGraphics::VertexAttribute::TYPE_FLOAT:          return 4;
            default: break;
        }
        return 0;
    }

    void InvalidateGraphicsHandles(HContext context);

    /** checks if the texture format is compressed
     * @name IsFormatTranscoded
     * @param format TextureImage::CompressionType
     * @return true if the format is compressed
     */
    bool IsFormatTranscoded(TextureImage::CompressionType format);

    /** checks if the texture format is compressed
     * @name Transcode
     * @param path The path of the texture
     * @param image The input image
     * @param format The desired output format
     * @param images An array of transcoded mipmaps
     * @param sizes An array of transcoded mipmap sizes
     * @param num_transcoded_mips (in) the size of the input arrays, (out) the number of mipmaps stored in the arrays
     * @param format TextureImage::CompressionType
     * @return true if the format is transcoded
     */
    bool Transcode(const char* path, TextureImage::Image* image, uint8_t image_count, uint8_t* image_bytes, TextureFormat format, uint8_t** images, uint32_t* sizes, uint32_t* num_transcoded_mips);

    uint32_t    GetTypeSize(Type type);
    const char* GetGraphicsTypeLiteral(Type type);

    // Test functions:
    void* MapVertexBuffer(HContext context, HVertexBuffer buffer, BufferAccess access);
    bool  UnmapVertexBuffer(HContext context, HVertexBuffer buffer);
    void* MapIndexBuffer(HContext context, HIndexBuffer buffer, BufferAccess access);
    bool  UnmapIndexBuffer(HContext context, HIndexBuffer buffer);
}

#endif // DM_GRAPHICS_H<|MERGE_RESOLUTION|>--- conflicted
+++ resolved
@@ -150,80 +150,6 @@
         AttachmentToBufferType();
     };
 
-<<<<<<< HEAD
-=======
-    struct TextureCreationParams
-    {
-        TextureCreationParams()
-        : m_Type(TEXTURE_TYPE_2D)
-        , m_Width(0)
-        , m_Height(0)
-        , m_Depth(1)
-        , m_OriginalWidth(0)
-        , m_OriginalHeight(0)
-        , m_OriginalDepth(1)
-        , m_LayerCount(1)
-        , m_MipMapCount(1)
-        , m_UsageHintBits(TEXTURE_USAGE_FLAG_SAMPLE)
-        {}
-
-        TextureType m_Type;
-        uint16_t    m_Width;
-        uint16_t    m_Height;
-        uint16_t    m_Depth;
-        uint16_t    m_OriginalWidth;
-        uint16_t    m_OriginalHeight;
-        uint16_t    m_OriginalDepth;
-        uint8_t     m_LayerCount;
-        uint8_t     m_MipMapCount;
-        uint8_t     m_UsageHintBits;
-    };
-
-    struct TextureParams
-    {
-        TextureParams()
-        : m_Data(0x0)
-        , m_DataSize(0)
-        , m_Format(TEXTURE_FORMAT_RGBA)
-        , m_MinFilter(TEXTURE_FILTER_LINEAR_MIPMAP_NEAREST)
-        , m_MagFilter(TEXTURE_FILTER_LINEAR)
-        , m_UWrap(TEXTURE_WRAP_CLAMP_TO_EDGE)
-        , m_VWrap(TEXTURE_WRAP_CLAMP_TO_EDGE)
-        , m_X(0)
-        , m_Y(0)
-        , m_Z(0)
-        , m_Slice(0)
-        , m_Width(0)
-        , m_Height(0)
-        , m_Depth(0)
-        , m_LayerCount(0)
-        , m_MipMap(0)
-        , m_SubUpdate(false)
-        {}
-
-        const void*   m_Data;
-        uint32_t      m_DataSize;
-        TextureFormat m_Format;
-        TextureFilter m_MinFilter;
-        TextureFilter m_MagFilter;
-        TextureWrap   m_UWrap;
-        TextureWrap   m_VWrap;
-
-        // For sub texture updates
-        uint32_t m_X;
-        uint32_t m_Y;
-        uint32_t m_Z;
-        uint32_t m_Slice;
-
-        uint16_t m_Width;
-        uint16_t m_Height;
-        uint16_t m_Depth;
-        uint8_t  m_LayerCount; // For array texture, this is page count
-        uint8_t  m_MipMap    : 7;
-        uint8_t  m_SubUpdate : 1;
-    };
-
->>>>>>> 20ebf8ce
     struct RenderTargetCreationParams
     {
         TextureCreationParams m_ColorBufferCreationParams[MAX_BUFFER_COLOR_ATTACHMENTS];
@@ -649,63 +575,7 @@
     TextureFormat GetSupportedCompressionFormat(HContext context, TextureFormat format, uint32_t width, uint32_t height);
 
     uint32_t GetTextureFormatBitsPerPixel(TextureFormat format);
-<<<<<<< HEAD
-=======
-    HTexture NewTexture(HContext context, const TextureCreationParams& params);
-    void DeleteTexture(HTexture t);
-
-    /**
-     * Set texture data. For textures of type TEXTURE_TYPE_CUBE_MAP it's assumed that
-     * 6 mip-maps are present contiguously in memory with stride m_DataSize
-     *
-     * @param texture HTexture
-     * @param params TextureParams
-     */
-    void SetTexture(HTexture texture, const TextureParams& params);
-
-    /**
-     * Function called when a texture has been set asynchronously
-     * @param user_data user data that will be passed to the SetTextureAsyncCallback
-     */
-    typedef void (*SetTextureAsyncCallback)(HTexture texture, void* user_data);
-
-    /**
-     * Set texture data asynchronously. For textures of type TEXTURE_TYPE_CUBE_MAP it's assumed that
-     * 6 mip-maps are present contiguously in memory with stride m_DataSize
-     *
-     * @param texture HTexture
-     * @param params TextureParams
-     */
-    void SetTextureAsync(HTexture texture, const TextureParams& params, SetTextureAsyncCallback callback, void* user_data);
-
-    void        SetTextureParams(HTexture texture, TextureFilter minfilter, TextureFilter magfilter, TextureWrap uwrap, TextureWrap vwrap, float max_anisotropy);
-    uint32_t    GetTextureResourceSize(HTexture texture);
-    uint16_t    GetTextureWidth(HTexture texture);
-    uint16_t    GetTextureHeight(HTexture texture);
-    uint16_t    GetTextureDepth(HTexture texture);
-    uint16_t    GetOriginalTextureWidth(HTexture texture);
-    uint16_t    GetOriginalTextureHeight(HTexture texture);
-    uint8_t     GetTextureMipmapCount(HTexture texture);
-    TextureType GetTextureType(HTexture texture);
-    uint8_t     GetNumTextureHandles(HTexture texture);
-    uint32_t    GetTextureUsageHintFlags(HTexture texture);
     uint8_t     GetTexturePageCount(HTexture texture);
-
-    /**
-     * Get status of texture.
-     *
-     * @name GetTextureStatusFlags
-     * @param texture HTexture
-     * @return  TextureStatusFlags enumerated status bit flags
-     */
-    uint32_t    GetTextureStatusFlags(HTexture texture);
-    void        EnableTexture(HContext context, uint32_t unit, uint8_t id_index, HTexture texture);
-    void        DisableTexture(HContext context, uint32_t unit, HTexture texture);
-
-    const char* GetTextureTypeLiteral(TextureType texture_type);
-    const char* GetTextureFormatLiteral(TextureFormat format);
-    uint32_t    GetMaxTextureSize(HContext context);
->>>>>>> 20ebf8ce
 
     // Calculating mipmap info helpers
     uint16_t    GetMipmapSize(uint16_t size_0, uint8_t mipmap);
