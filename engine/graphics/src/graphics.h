#ifndef DM_GRAPHICS_H
#define DM_GRAPHICS_H

#include <stdint.h>
#include <dmsdk/vectormath/cpp/vectormath_aos.h>

#include <dmsdk/graphics/graphics.h>
#include <ddf/ddf.h>
#include <graphics/graphics_ddf.h>

<<<<<<< HEAD
#ifdef DM_GRAPHICS_VULKAN
    #include "vulkan/graphics_vulkan_defines.h"
    #include <vulkan/vulkan.h>
#else
    #include "opengl/graphics_opengl_defines.h"
#endif

=======
>>>>>>> 7b33e225
namespace dmGraphics
{
    typedef uintptr_t                 HVertexProgram;
    typedef uintptr_t                 HFragmentProgram;
    typedef uintptr_t                 HProgram;
    typedef struct Context*           HContext;
    typedef struct Texture*           HTexture;
    typedef uintptr_t                 HVertexBuffer;
    typedef uintptr_t                 HIndexBuffer;
    typedef struct VertexDeclaration* HVertexDeclaration;
    typedef struct RenderTarget*      HRenderTarget;

    typedef void (*WindowResizeCallback)(void* user_data, uint32_t width, uint32_t height);

    typedef void (*WindowFocusCallback)(void* user_data, uint32_t focus);

    /**
     * Callback function called when the window is requested to close.
     * @param user_data user data that was supplied when opening the window
     * @return whether the window should be closed or not
     */
    typedef bool (*WindowCloseCallback)(void* user_data);

    /**
     * Function used when in the application loop when performing a single iteration.
     * @param user_data user data that will be passed into the method when running the application loop.
     */
    typedef void (*WindowStepMethod)(void* user_data);

    /**
     * Function used to determine whether the application loop should continue running.
     * @param user_data user data used that will be passed into the method when making a determination.
     * @return a non-zero value will indicate that the application should continue running, whereas zero will
     *  lead to the application loop terminating.
     */
    typedef int32_t (*WindowIsRunning)(void* user_data);

    static const HVertexProgram INVALID_VERTEX_PROGRAM_HANDLE = ~0u;
    static const HFragmentProgram INVALID_FRAGMENT_PROGRAM_HANDLE = ~0u;

    // primitive type
    typedef uint32_t PrimitiveType;
    extern const PrimitiveType PRIMITIVE_LINES;
    extern const PrimitiveType PRIMITIVE_TRIANGLES;
    extern const PrimitiveType PRIMITIVE_TRIANGLE_STRIP;

    // buffer clear types, each value is guaranteed to be separate bits
    typedef uint32_t BufferType;
    extern const BufferType BUFFER_TYPE_COLOR_BIT;
    extern const BufferType BUFFER_TYPE_DEPTH_BIT;
    extern const BufferType BUFFER_TYPE_STENCIL_BIT;
    static const BufferType MAX_BUFFER_TYPE_COUNT = 3;

    // render states
    typedef uint32_t State;
    extern const State STATE_DEPTH_TEST;
    extern const State STATE_SCISSOR_TEST;
    extern const State STATE_STENCIL_TEST;
    extern const State STATE_ALPHA_TEST;
    extern const State STATE_BLEND;
    extern const State STATE_CULL_FACE;
    extern const State STATE_POLYGON_OFFSET_FILL;
    extern const bool  STATE_ALPHA_TEST_SUPPORTED;

    // data types
    typedef uint32_t Type;
    extern const Type TYPE_BYTE;
    extern const Type TYPE_UNSIGNED_BYTE;
    extern const Type TYPE_SHORT;
    extern const Type TYPE_UNSIGNED_SHORT;
    extern const Type TYPE_INT;
    extern const Type TYPE_UNSIGNED_INT;
    extern const Type TYPE_FLOAT;
    extern const Type TYPE_FLOAT_VEC4;
    extern const Type TYPE_FLOAT_MAT4;
    extern const Type TYPE_SAMPLER_2D;
    extern const Type TYPE_SAMPLER_CUBE;

    // Index buffer format
    enum IndexBufferFormat
    {
        INDEXBUFFER_FORMAT_16 = 0,
        INDEXBUFFER_FORMAT_32 = 1,
    };

    // Texture format
    enum TextureFormat
    {
        TEXTURE_FORMAT_LUMINANCE            = 0,
        TEXTURE_FORMAT_LUMINANCE_ALPHA      = 1,
        TEXTURE_FORMAT_RGB                  = 2,
        TEXTURE_FORMAT_RGBA                 = 3,
        TEXTURE_FORMAT_RGB_16BPP            = 4,
        TEXTURE_FORMAT_RGBA_16BPP           = 5,
        TEXTURE_FORMAT_RGB_DXT1             = 6,
        TEXTURE_FORMAT_RGBA_DXT1            = 7,
        TEXTURE_FORMAT_RGBA_DXT3            = 8,
        TEXTURE_FORMAT_RGBA_DXT5            = 9,
        TEXTURE_FORMAT_DEPTH                = 10,
        TEXTURE_FORMAT_STENCIL              = 11,
        TEXTURE_FORMAT_RGB_PVRTC_2BPPV1     = 12,
        TEXTURE_FORMAT_RGB_PVRTC_4BPPV1     = 13,
        TEXTURE_FORMAT_RGBA_PVRTC_2BPPV1    = 14,
        TEXTURE_FORMAT_RGBA_PVRTC_4BPPV1    = 15,
        TEXTURE_FORMAT_RGB_ETC1             = 16,

        // Floating point texture formats
        TEXTURE_FORMAT_RGB16F               = 17,
        TEXTURE_FORMAT_RGB32F               = 18,
        TEXTURE_FORMAT_RGBA16F              = 19,
        TEXTURE_FORMAT_RGBA32F              = 20,
        TEXTURE_FORMAT_R16F                 = 21,
        TEXTURE_FORMAT_RG16F                = 22,
        TEXTURE_FORMAT_R32F                 = 23,
        TEXTURE_FORMAT_RG32F                = 24,

        TEXTURE_FORMAT_COUNT
    };

    // Translation table to translate TextureFormat texture to BPP
    struct TextureFormatToBPP
    {
        uint8_t m_FormatToBPP[TEXTURE_FORMAT_COUNT];
        TextureFormatToBPP();
    };

    // Translation table to translate RenderTargetAttachment to BufferType
    struct AttachmentToBufferType
    {
        BufferType m_AttachmentToBufferType[MAX_ATTACHMENT_COUNT];
        AttachmentToBufferType();
    };

    // Texture type
    typedef uint32_t TextureType;
    extern const TextureType TEXTURE_TYPE_2D;
    extern const TextureType TEXTURE_TYPE_CUBE_MAP;

    // Texture filter
    typedef uint32_t TextureFilter;
    extern const TextureFilter TEXTURE_FILTER_DEFAULT;
    extern const TextureFilter TEXTURE_FILTER_NEAREST;
    extern const TextureFilter TEXTURE_FILTER_LINEAR;
    extern const TextureFilter TEXTURE_FILTER_NEAREST_MIPMAP_NEAREST;
    extern const TextureFilter TEXTURE_FILTER_NEAREST_MIPMAP_LINEAR;
    extern const TextureFilter TEXTURE_FILTER_LINEAR_MIPMAP_NEAREST;
    extern const TextureFilter TEXTURE_FILTER_LINEAR_MIPMAP_LINEAR;

    // Texture wrap
    typedef uint32_t TextureWrap;
    extern const TextureWrap TEXTURE_WRAP_CLAMP_TO_BORDER;
    extern const TextureWrap TEXTURE_WRAP_CLAMP_TO_EDGE;
    extern const TextureWrap TEXTURE_WRAP_MIRRORED_REPEAT;
    extern const TextureWrap TEXTURE_WRAP_REPEAT;

    // Blend factor
    typedef uint32_t BlendFactor;
    extern const BlendFactor BLEND_FACTOR_ZERO;
    extern const BlendFactor BLEND_FACTOR_ONE;
    extern const BlendFactor BLEND_FACTOR_SRC_COLOR;
    extern const BlendFactor BLEND_FACTOR_ONE_MINUS_SRC_COLOR;
    extern const BlendFactor BLEND_FACTOR_DST_COLOR;
    extern const BlendFactor BLEND_FACTOR_ONE_MINUS_DST_COLOR;
    extern const BlendFactor BLEND_FACTOR_SRC_ALPHA;
    extern const BlendFactor BLEND_FACTOR_ONE_MINUS_SRC_ALPHA;
    extern const BlendFactor BLEND_FACTOR_DST_ALPHA;
    extern const BlendFactor BLEND_FACTOR_ONE_MINUS_DST_ALPHA;
    extern const BlendFactor BLEND_FACTOR_SRC_ALPHA_SATURATE;
    extern const BlendFactor BLEND_FACTOR_CONSTANT_COLOR;
    extern const BlendFactor BLEND_FACTOR_ONE_MINUS_CONSTANT_COLOR;
    extern const BlendFactor BLEND_FACTOR_CONSTANT_ALPHA;
    extern const BlendFactor BLEND_FACTOR_ONE_MINUS_CONSTANT_ALPHA;

    // Compare func
    typedef uint32_t CompareFunc;
    extern const CompareFunc COMPARE_FUNC_NEVER;
    extern const CompareFunc COMPARE_FUNC_LESS;
    extern const CompareFunc COMPARE_FUNC_LEQUAL;
    extern const CompareFunc COMPARE_FUNC_GREATER;
    extern const CompareFunc COMPARE_FUNC_GEQUAL;
    extern const CompareFunc COMPARE_FUNC_EQUAL;
    extern const CompareFunc COMPARE_FUNC_NOTEQUAL;
    extern const CompareFunc COMPARE_FUNC_ALWAYS;

    // Stencil operation
    typedef uint32_t StencilOp;
    extern const StencilOp STENCIL_OP_KEEP;
    extern const StencilOp STENCIL_OP_ZERO;
    extern const StencilOp STENCIL_OP_REPLACE;
    extern const StencilOp STENCIL_OP_INCR;
    extern const StencilOp STENCIL_OP_INCR_WRAP;
    extern const StencilOp STENCIL_OP_DECR;
    extern const StencilOp STENCIL_OP_DECR_WRAP;
    extern const StencilOp STENCIL_OP_INVERT;

    // Buffer usage
    typedef uint32_t BufferUsage;
    extern const BufferUsage BUFFER_USAGE_STREAM_DRAW;
    extern const BufferUsage BUFFER_USAGE_DYNAMIC_DRAW;
    extern const BufferUsage BUFFER_USAGE_STATIC_DRAW;

    // Buffer access
    typedef uint32_t BufferAccess;
    extern const BufferAccess BUFFER_ACCESS_READ_ONLY;
    extern const BufferAccess BUFFER_ACCESS_WRITE_ONLY;
    extern const BufferAccess BUFFER_ACCESS_READ_WRITE;

    // Face type
    typedef uint32_t FaceType;
    extern const FaceType FACE_TYPE_FRONT;
    extern const FaceType FACE_TYPE_BACK;
    extern const FaceType FACE_TYPE_FRONT_AND_BACK;

    enum MemoryType
    {
        MEMORY_TYPE_MAIN = 0,
    };

    enum WindowState
    {
        WINDOW_STATE_OPENED             = 0x00020001,
        WINDOW_STATE_ACTIVE             = 0x00020002,
        WINDOW_STATE_ICONIFIED          = 0x00020003,
        WINDOW_STATE_ACCELERATED        = 0x00020004,
        WINDOW_STATE_RED_BITS           = 0x00020005,
        WINDOW_STATE_GREEN_BITS         = 0x00020006,
        WINDOW_STATE_BLUE_BITS          = 0x00020007,
        WINDOW_STATE_ALPHA_BITS         = 0x00020008,
        WINDOW_STATE_DEPTH_BITS         = 0x00020009,
        WINDOW_STATE_STENCIL_BITS       = 0x0002000A,
        WINDOW_STATE_REFRESH_RATE       = 0x0002000B,
        WINDOW_STATE_ACCUM_RED_BITS     = 0x0002000C,
        WINDOW_STATE_ACCUM_GREEN_BITS   = 0x0002000D,
        WINDOW_STATE_ACCUM_BLUE_BITS    = 0x0002000E,
        WINDOW_STATE_ACCUM_ALPHA_BITS   = 0x0002000F,
        WINDOW_STATE_AUX_BUFFERS        = 0x00020010,
        WINDOW_STATE_STEREO             = 0x00020011,
        WINDOW_STATE_WINDOW_NO_RESIZE   = 0x00020012,
        WINDOW_STATE_FSAA_SAMPLES       = 0x00020013
    };

    enum WindowResult
    {
        WINDOW_RESULT_ALREADY_OPENED    = 1,
        WINDOW_RESULT_OK                = 0,
        WINDOW_RESULT_WINDOW_OPEN_ERROR = -2,
        WINDOW_RESULT_UNKNOWN_ERROR     = -1000,
    };

    enum TextureStatusFlags
    {
        TEXTURE_STATUS_OK           = 0,
        TEXTURE_STATUS_DATA_PENDING = (1 << 0),
    };

    struct VertexElement
    {
        const char*     m_Name;
        uint32_t        m_Stream;
        uint32_t        m_Size;
        Type            m_Type;
        bool            m_Normalize;
    };

    struct TextureCreationParams {

        TextureCreationParams() :
            m_Type(TEXTURE_TYPE_2D),
            m_Width(0),
            m_Height(0),
            m_OriginalWidth(0),
            m_OriginalHeight(0)
        {}

        TextureType m_Type;
        uint16_t    m_Width;
        uint16_t    m_Height;
        uint16_t    m_OriginalWidth;
        uint16_t    m_OriginalHeight;
    };

    struct TextureParams
    {
        TextureParams()
        : m_Format(TEXTURE_FORMAT_RGBA)
        , m_MinFilter(TEXTURE_FILTER_LINEAR_MIPMAP_NEAREST)
        , m_MagFilter(TEXTURE_FILTER_LINEAR)
        , m_UWrap(TEXTURE_WRAP_CLAMP_TO_EDGE)
        , m_VWrap(TEXTURE_WRAP_CLAMP_TO_EDGE)
        , m_Data(0x0)
        , m_DataSize(0)
        , m_MipMap(0)
        , m_Width(0)
        , m_Height(0)
        , m_SubUpdate(false)
        , m_X(0)
        , m_Y(0)
        {}

        TextureFormat m_Format;
        TextureFilter m_MinFilter;
        TextureFilter m_MagFilter;
        TextureWrap m_UWrap;
        TextureWrap m_VWrap;
        const void* m_Data;
        uint32_t m_DataSize;
        uint16_t m_MipMap;
        uint16_t m_Width;
        uint16_t m_Height;

        // For sub texture updates
        bool m_SubUpdate;
        uint32_t m_X;
        uint32_t m_Y;
    };

    // Parameters structure for OpenWindow
    struct WindowParams
    {
        WindowParams();

        /// Window resize callback
        WindowResizeCallback    m_ResizeCallback;
        /// User data supplied to the callback function
        void*                   m_ResizeCallbackUserData;
        /// Window close callback
        WindowCloseCallback     m_CloseCallback;
        /// User data supplied to the callback function
        void*                   m_CloseCallbackUserData;
        /// Window focus callback
        WindowFocusCallback     m_FocusCallback;
        /// User data supplied to the callback function
        void*                   m_FocusCallbackUserData;
        /// Window width, 640 by default
        uint32_t                m_Width;
        /// Window height, 480 by default
        uint32_t                m_Height;
        /// Number of samples (for multi-sampling), 1 by default
        uint32_t                m_Samples;
        /// Window title, "Dynamo App" by default
        const char*             m_Title;
        /// If the window should cover the full screen or not, false by default
        bool                    m_Fullscreen;
        /// Log info about the graphics device being used, false by default
        bool                    m_PrintDeviceInfo;

        bool                    m_HighDPI;
    };

    // Parameters structure for NewContext
    struct ContextParams
    {
        ContextParams();

        TextureFilter m_DefaultTextureMinFilter;
        TextureFilter m_DefaultTextureMagFilter;
        uint8_t       m_VerifyGraphicsCalls : 1;
        uint8_t       m_RenderDocSupport : 1;
        uint8_t       : 6;
    };

    /** Creates a graphics context
     * Currently, there can only be one context active at a time.
     * @return New graphics context
     */
    HContext NewContext(const ContextParams& params);

    /**
     * Destroy device
     */
    void DeleteContext(HContext context);

    /**
     * Initialize graphics system
     */
    bool Initialize();

    /**
     * Finalize graphics system
     */
    void Finalize();

    /**
     * Get the window refresh rate
     * @params context Graphics context handle
     * @return The window refresh rate, 0 if refresh rate ciuld not be read.
     */
    uint32_t GetWindowRefreshRate(HContext context);

    /**
     * Open a window
     * @param context Graphics context handle
     * @param params Window parameters
     * @return The result of the operation
     */
    WindowResult OpenWindow(HContext context, WindowParams *params);

    /**
     * Close the open window if any.
     * @param context Graphics context handle
     */
    void CloseWindow(HContext context);

    /**
     * Iconify the open window if any.
     * @param context Graphics context handle
     */
    void IconifyWindow(HContext context);

    /**
     * Retrieve current state of the opened window, if any.
     * @param context Graphics context handle
     * @param state Aspect of the window state to query for
     * @return State of the supplied aspect. If no window is opened, 0 is always returned.
     */
    uint32_t GetWindowState(HContext context, WindowState state);

    /**
     * Returns the specified dpi of default monitor.
     *
     * @param context Graphics context handle
     * @return Specified dpi of the default display. If not supported, 0 is returned
     */
    uint32_t GetDisplayDpi(HContext context);

    /**
     * Returns the specified width of the opened window, which might differ from the actual window width.
     *
     * @param context Graphics context handle
     * @return Specified width of the window. If no window is opened, 0 is always returned.
     */
    uint32_t GetWidth(HContext context);

    /**
     * Returns the specified height of the opened window, which might differ from the actual window width.
     *
     * @param context Graphics context handle
     * @return Specified height of the window. If no window is opened, 0 is always returned.
     */
    uint32_t GetHeight(HContext context);

    /**
     * Return the width of the opened window, if any.
     * @param context Graphics context handle
     * @return Width of the window. If no window is opened, 0 is always returned.
     */
    uint32_t GetWindowWidth(HContext context);

    /**
     * Return the height of the opened window, if any.
     * @param context Graphics context handle
     * @return Height of the window. If no window is opened, 0 is always returned.
     */
    uint32_t GetWindowHeight(HContext context);

    /**
     * Set the size of the opened window, if any. If no window is opened, this function does nothing. If successfull,
     * the WindowResizeCallback will be called, if any was supplied when the window was opened.
     * @param context Graphics context handle
     * @param width New width of the window
     * @param height New height of the window
     */
    void SetWindowSize(HContext context, uint32_t width, uint32_t height);

    /**
     * Resizes a previously opened window. Only the window width and height will be changed with its framebuffer size
     * changed accordingly. The game width and height will be kept as specified from initial boot.
     * @param context Graphics context handle
     * @param width New width of the window
     * @param height New height of the window
     */
    void ResizeWindow(HContext context, uint32_t width, uint32_t height);

    /**
     * Return the default texture filtering modes.
     * @param context Graphics context handle
     * @param out_min_filter Out parameter to write the default min filtering mode to
     * @param out_mag_filter Out parameter to write the default mag filtering mode to
     */
    void GetDefaultTextureFilters(HContext context, TextureFilter& out_min_filter, TextureFilter& out_mag_filter);

    /**
     * Begin frame rendering.
     *
     * @param context Graphics context handle
     */
    void BeginFrame(HContext context);

    /**
     * Flip screen buffers.
     *
     * @param context Graphics context handle
     */
    void Flip(HContext context);

    /**
     * Set buffer swap interval.
     * 1 for base frequency, eg every frame (60hz)
     * 2 for every second frame
     * etc
     * @param context Graphics context
     * @param swap_interval swap interval
     *
     */
    void SetSwapInterval(HContext context, uint32_t swap_interval);

    /**
     * Clear render target
     * @param context Graphics context
     * @param flags
     * @param red
     * @param green
     * @param blue
     * @param alpha
     * @param depth
     * @param stencil
     */
    void Clear(HContext context, uint32_t flags, uint8_t red, uint8_t green, uint8_t blue, uint8_t alpha, float depth, uint32_t stencil);

    HVertexBuffer NewVertexBuffer(HContext context, uint32_t size, const void* data, BufferUsage buffer_usage);
    void DeleteVertexBuffer(HVertexBuffer buffer);
    void SetVertexBufferData(HVertexBuffer buffer, uint32_t size, const void* data, BufferUsage buffer_usage);
    void SetVertexBufferSubData(HVertexBuffer buffer, uint32_t offset, uint32_t size, const void* data);
    void* MapVertexBuffer(HVertexBuffer buffer, BufferAccess access);
    bool UnmapVertexBuffer(HVertexBuffer buffer);
    uint32_t GetMaxElementsVertices(HContext context);


    HIndexBuffer NewIndexBuffer(HContext context, uint32_t size, const void* data, BufferUsage buffer_usage);
    void DeleteIndexBuffer(HIndexBuffer buffer);
    void SetIndexBufferData(HIndexBuffer buffer, uint32_t size, const void* data, BufferUsage buffer_usage);
    void SetIndexBufferSubData(HIndexBuffer buffer, uint32_t offset, uint32_t size, const void* data);
    void* MapIndexBuffer(HIndexBuffer buffer, BufferAccess access);
    bool UnmapIndexBuffer(HIndexBuffer buffer);
    bool IsIndexBufferFormatSupported(HContext context, IndexBufferFormat format);
    uint32_t GetMaxElementsIndices(HContext context);

    HVertexDeclaration NewVertexDeclaration(HContext context, VertexElement* element, uint32_t count);
    HVertexDeclaration NewVertexDeclaration(HContext context, VertexElement* element, uint32_t count, uint32_t stride);
    void DeleteVertexDeclaration(HVertexDeclaration vertex_declaration);
    void EnableVertexDeclaration(HContext context, HVertexDeclaration vertex_declaration, HVertexBuffer vertex_buffer);
    void EnableVertexDeclaration(HContext context, HVertexDeclaration vertex_declaration, HVertexBuffer vertex_buffer, HProgram program);
    void DisableVertexDeclaration(HContext context, HVertexDeclaration vertex_declaration);

    void DrawElements(HContext context, PrimitiveType prim_type, uint32_t first, uint32_t count, Type type, HIndexBuffer index_buffer);
    void Draw(HContext context, PrimitiveType prim_type, uint32_t first, uint32_t count);

    HVertexProgram NewVertexProgram(HContext context, ShaderDesc::Shader* ddf);
    HFragmentProgram NewFragmentProgram(HContext context, ShaderDesc::Shader* ddf);
    HProgram NewProgram(HContext context, HVertexProgram vertex_program, HFragmentProgram fragment_program);
    void DeleteProgram(HContext context, HProgram program);

    bool ReloadVertexProgram(HVertexProgram prog, ShaderDesc::Shader* ddf);
    bool ReloadFragmentProgram(HFragmentProgram prog, ShaderDesc::Shader* ddf);
    void DeleteVertexProgram(HVertexProgram prog);
    void DeleteFragmentProgram(HFragmentProgram prog);
    ShaderDesc::Language GetShaderProgramLanguage(HContext context);
    ShaderDesc::Shader* GetShaderProgram(HContext context, ShaderDesc* shader_desc);

    void EnableProgram(HContext context, HProgram program);
    void DisableProgram(HContext context);
    bool ReloadProgram(HContext context, HProgram program, HVertexProgram vert_program, HFragmentProgram frag_program);

    uint32_t GetUniformCount(HProgram prog);
    void GetUniformName(HProgram prog, uint32_t index, char* buffer, uint32_t buffer_size, Type* type);
    int32_t GetUniformLocation(HProgram prog, const char* name);

    void SetConstantV4(HContext context, const Vectormath::Aos::Vector4* data, int base_register);
    void SetConstantM4(HContext context, const Vectormath::Aos::Vector4* data, int base_register);
    void SetSampler(HContext context, int32_t location, int32_t unit);

    void SetViewport(HContext context, int32_t x, int32_t y, int32_t width, int32_t height);

    void EnableState(HContext context, State state);
    void DisableState(HContext context, State state);
    void SetBlendFunc(HContext context, BlendFactor source_factor, BlendFactor destinaton_factor);
    void SetColorMask(HContext context, bool red, bool green, bool blue, bool alpha);
    void SetDepthMask(HContext context, bool mask);
    void SetDepthFunc(HContext context, CompareFunc func);
    void SetScissor(HContext context, int32_t x, int32_t y, int32_t width, int32_t height);
    void SetStencilMask(HContext context, uint32_t mask);
    void SetStencilFunc(HContext context, CompareFunc func, uint32_t ref, uint32_t mask);
    void SetStencilOp(HContext context, StencilOp sfail, StencilOp dpfail, StencilOp dppass);
    void SetCullFace(HContext context, FaceType face_type);
    void SetPolygonOffset(HContext context, float factor, float units);

    HRenderTarget NewRenderTarget(HContext context, uint32_t buffer_type_flags, const TextureCreationParams creation_params[MAX_BUFFER_TYPE_COUNT], const TextureParams params[MAX_BUFFER_TYPE_COUNT]);
    void DeleteRenderTarget(HRenderTarget render_target);
    void SetRenderTarget(HContext context, HRenderTarget render_target, uint32_t transient_buffer_types);
    HTexture GetRenderTargetTexture(HRenderTarget render_target, BufferType buffer_type);
    void GetRenderTargetSize(HRenderTarget render_target, BufferType buffer_type, uint32_t& width, uint32_t& height);
    void SetRenderTargetSize(HRenderTarget render_target, uint32_t width, uint32_t height);
    inline uint32_t GetBufferTypeIndex(BufferType buffer_type);
    inline const char* GetBufferTypeLiteral(BufferType buffer_type);

    bool IsTextureFormatSupported(HContext context, TextureFormat format);
    HTexture NewTexture(HContext context, const TextureCreationParams& params);
    void DeleteTexture(HTexture t);

    /**
     * Set texture data. For textures of type TEXTURE_TYPE_CUBE_MAP it's assumed that
     * 6 mip-maps are present contiguously in memory with stride m_DataSize
     *
     * @param texture HTexture
     * @param params TextureParams
     */
    void SetTexture(HTexture texture, const TextureParams& params);

    /**
     * Set texture data asynchronously. For textures of type TEXTURE_TYPE_CUBE_MAP it's assumed that
     * 6 mip-maps are present contiguously in memory with stride m_DataSize
     *
     * @param texture HTexture
     * @param params TextureParams
     */
    void SetTextureAsync(HTexture texture, const TextureParams& paramsa);

    uint8_t* GetTextureData(HTexture texture);
    void SetTextureParams(HTexture texture, TextureFilter minfilter, TextureFilter magfilter, TextureWrap uwrap, TextureWrap vwrap);
    uint32_t GetTextureResourceSize(HTexture texture);
    uint16_t GetTextureWidth(HTexture texture);
    uint16_t GetTextureHeight(HTexture texture);
    uint16_t GetOriginalTextureWidth(HTexture texture);
    uint16_t GetOriginalTextureHeight(HTexture texture);
    void EnableTexture(HContext context, uint32_t unit, HTexture texture);
    void DisableTexture(HContext context, uint32_t unit, HTexture texture);
    uint32_t GetMaxTextureSize(HContext context);

    /**
     * Get status of texture.
     *
     * @param texture HTexture
     * @return  TextureStatusFlags enumerated status bit flags
     */
    uint32_t GetTextureStatusFlags(HTexture texture);

    /**
     * Read frame buffer pixels in BGRA format
     * @param buffer buffer to read to
     * @param buffer_size buffer size
     */
    void ReadPixels(HContext context, void* buffer, uint32_t buffer_size);

    const char* GetBufferTypeLiteral(BufferType buffer_type)
    {
        if (buffer_type == BUFFER_TYPE_COLOR_BIT)
            return "BUFFER_TYPE_COLOR_BIT";
        else if (buffer_type == BUFFER_TYPE_DEPTH_BIT)
            return "BUFFER_TYPE_DEPTH_BIT";
        else if (buffer_type == BUFFER_TYPE_STENCIL_BIT)
            return "BUFFER_TYPE_STENCIL_BIT";
        else
            return "<unknown buffer type>";
    }

    uint32_t GetBufferTypeIndex(BufferType buffer_type)
    {
        if (buffer_type == BUFFER_TYPE_COLOR_BIT)
            return 0;
        else if (buffer_type == BUFFER_TYPE_DEPTH_BIT)
            return 1;
        else if (buffer_type == BUFFER_TYPE_STENCIL_BIT)
            return 2;
        else
            return ~0u;
    }

    /**
     * Iterates the application loop until it should be terminated.
     * @param user_data user data supplied to both the step and is running methods.
     * @param stepMethod the method to be used when executing a single iteration of the application loop.
     * @param isRunning the method used when determining whether iteration of the application loop should continue.
     */
    void RunApplicationLoop(void* user_data, WindowStepMethod step_method, WindowIsRunning is_running);
}

#endif // DM_GRAPHICS_H<|MERGE_RESOLUTION|>--- conflicted
+++ resolved
@@ -8,16 +8,6 @@
 #include <ddf/ddf.h>
 #include <graphics/graphics_ddf.h>
 
-<<<<<<< HEAD
-#ifdef DM_GRAPHICS_VULKAN
-    #include "vulkan/graphics_vulkan_defines.h"
-    #include <vulkan/vulkan.h>
-#else
-    #include "opengl/graphics_opengl_defines.h"
-#endif
-
-=======
->>>>>>> 7b33e225
 namespace dmGraphics
 {
     typedef uintptr_t                 HVertexProgram;
