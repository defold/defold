--- conflicted
+++ resolved
@@ -114,16 +114,11 @@
 
     struct OpenGLProgram
     {
-<<<<<<< HEAD
         Program                        m_BaseProgram;
-=======
         uint32_t                       m_Id;
         ShaderDesc::Language           m_Language;
->>>>>>> 4c6af0a5
         dmArray<OpenGLVertexAttribute> m_Attributes;
         dmArray<OpenGLUniformBuffer>   m_UniformBuffers;
-        GLuint                         m_Id;
-        ShaderDesc::Language           m_Language;
     };
 
     struct OpenGLContext
