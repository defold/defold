// Copyright 2020-2022 The Defold Foundation
// Copyright 2014-2020 King
// Copyright 2009-2014 Ragnar Svensson, Christian Murray
// Licensed under the Defold License version 1.0 (the "License"); you may not use
// this file except in compliance with the License.
//
// You may obtain a copy of the License, together with FAQs at
// https://www.defold.com/license
//
// Unless required by applicable law or agreed to in writing, software distributed
// under the License is distributed on an "AS IS" BASIS, WITHOUT WARRANTIES OR
// CONDITIONS OF ANY KIND, either express or implied. See the License for the
// specific language governing permissions and limitations under the License.

#include <string.h>
#include <stdio.h>
#include <assert.h>
#include <dlib/dlib.h>
#include <dlib/log.h>
#include <dlib/profile.h>
#include <dlib/hash.h>
#include <dlib/align.h>
#include <dlib/array.h>
#include <dlib/index_pool.h>
#include <dlib/time.h>
#include <dmsdk/dlib/vmath.h>
#include <dmsdk/dlib/dstrings.h>

#ifdef __EMSCRIPTEN__
    #include <emscripten/emscripten.h>
    #include <emscripten/html5.h>
#endif

#include "graphics_opengl_defines.h"
#include "../graphics_private.h"
#include "../graphics_native.h"
#include "../graphics_adapter.h"
#include "async/job_queue.h"
#include "graphics_opengl_private.h"

#if defined(DM_PLATFORM_MACOS)
// Potential name clash with ddf. If included before ddf/ddf.h (TYPE_BOOL)
#include <Carbon/Carbon.h>
#endif

#include <dmsdk/graphics/glfw/glfw.h>
#include <graphics/glfw/glfw_native.h>

#if defined(__linux__) && !defined(ANDROID)
#include <GL/glext.h>

#elif defined (ANDROID)
#define GL_GLEXT_PROTOTYPES
#include <GLES2/gl2ext.h>

#elif defined (__MACH__)

#elif defined (_WIN32)

#ifdef GL_GLEXT_PROTOTYPES
#undef GL_GLEXT_PROTOTYPES
#include "win32/glext.h"
#define GL_GLEXT_PROTOTYPES
#else
#include "win32/glext.h"
#endif



// VBO Extension for OGL 1.4.1
typedef void (APIENTRY * PFNGLGENPROGRAMARBPROC) (GLenum, GLuint *);
typedef void (APIENTRY * PFNGLBINDPROGRAMARBPROC) (GLenum, GLuint);
typedef void (APIENTRY * PFNGLDELETEPROGRAMSARBPROC) (GLsizei, const GLuint*);
typedef void (APIENTRY * PFNGLPROGRAMSTRINGARBPROC) (GLenum, GLenum, GLsizei, const GLvoid *);
typedef void (APIENTRY * PFNGLVERTEXPARAMFLOAT4ARBPROC) (GLenum, GLuint, GLfloat, GLfloat, GLfloat, GLfloat);
typedef void (APIENTRY * PFNGLVERTEXATTRIBSETPROC) (GLuint);
typedef void (APIENTRY * PFNGLVERTEXATTRIBPTRPROC) (GLuint, GLint, GLenum, GLboolean, GLsizei, const GLvoid *);
typedef void (APIENTRY * PFNGLTEXPARAM2DPROC) (GLenum, GLint, GLenum, GLsizei, GLsizei, GLint, GLsizei, const GLvoid *);
typedef void (APIENTRY * PFNGLCOMPRTEXSUB2DPROC) (GLenum, GLint, GLint, GLint, GLsizei, GLsizei, GLenum, GLsizei, const GLvoid *);
typedef void (APIENTRY * PFNGLBINDBUFFERPROC) (GLenum, GLuint);
typedef void (APIENTRY * PFNGLBUFFERDATAPROC) (GLenum, GLsizeiptr, const GLvoid*, GLenum);
typedef void (APIENTRY * PFNGLBINDRENDERBUFFERPROC) (GLenum, GLuint);
typedef void (APIENTRY * PFNGLRENDERBUFFERSTORAGEPROC) (GLenum, GLenum, GLsizei, GLsizei);
typedef void (APIENTRY * PFNGLRENDERBUFFERTEXTURE2DPROC) (GLenum, GLenum, GLenum, GLuint, GLint);
typedef void (APIENTRY * PFNGLFRAMEBUFFERRENDERBUFFERPROC) (GLenum, GLenum, GLenum, GLuint);
typedef void (APIENTRY * PFNGLBINDFRAMEBUFFERPROC) (GLenum, GLuint);
typedef void (APIENTRY * PFNGLBUFFERSUBDATAPROC) (GLenum, GLintptr, GLsizeiptr, const GLvoid*);
typedef void* (APIENTRY * PFNGLMAPBUFFERPROC) (GLenum, GLenum);
typedef GLboolean (APIENTRY * PFNGLUNMAPBUFFERPROC) (GLenum);
typedef void (APIENTRY * PFNGLACTIVETEXTUREPROC) (GLenum);
typedef void (APIENTRY * PFNGLSTENCILFUNCSEPARATEPROC) (GLenum, GLenum, GLint, GLuint);
typedef void (APIENTRY * PFNGLSTENCILOPSEPARATEPROC) (GLenum, GLenum, GLenum, GLenum);
typedef void (APIENTRY * PFNGLDRAWBUFFERSPROC) (GLsizei, const GLenum*);
typedef GLint (APIENTRY * PFNGLGETFRAGDATALOCATIONPROC) (GLuint, const char*);
typedef void (APIENTRY * PFNGLBINDFRAGDATALOCATIONPROC) (GLuint, GLuint, const char*);

PFNGLGENPROGRAMARBPROC glGenProgramsARB = NULL;
PFNGLBINDPROGRAMARBPROC glBindProgramARB = NULL;
PFNGLDELETEPROGRAMSARBPROC glDeleteProgramsARB = NULL;
PFNGLPROGRAMSTRINGARBPROC glProgramStringARB = NULL;
PFNGLVERTEXPARAMFLOAT4ARBPROC glProgramLocalParameter4fARB = NULL;
PFNGLVERTEXATTRIBSETPROC glEnableVertexAttribArray = NULL;
PFNGLVERTEXATTRIBSETPROC glDisableVertexAttribArray = NULL;
PFNGLVERTEXATTRIBPTRPROC glVertexAttribPointer = NULL;
PFNGLTEXPARAM2DPROC glCompressedTexImage2D = NULL;
PFNGLCOMPRTEXSUB2DPROC glCompressedTexSubImage2D = NULL;
PFNGLGENBUFFERSPROC glGenBuffersARB = NULL;
PFNGLDELETEBUFFERSPROC glDeleteBuffersARB = NULL;
PFNGLBINDBUFFERPROC glBindBufferARB = NULL;
PFNGLBUFFERDATAPROC glBufferDataARB = NULL;
PFNGLGENRENDERBUFFERSPROC glGenRenderbuffers = NULL;
PFNGLBINDRENDERBUFFERPROC glBindRenderbuffer = NULL;
PFNGLRENDERBUFFERSTORAGEPROC glRenderbufferStorage = NULL;
PFNGLRENDERBUFFERTEXTURE2DPROC glFramebufferTexture2D = NULL;
PFNGLFRAMEBUFFERRENDERBUFFERPROC glFramebufferRenderbuffer = NULL;
PFNGLGENFRAMEBUFFERSPROC glGenFramebuffers = NULL;
PFNGLBINDFRAMEBUFFERPROC glBindFramebuffer = NULL;
PFNGLDELETEFRAMEBUFFERSPROC glDeleteFramebuffers = NULL;
PFNGLDELETERENDERBUFFERSPROC glDeleteRenderbuffers = NULL;
PFNGLBUFFERSUBDATAPROC glBufferSubDataARB = NULL;
PFNGLMAPBUFFERPROC glMapBufferARB = NULL;
PFNGLUNMAPBUFFERPROC glUnmapBufferARB = NULL;
PFNGLACTIVETEXTUREPROC glActiveTexture = NULL;
PFNGLCHECKFRAMEBUFFERSTATUSPROC glCheckFramebufferStatus = NULL;
PFNGLSTENCILFUNCSEPARATEPROC glStencilFuncSeparate = NULL;
PFNGLSTENCILOPSEPARATEPROC glStencilOpSeparate = NULL;

PFNGLGETATTRIBLOCATIONPROC glGetAttribLocation = NULL;
PFNGLCREATESHADERPROC glCreateShader = NULL;
PFNGLSHADERSOURCEPROC glShaderSource = NULL;
PFNGLCOMPILESHADERPROC glCompileShader = NULL;
PFNGLGETSHADERIVPROC glGetShaderiv = NULL;
PFNGLGETSHADERINFOLOGPROC glGetShaderInfoLog = NULL;
PFNGLGETPROGRAMINFOLOGPROC glGetProgramInfoLog = NULL;
PFNGLDELETESHADERPROC glDeleteShader = NULL;
PFNGLCREATEPROGRAMPROC glCreateProgram = NULL;
PFNGLATTACHSHADERPROC glAttachShader = NULL;
PFNGLLINKPROGRAMPROC glLinkProgram = NULL;
PFNGLDELETEPROGRAMPROC glDeleteProgram = NULL;
PFNGLUSEPROGRAMPROC glUseProgram = NULL;
PFNGLGETPROGRAMIVPROC glGetProgramiv = NULL;
PFNGLGETACTIVEUNIFORMPROC glGetActiveUniform = NULL;
PFNGLGETUNIFORMLOCATIONPROC glGetUniformLocation = NULL;
PFNGLUNIFORM4FVPROC glUniform4fv = NULL;
PFNGLUNIFORMMATRIX4FVPROC glUniformMatrix4fv = NULL;
PFNGLUNIFORM1IPROC glUniform1i = NULL;

#if !defined(GL_ES_VERSION_2_0)
PFNGLGETSTRINGIPROC glGetStringi = NULL;
PFNGLGENVERTEXARRAYSPROC glGenVertexArrays = NULL;
PFNGLBINDVERTEXARRAYPROC glBindVertexArray = NULL;
PFNGLDRAWBUFFERSPROC glDrawBuffers = NULL;
PFNGLGETFRAGDATALOCATIONPROC glGetFragDataLocation = NULL;
PFNGLBINDFRAGDATALOCATIONPROC glBindFragDataLocation = NULL;
#endif

#elif defined(__EMSCRIPTEN__)
#include <GL/glext.h>
#if defined GL_ES_VERSION_2_0
#undef GL_ARRAY_BUFFER_ARB
#undef GL_ELEMENT_ARRAY_BUFFER_ARB
#endif
#else
#error "Platform not supported."
#endif

// OpenGLES compatibility
#if defined(GL_ES_VERSION_2_0)
#define glClearDepth glClearDepthf
#define glGenBuffersARB glGenBuffers
#define glDeleteBuffersARB glDeleteBuffers
#define glBindBufferARB glBindBuffer
#define glBufferDataARB glBufferData
#define glBufferSubDataARB glBufferSubData
#define glMapBufferARB glMapBufferOES
#define glUnmapBufferARB glUnmapBufferOES
#define GL_ARRAY_BUFFER_ARB GL_ARRAY_BUFFER
#define GL_ELEMENT_ARRAY_BUFFER_ARB GL_ELEMENT_ARRAY_BUFFER
#endif

DM_PROPERTY_EXTERN(rmtp_DrawCalls);

namespace dmGraphics
{
    using namespace dmVMath;

static void LogGLError(GLint err, const char* fnname, int line)
{
#if defined(GL_ES_VERSION_2_0)
    dmLogError("%s(%d): gl error %d\n", fnname, line, err);
#else
    dmLogError("%s(%d): gl error %d: %s\n", fnname, line, err, gluErrorString(err));
#endif
}

// We use defines here so that we get a callstack from the correct function

#if !defined(ANDROID)

#define CHECK_GL_ERROR \
    { \
        if(g_Context->m_VerifyGraphicsCalls) { \
            GLint err = glGetError(); \
            if (err != 0) \
            { \
                LogGLError(err, __FUNCTION__, __LINE__); \
                assert(0); \
            } \
        } \
    }

#else

// GL_OUT_OF_MEMORY==1285
// Due to the fact that Android can start destroying the surface while we have a frame render in flight,
// we need to not assert on this and instead wait for the proper APP_CMD_* event
#define CHECK_GL_ERROR \
    { \
        if(g_Context->m_VerifyGraphicsCalls) { \
            GLint err = glGetError(); \
            if (err != 0) \
            { \
                LogGLError(err, __FUNCTION__, __LINE__); \
                if (err == GL_OUT_OF_MEMORY) { \
                    dmLogWarning("Signs of surface being destroyed. skipping assert.");\
                    if (glfwAndroidVerifySurface()) { \
                        assert(0); \
                    } \
                } else { \
                    assert(0); \
                } \
            } \
        } \
    }

#endif

static void _ClearGLError()
{
    GLint err = glGetError();
    while (err != 0)
    {
        err = glGetError();
    }
}

#define CLEAR_GL_ERROR { if(g_Context->m_VerifyGraphicsCalls) _ClearGLError(); }


static void LogFrameBufferError(GLenum status)
{
    switch (status)
    {
#ifdef GL_FRAMEBUFFER_UNDEFINED
        case GL_FRAMEBUFFER_UNDEFINED:
            dmLogError("gl error %d: %s", GL_FRAMEBUFFER_UNDEFINED, "GL_FRAMEBUFFER_UNDEFINED");
            break;
#endif
        case GL_FRAMEBUFFER_INCOMPLETE_ATTACHMENT:
            dmLogError("gl error %d: %s", GL_FRAMEBUFFER_INCOMPLETE_ATTACHMENT, "GL_FRAMEBUFFER_INCOMPLETE_ATTACHMENT");
            break;
        case GL_FRAMEBUFFER_INCOMPLETE_MISSING_ATTACHMENT:
            dmLogError("gl error %d: %s", GL_FRAMEBUFFER_INCOMPLETE_MISSING_ATTACHMENT, "GL_FRAMEBUFFER_INCOMPLETE_MISSING_ATTACHMENT");
            break;
// glDrawBuffer() not available in ES 2.0
#ifdef GL_FRAMEBUFFER_INCOMPLETE_DRAW_BUFFER
        case GL_FRAMEBUFFER_INCOMPLETE_DRAW_BUFFER:
            dmLogError("gl error %d: %s", GL_FRAMEBUFFER_INCOMPLETE_DRAW_BUFFER, "GL_FRAMEBUFFER_INCOMPLETE_DRAW_BUFFER");
            break;
#endif

// glReadBuffer() not available in ES 2.0
#ifdef GL_FRAMEBUFFER_INCOMPLETE_READ_BUFFER
        case GL_FRAMEBUFFER_INCOMPLETE_READ_BUFFER:
            dmLogError("gl error %d: %s", GL_FRAMEBUFFER_INCOMPLETE_READ_BUFFER, "GL_FRAMEBUFFER_INCOMPLETE_READ_BUFFER");
            break;
#endif

        case GL_FRAMEBUFFER_UNSUPPORTED:
            dmLogError("gl error %d: %s", GL_FRAMEBUFFER_UNSUPPORTED, "GL_FRAMEBUFFER_UNSUPPORTED");
            break;

#ifdef GL_FRAMEBUFFER_INCOMPLETE_MULTISAMPLE
        case GL_FRAMEBUFFER_INCOMPLETE_MULTISAMPLE:
            dmLogError("gl error %d: %s", GL_FRAMEBUFFER_INCOMPLETE_MULTISAMPLE, "GL_FRAMEBUFFER_INCOMPLETE_MULTISAMPLE");
            break;
#endif

#if defined(GL_FRAMEBUFFER_INCOMPLETE_MULTISAMPLE_APPLE) && !defined(GL_ES_VERSION_3_0)
        case GL_FRAMEBUFFER_INCOMPLETE_MULTISAMPLE_APPLE:
            dmLogError("gl error %d: %s", GL_FRAMEBUFFER_INCOMPLETE_MULTISAMPLE_APPLE, "GL_FRAMEBUFFER_INCOMPLETE_MULTISAMPLE_APPLE");
            break;
#endif


#ifdef GL_FRAMEBUFFER_INCOMPLETE_LAYER_TARGETS_EXT
        case GL_FRAMEBUFFER_INCOMPLETE_LAYER_TARGETS_EXT:
            dmLogError("gl error %d: %s", GL_FRAMEBUFFER_INCOMPLETE_LAYER_TARGETS_EXT, "GL_FRAMEBUFFER_INCOMPLETE_LAYER_TARGETS_EXT");
            break;
#endif


#ifdef GL_FRAMEBUFFER_INCOMPLETE_DIMENSIONS
        case GL_FRAMEBUFFER_INCOMPLETE_DIMENSIONS:
            dmLogError("gl error %d: %s", GL_FRAMEBUFFER_INCOMPLETE_DIMENSIONS, "GL_FRAMEBUFFER_INCOMPLETE_DIMENSIONS");
            break;
#endif

        default:
            assert(0);
            break;
    }
}

#define CHECK_GL_FRAMEBUFFER_ERROR \
    { \
        GLenum status = glCheckFramebufferStatus(GL_FRAMEBUFFER); \
        if (status != GL_FRAMEBUFFER_COMPLETE) \
        { \
            LogFrameBufferError(status);\
            assert(false);\
        } \
    } \


    #if defined(DM_PLATFORM_IOS)
    struct ChooseEAGLView
    {
        ChooseEAGLView() {
            // Let's us choose the CAEAGLLayer
            glfwSetViewType(GLFW_OPENGL_API);
        }
    } g_ChooseEAGLView;
    #endif

    static GraphicsAdapterFunctionTable OpenGLRegisterFunctionTable();
    static bool                         OpenGLIsSupported();
    static int8_t          g_null_adapter_priority = 1;
    static GraphicsAdapter g_opengl_adapter(ADAPTER_TYPE_OPENGL);

    DM_REGISTER_GRAPHICS_ADAPTER(GraphicsAdapterOpenGL, &g_opengl_adapter, OpenGLIsSupported, OpenGLRegisterFunctionTable, g_null_adapter_priority);

    struct TextureParamsAsync
    {
        HTexture m_Texture;
        TextureParams m_Params;
    };
    dmArray<TextureParamsAsync> g_TextureParamsAsyncArray;
    dmIndexPool16 g_TextureParamsAsyncArrayIndices;
    dmArray<HTexture> g_PostDeleteTexturesArray;
    static void PostDeleteTextures(bool);

    extern BufferType BUFFER_TYPES[MAX_BUFFER_TYPE_COUNT];
    extern GLenum TEXTURE_UNIT_NAMES[32];

    // Cross-platform OpenGL/ES extension points. We define our own function pointer typedefs to handle the combination of statically or dynamically linked or core functionality.
    // The alternative is a matrix of conditional typedefs, linked statically/dynamically or core. OpenGL function prototypes does not change, so this is safe.
    typedef void (* DM_PFNGLINVALIDATEFRAMEBUFFERPROC) (GLenum target, GLsizei numAttachments, const GLenum *attachments);
    DM_PFNGLINVALIDATEFRAMEBUFFERPROC PFN_glInvalidateFramebuffer = NULL;

    typedef void (* DM_PFNGLDRAWBUFFERSPROC) (GLsizei n, const GLenum *bufs);
    DM_PFNGLDRAWBUFFERSPROC PFN_glDrawBuffers = NULL;

    Context* g_Context = 0x0;

    Context::Context(const ContextParams& params)
    {
        memset(this, 0, sizeof(*this));
        m_ModificationVersion     = 1;
        m_VerifyGraphicsCalls     = params.m_VerifyGraphicsCalls;
        m_RenderDocSupport        = params.m_RenderDocSupport;
        m_DefaultTextureMinFilter = params.m_DefaultTextureMinFilter;
        m_DefaultTextureMagFilter = params.m_DefaultTextureMagFilter;
        // Formats supported on all platforms
        m_TextureFormatSupport |= 1 << TEXTURE_FORMAT_LUMINANCE;
        m_TextureFormatSupport |= 1 << TEXTURE_FORMAT_LUMINANCE_ALPHA;
        m_TextureFormatSupport |= 1 << TEXTURE_FORMAT_RGB;
        m_TextureFormatSupport |= 1 << TEXTURE_FORMAT_RGBA;
        m_TextureFormatSupport |= 1 << TEXTURE_FORMAT_RGB_16BPP;
        m_TextureFormatSupport |= 1 << TEXTURE_FORMAT_RGBA_16BPP;
        m_IndexBufferFormatSupport |= 1 << INDEXBUFFER_FORMAT_16;

        DM_STATIC_ASSERT(sizeof(m_TextureFormatSupport)*4 >= TEXTURE_FORMAT_COUNT, Invalid_Struct_Size );
    }

    static GLenum GetOpenGLPrimitiveType(PrimitiveType prim_type)
    {
        const GLenum primitive_type_lut[] = {
            GL_LINES,
            GL_TRIANGLES,
            GL_TRIANGLE_STRIP
        };
        return primitive_type_lut[prim_type];
    }

    static GLenum GetOpenGLState(State state)
    {
        GLenum state_lut[] = {
            GL_DEPTH_TEST,
            GL_SCISSOR_TEST,
            GL_STENCIL_TEST,
        #if !defined(GL_ES_VERSION_2_0)
            GL_ALPHA_TEST,
        #else
            0x0BC0,
        #endif
            GL_BLEND,
            GL_CULL_FACE,
            GL_POLYGON_OFFSET_FILL,
            // Alpha test enabled
        #if !defined(GL_ES_VERSION_2_0)
            1,
        #else
            0,
        #endif
        };

        return state_lut[state];
    }

    static GLenum GetOpenGLType(Type type)
    {
        const GLenum type_lut[] = {
            GL_BYTE,
            GL_UNSIGNED_BYTE,
            GL_SHORT,
            GL_UNSIGNED_SHORT,
            GL_INT,
            GL_UNSIGNED_INT,
            GL_FLOAT,
            GL_FLOAT_VEC4,
            GL_FLOAT_MAT4,
            GL_SAMPLER_2D,
            GL_SAMPLER_CUBE,
        };
        return type_lut[type];
    }

    static Type GetGraphicsType(GLenum type)
    {
        switch(type)
        {
            case GL_BYTE:
                return TYPE_BYTE;
            case GL_UNSIGNED_BYTE:
                return TYPE_UNSIGNED_BYTE;
            case GL_SHORT:
                return TYPE_SHORT;
            case GL_UNSIGNED_SHORT:
                return TYPE_UNSIGNED_SHORT;
            case GL_INT:
                return TYPE_INT;
            case GL_UNSIGNED_INT:
                return TYPE_UNSIGNED_INT;
            case GL_FLOAT:
                return TYPE_FLOAT;
            case GL_FLOAT_VEC4:
                return TYPE_FLOAT_VEC4;
            case GL_FLOAT_MAT4:
                return TYPE_FLOAT_MAT4;
            case GL_SAMPLER_2D:
                return TYPE_SAMPLER_2D;
            case GL_SAMPLER_CUBE:
                return TYPE_SAMPLER_CUBE;
            default:break;
        }

        return (Type) -1;
    }

    static GLenum GetOpenGLTextureType(TextureType type)
    {
        if (type == TEXTURE_TYPE_2D)
        {
            return GL_TEXTURE_2D;
        }
        else if (type == TEXTURE_TYPE_CUBE_MAP)
        {
            return GL_TEXTURE_CUBE_MAP;
        }

        return GL_FALSE;
    }

    static HContext OpenGLNewContext(const ContextParams& params)
    {
        if (g_Context == 0x0)
        {
            if (glfwInit() == GL_FALSE)
            {
                dmLogError("Could not initialize glfw.");
                return 0x0;
            }
            g_Context = new Context(params);
            g_Context->m_AsyncMutex = dmMutex::New();
            return g_Context;
        }
        return 0x0;
    }

    static void OpenGLDeleteContext(HContext context)
    {
        if (context != 0x0)
        {
            if(g_Context->m_AsyncMutex)
            {
                dmMutex::Delete(g_Context->m_AsyncMutex);
            }
            delete context;
            g_Context = 0x0;
        }
    }

    static bool OpenGLInitialize()
    {
        // NOTE: We do glfwInit as glfw doesn't cleanup menus properly on OSX.
        return (glfwInit() == GL_TRUE);
    }

    static bool OpenGLIsSupported()
    {
        return OpenGLInitialize();
    }

    static void OpenGLFinalize()
    {
        glfwTerminate();
    }

    static void OnWindowResize(int width, int height)
    {
        assert(g_Context);
        g_Context->m_WindowWidth = (uint32_t)width;
        g_Context->m_WindowHeight = (uint32_t)height;
        if (g_Context->m_WindowResizeCallback != 0x0)
            g_Context->m_WindowResizeCallback(g_Context->m_WindowResizeCallbackUserData, (uint32_t)width, (uint32_t)height);
    }

    static int OnWindowClose()
    {
        assert(g_Context);
        if (g_Context->m_WindowCloseCallback != 0x0)
            return g_Context->m_WindowCloseCallback(g_Context->m_WindowCloseCallbackUserData);
        // Close by default
        return 1;
    }

    static void OnWindowFocus(int focus)
    {
        assert(g_Context);
        if (g_Context->m_WindowFocusCallback != 0x0)
            g_Context->m_WindowFocusCallback(g_Context->m_WindowFocusCallbackUserData, focus);
    }

    static void OnWindowIconify(int iconify)
    {
        assert(g_Context);
        if (g_Context->m_WindowIconifyCallback != 0x0)
            g_Context->m_WindowIconifyCallback(g_Context->m_WindowIconifyCallbackUserData, iconify);
    }

    static void StoreExtensions(HContext context, const GLubyte* _extensions)
    {
        context->m_ExtensionsString = strdup((const char*)_extensions);

        char* iter = 0;
        const char* next = dmStrTok(context->m_ExtensionsString, " ", &iter);
        while (next)
        {
            if (context->m_Extensions.Full())
                context->m_Extensions.OffsetCapacity(4);
            context->m_Extensions.Push(next);
            next = dmStrTok(0, " ", &iter);
        }
    }

    static bool OpenGLIsExtensionSupported(HContext context, const char* extension)
    {
        /* Extension names should not have spaces. */
        const char* where = strchr(extension, ' ');
        if (where || *extension == '\0')
            return false;

        uint32_t count = context->m_Extensions.Size();
        for (uint32_t i = 0; i < count; ++i)
        {
            if (strcmp(extension, context->m_Extensions[i]) == 0)
                return true;
        }
        return false;
    }

    static uint32_t OpenGLGetNumSupportedExtensions(HContext context)
    {
        return context->m_Extensions.Size();
    }

    static const char* OpenGLGetSupportedExtension(HContext context, uint32_t index)
    {
        return context->m_Extensions[index];
    }

    static bool OpenGLIsMultiTargetRenderingSupported(HContext context)
    {
        return PFN_glDrawBuffers != 0x0;
    }


static uintptr_t GetExtProcAddress(const char* name, const char* extension_name, const char* core_name, HContext context)
{
    /*
        Check in order
        1) ARB - Extensions officially approved by the OpenGL Architecture Review Board
        2) EXT - Extensions agreed upon by multiple OpenGL vendors
        3) OES - Vendor specific code for the OpenGL ES working group
        4) Optionally check as core function (if not GLES and core_name is set)
    */
    uintptr_t func = 0x0;
    static const char* ext_name_prefix_str[] = {"GL_ARB_", "GL_EXT_", "GL_OES_"};
    static const char* proc_name_postfix_str[] = {"ARB", "EXT", "OES"};
    char proc_str[256];
    for(uint32_t i = 0; i < sizeof(ext_name_prefix_str)/sizeof(*ext_name_prefix_str); ++i)
    {
        // Check for extension name string AND process function pointer. Either may be disabled (by vendor) so both must be valid!
        size_t l = dmStrlCpy(proc_str, ext_name_prefix_str[i], 8);
        dmStrlCpy(proc_str + l, extension_name, 256-l);
        if(!OpenGLIsExtensionSupported(context, proc_str))
            continue;
        l = dmStrlCpy(proc_str, name, 255);
        dmStrlCpy(proc_str + l, proc_name_postfix_str[i], 256-l);
        func = (uintptr_t) glfwGetProcAddress(proc_str);
        if(func != 0x0)
        {
            break;
        }
    }
#if !defined(__EMSCRIPTEN__)
    if(func == 0 && core_name)
    {
        // On OpenGL, optionally check for core driver support if extension wasn't found (i.e extension has become part of core OpenGL)
        func = (uintptr_t) glfwGetProcAddress(core_name);
    }
#endif

    return func;
}

#define DMGRAPHICS_GET_PROC_ADDRESS_EXT(function, name, extension_name, core_name, type, context)\
    if (function == 0x0)\
        function = (type) GetExtProcAddress(name, extension_name, core_name, context);

    static bool ValidateAsyncJobProcessing(HContext context)
    {
        // Test async texture access
        {
            TextureCreationParams tcp;
            tcp.m_Width = tcp.m_OriginalWidth = tcp.m_Height = tcp.m_OriginalHeight = 2;
            tcp.m_Type = TEXTURE_TYPE_2D;
            HTexture texture = dmGraphics::NewTexture(context, tcp);

            DM_ALIGNED(16) const uint32_t data[] = { 0xff000000, 0x00ff0000, 0x0000ff00, 0x000000ff };
            TextureParams params;
            params.m_Format = TEXTURE_FORMAT_RGBA;
            params.m_Width = tcp.m_Width;
            params.m_Height = tcp.m_Height;
            params.m_Data = data;
            params.m_DataSize = sizeof(data);
            params.m_MipMap = 0;
            SetTextureAsync(texture, params);

            while(GetTextureStatusFlags(texture) & dmGraphics::TEXTURE_STATUS_DATA_PENDING)
                dmTime::Sleep(100);

            DM_ALIGNED(16) uint8_t gpu_data[sizeof(data)];
            memset(gpu_data, 0x0, sizeof(gpu_data));
            glBindTexture(GL_TEXTURE_2D, texture->m_Texture);
            CHECK_GL_ERROR;

            GLuint osfb;
            glGenFramebuffers(1, &osfb);
            CHECK_GL_ERROR;
            glBindFramebuffer(GL_FRAMEBUFFER, osfb);
            CHECK_GL_ERROR;

            glFramebufferTexture2D(GL_FRAMEBUFFER, GL_COLOR_ATTACHMENT0, GL_TEXTURE_2D, texture->m_Texture, 0);
            if (glCheckFramebufferStatus(GL_FRAMEBUFFER) == GL_FRAMEBUFFER_COMPLETE)
            {
                GLint vp[4];
                glGetIntegerv( GL_VIEWPORT, vp );
                glViewport(0, 0, tcp.m_Width, tcp.m_Height);
                CHECK_GL_ERROR;
                glReadPixels(0, 0, tcp.m_Width, tcp.m_Height, GL_RGBA, GL_UNSIGNED_BYTE, gpu_data);
                glViewport(vp[0], vp[1], vp[2], vp[3]);
                CHECK_GL_ERROR;
            }
            else
            {
                dmLogDebug("ValidateAsyncJobProcessing glCheckFramebufferStatus failed (%d)", glCheckFramebufferStatus(GL_FRAMEBUFFER));
            }

            glBindTexture(GL_TEXTURE_2D, 0);
            CHECK_GL_ERROR;
            glBindFramebuffer(GL_FRAMEBUFFER, glfwGetDefaultFramebuffer());
            CHECK_GL_ERROR;
            glDeleteFramebuffers(1, &osfb);
            DeleteTexture(texture);

            if(memcmp(data, gpu_data, sizeof(data))!=0)
            {
                dmLogDebug("ValidateAsyncJobProcessing cpu<->gpu data check failed. Unable to verify async texture access integrity.");
                return false;
            }
        }

        return true;
    }

    static WindowResult OpenGLOpenWindow(HContext context, WindowParams *params)
    {
        assert(context);
        assert(params);

        if (context->m_WindowOpened) return WINDOW_RESULT_ALREADY_OPENED;

        if (params->m_HighDPI) {
            glfwOpenWindowHint(GLFW_WINDOW_HIGH_DPI, 1);
        }

        glfwOpenWindowHint(GLFW_CLIENT_API, GLFW_OPENGL_API);
        glfwOpenWindowHint(GLFW_FSAA_SAMPLES, params->m_Samples);

#if defined(ANDROID)
        // Seems to work fine anyway without any hints
        // which is good, since we want to fallback from OpenGLES 3 to 2
#elif defined(__linux__)
        glfwOpenWindowHint(GLFW_OPENGL_VERSION_MAJOR, 3);
        glfwOpenWindowHint(GLFW_OPENGL_VERSION_MINOR, 3);
#elif defined(_WIN32)
        glfwOpenWindowHint(GLFW_OPENGL_VERSION_MAJOR, 3);
        glfwOpenWindowHint(GLFW_OPENGL_VERSION_MINOR, 3);
#elif defined(__MACH__)
        glfwOpenWindowHint(GLFW_OPENGL_VERSION_MAJOR, 3);
            #if defined(DM_PLATFORM_IOS)
            glfwOpenWindowHint(GLFW_OPENGL_VERSION_MINOR, 0); // 3.0 on iOS
            #else
            glfwOpenWindowHint(GLFW_OPENGL_VERSION_MINOR, 2); // 3.2 on macOS (actually picks 4.1 anyways)
            #endif
#endif

        bool is_desktop = false;
#if defined(_WIN32) || (defined(__linux__) && !defined(ANDROID)) || defined(DM_PLATFORM_MACOS)
        is_desktop = true;
#endif
        if (is_desktop) {
            glfwOpenWindowHint(GLFW_OPENGL_FORWARD_COMPAT, GL_TRUE);
            glfwOpenWindowHint(GLFW_OPENGL_PROFILE, GLFW_OPENGL_CORE_PROFILE);
        }

        int mode = GLFW_WINDOW;
        if (params->m_Fullscreen)
            mode = GLFW_FULLSCREEN;
        if (!glfwOpenWindow(params->m_Width, params->m_Height, 8, 8, 8, 8, 32, 8, mode))
        {
            if (is_desktop) {
                dmLogWarning("Trying OpenGL 3.1 compat mode");

                // Try a second time, this time without core profile, and lower the minor version.
                // And GLFW clears hints, so we have to set them again.
                if (params->m_HighDPI) {
                    glfwOpenWindowHint(GLFW_WINDOW_HIGH_DPI, 1);
                }
                glfwOpenWindowHint(GLFW_CLIENT_API, GLFW_OPENGL_API);
                glfwOpenWindowHint(GLFW_FSAA_SAMPLES, params->m_Samples);

                // We currently cannot go lower since we support shader model 140
                glfwOpenWindowHint(GLFW_OPENGL_VERSION_MAJOR, 3);
                glfwOpenWindowHint(GLFW_OPENGL_VERSION_MINOR, 1);

                glfwOpenWindowHint(GLFW_OPENGL_FORWARD_COMPAT, GL_TRUE);

                if (!glfwOpenWindow(params->m_Width, params->m_Height, 8, 8, 8, 8, 32, 8, mode))
                {
                    return WINDOW_RESULT_WINDOW_OPEN_ERROR;
                }
            }
            else {
                return WINDOW_RESULT_WINDOW_OPEN_ERROR;
            }
        }

#if defined (_WIN32)
#define GET_PROC_ADDRESS(function, name, type)\
        function = (type)wglGetProcAddress(name);\
        if (function == 0x0)\
        {\
            function = (type)wglGetProcAddress(name "ARB");\
        }\
        if (function == 0x0)\
        {\
            function = (type)wglGetProcAddress(name "EXT");\
        }\
        if (function == 0x0)\
        {\
            dmLogError("Could not find gl function '%s'.", name);\
            return WINDOW_RESULT_WINDOW_OPEN_ERROR;\
        }

        GET_PROC_ADDRESS(glGenProgramsARB, "glGenPrograms", PFNGLGENPROGRAMARBPROC);
        GET_PROC_ADDRESS(glBindProgramARB, "glBindProgram", PFNGLBINDPROGRAMARBPROC);
        GET_PROC_ADDRESS(glDeleteProgramsARB, "glDeletePrograms", PFNGLDELETEPROGRAMSARBPROC);
        GET_PROC_ADDRESS(glProgramStringARB, "glProgramString", PFNGLPROGRAMSTRINGARBPROC);
        GET_PROC_ADDRESS(glProgramLocalParameter4fARB, "glProgramLocalParameter4f", PFNGLVERTEXPARAMFLOAT4ARBPROC);
        GET_PROC_ADDRESS(glEnableVertexAttribArray, "glEnableVertexAttribArray", PFNGLVERTEXATTRIBSETPROC);
        GET_PROC_ADDRESS(glDisableVertexAttribArray, "glDisableVertexAttribArray", PFNGLVERTEXATTRIBSETPROC);
        GET_PROC_ADDRESS(glVertexAttribPointer, "glVertexAttribPointer", PFNGLVERTEXATTRIBPTRPROC);
        GET_PROC_ADDRESS(glCompressedTexImage2D, "glCompressedTexImage2D", PFNGLTEXPARAM2DPROC);
        GET_PROC_ADDRESS(glCompressedTexSubImage2D, "glCompressedTexSubImage2D", PFNGLCOMPRTEXSUB2DPROC);
        GET_PROC_ADDRESS(glGenBuffersARB, "glGenBuffers", PFNGLGENBUFFERSPROC);
        GET_PROC_ADDRESS(glDeleteBuffersARB, "glDeleteBuffers", PFNGLDELETEBUFFERSPROC);
        GET_PROC_ADDRESS(glBindBufferARB, "glBindBuffer", PFNGLBINDBUFFERPROC);
        GET_PROC_ADDRESS(glBufferDataARB, "glBufferData", PFNGLBUFFERDATAPROC);
        GET_PROC_ADDRESS(glGenRenderbuffers, "glGenRenderbuffers", PFNGLGENRENDERBUFFERSPROC);
        GET_PROC_ADDRESS(glBindRenderbuffer, "glBindRenderbuffer", PFNGLBINDRENDERBUFFERPROC);
        GET_PROC_ADDRESS(glRenderbufferStorage, "glRenderbufferStorage", PFNGLRENDERBUFFERSTORAGEPROC);
        GET_PROC_ADDRESS(glFramebufferTexture2D, "glFramebufferTexture2D", PFNGLRENDERBUFFERTEXTURE2DPROC);
        GET_PROC_ADDRESS(glFramebufferRenderbuffer, "glFramebufferRenderbuffer", PFNGLFRAMEBUFFERRENDERBUFFERPROC);
        GET_PROC_ADDRESS(glGenFramebuffers, "glGenFramebuffers", PFNGLGENFRAMEBUFFERSPROC);
        GET_PROC_ADDRESS(glBindFramebuffer, "glBindFramebuffer", PFNGLBINDFRAMEBUFFERPROC);
        GET_PROC_ADDRESS(glDeleteFramebuffers, "glDeleteFramebuffers", PFNGLDELETEFRAMEBUFFERSPROC);
        GET_PROC_ADDRESS(glDeleteRenderbuffers, "glDeleteRenderbuffers", PFNGLDELETERENDERBUFFERSPROC);
        GET_PROC_ADDRESS(glBufferSubDataARB, "glBufferSubData", PFNGLBUFFERSUBDATAPROC);
        GET_PROC_ADDRESS(glMapBufferARB, "glMapBuffer", PFNGLMAPBUFFERPROC);
        GET_PROC_ADDRESS(glUnmapBufferARB, "glUnmapBuffer", PFNGLUNMAPBUFFERPROC);
        GET_PROC_ADDRESS(glActiveTexture, "glActiveTexture", PFNGLACTIVETEXTUREPROC);
        GET_PROC_ADDRESS(glCheckFramebufferStatus, "glCheckFramebufferStatus", PFNGLCHECKFRAMEBUFFERSTATUSPROC);
        GET_PROC_ADDRESS(glGetAttribLocation, "glGetAttribLocation", PFNGLGETATTRIBLOCATIONPROC);
        GET_PROC_ADDRESS(glCreateShader, "glCreateShader", PFNGLCREATESHADERPROC);
        GET_PROC_ADDRESS(glShaderSource, "glShaderSource", PFNGLSHADERSOURCEPROC);
        GET_PROC_ADDRESS(glCompileShader, "glCompileShader", PFNGLCOMPILESHADERPROC);
        GET_PROC_ADDRESS(glGetShaderiv, "glGetShaderiv", PFNGLGETSHADERIVPROC);
        GET_PROC_ADDRESS(glGetShaderInfoLog, "glGetShaderInfoLog", PFNGLGETSHADERINFOLOGPROC);
        GET_PROC_ADDRESS(glGetProgramInfoLog, "glGetProgramInfoLog", PFNGLGETPROGRAMINFOLOGPROC);
        GET_PROC_ADDRESS(glDeleteShader, "glDeleteShader", PFNGLDELETESHADERPROC);
        GET_PROC_ADDRESS(glCreateProgram, "glCreateProgram", PFNGLCREATEPROGRAMPROC);
        GET_PROC_ADDRESS(glAttachShader, "glAttachShader", PFNGLATTACHSHADERPROC);
        GET_PROC_ADDRESS(glLinkProgram, "glLinkProgram", PFNGLLINKPROGRAMPROC);
        GET_PROC_ADDRESS(glDeleteProgram, "glDeleteProgram", PFNGLDELETEPROGRAMPROC);
        GET_PROC_ADDRESS(glUseProgram, "glUseProgram", PFNGLUSEPROGRAMPROC);
        GET_PROC_ADDRESS(glGetProgramiv, "glGetProgramiv", PFNGLGETPROGRAMIVPROC);
        GET_PROC_ADDRESS(glGetActiveUniform, "glGetActiveUniform", PFNGLGETACTIVEUNIFORMPROC);
        GET_PROC_ADDRESS(glGetUniformLocation, "glGetUniformLocation", PFNGLGETUNIFORMLOCATIONPROC);
        GET_PROC_ADDRESS(glUniform4fv, "glUniform4fv", PFNGLUNIFORM4FVPROC);
        GET_PROC_ADDRESS(glUniformMatrix4fv, "glUniformMatrix4fv", PFNGLUNIFORMMATRIX4FVPROC);
        GET_PROC_ADDRESS(glUniform1i, "glUniform1i", PFNGLUNIFORM1IPROC);
        GET_PROC_ADDRESS(glStencilOpSeparate, "glStencilOpSeparate", PFNGLSTENCILOPSEPARATEPROC);
        GET_PROC_ADDRESS(glStencilFuncSeparate, "glStencilFuncSeparate", PFNGLSTENCILFUNCSEPARATEPROC);
#if !defined(GL_ES_VERSION_2_0)
        GET_PROC_ADDRESS(glGetStringi,"glGetStringi",PFNGLGETSTRINGIPROC);
        GET_PROC_ADDRESS(glGenVertexArrays, "glGenVertexArrays", PFNGLGENVERTEXARRAYSPROC);
        GET_PROC_ADDRESS(glBindVertexArray, "glBindVertexArray", PFNGLBINDVERTEXARRAYPROC);
        GET_PROC_ADDRESS(glDrawBuffers, "glDrawBuffers", PFNGLDRAWBUFFERSPROC);
        GET_PROC_ADDRESS(glGetFragDataLocation, "glGetFragDataLocation", PFNGLGETFRAGDATALOCATIONPROC);
        GET_PROC_ADDRESS(glBindFragDataLocation, "glBindFragDataLocation", PFNGLBINDFRAGDATALOCATIONPROC);
#endif

#undef GET_PROC_ADDRESS
#endif

#if !defined(__EMSCRIPTEN__)
        glfwSetWindowTitle(params->m_Title);
#endif

        glfwSetWindowBackgroundColor(params->m_BackgroundColor);

        glfwSetWindowSizeCallback(OnWindowResize);
        glfwSetWindowCloseCallback(OnWindowClose);
        glfwSetWindowFocusCallback(OnWindowFocus);
        glfwSetWindowIconifyCallback(OnWindowIconify);
        glfwSwapInterval(1);
        CHECK_GL_ERROR;

        context->m_WindowResizeCallback           = params->m_ResizeCallback;
        context->m_WindowResizeCallbackUserData   = params->m_ResizeCallbackUserData;
        context->m_WindowCloseCallback            = params->m_CloseCallback;
        context->m_WindowCloseCallbackUserData    = params->m_CloseCallbackUserData;
        context->m_WindowFocusCallback            = params->m_FocusCallback;
        context->m_WindowFocusCallbackUserData    = params->m_FocusCallbackUserData;
        context->m_WindowIconifyCallback          = params->m_IconifyCallback;
        context->m_WindowIconifyCallbackUserData  = params->m_IconifyCallbackUserData;
        context->m_WindowOpened                   = 1;
        context->m_Width                          = params->m_Width;
        context->m_Height                         = params->m_Height;

        // read back actual window size
        int width, height;
        glfwGetWindowSize(&width, &height);
        context->m_WindowWidth    = (uint32_t) width;
        context->m_WindowHeight   = (uint32_t) height;
        context->m_Dpi            = 0;
        context->m_IsGles3Version = 1; // 0 == gles 2, 1 == gles 3
        context->m_PipelineState  = GetDefaultPipelineState();

#if defined(__EMSCRIPTEN__) || defined(__ANDROID__)
        context->m_IsShaderLanguageGles = 1;

        const char* version = (char *) glGetString(GL_VERSION);
        if (strstr(version, "OpenGL ES 2.") != 0) {
            context->m_IsGles3Version = 0;
        } else {
            context->m_IsGles3Version = 1;
        }
#else
        #if defined(DM_PLATFORM_IOS)
            // iOS
            context->m_IsGles3Version = 1;
            context->m_IsShaderLanguageGles = 1;
        #else
            context->m_IsGles3Version = 1;
            context->m_IsShaderLanguageGles = 0;
        #endif
#endif

#if defined(__EMSCRIPTEN__)
        EMSCRIPTEN_WEBGL_CONTEXT_HANDLE emscripten_ctx = emscripten_webgl_get_current_context();
        assert(emscripten_ctx != 0 && "Unable to get GL context from emscripten.");

        // These are all the available official webgl extensions, taken from this list:
        // https://developer.mozilla.org/en-US/docs/Web/API/WebGL_API/Using_Extensions
        emscripten_webgl_enable_extension(emscripten_ctx, "ANGLE_instanced_arrays");
        emscripten_webgl_enable_extension(emscripten_ctx, "EXT_blend_minmax");
        emscripten_webgl_enable_extension(emscripten_ctx, "EXT_color_buffer_float");
        emscripten_webgl_enable_extension(emscripten_ctx, "EXT_color_buffer_half_float");
        emscripten_webgl_enable_extension(emscripten_ctx, "EXT_disjoint_timer_query");
        emscripten_webgl_enable_extension(emscripten_ctx, "EXT_float_blend");
        emscripten_webgl_enable_extension(emscripten_ctx, "EXT_frag_depth");
        emscripten_webgl_enable_extension(emscripten_ctx, "EXT_shader_texture_lod");
        emscripten_webgl_enable_extension(emscripten_ctx, "EXT_sRGB");
        emscripten_webgl_enable_extension(emscripten_ctx, "EXT_texture_compression_bptc");
        emscripten_webgl_enable_extension(emscripten_ctx, "EXT_texture_compression_rgtc");
        emscripten_webgl_enable_extension(emscripten_ctx, "EXT_texture_filter_anisotropic");
        emscripten_webgl_enable_extension(emscripten_ctx, "EXT_texture_norm16");
        emscripten_webgl_enable_extension(emscripten_ctx, "KHR_parallel_shader_compile");
        emscripten_webgl_enable_extension(emscripten_ctx, "OES_element_index_uint");
        emscripten_webgl_enable_extension(emscripten_ctx, "OES_fbo_render_mipmap");
        emscripten_webgl_enable_extension(emscripten_ctx, "OES_standard_derivatives");
        emscripten_webgl_enable_extension(emscripten_ctx, "OES_texture_float");
        emscripten_webgl_enable_extension(emscripten_ctx, "OES_texture_float_linear");
        emscripten_webgl_enable_extension(emscripten_ctx, "OES_texture_half_float");
        emscripten_webgl_enable_extension(emscripten_ctx, "OES_texture_half_float_linear");
        emscripten_webgl_enable_extension(emscripten_ctx, "OES_vertex_array_object");
        emscripten_webgl_enable_extension(emscripten_ctx, "OVR_multiview2");
        emscripten_webgl_enable_extension(emscripten_ctx, "WEBGL_color_buffer_float");
        emscripten_webgl_enable_extension(emscripten_ctx, "WEBGL_compressed_texture_astc");
        emscripten_webgl_enable_extension(emscripten_ctx, "WEBGL_compressed_texture_etc");
        emscripten_webgl_enable_extension(emscripten_ctx, "WEBGL_compressed_texture_etc1");
        emscripten_webgl_enable_extension(emscripten_ctx, "WEBGL_compressed_texture_pvrtc");
        emscripten_webgl_enable_extension(emscripten_ctx, "WEBGL_compressed_texture_s3tc");
        emscripten_webgl_enable_extension(emscripten_ctx, "WEBGL_compressed_texture_s3tc_srgb");
        emscripten_webgl_enable_extension(emscripten_ctx, "WEBGL_debug_renderer_info");
        emscripten_webgl_enable_extension(emscripten_ctx, "WEBGL_debug_shaders");
        emscripten_webgl_enable_extension(emscripten_ctx, "WEBGL_depth_texture");
        emscripten_webgl_enable_extension(emscripten_ctx, "WEBGL_draw_buffers");
        emscripten_webgl_enable_extension(emscripten_ctx, "WEBGL_lose_context");
        emscripten_webgl_enable_extension(emscripten_ctx, "WEBGL_multi_draw");
#endif

        if (params->m_PrintDeviceInfo)
        {
            dmLogInfo("Device: OpenGL");
            dmLogInfo("Renderer: %s", (char *) glGetString(GL_RENDERER));
            dmLogInfo("Version: %s", (char *) glGetString(GL_VERSION));
            dmLogInfo("Vendor: %s", (char *) glGetString(GL_VENDOR));
        }

#if defined(DM_PLATFORM_MACOS)
        ProcessSerialNumber psn;
        OSErr err;

        // Move window to front. Required if running without application bundle.
        err = GetCurrentProcess( &psn );
        if (err == noErr)
            (void) SetFrontProcess( &psn );
#endif


#if !(defined(__EMSCRIPTEN__) || defined(GL_ES_VERSION_2_0))
        GLint n;
        glGetIntegerv(GL_NUM_EXTENSIONS, &n);
        if (n > 0)
        {
            int max_len = 0;
            int cursor = 0;

            for (GLint i = 0; i < n; i++)
            {
                char* ext = (char*) glGetStringi(GL_EXTENSIONS,i);
                max_len += (int) strlen((const char*)ext) + 1; // name + space
            }

            char* extensions_ptr = (char*) malloc(max_len);

            for (GLint i = 0; i < n; i++)
            {
                char* ext = (char*) glGetStringi(GL_EXTENSIONS,i);
                int str_len = (int) strlen((const char*)ext);

                strcpy(extensions_ptr + cursor, ext);

                cursor += str_len;
                extensions_ptr[cursor] = ' ';

                cursor += 1;
            }

            extensions_ptr[max_len-1] = 0;

            const GLubyte* extensions = (const GLubyte*) extensions_ptr;
            StoreExtensions(context, extensions);
            free(extensions_ptr);
        }
#else
        const GLubyte* extensions = glGetString(GL_EXTENSIONS);
        assert(extensions);
        StoreExtensions(context, extensions);
#endif

        if (params->m_PrintDeviceInfo)
        {
            dmLogInfo("Extensions:");
            uint32_t num_extensions = OpenGLGetNumSupportedExtensions(context);
            for (uint32_t i = 0; i < num_extensions; ++i)
            {
                dmLogInfo("  %s", OpenGLGetSupportedExtension(context, i));
            }
        }

        DMGRAPHICS_GET_PROC_ADDRESS_EXT(PFN_glInvalidateFramebuffer, "glDiscardFramebuffer", "discard_framebuffer", "glInvalidateFramebuffer", DM_PFNGLINVALIDATEFRAMEBUFFERPROC, context);
        DMGRAPHICS_GET_PROC_ADDRESS_EXT(PFN_glDrawBuffers, "glDrawBuffers", "draw_buffers", "glDrawBuffers", DM_PFNGLDRAWBUFFERSPROC, context);

        if (OpenGLIsExtensionSupported(context, "GL_IMG_texture_compression_pvrtc") ||
            OpenGLIsExtensionSupported(context, "WEBGL_compressed_texture_pvrtc"))
        {
            context->m_TextureFormatSupport |= 1 << TEXTURE_FORMAT_RGB_PVRTC_2BPPV1;
            context->m_TextureFormatSupport |= 1 << TEXTURE_FORMAT_RGB_PVRTC_4BPPV1;
            context->m_TextureFormatSupport |= 1 << TEXTURE_FORMAT_RGBA_PVRTC_2BPPV1;
            context->m_TextureFormatSupport |= 1 << TEXTURE_FORMAT_RGBA_PVRTC_4BPPV1;
        }

        if (OpenGLIsExtensionSupported(context, "GL_OES_compressed_ETC1_RGB8_texture") ||
            OpenGLIsExtensionSupported(context, "WEBGL_compressed_texture_etc") ||
            OpenGLIsExtensionSupported(context, "WEBGL_compressed_texture_etc1"))
        {
            context->m_TextureFormatSupport |= 1 << TEXTURE_FORMAT_RGB_ETC1;
        }

        // https://www.khronos.org/registry/OpenGL/extensions/EXT/EXT_texture_compression_s3tc.txt
        if (OpenGLIsExtensionSupported(context, "GL_EXT_texture_compression_s3tc") ||
            OpenGLIsExtensionSupported(context, "WEBGL_compressed_texture_s3tc"))
        {
            context->m_TextureFormatSupport |= 1 << TEXTURE_FORMAT_RGB_BC1; // DXT1
            // We'll use BC3 for this
            //context->m_TextureFormatSupport |= 1 << TEXTURE_FORMAT_RGBA_BC2; // DXT3
            context->m_TextureFormatSupport |= 1 << TEXTURE_FORMAT_RGBA_BC3; // DXT5
        }

        // https://www.khronos.org/registry/OpenGL/extensions/ARB/ARB_texture_compression_rgtc.txt
        if (OpenGLIsExtensionSupported(context, "GL_ARB_texture_compression_rgtc") ||
            OpenGLIsExtensionSupported(context, "GL_EXT_texture_compression_rgtc") ||
            OpenGLIsExtensionSupported(context, "EXT_texture_compression_rgtc"))
        {
            context->m_TextureFormatSupport |= 1 << TEXTURE_FORMAT_R_BC4;
            context->m_TextureFormatSupport |= 1 << TEXTURE_FORMAT_RG_BC5;
        }

        // https://www.khronos.org/registry/OpenGL/extensions/ARB/ARB_texture_compression_bptc.txt
        if (OpenGLIsExtensionSupported(context, "GL_ARB_texture_compression_bptc") ||
            OpenGLIsExtensionSupported(context, "GL_EXT_texture_compression_bptc") ||
            OpenGLIsExtensionSupported(context, "EXT_texture_compression_bptc") )
        {
            context->m_TextureFormatSupport |= 1 << TEXTURE_FORMAT_RGBA_BC7;
        }

        // https://www.khronos.org/registry/OpenGL/extensions/ARB/ARB_ES3_compatibility.txt
        if (OpenGLIsExtensionSupported(context, "GL_ARB_ES3_compatibility"))
        {
            context->m_TextureFormatSupport |= 1 << TEXTURE_FORMAT_RGBA_ETC2;
        }

        // https://www.khronos.org/registry/OpenGL/extensions/ARB/ARB_ES3_compatibility.txt
        if (OpenGLIsExtensionSupported(context, "GL_KHR_texture_compression_astc_ldr") ||
            OpenGLIsExtensionSupported(context, "GL_OES_texture_compression_astc") ||
            OpenGLIsExtensionSupported(context, "OES_texture_compression_astc") ||
            OpenGLIsExtensionSupported(context, "WEBGL_compressed_texture_astc"))
        {
            context->m_TextureFormatSupport |= 1 << TEXTURE_FORMAT_RGBA_ASTC_4x4;
        }

        // Check if we're using a recent enough OpenGL version
        if (context->m_IsGles3Version)
        {
            context->m_TextureFormatSupport |= 1 << TEXTURE_FORMAT_RGB16F;
            context->m_TextureFormatSupport |= 1 << TEXTURE_FORMAT_RGB32F;
            context->m_TextureFormatSupport |= 1 << TEXTURE_FORMAT_RGBA16F;
            context->m_TextureFormatSupport |= 1 << TEXTURE_FORMAT_RGBA32F;
            context->m_TextureFormatSupport |= 1 << TEXTURE_FORMAT_R16F;
            context->m_TextureFormatSupport |= 1 << TEXTURE_FORMAT_RG16F;
            context->m_TextureFormatSupport |= 1 << TEXTURE_FORMAT_R32F;
            context->m_TextureFormatSupport |= 1 << TEXTURE_FORMAT_RG32F;
        }

        // GL_NUM_COMPRESSED_TEXTURE_FORMATS is deprecated in newer OpenGL Versions
        GLint iNumCompressedFormats = 0;
        glGetIntegerv(GL_NUM_COMPRESSED_TEXTURE_FORMATS, &iNumCompressedFormats);
        if (iNumCompressedFormats > 0)
        {
            GLint *pCompressedFormats = new GLint[iNumCompressedFormats];
            glGetIntegerv(GL_COMPRESSED_TEXTURE_FORMATS, pCompressedFormats);
            for (int i = 0; i < iNumCompressedFormats; i++)
            {
                switch (pCompressedFormats[i])
                {
                    #define CASE(_NAME1,_NAME2) case _NAME1 : context->m_TextureFormatSupport |= 1 << _NAME2; break;
                    CASE(DMGRAPHICS_TEXTURE_FORMAT_RGBA8_ETC2_EAC, TEXTURE_FORMAT_RGBA_ETC2);
                    CASE(DMGRAPHICS_TEXTURE_FORMAT_R11_EAC, TEXTURE_FORMAT_R_ETC2);
                    CASE(DMGRAPHICS_TEXTURE_FORMAT_RG11_EAC, TEXTURE_FORMAT_RG_ETC2);
                    CASE(DMGRAPHICS_TEXTURE_FORMAT_RGBA_ASTC_4x4_KHR, TEXTURE_FORMAT_RGBA_ASTC_4x4);
                    #undef CASE
                default: break;
                }
            }
            delete[] pCompressedFormats;
        }


#if defined (__EMSCRIPTEN__)
        // webgl GL_DEPTH_STENCIL_ATTACHMENT for stenciling and GL_DEPTH_COMPONENT16 for depth only by specifications, even though it reports 24-bit depth and no packed depth stencil extensions.
        context->m_PackedDepthStencil = 1;
        context->m_DepthBufferBits = 16;
#else

#if defined(__MACH__)
        context->m_PackedDepthStencil = 1;
#endif

        if ((OpenGLIsExtensionSupported(context, "GL_OES_packed_depth_stencil")) || (OpenGLIsExtensionSupported(context, "GL_EXT_packed_depth_stencil")))
        {
            context->m_PackedDepthStencil = 1;
        }
        GLint depth_buffer_bits;
        glGetIntegerv( GL_DEPTH_BITS, &depth_buffer_bits );
        if (GL_INVALID_ENUM == glGetError())
        {
            depth_buffer_bits = 24;
        }

        context->m_DepthBufferBits = (uint32_t) depth_buffer_bits;
#endif

        GLint gl_max_texture_size = 1024;
        glGetIntegerv(GL_MAX_TEXTURE_SIZE, &gl_max_texture_size);
        context->m_MaxTextureSize = gl_max_texture_size;
        CLEAR_GL_ERROR;

#if defined(DM_PLATFORM_IOS) || defined(ANDROID)
        // Hardcoded values for iOS and Android for now. The value is a hint, max number of vertices will still work with performance penalty
        // The below seems to be the reported sweet spot for modern or semi-modern hardware
        context->m_MaxElementVertices = 1024*1024;
        context->m_MaxElementIndices = 1024*1024;
#else
        // We don't accept values lower than 65k. It's a trade-off on drawcalls vs bufferdata upload
        GLint gl_max_elem_verts = 65536;
        bool legacy = context->m_IsGles3Version == 0;
        if (!legacy) {
            glGetIntegerv(GL_MAX_ELEMENTS_VERTICES, &gl_max_elem_verts);
        }
        context->m_MaxElementVertices = dmMath::Max(65536, gl_max_elem_verts);
        CLEAR_GL_ERROR;

        GLint gl_max_elem_indices = 65536;
        if (!legacy) {
            glGetIntegerv(GL_MAX_ELEMENTS_INDICES, &gl_max_elem_indices);
        }
        context->m_MaxElementIndices = dmMath::Max(65536, gl_max_elem_indices);
        CLEAR_GL_ERROR;
#endif

        if (OpenGLIsExtensionSupported(context, "GL_OES_compressed_ETC1_RGB8_texture"))
        {
            context->m_TextureFormatSupport |= 1 << TEXTURE_FORMAT_RGB_ETC1;
        }

<<<<<<< HEAD
#if defined(__ANDROID__) || defined(DM_PLATFORM_IOS) || defined(__EMSCRIPTEN__)
=======
        if (OpenGLIsExtensionSupported(context, "GL_EXT_texture_filter_anisotropic"))
        {
            context->m_AnisotropySupport = 1;
            glGetFloatv(GL_MAX_TEXTURE_MAX_ANISOTROPY_EXT, &context->m_MaxAnisotropy);
        }

#if defined(__ANDROID__) || defined(__arm__) || defined(__arm64__) || defined(__EMSCRIPTEN__)
>>>>>>> d2a34531
        if ((OpenGLIsExtensionSupported(context, "GL_OES_element_index_uint")))
        {
            context->m_IndexBufferFormatSupport |= 1 << INDEXBUFFER_FORMAT_32;
        }
#else
        context->m_IndexBufferFormatSupport |= 1 << INDEXBUFFER_FORMAT_32;
#endif

        JobQueueInitialize();
        if(JobQueueIsAsync())
        {
            if(!ValidateAsyncJobProcessing(context))
            {
                dmLogDebug("AsyncInitialize: Failed to verify async job processing. Fallback to single thread processing.");
                JobQueueFinalize();
            }
        }

#if !defined(GL_ES_VERSION_2_0)
        {
            GLuint vao;
            glGenVertexArrays(1, &vao);
            glBindVertexArray(vao);
        }
#endif

        return WINDOW_RESULT_OK;
    }

    static void OpenGLCloseWindow(HContext context)
    {
        assert(context);
        if (context->m_WindowOpened)
        {
            JobQueueFinalize();
            PostDeleteTextures(true);
            glfwCloseWindow();
            context->m_WindowResizeCallback = 0x0;
            context->m_Width = 0;
            context->m_Height = 0;
            context->m_WindowWidth = 0;
            context->m_WindowHeight = 0;
            context->m_WindowOpened = 0;
            context->m_Extensions.SetSize(0);
            free(context->m_ExtensionsString);
            context->m_ExtensionsString = 0;
        }
    }

    static void OpenGLIconifyWindow(HContext context)
    {
        assert(context);
        if (context->m_WindowOpened)
        {
            glfwIconifyWindow();
        }
    }

    static void OpenGLRunApplicationLoop(void* user_data, WindowStepMethod step_method, WindowIsRunning is_running)
    {
        #ifdef __EMSCRIPTEN__
        while (0 != is_running(user_data))
        {
            // N.B. Beyond the first test, the above statement is essentially formal since set_main_loop will throw an exception.
            emscripten_set_main_loop_arg(step_method, user_data, 0, 1);
        }
        #else
        while (0 != is_running(user_data))
        {
            step_method(user_data);
        }
        #endif
    }

    static uint32_t OpenGLGetWindowState(HContext context, WindowState state)
    {
        assert(context);
        if (context->m_WindowOpened)
            return glfwGetWindowParam(state);
        else
            return 0;
    }

    static uint32_t OpenGLGetWindowRefreshRate(HContext context)
    {
        assert(context);
        if (context->m_WindowOpened)
            return glfwGetWindowRefreshRate();
        else
            return 0;
    }

    static PipelineState OpenGLGetPipelineState(HContext context)
    {
        return context->m_PipelineState;
    }

    static uint32_t OpenGLGetDisplayDpi(HContext context)
    {
        assert(context);
        return context->m_Dpi;
    }

    static uint32_t OpenGLGetWidth(HContext context)
    {
        assert(context);
        return context->m_Width;
    }

    static uint32_t OpenGLGetHeight(HContext context)
    {
        assert(context);
        return context->m_Height;
    }

    static uint32_t OpenGLGetWindowWidth(HContext context)
    {
        assert(context);
        return context->m_WindowWidth;
    }

    static float OpenGLGetDisplayScaleFactor(HContext context)
    {
        assert(context);
        return glfwGetDisplayScaleFactor();
    }

    static uint32_t OpenGLGetWindowHeight(HContext context)
    {
        assert(context);
        return context->m_WindowHeight;
    }

    static void OpenGLSetWindowSize(HContext context, uint32_t width, uint32_t height)
    {
        assert(context);
        if (context->m_WindowOpened)
        {
            context->m_Width = width;
            context->m_Height = height;
            glfwSetWindowSize((int)width, (int)height);
            int window_width, window_height;
            glfwGetWindowSize(&window_width, &window_height);
            context->m_WindowWidth = window_width;
            context->m_WindowHeight = window_height;
            // The callback is not called from glfw when the size is set manually
            if (context->m_WindowResizeCallback)
            {
                context->m_WindowResizeCallback(context->m_WindowResizeCallbackUserData, window_width, window_height);
            }
        }
    }

    static void OpenGLResizeWindow(HContext context, uint32_t width, uint32_t height)
    {
        assert(context);
        if (context->m_WindowOpened)
        {
            glfwSetWindowSize((int)width, (int)height);
        }
    }

    static void OpenGLGetDefaultTextureFilters(HContext context, TextureFilter& out_min_filter, TextureFilter& out_mag_filter)
    {
        out_min_filter = context->m_DefaultTextureMinFilter;
        out_mag_filter = context->m_DefaultTextureMagFilter;
    }

    static void OpenGLClear(HContext context, uint32_t flags, uint8_t red, uint8_t green, uint8_t blue, uint8_t alpha, float depth, uint32_t stencil)
    {
        assert(context);
        DM_PROFILE(__FUNCTION__);

        float r = ((float)red)/255.0f;
        float g = ((float)green)/255.0f;
        float b = ((float)blue)/255.0f;
        float a = ((float)alpha)/255.0f;
        glClearColor(r, g, b, a);
        CHECK_GL_ERROR;

        glClearDepth(depth);
        CHECK_GL_ERROR;

        glClearStencil(stencil);
        CHECK_GL_ERROR;

        GLbitfield gl_flags = (flags & BUFFER_TYPE_COLOR0_BIT)  ? GL_COLOR_BUFFER_BIT : 0;
        gl_flags           |= (flags & BUFFER_TYPE_DEPTH_BIT)   ? GL_DEPTH_BUFFER_BIT : 0;
        gl_flags           |= (flags & BUFFER_TYPE_STENCIL_BIT) ? GL_STENCIL_BUFFER_BIT : 0;

        glClear(gl_flags);
        CHECK_GL_ERROR
    }

    static void OpenGLBeginFrame(HContext context)
    {
#if defined(ANDROID)
        glfwAndroidBeginFrame();
#endif
    }

    static void OpenGLFlip(HContext context)
    {
        DM_PROFILE(__FUNCTION__);
        PostDeleteTextures(false);
        glfwSwapBuffers();
        CHECK_GL_ERROR;
    }

    static void OpenGLSetSwapInterval(HContext context, uint32_t swap_interval)
    {
        glfwSwapInterval(swap_interval);
    }

    static GLenum GetOpenGLBufferUsage(BufferUsage buffer_usage)
    {
        const GLenum buffer_usage_lut[] = {
        #if !defined (GL_ARB_vertex_buffer_object)
            0x88E0,
            0x88E4,
            0x88E8,
        #else
            GL_STREAM_DRAW,
            GL_STATIC_DRAW,
            GL_DYNAMIC_DRAW,
        #endif
        };

        return buffer_usage_lut[buffer_usage];
    }

    static HVertexBuffer OpenGLNewVertexBuffer(HContext context, uint32_t size, const void* data, BufferUsage buffer_usage)
    {
        uint32_t buffer = 0;
        glGenBuffersARB(1, &buffer);
        CHECK_GL_ERROR;
        SetVertexBufferData(buffer, size, data, buffer_usage);
        return buffer;
    }

    static void OpenGLDeleteVertexBuffer(HVertexBuffer buffer)
    {
        if (!buffer)
            return;
        GLuint b = (GLuint) buffer;
        glDeleteBuffersARB(1, &b);
        CHECK_GL_ERROR;
    }

    static void OpenGLSetVertexBufferData(HVertexBuffer buffer, uint32_t size, const void* data, BufferUsage buffer_usage)
    {
        DM_PROFILE(__FUNCTION__);
        // NOTE: Android doesn't seem to like zero-sized vertex buffers
        if (size == 0) {
            return;
        }
        glBindBufferARB(GL_ARRAY_BUFFER_ARB, buffer);
        CHECK_GL_ERROR
        glBufferDataARB(GL_ARRAY_BUFFER_ARB, size, data, GetOpenGLBufferUsage(buffer_usage));
        CHECK_GL_ERROR
        glBindBufferARB(GL_ARRAY_BUFFER_ARB, 0);
        CHECK_GL_ERROR;
    }

    static void OpenGLSetVertexBufferSubData(HVertexBuffer buffer, uint32_t offset, uint32_t size, const void* data)
    {
        DM_PROFILE(__FUNCTION__);
        glBindBufferARB(GL_ARRAY_BUFFER_ARB, buffer);
        CHECK_GL_ERROR;
        glBufferSubDataARB(GL_ARRAY_BUFFER_ARB, offset, size, data);
        CHECK_GL_ERROR;
        glBindBufferARB(GL_ARRAY_BUFFER_ARB, 0);
        CHECK_GL_ERROR;
    }

    static uint32_t OpenGLGetMaxElementsVertices(HContext context)
    {
        return context->m_MaxElementVertices;
    }

    static void OpenGLSetIndexBufferData(HIndexBuffer buffer, uint32_t size, const void* data, BufferUsage buffer_usage)
    {
        DM_PROFILE(__FUNCTION__);
        glBindBufferARB(GL_ELEMENT_ARRAY_BUFFER_ARB, buffer);
        CHECK_GL_ERROR
        glBufferDataARB(GL_ELEMENT_ARRAY_BUFFER_ARB, size, data, GetOpenGLBufferUsage(buffer_usage));
        CHECK_GL_ERROR
        glBindBufferARB(GL_ELEMENT_ARRAY_BUFFER_ARB, 0);
        CHECK_GL_ERROR
    }

    static HIndexBuffer OpenGLNewIndexBuffer(HContext context, uint32_t size, const void* data, BufferUsage buffer_usage)
    {
        uint32_t buffer = 0;
        glGenBuffersARB(1, &buffer);
        CHECK_GL_ERROR
        OpenGLSetIndexBufferData(buffer, size, data, buffer_usage);
        return buffer;
    }

    static void OpenGLDeleteIndexBuffer(HIndexBuffer buffer)
    {
        if (!buffer)
            return;
        GLuint b = (GLuint) buffer;
        glDeleteBuffersARB(1, &b);
        CHECK_GL_ERROR;
    }

    static void OpenGLSetIndexBufferSubData(HIndexBuffer buffer, uint32_t offset, uint32_t size, const void* data)
    {
        DM_PROFILE(__FUNCTION__);
        glBindBufferARB(GL_ELEMENT_ARRAY_BUFFER_ARB, buffer);
        CHECK_GL_ERROR;
        glBufferSubDataARB(GL_ELEMENT_ARRAY_BUFFER_ARB, offset, size, data);
        CHECK_GL_ERROR;
        glBindBufferARB(GL_ELEMENT_ARRAY_BUFFER_ARB, 0);
        CHECK_GL_ERROR;
    }

    static bool OpenGLIsIndexBufferFormatSupported(HContext context, IndexBufferFormat format)
    {
        return (context->m_IndexBufferFormatSupport & (1 << format)) != 0;
    }

    static uint32_t OpenGLGetMaxElementIndices(HContext context)
    {
        return context->m_MaxElementIndices;
    }

    static uint32_t GetTypeSize(dmGraphics::Type type)
    {
        if (type == dmGraphics::TYPE_BYTE || type == dmGraphics::TYPE_UNSIGNED_BYTE)
        {
            return 1;
        }
        else if (type == dmGraphics::TYPE_SHORT || type == dmGraphics::TYPE_UNSIGNED_SHORT)
        {
            return 2;
        }
        else if (type == dmGraphics::TYPE_INT || type == dmGraphics::TYPE_UNSIGNED_INT || type == dmGraphics::TYPE_FLOAT)
        {
             return 4;
        }

        assert(0);
        return 0;
    }

    static HVertexDeclaration OpenGLNewVertexDeclarationStride(HContext context, VertexElement* element, uint32_t count, uint32_t stride)
    {
        HVertexDeclaration vd = NewVertexDeclaration(context, element, count);
        vd->m_Stride = stride;
        return vd;
    }

    static HVertexDeclaration OpenGLNewVertexDeclaration(HContext context, VertexElement* element, uint32_t count)
    {
        VertexDeclaration* vd = new VertexDeclaration;
        memset(vd, 0, sizeof(VertexDeclaration));

        vd->m_Stride = 0;
        assert(count <= (sizeof(vd->m_Streams) / sizeof(vd->m_Streams[0]) ) );

        for (uint32_t i=0; i<count; i++)
        {
            vd->m_Streams[i].m_Name = element[i].m_Name;
            vd->m_Streams[i].m_LogicalIndex = i;
            vd->m_Streams[i].m_PhysicalIndex = -1;
            vd->m_Streams[i].m_Size = element[i].m_Size;
            vd->m_Streams[i].m_Type = element[i].m_Type;
            vd->m_Streams[i].m_Normalize = element[i].m_Normalize;
            vd->m_Streams[i].m_Offset = vd->m_Stride;

            vd->m_Stride += element[i].m_Size * GetTypeSize(element[i].m_Type);
        }
        vd->m_StreamCount = count;
        return vd;
    }

    bool OpenGLSetStreamOffset(HVertexDeclaration vertex_declaration, uint32_t stream_index, uint16_t offset)
    {
        if (stream_index >= vertex_declaration->m_StreamCount) {
            return false;
        }
        vertex_declaration->m_Streams[stream_index].m_Offset = offset;
        return true;
    }

    static void OpenGLDeleteVertexDeclaration(HVertexDeclaration vertex_declaration)
    {
        delete vertex_declaration;
    }

    static void OpenGLEnableVertexDeclaration(HContext context, HVertexDeclaration vertex_declaration, HVertexBuffer vertex_buffer)
    {
        assert(context);
        assert(vertex_buffer);
        assert(vertex_declaration);
        #define BUFFER_OFFSET(i) ((char*)0x0 + (i))

        glBindBufferARB(GL_ARRAY_BUFFER, vertex_buffer);
        CHECK_GL_ERROR;

        for (uint32_t i=0; i<vertex_declaration->m_StreamCount; i++)
        {
            glEnableVertexAttribArray(vertex_declaration->m_Streams[i].m_LogicalIndex);
            CHECK_GL_ERROR;
            glVertexAttribPointer(
                    vertex_declaration->m_Streams[i].m_LogicalIndex,
                    vertex_declaration->m_Streams[i].m_Size,
                    GetOpenGLType(vertex_declaration->m_Streams[i].m_Type),
                    vertex_declaration->m_Streams[i].m_Normalize,
                    vertex_declaration->m_Stride,
            BUFFER_OFFSET(vertex_declaration->m_Streams[i].m_Offset) );   //The starting point of the VBO, for the vertices

            CHECK_GL_ERROR;
        }

        #undef BUFFER_OFFSET
    }

    static void BindVertexDeclarationProgram(HContext context, HVertexDeclaration vertex_declaration, HProgram program)
    {

        uint32_t n = vertex_declaration->m_StreamCount;
        VertexDeclaration::Stream* streams = &vertex_declaration->m_Streams[0];
        for (uint32_t i=0; i < n; i++)
        {
            GLint location = glGetAttribLocation(program, streams[i].m_Name);
            if (location != -1)
            {
                streams[i].m_PhysicalIndex = location;
            }
            else
            {
                CLEAR_GL_ERROR
                // TODO: Disabled irritating warning? Should we care about not used streams?
                //dmLogWarning("Vertex attribute %s is not active or defined", streams[i].m_Name);
                streams[i].m_PhysicalIndex = -1;
            }
        }

        vertex_declaration->m_BoundForProgram = program;
        vertex_declaration->m_ModificationVersion = context->m_ModificationVersion;
    }

    static void OpenGLEnableVertexDeclarationProgram(HContext context, HVertexDeclaration vertex_declaration, HVertexBuffer vertex_buffer, HProgram program)
    {
        assert(context);
        assert(vertex_buffer);
        assert(vertex_declaration);

        if (!(context->m_ModificationVersion == vertex_declaration->m_ModificationVersion && vertex_declaration->m_BoundForProgram == program))
        {
            BindVertexDeclarationProgram(context, vertex_declaration, program);
        }

        #define BUFFER_OFFSET(i) ((char*)0x0 + (i))

        glBindBufferARB(GL_ARRAY_BUFFER, vertex_buffer);
        CHECK_GL_ERROR;

        for (uint32_t i=0; i<vertex_declaration->m_StreamCount; i++)
        {
            if (vertex_declaration->m_Streams[i].m_PhysicalIndex != -1)
            {
                glEnableVertexAttribArray(vertex_declaration->m_Streams[i].m_PhysicalIndex);
                CHECK_GL_ERROR;
                glVertexAttribPointer(
                        vertex_declaration->m_Streams[i].m_PhysicalIndex,
                        vertex_declaration->m_Streams[i].m_Size,
                        GetOpenGLType(vertex_declaration->m_Streams[i].m_Type),
                        vertex_declaration->m_Streams[i].m_Normalize,
                        vertex_declaration->m_Stride,
                BUFFER_OFFSET(vertex_declaration->m_Streams[i].m_Offset) );   //The starting point of the VBO, for the vertices

                CHECK_GL_ERROR;
            }
        }

        #undef BUFFER_OFFSET
    }

    static void OpenGLDisableVertexDeclaration(HContext context, HVertexDeclaration vertex_declaration)
    {
        assert(context);
        assert(vertex_declaration);

        for (uint32_t i=0; i<vertex_declaration->m_StreamCount; i++)
        {
            glDisableVertexAttribArray(i);
            CHECK_GL_ERROR;
        }

        glBindBufferARB(GL_ARRAY_BUFFER_ARB, 0);
        CHECK_GL_ERROR;

        glBindBufferARB(GL_ELEMENT_ARRAY_BUFFER_ARB, 0);
        CHECK_GL_ERROR;
    }

    void OpenGLHashVertexDeclaration(HashState32 *state, HVertexDeclaration vertex_declaration)
    {
        uint16_t stream_count = vertex_declaration->m_StreamCount;
        for (int i = 0; i < stream_count; ++i)
        {
            VertexDeclaration::Stream& stream = vertex_declaration->m_Streams[i];
            // TODO: We might want to store a hash of the name already in the vertexdecl,
            //       but currently the OpenGL implementation uses the string to find
            //       correct uniform location (if I recall correctly).
            dmHashUpdateBuffer32(state, stream.m_Name, strlen(stream.m_Name));
            dmHashUpdateBuffer32(state, &stream.m_LogicalIndex, sizeof(stream.m_LogicalIndex));
            dmHashUpdateBuffer32(state, &stream.m_Size, sizeof(stream.m_Size));
            dmHashUpdateBuffer32(state, &stream.m_Offset, sizeof(stream.m_Offset));
            dmHashUpdateBuffer32(state, &stream.m_Type, sizeof(stream.m_Type));
            dmHashUpdateBuffer32(state, &stream.m_Normalize, sizeof(stream.m_Normalize));
        }
    }


    static void OpenGLDrawElements(HContext context, PrimitiveType prim_type, uint32_t first, uint32_t count, Type type, HIndexBuffer index_buffer)
    {
        DM_PROFILE(__FUNCTION__);
        DM_PROPERTY_ADD_U32(rmtp_DrawCalls, 1);
        assert(context);
        assert(index_buffer);
        glBindBufferARB(GL_ELEMENT_ARRAY_BUFFER, index_buffer);
        CHECK_GL_ERROR;

        glDrawElements(GetOpenGLPrimitiveType(prim_type), count, GetOpenGLType(type), (GLvoid*)(uintptr_t) first);
        CHECK_GL_ERROR
    }

    static void OpenGLDraw(HContext context, PrimitiveType prim_type, uint32_t first, uint32_t count)
    {
        DM_PROFILE(__FUNCTION__);
        DM_PROPERTY_ADD_U32(rmtp_DrawCalls, 1);
        assert(context);
        glDrawArrays(GetOpenGLPrimitiveType(prim_type), first, count);
        CHECK_GL_ERROR
    }

    static uint32_t CreateShader(GLenum type, const void* program, uint32_t program_size)
    {
        GLuint s = glCreateShader(type);
        CHECK_GL_ERROR;
        GLint size = program_size;
        glShaderSource(s, 1, (const GLchar**) &program, &size);
        CHECK_GL_ERROR;
        glCompileShader(s);
        CHECK_GL_ERROR;

        GLint status;
        glGetShaderiv(s, GL_COMPILE_STATUS, &status);
        if (status == 0)
        {
#ifndef NDEBUG
            GLint logLength;
            glGetShaderiv(s, GL_INFO_LOG_LENGTH, &logLength);
            if (logLength > 0)
            {
                GLchar *log = (GLchar *)malloc(logLength);
                glGetShaderInfoLog(s, logLength, &logLength, log);
                dmLogError("%s\n", log);
                free(log);
            }
#endif
            glDeleteShader(s);
            return 0;
        }

        return s;
    }

    static HVertexProgram OpenGLNewVertexProgram(HContext context, ShaderDesc::Shader* ddf)
    {
        assert(ddf);
        return CreateShader(GL_VERTEX_SHADER, ddf->m_Source.m_Data, ddf->m_Source.m_Count);
    }

    static HFragmentProgram OpenGLNewFragmentProgram(HContext context, ShaderDesc::Shader* ddf)
    {
        assert(ddf);
        return CreateShader(GL_FRAGMENT_SHADER, ddf->m_Source.m_Data, ddf->m_Source.m_Count);
    }

    static HProgram OpenGLNewProgram(HContext context, HVertexProgram vertex_program, HFragmentProgram fragment_program)
    {
        IncreaseModificationVersion(context);

        (void) context;
        GLuint p = glCreateProgram();
        CHECK_GL_ERROR;
        glAttachShader(p, vertex_program);
        CHECK_GL_ERROR;
        glAttachShader(p, fragment_program);
        CHECK_GL_ERROR;

        // For MRT bindings to work correctly on all platforms,
        // we need to specify output locations manually
#ifndef GL_ES_VERSION_2_0
        const char* base_output_name = "_DMENGINE_GENERATED_gl_FragColor";
        char buf[64] = {0};
        for (int i = 0; i < MAX_BUFFER_COLOR_ATTACHMENTS; ++i)
        {
            snprintf(buf, sizeof(buf), "%s_%d", base_output_name, i);
            glBindFragDataLocation(p, i, buf);
        }
#endif

        glLinkProgram(p);

        GLint status;
        glGetProgramiv(p, GL_LINK_STATUS, &status);
        if (status == 0)
        {
#ifndef NDEBUG
            GLint logLength;
            glGetProgramiv(p, GL_INFO_LOG_LENGTH, &logLength);
            if (logLength > 0)
            {
                GLchar *log = (GLchar *)malloc(logLength);
                glGetProgramInfoLog(p, logLength, &logLength, log);
                dmLogWarning("%s\n", log);
                free(log);
            }
#endif
            glDeleteProgram(p);
            CHECK_GL_ERROR;
            return 0;
        }

        CHECK_GL_ERROR;
        return p;
    }

    static void OpenGLDeleteProgram(HContext context, HProgram program)
    {
        (void) context;
        glDeleteProgram(program);
    }

    // Tries to compile a shader (either a vertex or fragment) program.
    // We use this together with a temporary GLuint program to see if we it's
    // possible to compile a reloaded program.
    //
    // In case the compile fails, it also prints the compile errors with dmLogWarning.
    static bool TryCompileShader(GLuint prog, const void* program, GLint size)
    {
        glShaderSource(prog, 1, (const GLchar**) &program, &size);
        CHECK_GL_ERROR;
        glCompileShader(prog);
        CHECK_GL_ERROR;

        GLint status;
        glGetShaderiv(prog, GL_COMPILE_STATUS, &status);
        if (status == 0)
        {
            GLint logLength;
            glGetShaderiv(prog, GL_INFO_LOG_LENGTH, &logLength);
            if (logLength > 0)
            {
                GLchar *log = (GLchar *)malloc(logLength);
                glGetShaderInfoLog(prog, logLength, &logLength, log);
                dmLogError("%s\n", log);
                free(log);
            }
            CHECK_GL_ERROR;
            return false;
        }

        return true;
    }

    static bool OpenGLReloadVertexProgram(HVertexProgram prog, ShaderDesc::Shader* ddf)
    {
        assert(prog);
        assert(ddf);

        GLuint tmp_shader = glCreateShader(GL_VERTEX_SHADER);
        bool success = TryCompileShader(tmp_shader, ddf->m_Source.m_Data, ddf->m_Source.m_Count);
        glDeleteShader(tmp_shader);
        CHECK_GL_ERROR;

        if (success)
        {
            glShaderSource(prog, 1, (const GLchar**) &ddf->m_Source.m_Data, (GLint*) &ddf->m_Source.m_Count);
            CHECK_GL_ERROR;
            glCompileShader(prog);
            CHECK_GL_ERROR;
        }

        return success;
    }

    static bool OpenGLReloadFragmentProgram(HFragmentProgram prog, ShaderDesc::Shader* ddf)
    {
        assert(prog);
        assert(ddf);

        GLuint tmp_shader = glCreateShader(GL_FRAGMENT_SHADER);
        bool success = TryCompileShader(tmp_shader, ddf->m_Source.m_Data, ddf->m_Source.m_Count);
        glDeleteShader(tmp_shader);
        CHECK_GL_ERROR;

        if (success)
        {
            glShaderSource(prog, 1, (const GLchar**) &ddf->m_Source.m_Data, (GLint*) &ddf->m_Source.m_Count);
            CHECK_GL_ERROR;
            glCompileShader(prog);
            CHECK_GL_ERROR;
        }

        return success;
    }

    static void OpenGLDeleteVertexProgram(HVertexProgram program)
    {
        assert(program);
        glDeleteShader(program);
        CHECK_GL_ERROR;
    }

    static void OpenGLDeleteFragmentProgram(HFragmentProgram program)
    {
        assert(program);
        glDeleteShader(program);
        CHECK_GL_ERROR;
    }

    static ShaderDesc::Language OpenGLGetShaderProgramLanguage(HContext context)
    {
        if (context->m_IsShaderLanguageGles) // 0 == glsl, 1 == gles
            return context->m_IsGles3Version ? ShaderDesc::LANGUAGE_GLES_SM300 : ShaderDesc::LANGUAGE_GLES_SM100;
        else
            return ShaderDesc::LANGUAGE_GLSL_SM140;
    }

    static void OpenGLEnableProgram(HContext context, HProgram program)
    {
        (void) context;
        glUseProgram(program);
        CHECK_GL_ERROR;
    }

    static void OpenGLDisableProgram(HContext context)
    {
        (void) context;
        glUseProgram(0);
    }

    static bool TryLinkProgram(HVertexProgram vert_program, HFragmentProgram frag_program)
    {
        GLuint tmp_program = glCreateProgram();
        CHECK_GL_ERROR;
        glAttachShader(tmp_program, vert_program);
        CHECK_GL_ERROR;
        glAttachShader(tmp_program, frag_program);
        CHECK_GL_ERROR;
        glLinkProgram(tmp_program);

        bool success = true;
        GLint status;
        glGetProgramiv(tmp_program, GL_LINK_STATUS, &status);
        if (status == 0)
        {
            GLint logLength;
            glGetProgramiv(tmp_program, GL_INFO_LOG_LENGTH, &logLength);
            if (logLength > 0)
            {
                GLchar *log = (GLchar *)malloc(logLength);
                glGetProgramInfoLog(tmp_program, logLength, &logLength, log);
                dmLogError("%s\n", log);
                free(log);
            }
            success = false;
        }
        glDeleteProgram(tmp_program);

        return success;
    }

    static bool OpenGLReloadProgram(HContext context, HProgram program, HVertexProgram vert_program, HFragmentProgram frag_program)
    {
        if (!TryLinkProgram(vert_program, frag_program))
        {
            return false;
        }
        glLinkProgram(program);
        CHECK_GL_ERROR;
        return true;
    }

    static uint32_t OpenGLGetUniformCount(HProgram prog)
    {
        GLint count;
        glGetProgramiv(prog, GL_ACTIVE_UNIFORMS, &count);
        CHECK_GL_ERROR;
        return count;
    }

    static uint32_t OpenGLGetUniformName(HProgram prog, uint32_t index, char* buffer, uint32_t buffer_size, Type* type, int32_t* size)
    {
        GLint uniform_size;
        GLenum uniform_type;
        GLsizei uniform_name_length;
        glGetActiveUniform(prog, index, buffer_size, &uniform_name_length, &uniform_size, &uniform_type, buffer);
        *type = GetGraphicsType(uniform_type);
        *size = uniform_size;
        CHECK_GL_ERROR;
        return (uint32_t)uniform_name_length;
    }

    static int32_t OpenGLGetUniformLocation(HProgram prog, const char* name)
    {
        GLint location = glGetUniformLocation(prog, name);
        if (location == -1)
        {
            // Clear error if uniform isn't found
            CLEAR_GL_ERROR
        }
        return (uint32_t) location;
    }

    static void OpenGLSetViewport(HContext context, int32_t x, int32_t y, int32_t width, int32_t height)
    {
        assert(context);

        glViewport(x, y, width, height);
        CHECK_GL_ERROR;
    }

    static void OpenGLSetConstantV4(HContext context, const Vector4* data, int count, int base_register)
    {
        assert(context);

        glUniform4fv(base_register, count, (const GLfloat*) data);
        CHECK_GL_ERROR;
    }

    static void OpenGLSetConstantM4(HContext context, const Vector4* data, int count, int base_register)
    {
        assert(context);
        glUniformMatrix4fv(base_register, count, 0, (const GLfloat*) data);
        CHECK_GL_ERROR;
    }

    static void OpenGLSetSampler(HContext context, int32_t location, int32_t unit)
    {
        assert(context);
        glUniform1i(location, unit);
        CHECK_GL_ERROR;
    }

    static void OpenGLSetDepthStencilRenderBuffer(RenderTarget* rt, bool update_current = false)
    {
        uint32_t param_buffer_index = rt->m_BufferTypeFlags & dmGraphics::BUFFER_TYPE_DEPTH_BIT ?  GetBufferTypeIndex(BUFFER_TYPE_DEPTH_BIT) :  GetBufferTypeIndex(BUFFER_TYPE_STENCIL_BIT);

        if(rt->m_DepthStencilBuffer)
        {
            glBindRenderbuffer(GL_RENDERBUFFER, rt->m_DepthStencilBuffer);
#ifdef GL_DEPTH_STENCIL_ATTACHMENT
            // if we have the capability of GL_DEPTH_STENCIL_ATTACHMENT, create a single combined depth-stencil buffer
            glRenderbufferStorage(GL_RENDERBUFFER, DMGRAPHICS_RENDER_BUFFER_FORMAT_DEPTH_STENCIL, rt->m_BufferTextureParams[param_buffer_index].m_Width, rt->m_BufferTextureParams[param_buffer_index].m_Height);
            CHECK_GL_ERROR;
            if(!update_current)
            {
                glFramebufferRenderbuffer(GL_FRAMEBUFFER, GL_DEPTH_STENCIL_ATTACHMENT, GL_RENDERBUFFER, rt->m_DepthStencilBuffer);
                CHECK_GL_ERROR;
            }
#else
            // create a depth-stencil that has the same buffer attached to both GL_DEPTH_ATTACHMENT and GL_STENCIL_ATTACHMENT (typical ES <= 2.0)
            glRenderbufferStorage(GL_RENDERBUFFER, DMGRAPHICS_RENDER_BUFFER_FORMAT_DEPTH_STENCIL, rt->m_BufferTextureParams[param_buffer_index].m_Width, rt->m_BufferTextureParams[param_buffer_index].m_Height);
            CHECK_GL_ERROR;
            if(!update_current)
            {
                glFramebufferRenderbuffer(GL_FRAMEBUFFER, GL_DEPTH_ATTACHMENT, GL_RENDERBUFFER, rt->m_DepthStencilBuffer);
                CHECK_GL_ERROR;
                glFramebufferRenderbuffer(GL_FRAMEBUFFER, GL_STENCIL_ATTACHMENT, GL_RENDERBUFFER, rt->m_DepthStencilBuffer);
                CHECK_GL_ERROR;
            }
#endif
            glBindRenderbuffer(GL_RENDERBUFFER, 0);
            return;
        }

        if(rt->m_DepthBuffer)
        {
            // create depth buffer with best possible bitdepth, as some hardware supports both 16 and 24-bit quality.
            GLenum format = rt->m_DepthBufferBits == 16 ? DMGRAPHICS_RENDER_BUFFER_FORMAT_DEPTH16 : DMGRAPHICS_RENDER_BUFFER_FORMAT_DEPTH24;
            glBindRenderbuffer(GL_RENDERBUFFER, rt->m_DepthBuffer);
            glRenderbufferStorage(GL_RENDERBUFFER, format, rt->m_BufferTextureParams[param_buffer_index].m_Width, rt->m_BufferTextureParams[param_buffer_index].m_Height);
            CHECK_GL_ERROR;
            if(!update_current)
            {
                glFramebufferRenderbuffer(GL_FRAMEBUFFER, GL_DEPTH_ATTACHMENT, GL_RENDERBUFFER, rt->m_DepthBuffer);
                CHECK_GL_ERROR;
            }
            glBindRenderbuffer(GL_RENDERBUFFER, 0);
        }

        if(rt->m_StencilBuffer)
        {
            glBindRenderbuffer(GL_RENDERBUFFER, rt->m_StencilBuffer);
            glRenderbufferStorage(GL_RENDERBUFFER, DMGRAPHICS_RENDER_BUFFER_FORMAT_STENCIL, rt->m_BufferTextureParams[param_buffer_index].m_Width, rt->m_BufferTextureParams[param_buffer_index].m_Height);
            CHECK_GL_ERROR;
            if(!update_current)
            {
                glFramebufferRenderbuffer(GL_FRAMEBUFFER, GL_STENCIL_ATTACHMENT, GL_RENDERBUFFER, rt->m_StencilBuffer);
                CHECK_GL_ERROR;
            }
            glBindRenderbuffer(GL_RENDERBUFFER, 0);
        }
    }


    static HRenderTarget OpenGLNewRenderTarget(HContext context, uint32_t buffer_type_flags, const TextureCreationParams creation_params[MAX_BUFFER_TYPE_COUNT], const TextureParams params[MAX_BUFFER_TYPE_COUNT])
    {
        RenderTarget* rt = new RenderTarget;
        memset(rt, 0, sizeof(RenderTarget));

        rt->m_BufferTypeFlags = buffer_type_flags;
        rt->m_DepthBufferBits = context->m_DepthBufferBits;

        glGenFramebuffers(1, &rt->m_Id);
        CHECK_GL_ERROR;
        glBindFramebuffer(GL_FRAMEBUFFER, rt->m_Id);
        CHECK_GL_ERROR;

        memcpy(rt->m_BufferTextureParams, params, sizeof(TextureParams) * MAX_BUFFER_TYPE_COUNT);
        // don't save the data
        for (uint32_t i = 0; i < MAX_BUFFER_TYPE_COUNT; ++i)
        {
            rt->m_BufferTextureParams[i].m_Data = 0x0;
            rt->m_BufferTextureParams[i].m_DataSize = 0;
        }

        BufferType color_buffer_flags[] = {
            BUFFER_TYPE_COLOR0_BIT,
            BUFFER_TYPE_COLOR1_BIT,
            BUFFER_TYPE_COLOR2_BIT,
            BUFFER_TYPE_COLOR3_BIT,
        };

        uint8_t max_color_attachments = PFN_glDrawBuffers != 0x0 ? MAX_BUFFER_COLOR_ATTACHMENTS : 1;
        for (int i = 0; i < max_color_attachments; ++i)
        {
            if (buffer_type_flags & color_buffer_flags[i])
            {
                uint32_t color_buffer_index = GetBufferTypeIndex(color_buffer_flags[i]);
                rt->m_ColorBufferTexture[i] = NewTexture(context, creation_params[color_buffer_index]);
                SetTexture(rt->m_ColorBufferTexture[i], params[color_buffer_index]);
                // attach the texture to FBO color attachment point
                glFramebufferTexture2D(GL_FRAMEBUFFER, GL_COLOR_ATTACHMENT0 + i, GL_TEXTURE_2D, rt->m_ColorBufferTexture[i]->m_Texture, 0);
                CHECK_GL_ERROR;
            }
        }

        if(buffer_type_flags & (dmGraphics::BUFFER_TYPE_STENCIL_BIT | dmGraphics::BUFFER_TYPE_DEPTH_BIT))
        {
            if(!(buffer_type_flags & dmGraphics::BUFFER_TYPE_STENCIL_BIT))
            {
                glGenRenderbuffers(1, &rt->m_DepthBuffer);
                CHECK_GL_ERROR;
            }
            else
            {
                if(context->m_PackedDepthStencil)
                {
                    glGenRenderbuffers(1, &rt->m_DepthStencilBuffer);
                    CHECK_GL_ERROR;
                }
                else
                {
                    glGenRenderbuffers(1, &rt->m_DepthBuffer);
                    CHECK_GL_ERROR;
                    glGenRenderbuffers(1, &rt->m_StencilBuffer);
                    CHECK_GL_ERROR;
                }
            }
            OpenGLSetDepthStencilRenderBuffer(rt);
            CHECK_GL_FRAMEBUFFER_ERROR;
        }

        // Disable color buffer
        if ((buffer_type_flags & BUFFER_TYPE_COLOR0_BIT) == 0)
        {
#if !defined(GL_ES_VERSION_2_0)
            // TODO: Not available in OpenGL ES.
            // According to this thread it should not be required but honestly I don't quite understand
            // https://devforums.apple.com/message/495216#495216
            glDrawBuffer(GL_NONE);
            CHECK_GL_ERROR;
            glReadBuffer(GL_NONE);
            CHECK_GL_ERROR;
#endif
        }

        CHECK_GL_FRAMEBUFFER_ERROR;
        glBindFramebuffer(GL_FRAMEBUFFER, glfwGetDefaultFramebuffer());
        CHECK_GL_ERROR;

        return rt;
    }


    static void OpenGLDeleteRenderTarget(HRenderTarget render_target)
    {
        glDeleteFramebuffers(1, &render_target->m_Id);

        for (uint8_t i = 0; i < MAX_BUFFER_COLOR_ATTACHMENTS; i++)
        {
            if (render_target->m_ColorBufferTexture[i])
            {
                DeleteTexture(render_target->m_ColorBufferTexture[i]);
            }
        }

        if (render_target->m_DepthStencilBuffer)
            glDeleteRenderbuffers(1, &render_target->m_DepthStencilBuffer);
        if (render_target->m_DepthBuffer)
            glDeleteRenderbuffers(1, &render_target->m_DepthBuffer);
        if (render_target->m_StencilBuffer)
            glDeleteRenderbuffers(1, &render_target->m_StencilBuffer);

        delete render_target;
    }

    static void OpenGLSetRenderTarget(HContext context, HRenderTarget render_target, uint32_t transient_buffer_types)
    {
        if(PFN_glInvalidateFramebuffer != NULL)
        {
            if(context->m_FrameBufferInvalidateBits)
            {
                uint32_t invalidate_bits = context->m_FrameBufferInvalidateBits;
                if((invalidate_bits & (BUFFER_TYPE_DEPTH_BIT | BUFFER_TYPE_STENCIL_BIT)) && (context->m_PackedDepthStencil))
                {
                    // if packed depth/stencil buffer is used and either is set as transient, force both non-transient (as both will otherwise be transient).
                    invalidate_bits &= ~(BUFFER_TYPE_DEPTH_BIT | BUFFER_TYPE_STENCIL_BIT);
                }
                GLenum types[MAX_BUFFER_TYPE_COUNT];
                uint32_t types_count = 0;
                if(invalidate_bits & BUFFER_TYPE_COLOR0_BIT)
                {
                    types[types_count++] = context->m_FrameBufferInvalidateAttachments ? DMGRAPHICS_RENDER_BUFFER_COLOR_ATTACHMENT : DMGRAPHICS_RENDER_BUFFER_COLOR;
                }
                if(invalidate_bits & BUFFER_TYPE_DEPTH_BIT)
                {
                    types[types_count++] = context->m_FrameBufferInvalidateAttachments ? DMGRAPHICS_RENDER_BUFFER_DEPTH_ATTACHMENT : DMGRAPHICS_RENDER_BUFFER_DEPTH;
                }
                if(invalidate_bits & BUFFER_TYPE_STENCIL_BIT)
                {
                    types[types_count++] = context->m_FrameBufferInvalidateAttachments ? DMGRAPHICS_RENDER_BUFFER_STENCIL_ATTACHMENT : DMGRAPHICS_RENDER_BUFFER_STENCIL;
                }
                PFN_glInvalidateFramebuffer( GL_FRAMEBUFFER, types_count, &types[0] );
            }
            context->m_FrameBufferInvalidateBits = transient_buffer_types;
#if defined(DM_PLATFORM_IOS)
            context->m_FrameBufferInvalidateAttachments = 1; // always attachments on iOS
#else
            context->m_FrameBufferInvalidateAttachments = render_target != NULL;
#endif
        }
        glBindFramebuffer(GL_FRAMEBUFFER, render_target == NULL ? glfwGetDefaultFramebuffer() : render_target->m_Id);
        CHECK_GL_ERROR;

        if (render_target != NULL && PFN_glDrawBuffers != 0x0)
        {
            uint32_t num_buffers = 0;
            GLuint buffers[MAX_BUFFER_COLOR_ATTACHMENTS] = {};

            for (uint32_t i=0; i < MAX_BUFFER_COLOR_ATTACHMENTS; i++)
            {
                if (render_target->m_ColorBufferTexture[i])
                {
                    buffers[i] = GL_COLOR_ATTACHMENT0 + i;
                    num_buffers++;
                }
                else
                {
                    buffers[i] = 0;
                }
            }

            if (num_buffers > 1)
            {
                PFN_glDrawBuffers(num_buffers, buffers);
            }
        }

        CHECK_GL_FRAMEBUFFER_ERROR;
    }

    static HTexture OpenGLGetRenderTargetTexture(HRenderTarget render_target, BufferType buffer_type)
    {
        if(!(buffer_type == BUFFER_TYPE_COLOR0_BIT  ||
           buffer_type == BUFFER_TYPE_COLOR0_BIT ||
           buffer_type == BUFFER_TYPE_COLOR1_BIT ||
           buffer_type == BUFFER_TYPE_COLOR2_BIT ||
           buffer_type == BUFFER_TYPE_COLOR3_BIT))
        {
            return 0;
        }
        return render_target->m_ColorBufferTexture[GetBufferTypeIndex(buffer_type)];
    }

    static void OpenGLGetRenderTargetSize(HRenderTarget render_target, BufferType buffer_type, uint32_t& width, uint32_t& height)
    {
        assert(render_target);
        uint32_t i = GetBufferTypeIndex(buffer_type);
        assert(i < MAX_BUFFER_TYPE_COUNT);
        width = render_target->m_BufferTextureParams[i].m_Width;
        height = render_target->m_BufferTextureParams[i].m_Height;
    }

    static void OpenGLSetRenderTargetSize(HRenderTarget render_target, uint32_t width, uint32_t height)
    {
        assert(render_target);
        for (uint32_t i = 0; i < MAX_BUFFER_TYPE_COUNT; ++i)
        {
            render_target->m_BufferTextureParams[i].m_Width = width;
            render_target->m_BufferTextureParams[i].m_Height = height;

            if (i < MAX_BUFFER_COLOR_ATTACHMENTS && render_target->m_ColorBufferTexture[i])
            {
                SetTexture(render_target->m_ColorBufferTexture[i], render_target->m_BufferTextureParams[i]);
            }
        }
        OpenGLSetDepthStencilRenderBuffer(render_target, true);
    }

    static bool OpenGLIsTextureFormatSupported(HContext context, TextureFormat format)
    {
        return (context->m_TextureFormatSupport & (1 << format)) != 0;
    }

    static uint32_t OpenGLGetMaxTextureSize(HContext context)
    {
        return context->m_MaxTextureSize;
    }

    static HTexture OpenGLNewTexture(HContext context, const TextureCreationParams& params)
    {
        GLuint t;
        glGenTextures( 1, &t );
        CHECK_GL_ERROR;

        Texture* tex = new Texture;
        tex->m_Type = params.m_Type;
        tex->m_Texture = t;

        tex->m_Width = params.m_Width;
        tex->m_Height = params.m_Height;

        if (params.m_OriginalWidth == 0){
            tex->m_OriginalWidth = params.m_Width;
            tex->m_OriginalHeight = params.m_Height;
        } else {
            tex->m_OriginalWidth = params.m_OriginalWidth;
            tex->m_OriginalHeight = params.m_OriginalHeight;
        }

        tex->m_MipMapCount = 0;
        tex->m_DataState = 0;
        tex->m_ResourceSize = 0;
        return (HTexture) tex;
    }

    static void OpenGLDoDeleteTexture(void* context)
    {
        HTexture texture = (HTexture)context;
        glDeleteTextures(1, &texture->m_Texture);
        CHECK_GL_ERROR;
        delete texture;
    }

    static void OpenGLDeleteTextureAsync(HTexture texture)
    {
        JobDesc j;
        j.m_Context = (void*)texture;
        j.m_Func = OpenGLDoDeleteTexture;
        j.m_FuncComplete = 0;
        JobQueuePush(j);
    }

    static void PostDeleteTextures(bool force_delete)
    {
        DM_PROFILE("OpenGLPostDeleteTextures");

        if (force_delete)
        {
            uint32_t size = g_PostDeleteTexturesArray.Size();
            for (uint32_t i = 0; i < size; ++i)
            {
                OpenGLDoDeleteTexture(g_PostDeleteTexturesArray[i]);
            }
            return;
        }

        uint32_t i = 0;
        while(i < g_PostDeleteTexturesArray.Size())
        {
            HTexture texture = g_PostDeleteTexturesArray[i];
            if(!(dmGraphics::GetTextureStatusFlags(texture) & dmGraphics::TEXTURE_STATUS_DATA_PENDING))
            {
                OpenGLDeleteTextureAsync(texture);
                g_PostDeleteTexturesArray.EraseSwap(i);
            }
            else
            {
                ++i;
            }
        }
    }

    static void OpenGLDeleteTexture(HTexture texture)
    {
        assert(texture);
        // If they're not uploaded yet, we cannot delete them
        if(dmGraphics::GetTextureStatusFlags(texture) & dmGraphics::TEXTURE_STATUS_DATA_PENDING)
        {
            if (g_PostDeleteTexturesArray.Full())
            {
                g_PostDeleteTexturesArray.OffsetCapacity(64);
            }
            g_PostDeleteTexturesArray.Push(texture);
            return;
        }

        OpenGLDeleteTextureAsync(texture);
    }

    static GLenum GetOpenGLTextureWrap(TextureWrap wrap)
    {
        GLenum texture_wrap_lut[] = {
        #ifndef GL_ARB_multitexture
            0x812D,
            0x812F,
            0x8370,
        #else
            GL_CLAMP_TO_BORDER,
            GL_CLAMP_TO_EDGE,
            GL_MIRRORED_REPEAT,
        #endif
            GL_REPEAT,
        };
        return texture_wrap_lut[wrap];
    }

    static GLenum GetOpenGLTextureFilter(TextureFilter texture_filter)
    {
        const GLenum texture_filter_lut[] = {
            0,
            GL_NEAREST,
            GL_LINEAR,
            GL_NEAREST_MIPMAP_NEAREST,
            GL_NEAREST_MIPMAP_LINEAR,
            GL_LINEAR_MIPMAP_NEAREST,
            GL_LINEAR_MIPMAP_LINEAR,
        };

        return texture_filter_lut[texture_filter];
    }

    static void OpenGLSetTextureParams(HTexture texture, TextureFilter minfilter, TextureFilter magfilter, TextureWrap uwrap, TextureWrap vwrap, float max_anisotropy)
    {
        GLenum type = GetOpenGLTextureType(texture->m_Type);

        glTexParameteri(type, GL_TEXTURE_MIN_FILTER, GetOpenGLTextureFilter(minfilter));
        CHECK_GL_ERROR;

        glTexParameteri(type, GL_TEXTURE_MAG_FILTER, GetOpenGLTextureFilter(magfilter));
        CHECK_GL_ERROR;

        glTexParameteri(type, GL_TEXTURE_WRAP_S, GetOpenGLTextureWrap(uwrap));
        CHECK_GL_ERROR

        glTexParameteri(type, GL_TEXTURE_WRAP_T, GetOpenGLTextureWrap(vwrap));
        CHECK_GL_ERROR

        if (g_Context->m_AnisotropySupport && max_anisotropy > 1.0f)
        {
            glTexParameterf(type, GL_TEXTURE_MAX_ANISOTROPY_EXT, dmMath::Min(max_anisotropy, g_Context->m_MaxAnisotropy));
            CHECK_GL_ERROR
        }
    }

    static uint32_t OpenGLGetTextureStatusFlags(HTexture texture)
    {
        uint32_t flags = TEXTURE_STATUS_OK;
        if(texture->m_DataState)
            flags |= TEXTURE_STATUS_DATA_PENDING;
        return flags;
    }

    static void OpenGLDoSetTextureAsync(void* context)
    {
        uint16_t param_array_index = (uint16_t) (size_t) context;
        TextureParamsAsync ap;
        {
            dmMutex::ScopedLock lk(g_Context->m_AsyncMutex);
            ap = g_TextureParamsAsyncArray[param_array_index];
            g_TextureParamsAsyncArrayIndices.Push(param_array_index);
        }
        SetTexture(ap.m_Texture, ap.m_Params);
        glFlush();
        ap.m_Texture->m_DataState &= ~(1<<ap.m_Params.m_MipMap);
    }

    static void OpenGLSetTextureAsync(HTexture texture, const TextureParams& params)
    {
        texture->m_DataState |= 1<<params.m_MipMap;
        uint16_t param_array_index;
        {
            dmMutex::ScopedLock lk(g_Context->m_AsyncMutex);
            if (g_TextureParamsAsyncArrayIndices.Remaining() == 0)
            {
                g_TextureParamsAsyncArrayIndices.SetCapacity(g_TextureParamsAsyncArrayIndices.Capacity()+64);
                g_TextureParamsAsyncArray.SetCapacity(g_TextureParamsAsyncArrayIndices.Capacity());
                g_TextureParamsAsyncArray.SetSize(g_TextureParamsAsyncArray.Capacity());
            }
            param_array_index = g_TextureParamsAsyncArrayIndices.Pop();
            TextureParamsAsync& ap = g_TextureParamsAsyncArray[param_array_index];
            ap.m_Texture = texture;
            ap.m_Params = params;
        }

        JobDesc j;
        j.m_Context = (void*)(size_t)param_array_index;
        j.m_Func = OpenGLDoSetTextureAsync;
        j.m_FuncComplete = 0;
        JobQueuePush(j);
    }

    static HandleResult OpenGLGetTextureHandle(HTexture texture, void** out_handle)
    {
        *out_handle = 0x0;

        if (!texture) {
            return HANDLE_RESULT_ERROR;
        }

        *out_handle = &texture->m_Texture;

        return HANDLE_RESULT_OK;
    }

    static void OpenGLSetTexture(HTexture texture, const TextureParams& params)
    {
        DM_PROFILE(__FUNCTION__);

        // validate write accessibility for format. Some format are not garuanteed to be writeable
        switch (params.m_Format)
        {
            case TEXTURE_FORMAT_DEPTH:
                dmLogError("TEXTURE_FORMAT_DEPTH is not a valid argument for SetTexture");
                return;
            case TEXTURE_FORMAT_STENCIL:
                dmLogError("TEXTURE_FORMAT_STENCIL is not a valid argument for SetTexture");
                return;
            default:
                break;
        }

        // Responsibility is on caller to not send in too big textures.
        assert(params.m_Width <= g_Context->m_MaxTextureSize);
        assert(params.m_Height <= g_Context->m_MaxTextureSize);

        int unpackAlignment = 4;
        /*
         * For RGB-textures the row-alignment may not be a multiple of 4.
         * OpenGL doesn't like this by default
         */
        if (params.m_Format != TEXTURE_FORMAT_RGBA && !IsTextureFormatCompressed(params.m_Format))
        {
            uint32_t bytes_per_row = params.m_Width * dmMath::Max(1U, GetTextureFormatBitsPerPixel(params.m_Format)/8);
            if (bytes_per_row % 4 == 0) {
                // Ok
            } else if (bytes_per_row % 2 == 0) {
                unpackAlignment = 2;
            } else {
                unpackAlignment = 1;
            }
        }

        if (unpackAlignment != 4) {
            glPixelStorei(GL_UNPACK_ALIGNMENT, unpackAlignment);
            CHECK_GL_ERROR;
        }
        texture->m_MipMapCount = dmMath::Max(texture->m_MipMapCount, (uint16_t)(params.m_MipMap+1));

        GLenum type = GetOpenGLTextureType(texture->m_Type);
        glBindTexture(type, texture->m_Texture);
        CHECK_GL_ERROR;

        texture->m_Params = params;
        if (!params.m_SubUpdate) {
            SetTextureParams(texture, params.m_MinFilter, params.m_MagFilter, params.m_UWrap, params.m_VWrap, 1.0f);

            if (params.m_MipMap == 0)
            {
                texture->m_Width  = params.m_Width;
                texture->m_Height = params.m_Height;
            }

            if (params.m_MipMap == 0)
                texture->m_ResourceSize = params.m_DataSize;
        }

        GLenum gl_format;
        GLenum gl_type = GL_UNSIGNED_BYTE; // only used of uncompressed formats
        GLint internal_format = -1; // // Only used for uncompressed formats
        switch (params.m_Format)
        {
        case TEXTURE_FORMAT_LUMINANCE:
            gl_format = DMGRAPHICS_TEXTURE_FORMAT_LUMINANCE;
            internal_format = DMGRAPHICS_TEXTURE_FORMAT_LUMINANCE;
            break;
        case TEXTURE_FORMAT_LUMINANCE_ALPHA:
            gl_format = DMGRAPHICS_TEXTURE_FORMAT_LUMINANCE_ALPHA;
            internal_format = DMGRAPHICS_TEXTURE_FORMAT_LUMINANCE_ALPHA;
            break;
        case TEXTURE_FORMAT_RGB:
            gl_format = DMGRAPHICS_TEXTURE_FORMAT_RGB;
            internal_format = DMGRAPHICS_TEXTURE_FORMAT_RGB;
            break;
        case TEXTURE_FORMAT_RGBA:
            gl_format = DMGRAPHICS_TEXTURE_FORMAT_RGBA;
            internal_format = DMGRAPHICS_TEXTURE_FORMAT_RGBA;
            break;
        case TEXTURE_FORMAT_RGB_16BPP:
            gl_type = DMGRAPHICS_TYPE_UNSIGNED_SHORT_565;
            gl_format = DMGRAPHICS_TEXTURE_FORMAT_RGB;
            internal_format = DMGRAPHICS_TEXTURE_FORMAT_RGB;
            break;
        case TEXTURE_FORMAT_RGBA_16BPP:
            gl_type = DMGRAPHICS_TYPE_UNSIGNED_SHORT_4444;
            gl_format = DMGRAPHICS_TEXTURE_FORMAT_RGBA;
            internal_format = DMGRAPHICS_TEXTURE_FORMAT_RGBA;
            break;

        case TEXTURE_FORMAT_RGB_PVRTC_2BPPV1:   gl_format = DMGRAPHICS_TEXTURE_FORMAT_RGB_PVRTC_2BPPV1; break;
        case TEXTURE_FORMAT_RGB_PVRTC_4BPPV1:   gl_format = DMGRAPHICS_TEXTURE_FORMAT_RGB_PVRTC_4BPPV1; break;
        case TEXTURE_FORMAT_RGBA_PVRTC_2BPPV1:  gl_format = DMGRAPHICS_TEXTURE_FORMAT_RGBA_PVRTC_2BPPV1; break;
        case TEXTURE_FORMAT_RGBA_PVRTC_4BPPV1:  gl_format = DMGRAPHICS_TEXTURE_FORMAT_RGBA_PVRTC_4BPPV1; break;
        case TEXTURE_FORMAT_RGB_ETC1:           gl_format = DMGRAPHICS_TEXTURE_FORMAT_RGB_ETC1; break;
        case TEXTURE_FORMAT_R_ETC2:             gl_format = DMGRAPHICS_TEXTURE_FORMAT_R11_EAC; break;
        case TEXTURE_FORMAT_RG_ETC2:            gl_format = DMGRAPHICS_TEXTURE_FORMAT_RG11_EAC; break;
        case TEXTURE_FORMAT_RGBA_ETC2:          gl_format = DMGRAPHICS_TEXTURE_FORMAT_RGBA8_ETC2_EAC; break;
        case TEXTURE_FORMAT_RGBA_ASTC_4x4:      gl_format = DMGRAPHICS_TEXTURE_FORMAT_RGBA_ASTC_4x4_KHR; break;
        case TEXTURE_FORMAT_RGB_BC1:            gl_format = DMGRAPHICS_TEXTURE_FORMAT_RGB_DXT1; break;
        case TEXTURE_FORMAT_RGBA_BC3:           gl_format = DMGRAPHICS_TEXTURE_FORMAT_RGBA_DXT5; break;
        case TEXTURE_FORMAT_R_BC4:              gl_format = DMGRAPHICS_TEXTURE_FORMAT_RED_RGTC1; break;
        case TEXTURE_FORMAT_RG_BC5:             gl_format = DMGRAPHICS_TEXTURE_FORMAT_RG_RGTC2; break;
        case TEXTURE_FORMAT_RGBA_BC7:           gl_format = DMGRAPHICS_TEXTURE_FORMAT_RGBA_BPTC_UNORM; break;

        // Float formats
        case TEXTURE_FORMAT_RGB16F:
            gl_type = DMGRAPHICS_TYPE_HALF_FLOAT;
            gl_format = DMGRAPHICS_TEXTURE_FORMAT_RGB;
            internal_format = DMGRAPHICS_TEXTURE_FORMAT_RGB16F;
            break;
        case TEXTURE_FORMAT_RGB32F:
            gl_type = GL_FLOAT;
            gl_format = DMGRAPHICS_TEXTURE_FORMAT_RGB;
            internal_format = DMGRAPHICS_TEXTURE_FORMAT_RGB32F;
            break;
        case TEXTURE_FORMAT_RGBA16F:
            gl_type = DMGRAPHICS_TYPE_HALF_FLOAT;
            gl_format = DMGRAPHICS_TEXTURE_FORMAT_RGBA;
            internal_format = DMGRAPHICS_TEXTURE_FORMAT_RGBA16F;
            break;
        case TEXTURE_FORMAT_RGBA32F:
            gl_type = GL_FLOAT;
            gl_format = DMGRAPHICS_TEXTURE_FORMAT_RGBA;
            internal_format = DMGRAPHICS_TEXTURE_FORMAT_RGBA32F;
            break;
        case TEXTURE_FORMAT_R16F:
            gl_type = DMGRAPHICS_TYPE_HALF_FLOAT;
            gl_format = DMGRAPHICS_TEXTURE_FORMAT_RED;
            internal_format = DMGRAPHICS_TEXTURE_FORMAT_R16F;
            break;
        case TEXTURE_FORMAT_R32F:
            gl_type = GL_FLOAT;
            gl_format = DMGRAPHICS_TEXTURE_FORMAT_RED;
            internal_format = DMGRAPHICS_TEXTURE_FORMAT_R32F;
            break;
        case TEXTURE_FORMAT_RG16F:
            gl_type = DMGRAPHICS_TYPE_HALF_FLOAT;
            gl_format = DMGRAPHICS_TEXTURE_FORMAT_RG;
            internal_format = DMGRAPHICS_TEXTURE_FORMAT_RG16F;
            break;
        case TEXTURE_FORMAT_RG32F:
            gl_type = GL_FLOAT;
            gl_format = DMGRAPHICS_TEXTURE_FORMAT_RG;
            internal_format = DMGRAPHICS_TEXTURE_FORMAT_RG32F;
            break;

        default:
            gl_format = 0;
            assert(0);
            break;
        }

        switch (params.m_Format)
        {
        case TEXTURE_FORMAT_LUMINANCE:
        case TEXTURE_FORMAT_LUMINANCE_ALPHA:
        case TEXTURE_FORMAT_RGB:
        case TEXTURE_FORMAT_RGBA:
        case TEXTURE_FORMAT_RGB_16BPP:
        case TEXTURE_FORMAT_RGBA_16BPP:
        case TEXTURE_FORMAT_RGB16F:
        case TEXTURE_FORMAT_RGB32F:
        case TEXTURE_FORMAT_RGBA16F:
        case TEXTURE_FORMAT_RGBA32F:
        case TEXTURE_FORMAT_R16F:
        case TEXTURE_FORMAT_R32F:
        case TEXTURE_FORMAT_RG16F:
        case TEXTURE_FORMAT_RG32F:
            if (texture->m_Type == TEXTURE_TYPE_2D) {
                if (params.m_SubUpdate) {
                    glTexSubImage2D(GL_TEXTURE_2D, params.m_MipMap, params.m_X, params.m_Y, params.m_Width, params.m_Height, gl_format, gl_type, params.m_Data);
                } else {
                    glTexImage2D(GL_TEXTURE_2D, params.m_MipMap, internal_format, params.m_Width, params.m_Height, 0, gl_format, gl_type, params.m_Data);
                }
                CHECK_GL_ERROR;
            } else if (texture->m_Type == TEXTURE_TYPE_CUBE_MAP) {
                const char* p = (const char*) params.m_Data;
                if (params.m_SubUpdate) {
                    glTexSubImage2D(GL_TEXTURE_CUBE_MAP_POSITIVE_X, params.m_MipMap, params.m_X, params.m_Y, params.m_Width, params.m_Height, gl_format, gl_type, p + params.m_DataSize * 0);
                    CHECK_GL_ERROR;
                    glTexSubImage2D(GL_TEXTURE_CUBE_MAP_NEGATIVE_X, params.m_MipMap, params.m_X, params.m_Y, params.m_Width, params.m_Height, gl_format, gl_type, p + params.m_DataSize * 1);
                    CHECK_GL_ERROR;
                    glTexSubImage2D(GL_TEXTURE_CUBE_MAP_POSITIVE_Y, params.m_MipMap, params.m_X, params.m_Y, params.m_Width, params.m_Height, gl_format, gl_type, p + params.m_DataSize * 2);
                    CHECK_GL_ERROR;
                    glTexSubImage2D(GL_TEXTURE_CUBE_MAP_NEGATIVE_Y, params.m_MipMap, params.m_X, params.m_Y, params.m_Width, params.m_Height, gl_format, gl_type, p + params.m_DataSize * 3);
                    CHECK_GL_ERROR;
                    glTexSubImage2D(GL_TEXTURE_CUBE_MAP_NEGATIVE_Z, params.m_MipMap, params.m_X, params.m_Y, params.m_Width, params.m_Height, gl_format, gl_type, p + params.m_DataSize * 4);
                    CHECK_GL_ERROR;
                    glTexSubImage2D(GL_TEXTURE_CUBE_MAP_POSITIVE_Z, params.m_MipMap, params.m_X, params.m_Y, params.m_Width, params.m_Height, gl_format, gl_type, p + params.m_DataSize * 5);
                    CHECK_GL_ERROR;
                } else {
                    glTexImage2D(GL_TEXTURE_CUBE_MAP_POSITIVE_X, params.m_MipMap, internal_format, params.m_Width, params.m_Height, 0, gl_format, gl_type, p + params.m_DataSize * 0);
                    CHECK_GL_ERROR;
                    glTexImage2D(GL_TEXTURE_CUBE_MAP_NEGATIVE_X, params.m_MipMap, internal_format, params.m_Width, params.m_Height, 0, gl_format, gl_type, p + params.m_DataSize * 1);
                    CHECK_GL_ERROR;
                    glTexImage2D(GL_TEXTURE_CUBE_MAP_POSITIVE_Y, params.m_MipMap, internal_format, params.m_Width, params.m_Height, 0, gl_format, gl_type, p + params.m_DataSize * 2);
                    CHECK_GL_ERROR;
                    glTexImage2D(GL_TEXTURE_CUBE_MAP_NEGATIVE_Y, params.m_MipMap, internal_format, params.m_Width, params.m_Height, 0, gl_format, gl_type, p + params.m_DataSize * 3);
                    CHECK_GL_ERROR;
                    glTexImage2D(GL_TEXTURE_CUBE_MAP_NEGATIVE_Z, params.m_MipMap, internal_format, params.m_Width, params.m_Height, 0, gl_format, gl_type, p + params.m_DataSize * 4);
                    CHECK_GL_ERROR;
                    glTexImage2D(GL_TEXTURE_CUBE_MAP_POSITIVE_Z, params.m_MipMap, internal_format, params.m_Width, params.m_Height, 0, gl_format, gl_type, p + params.m_DataSize * 5);
                    CHECK_GL_ERROR;
                }

            } else {
                assert(0);
            }
            break;

        case TEXTURE_FORMAT_RGB_PVRTC_2BPPV1:
        case TEXTURE_FORMAT_RGB_PVRTC_4BPPV1:
        case TEXTURE_FORMAT_RGBA_PVRTC_2BPPV1:
        case TEXTURE_FORMAT_RGBA_PVRTC_4BPPV1:
        case TEXTURE_FORMAT_RGB_ETC1:
        case TEXTURE_FORMAT_R_ETC2:
        case TEXTURE_FORMAT_RG_ETC2:
        case TEXTURE_FORMAT_RGBA_ETC2:
        case TEXTURE_FORMAT_RGBA_ASTC_4x4:
        case TEXTURE_FORMAT_RGB_BC1:
        case TEXTURE_FORMAT_RGBA_BC3:
        case TEXTURE_FORMAT_R_BC4:
        case TEXTURE_FORMAT_RG_BC5:
        case TEXTURE_FORMAT_RGBA_BC7:
            if (params.m_DataSize > 0) {
                if (texture->m_Type == TEXTURE_TYPE_2D) {
                    if (params.m_SubUpdate) {
                        glCompressedTexSubImage2D(GL_TEXTURE_2D, params.m_MipMap, params.m_X, params.m_Y, params.m_Width, params.m_Height, gl_format, params.m_DataSize, params.m_Data);
                    } else {
                        glCompressedTexImage2D(GL_TEXTURE_2D, params.m_MipMap, gl_format, params.m_Width, params.m_Height, 0, params.m_DataSize, params.m_Data);
                    }
                    CHECK_GL_ERROR;
                } else if (texture->m_Type == TEXTURE_TYPE_CUBE_MAP) {
                    const char* p = (const char*) params.m_Data;
                    if (params.m_SubUpdate) {
                        glCompressedTexSubImage2D(GL_TEXTURE_CUBE_MAP_POSITIVE_X, params.m_MipMap, params.m_X, params.m_Y, params.m_Width, params.m_Height, gl_format, params.m_DataSize, p + params.m_DataSize * 0);
                        CHECK_GL_ERROR;
                        glCompressedTexSubImage2D(GL_TEXTURE_CUBE_MAP_NEGATIVE_X, params.m_MipMap, params.m_X, params.m_Y, params.m_Width, params.m_Height, gl_format, params.m_DataSize, p + params.m_DataSize * 1);
                        CHECK_GL_ERROR;
                        glCompressedTexSubImage2D(GL_TEXTURE_CUBE_MAP_POSITIVE_Y, params.m_MipMap, params.m_X, params.m_Y, params.m_Width, params.m_Height, gl_format, params.m_DataSize, p + params.m_DataSize * 2);
                        CHECK_GL_ERROR;
                        glCompressedTexSubImage2D(GL_TEXTURE_CUBE_MAP_NEGATIVE_Y, params.m_MipMap, params.m_X, params.m_Y, params.m_Width, params.m_Height, gl_format, params.m_DataSize, p + params.m_DataSize * 3);
                        CHECK_GL_ERROR;
                        glCompressedTexSubImage2D(GL_TEXTURE_CUBE_MAP_NEGATIVE_Z, params.m_MipMap, params.m_X, params.m_Y, params.m_Width, params.m_Height, gl_format, params.m_DataSize, p + params.m_DataSize * 4);
                        CHECK_GL_ERROR;
                        glCompressedTexSubImage2D(GL_TEXTURE_CUBE_MAP_POSITIVE_Z, params.m_MipMap, params.m_X, params.m_Y, params.m_Width, params.m_Height, gl_format, params.m_DataSize, p + params.m_DataSize * 5);
                        CHECK_GL_ERROR;
                    } else {
                        glCompressedTexImage2D(GL_TEXTURE_CUBE_MAP_POSITIVE_X, params.m_MipMap, gl_format, params.m_Width, params.m_Height, 0, params.m_DataSize, p + params.m_DataSize * 0);
                        CHECK_GL_ERROR;
                        glCompressedTexImage2D(GL_TEXTURE_CUBE_MAP_NEGATIVE_X, params.m_MipMap, gl_format, params.m_Width, params.m_Height, 0, params.m_DataSize, p + params.m_DataSize * 1);
                        CHECK_GL_ERROR;
                        glCompressedTexImage2D(GL_TEXTURE_CUBE_MAP_POSITIVE_Y, params.m_MipMap, gl_format, params.m_Width, params.m_Height, 0, params.m_DataSize, p + params.m_DataSize * 2);
                        CHECK_GL_ERROR;
                        glCompressedTexImage2D(GL_TEXTURE_CUBE_MAP_NEGATIVE_Y, params.m_MipMap, gl_format, params.m_Width, params.m_Height, 0, params.m_DataSize, p + params.m_DataSize * 3);
                        CHECK_GL_ERROR;
                        glCompressedTexImage2D(GL_TEXTURE_CUBE_MAP_NEGATIVE_Z, params.m_MipMap, gl_format, params.m_Width, params.m_Height, 0, params.m_DataSize, p + params.m_DataSize * 4);
                        CHECK_GL_ERROR;
                        glCompressedTexImage2D(GL_TEXTURE_CUBE_MAP_POSITIVE_Z, params.m_MipMap, gl_format, params.m_Width, params.m_Height, 0, params.m_DataSize, p + params.m_DataSize * 5);
                        CHECK_GL_ERROR;
                    }
                } else {
                    assert(0);
                }
            }

            break;
        default:
            assert(0);
            break;
        }

        glBindTexture(type, 0);
        CHECK_GL_ERROR;

        if (unpackAlignment != 4) {
            // Restore to default
            glPixelStorei(GL_UNPACK_ALIGNMENT, 4);
            CHECK_GL_ERROR;
        }
    }

    // NOTE: This is an approximation
    static uint32_t OpenGLGetTextureResourceSize(HTexture texture)
    {
        uint32_t size_total = 0;
        uint32_t size = texture->m_ResourceSize; // Size for mip 0
        for(uint32_t i = 0; i < texture->m_MipMapCount; ++i)
        {
            size_total += size;
            size >>= 2;
        }
        if (texture->m_Type == TEXTURE_TYPE_CUBE_MAP)
        {
            size_total *= 6;
        }
        return size_total + sizeof(Texture);
    }

    static uint16_t OpenGLGetTextureWidth(HTexture texture)
    {
        return texture->m_Width;
    }

    static uint16_t OpenGLGetTextureHeight(HTexture texture)
    {
        return texture->m_Height;
    }

    static uint16_t OpenGLGetOriginalTextureWidth(HTexture texture)
    {
        return texture->m_OriginalWidth;
    }

    static uint16_t OpenGLGetOriginalTextureHeight(HTexture texture)
    {
        return texture->m_OriginalHeight;
    }

    static void OpenGLEnableTexture(HContext context, uint32_t unit, HTexture texture)
    {
        assert(context);
        assert(texture);

#if !defined(GL_ES_VERSION_3_0) && defined(GL_ES_VERSION_2_0) && !defined(__EMSCRIPTEN__)  && !defined(ANDROID)
        glEnable(GL_TEXTURE_2D);
        CHECK_GL_ERROR;
#endif

        glActiveTexture(TEXTURE_UNIT_NAMES[unit]);
        CHECK_GL_ERROR;
        glBindTexture(GetOpenGLTextureType(texture->m_Type), texture->m_Texture);
        CHECK_GL_ERROR;

        SetTextureParams(texture, texture->m_Params.m_MinFilter, texture->m_Params.m_MagFilter, texture->m_Params.m_UWrap, texture->m_Params.m_VWrap, 1.0f);
    }

    static void OpenGLDisableTexture(HContext context, uint32_t unit, HTexture texture)
    {
        assert(context);

#if !defined(GL_ES_VERSION_3_0) && defined(GL_ES_VERSION_2_0) && !defined(__EMSCRIPTEN__)  && !defined(ANDROID)
        glEnable(GL_TEXTURE_2D);
        CHECK_GL_ERROR;
#endif

        glActiveTexture(TEXTURE_UNIT_NAMES[unit]);
        CHECK_GL_ERROR;
        glBindTexture(GetOpenGLTextureType(texture->m_Type), 0);
        CHECK_GL_ERROR;
    }

    static void OpenGLReadPixels(HContext context, void* buffer, uint32_t buffer_size)
    {
        uint32_t w = dmGraphics::GetWidth(context);
        uint32_t h = dmGraphics::GetHeight(context);
        assert (buffer_size >= w * h * 4);
        glReadPixels(0, 0, w, h,
                     GL_BGRA,
                     GL_UNSIGNED_BYTE,
                     buffer);
    }

    static void OpenGLEnableState(HContext context, State state)
    {
        assert(context);
    #if !defined(GL_ES_VERSION_2_0)
        if (state == STATE_ALPHA_TEST)
        {
            dmLogOnceWarning("Enabling the render.STATE_ALPHA_TEST state is not supported in this OpenGL version.");
            return;
        }
    #endif
        glEnable(GetOpenGLState(state));
        CHECK_GL_ERROR

        SetPipelineStateValue(context->m_PipelineState, state, 1);
    }

    static void OpenGLDisableState(HContext context, State state)
    {
        assert(context);
    #if !defined(GL_ES_VERSION_2_0)
        if (state == STATE_ALPHA_TEST)
        {
            dmLogOnceWarning("Disabling the render.STATE_ALPHA_TEST state is not supported in this OpenGL version.");
            return;
        }
    #endif
        glDisable(GetOpenGLState(state));
        CHECK_GL_ERROR

        SetPipelineStateValue(context->m_PipelineState, state, 0);
    }

    static void OpenGLSetBlendFunc(HContext context, BlendFactor source_factor, BlendFactor destinaton_factor)
    {
        assert(context);
        GLenum blend_factor_lut[] = {
            GL_ZERO,
            GL_ONE,
            GL_SRC_COLOR,
            GL_ONE_MINUS_SRC_COLOR,
            GL_DST_COLOR,
            GL_ONE_MINUS_DST_COLOR,
            GL_SRC_ALPHA,
            GL_ONE_MINUS_SRC_ALPHA,
            GL_DST_ALPHA,
            GL_ONE_MINUS_DST_ALPHA,
            GL_SRC_ALPHA_SATURATE,
        #if !defined (GL_ARB_imaging)
            0x8001,
            0x8002,
            0x8003,
            0x8004,
        #else
            GL_CONSTANT_COLOR,
            GL_ONE_MINUS_CONSTANT_COLOR,
            GL_CONSTANT_ALPHA,
            GL_ONE_MINUS_CONSTANT_ALPHA,
        #endif
        };

        glBlendFunc(blend_factor_lut[source_factor], blend_factor_lut[destinaton_factor]);
        CHECK_GL_ERROR

        context->m_PipelineState.m_BlendSrcFactor = source_factor;
        context->m_PipelineState.m_BlendDstFactor = destinaton_factor;
    }

    static void OpenGLSetColorMask(HContext context, bool red, bool green, bool blue, bool alpha)
    {
        assert(context);
        glColorMask(red, green, blue, alpha);
        CHECK_GL_ERROR;

        uint8_t write_mask = red   ? DM_GRAPHICS_STATE_WRITE_R : 0;
        write_mask        |= green ? DM_GRAPHICS_STATE_WRITE_G : 0;
        write_mask        |= blue  ? DM_GRAPHICS_STATE_WRITE_B : 0;
        write_mask        |= alpha ? DM_GRAPHICS_STATE_WRITE_A : 0;
        context->m_PipelineState.m_WriteColorMask = write_mask;
    }

    static void OpenGLSetDepthMask(HContext context, bool mask)
    {
        assert(context);
        glDepthMask(mask);
        CHECK_GL_ERROR;

        context->m_PipelineState.m_WriteDepth = mask;
    }

    static GLenum GetOpenGLCompareFunc(CompareFunc func)
    {
        GLenum func_lut[] = {
            GL_NEVER,
            GL_LESS,
            GL_LEQUAL,
            GL_GREATER,
            GL_GEQUAL,
            GL_EQUAL,
            GL_NOTEQUAL,
            GL_ALWAYS,
        };

        return func_lut[func];
    }

    static GLenum GetOpenGLFaceTypeFunc(FaceType face_type)
    {
        const GLenum face_type_lut[] = {
            GL_FRONT,
            GL_BACK,
            GL_FRONT_AND_BACK,
        };

        return face_type_lut[face_type];
    }

    static void OpenGLSetDepthFunc(HContext context, CompareFunc func)
    {
        assert(context);
        glDepthFunc(GetOpenGLCompareFunc(func));
        CHECK_GL_ERROR

        context->m_PipelineState.m_DepthTestFunc = func;
    }

    static void OpenGLSetScissor(HContext context, int32_t x, int32_t y, int32_t width, int32_t height)
    {
        assert(context);
        glScissor((GLint)x, (GLint)y, (GLint)width, (GLint)height);
        CHECK_GL_ERROR;
    }

    static void OpenGLSetStencilMask(HContext context, uint32_t mask)
    {
        assert(context);
        glStencilMask(mask);
        CHECK_GL_ERROR;

        context->m_PipelineState.m_StencilWriteMask = mask;
    }

    static void OpenGLSetStencilFunc(HContext context, CompareFunc func, uint32_t ref, uint32_t mask)
    {
        assert(context);
        glStencilFunc(GetOpenGLCompareFunc(func), ref, mask);
        CHECK_GL_ERROR

        context->m_PipelineState.m_StencilFrontTestFunc = (uint8_t) func;
        context->m_PipelineState.m_StencilBackTestFunc  = (uint8_t) func;
        context->m_PipelineState.m_StencilReference     = (uint8_t) ref;
        context->m_PipelineState.m_StencilCompareMask   = (uint8_t) mask;
    }

    static void OpenGLSetStencilFuncSeparate(HContext context, FaceType face_type, CompareFunc func, uint32_t ref, uint32_t mask)
    {
        assert(context);
        glStencilFuncSeparate(GetOpenGLFaceTypeFunc(face_type), GetOpenGLCompareFunc(func), ref, mask);
        CHECK_GL_ERROR

        if (face_type == FACE_TYPE_BACK)
        {
            context->m_PipelineState.m_StencilBackTestFunc = (uint8_t) func;
        }
        else
        {
            context->m_PipelineState.m_StencilFrontTestFunc = (uint8_t) func;
        }
        context->m_PipelineState.m_StencilReference   = (uint8_t) ref;
        context->m_PipelineState.m_StencilCompareMask = (uint8_t) mask;
    }

    static void OpenGLSetStencilOp(HContext context, StencilOp sfail, StencilOp dpfail, StencilOp dppass)
    {
        assert(context);
        const GLenum stencil_op_lut[] = {
            GL_KEEP,
            GL_ZERO,
            GL_REPLACE,
            GL_INCR,
            GL_INCR_WRAP,
            GL_DECR,
            GL_DECR_WRAP,
            GL_INVERT,
        };

        glStencilOp(stencil_op_lut[sfail], stencil_op_lut[dpfail], stencil_op_lut[dppass]);
        CHECK_GL_ERROR;

        context->m_PipelineState.m_StencilFrontOpFail      = sfail;
        context->m_PipelineState.m_StencilFrontOpDepthFail = dpfail;
        context->m_PipelineState.m_StencilFrontOpPass      = dppass;
        context->m_PipelineState.m_StencilBackOpFail       = sfail;
        context->m_PipelineState.m_StencilBackOpDepthFail  = dpfail;
        context->m_PipelineState.m_StencilBackOpPass       = dppass;
    }

    static void OpenGLSetStencilOpSeparate(HContext context, FaceType face_type, StencilOp sfail, StencilOp dpfail, StencilOp dppass)
    {
        assert(context);
        const GLenum stencil_op_lut[] = {
            GL_KEEP,
            GL_ZERO,
            GL_REPLACE,
            GL_INCR,
            GL_INCR_WRAP,
            GL_DECR,
            GL_DECR_WRAP,
            GL_INVERT,
        };

        glStencilOpSeparate(GetOpenGLFaceTypeFunc(face_type), stencil_op_lut[sfail], stencil_op_lut[dpfail], stencil_op_lut[dppass]);
        CHECK_GL_ERROR;

        if (face_type == FACE_TYPE_BACK)
        {
            context->m_PipelineState.m_StencilBackOpFail       = sfail;
            context->m_PipelineState.m_StencilBackOpDepthFail  = dpfail;
            context->m_PipelineState.m_StencilBackOpPass       = dppass;
        }
        else
        {
            context->m_PipelineState.m_StencilFrontOpFail      = sfail;
            context->m_PipelineState.m_StencilFrontOpDepthFail = dpfail;
            context->m_PipelineState.m_StencilFrontOpPass      = dppass;   
        }
    }

    static void OpenGLSetCullFace(HContext context, FaceType face_type)
    {
        assert(context);
        glCullFace(GetOpenGLFaceTypeFunc(face_type));
        CHECK_GL_ERROR

        context->m_PipelineState.m_CullFaceType = face_type;
    }

    static void OpenGLSetFaceWinding(HContext context, FaceWinding face_winding)
    {
        assert(context);

        const GLenum face_winding_lut[] = {
            GL_CCW,
            GL_CW,
        };

        glFrontFace(face_winding_lut[face_winding]);

        context->m_PipelineState.m_FaceWinding = face_winding;
    }

    static void OpenGLSetPolygonOffset(HContext context, float factor, float units)
    {
        assert(context);
        glPolygonOffset(factor, units);
        CHECK_GL_ERROR;
    }

    BufferType BUFFER_TYPES[MAX_BUFFER_TYPE_COUNT] = {BUFFER_TYPE_COLOR0_BIT, BUFFER_TYPE_DEPTH_BIT, BUFFER_TYPE_STENCIL_BIT};

    GLenum TEXTURE_UNIT_NAMES[32] =
    {
        GL_TEXTURE0,
        GL_TEXTURE1,
        GL_TEXTURE2,
        GL_TEXTURE3,
        GL_TEXTURE4,
        GL_TEXTURE5,
        GL_TEXTURE6,
        GL_TEXTURE7,
        GL_TEXTURE8,
        GL_TEXTURE9,
        GL_TEXTURE10,
        GL_TEXTURE11,
        GL_TEXTURE12,
        GL_TEXTURE13,
        GL_TEXTURE14,
        GL_TEXTURE15,
        GL_TEXTURE16,
        GL_TEXTURE17,
        GL_TEXTURE18,
        GL_TEXTURE19,
        GL_TEXTURE20,
        GL_TEXTURE21,
        GL_TEXTURE22,
        GL_TEXTURE23,
        GL_TEXTURE24,
        GL_TEXTURE25,
        GL_TEXTURE26,
        GL_TEXTURE27,
        GL_TEXTURE28,
        GL_TEXTURE29,
        GL_TEXTURE30,
        GL_TEXTURE31
    };

    static GraphicsAdapterFunctionTable OpenGLRegisterFunctionTable()
    {
        GraphicsAdapterFunctionTable fn_table;
        fn_table.m_NewContext = OpenGLNewContext;
        fn_table.m_DeleteContext = OpenGLDeleteContext;
        fn_table.m_Initialize = OpenGLInitialize;
        fn_table.m_Finalize = OpenGLFinalize;
        fn_table.m_GetWindowRefreshRate = OpenGLGetWindowRefreshRate;
        fn_table.m_OpenWindow = OpenGLOpenWindow;
        fn_table.m_CloseWindow = OpenGLCloseWindow;
        fn_table.m_IconifyWindow = OpenGLIconifyWindow;
        fn_table.m_GetWindowState = OpenGLGetWindowState;
        fn_table.m_GetDisplayDpi = OpenGLGetDisplayDpi;
        fn_table.m_GetWidth = OpenGLGetWidth;
        fn_table.m_GetHeight = OpenGLGetHeight;
        fn_table.m_GetWindowWidth = OpenGLGetWindowWidth;
        fn_table.m_GetWindowHeight = OpenGLGetWindowHeight;
        fn_table.m_GetDisplayScaleFactor = OpenGLGetDisplayScaleFactor;
        fn_table.m_SetWindowSize = OpenGLSetWindowSize;
        fn_table.m_ResizeWindow = OpenGLResizeWindow;
        fn_table.m_GetDefaultTextureFilters = OpenGLGetDefaultTextureFilters;
        fn_table.m_BeginFrame = OpenGLBeginFrame;
        fn_table.m_Flip = OpenGLFlip;
        fn_table.m_SetSwapInterval = OpenGLSetSwapInterval;
        fn_table.m_Clear = OpenGLClear;
        fn_table.m_NewVertexBuffer = OpenGLNewVertexBuffer;
        fn_table.m_DeleteVertexBuffer = OpenGLDeleteVertexBuffer;
        fn_table.m_SetVertexBufferData = OpenGLSetVertexBufferData;
        fn_table.m_SetVertexBufferSubData = OpenGLSetVertexBufferSubData;
        fn_table.m_GetMaxElementsVertices = OpenGLGetMaxElementsVertices;
        fn_table.m_NewIndexBuffer = OpenGLNewIndexBuffer;
        fn_table.m_DeleteIndexBuffer = OpenGLDeleteIndexBuffer;
        fn_table.m_SetIndexBufferData = OpenGLSetIndexBufferData;
        fn_table.m_SetIndexBufferSubData = OpenGLSetIndexBufferSubData;
        fn_table.m_IsIndexBufferFormatSupported = OpenGLIsIndexBufferFormatSupported;
        fn_table.m_NewVertexDeclaration = OpenGLNewVertexDeclaration;
        fn_table.m_NewVertexDeclarationStride = OpenGLNewVertexDeclarationStride;
        fn_table.m_SetStreamOffset = OpenGLSetStreamOffset;
        fn_table.m_DeleteVertexDeclaration = OpenGLDeleteVertexDeclaration;
        fn_table.m_EnableVertexDeclaration = OpenGLEnableVertexDeclaration;
        fn_table.m_EnableVertexDeclarationProgram = OpenGLEnableVertexDeclarationProgram;
        fn_table.m_DisableVertexDeclaration = OpenGLDisableVertexDeclaration;
        fn_table.m_HashVertexDeclaration = OpenGLHashVertexDeclaration;
        fn_table.m_DrawElements = OpenGLDrawElements;
        fn_table.m_Draw = OpenGLDraw;
        fn_table.m_NewVertexProgram = OpenGLNewVertexProgram;
        fn_table.m_NewFragmentProgram = OpenGLNewFragmentProgram;
        fn_table.m_NewProgram = OpenGLNewProgram;
        fn_table.m_DeleteProgram = OpenGLDeleteProgram;
        fn_table.m_ReloadVertexProgram = OpenGLReloadVertexProgram;
        fn_table.m_ReloadFragmentProgram = OpenGLReloadFragmentProgram;
        fn_table.m_DeleteVertexProgram = OpenGLDeleteVertexProgram;
        fn_table.m_DeleteFragmentProgram = OpenGLDeleteFragmentProgram;
        fn_table.m_GetShaderProgramLanguage = OpenGLGetShaderProgramLanguage;
        fn_table.m_EnableProgram = OpenGLEnableProgram;
        fn_table.m_DisableProgram = OpenGLDisableProgram;
        fn_table.m_ReloadProgram = OpenGLReloadProgram;
        fn_table.m_GetUniformName = OpenGLGetUniformName;
        fn_table.m_GetUniformCount = OpenGLGetUniformCount;
        fn_table.m_GetUniformLocation = OpenGLGetUniformLocation;
        fn_table.m_SetConstantV4 = OpenGLSetConstantV4;
        fn_table.m_SetConstantM4 = OpenGLSetConstantM4;
        fn_table.m_SetSampler = OpenGLSetSampler;
        fn_table.m_SetViewport = OpenGLSetViewport;
        fn_table.m_EnableState = OpenGLEnableState;
        fn_table.m_DisableState = OpenGLDisableState;
        fn_table.m_SetBlendFunc = OpenGLSetBlendFunc;
        fn_table.m_SetColorMask = OpenGLSetColorMask;
        fn_table.m_SetDepthMask = OpenGLSetDepthMask;
        fn_table.m_SetDepthFunc = OpenGLSetDepthFunc;
        fn_table.m_SetScissor = OpenGLSetScissor;
        fn_table.m_SetStencilMask = OpenGLSetStencilMask;
        fn_table.m_SetStencilFunc = OpenGLSetStencilFunc;
        fn_table.m_SetStencilFuncSeparate = OpenGLSetStencilFuncSeparate;
        fn_table.m_SetStencilOp = OpenGLSetStencilOp;
        fn_table.m_SetStencilOpSeparate = OpenGLSetStencilOpSeparate;
        fn_table.m_SetCullFace = OpenGLSetCullFace;
        fn_table.m_SetFaceWinding = OpenGLSetFaceWinding;
        fn_table.m_SetPolygonOffset = OpenGLSetPolygonOffset;
        fn_table.m_NewRenderTarget = OpenGLNewRenderTarget;
        fn_table.m_DeleteRenderTarget = OpenGLDeleteRenderTarget;
        fn_table.m_SetRenderTarget = OpenGLSetRenderTarget;
        fn_table.m_GetRenderTargetTexture = OpenGLGetRenderTargetTexture;
        fn_table.m_GetRenderTargetSize = OpenGLGetRenderTargetSize;
        fn_table.m_SetRenderTargetSize = OpenGLSetRenderTargetSize;
        fn_table.m_IsTextureFormatSupported = OpenGLIsTextureFormatSupported;
        fn_table.m_NewTexture = OpenGLNewTexture;
        fn_table.m_DeleteTexture = OpenGLDeleteTexture;
        fn_table.m_SetTexture = OpenGLSetTexture;
        fn_table.m_SetTextureAsync = OpenGLSetTextureAsync;
        fn_table.m_SetTextureParams = OpenGLSetTextureParams;
        fn_table.m_GetTextureResourceSize = OpenGLGetTextureResourceSize;
        fn_table.m_GetTextureWidth = OpenGLGetTextureWidth;
        fn_table.m_GetTextureHeight = OpenGLGetTextureHeight;
        fn_table.m_GetOriginalTextureWidth = OpenGLGetOriginalTextureWidth;
        fn_table.m_GetOriginalTextureHeight = OpenGLGetOriginalTextureHeight;
        fn_table.m_EnableTexture = OpenGLEnableTexture;
        fn_table.m_DisableTexture = OpenGLDisableTexture;
        fn_table.m_GetMaxTextureSize = OpenGLGetMaxTextureSize;
        fn_table.m_GetTextureStatusFlags = OpenGLGetTextureStatusFlags;
        fn_table.m_ReadPixels = OpenGLReadPixels;
        fn_table.m_RunApplicationLoop = OpenGLRunApplicationLoop;
        fn_table.m_GetTextureHandle = OpenGLGetTextureHandle;
        fn_table.m_GetMaxElementsIndices = OpenGLGetMaxElementIndices;
        fn_table.m_IsExtensionSupported = OpenGLIsExtensionSupported;
        fn_table.m_GetNumSupportedExtensions = OpenGLGetNumSupportedExtensions;
        fn_table.m_GetSupportedExtension = OpenGLGetSupportedExtension;
        fn_table.m_IsMultiTargetRenderingSupported = OpenGLIsMultiTargetRenderingSupported;
        fn_table.m_GetPipelineState = OpenGLGetPipelineState;
        return fn_table;
    }
}<|MERGE_RESOLUTION|>--- conflicted
+++ resolved
@@ -1189,9 +1189,6 @@
             context->m_TextureFormatSupport |= 1 << TEXTURE_FORMAT_RGB_ETC1;
         }
 
-<<<<<<< HEAD
-#if defined(__ANDROID__) || defined(DM_PLATFORM_IOS) || defined(__EMSCRIPTEN__)
-=======
         if (OpenGLIsExtensionSupported(context, "GL_EXT_texture_filter_anisotropic"))
         {
             context->m_AnisotropySupport = 1;
@@ -1199,7 +1196,6 @@
         }
 
 #if defined(__ANDROID__) || defined(__arm__) || defined(__arm64__) || defined(__EMSCRIPTEN__)
->>>>>>> d2a34531
         if ((OpenGLIsExtensionSupported(context, "GL_OES_element_index_uint")))
         {
             context->m_IndexBufferFormatSupport |= 1 << INDEXBUFFER_FORMAT_32;
@@ -3139,7 +3135,7 @@
         {
             context->m_PipelineState.m_StencilFrontOpFail      = sfail;
             context->m_PipelineState.m_StencilFrontOpDepthFail = dpfail;
-            context->m_PipelineState.m_StencilFrontOpPass      = dppass;   
+            context->m_PipelineState.m_StencilFrontOpPass      = dppass;
         }
     }
 
