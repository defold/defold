--- conflicted
+++ resolved
@@ -1503,17 +1503,12 @@
             }
         }
 
-<<<<<<< HEAD
-        if (&glGenVertexArrays)
-            glGenVertexArrays(1, &context->m_GlobalVAO);
-=======
         if (glGenVertexArrays)
         {
             GLuint handle;
             glGenVertexArrays(1, &handle);
             context->m_GlobalVAO = AddNewGLHandle(_context, handle);
         }
->>>>>>> 4c6af0a5
 
         SetSwapInterval(_context, params.m_SwapInterval);
 
@@ -1945,13 +1940,8 @@
 
         OpenGLContext* context = (OpenGLContext*) _context;
 
-<<<<<<< HEAD
-        if (&glBindVertexArray)
-            glBindVertexArray(context->m_GlobalVAO);
-=======
         if (glBindVertexArray)
             glBindVertexArray(GetGLHandle(context, context->m_GlobalVAO));
->>>>>>> 4c6af0a5
 
         if (context->m_ModificationVersion != vertex_declaration->m_ModificationVersion || vertex_declaration->m_BoundForProgram != program)
         {
