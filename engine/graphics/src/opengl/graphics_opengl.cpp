--- conflicted
+++ resolved
@@ -429,7 +429,6 @@
     typedef void (* DM_PFNGLCOMPRESSEDTEXSUBIMAGE3DPROC) (GLenum target, GLint level, GLint xoffset, GLint yoffset, GLint zoffset, GLsizei width, GLsizei height, GLsizei depth, GLenum format, GLsizei imageSize, const void *data);
     DM_PFNGLCOMPRESSEDTEXSUBIMAGE3DPROC PFN_glCompressedTexSubImage3D = NULL;
 
-<<<<<<< HEAD
     typedef void (* DM_PFNGLDRAWARRAYSINSTANCEDPROC) (GLenum mode, GLint first, GLsizei count, GLsizei primcount);
     DM_PFNGLDRAWARRAYSINSTANCEDPROC PFN_glDrawArraysInstanced = NULL;
 
@@ -438,7 +437,7 @@
 
     typedef void (* DM_PFNGLVERTEXATTRIBDIVISORPROC) (GLuint index, GLuint divisor);
     DM_PFNGLVERTEXATTRIBDIVISORPROC PFN_glVertexAttribDivisor = NULL;
-=======
+
     typedef void (* DM_PFNGLMEMORYBARRIERPROC) (GLbitfield barriers);
     DM_PFNGLMEMORYBARRIERPROC glMemoryBarrier = NULL;
 
@@ -447,7 +446,6 @@
 
     typedef void (* DM_PFNGLBINDIMAGETEXTUREPROC) (GLuint unit, GLuint texture, GLint level, GLboolean layered, GLint layer, GLenum access, GLenum format);
     DM_PFNGLBINDIMAGETEXTUREPROC glBindImageTexture = NULL;
->>>>>>> 1b174ead
 #endif
 
     OpenGLContext* g_Context = 0x0;
@@ -1093,20 +1091,16 @@
         DMGRAPHICS_GET_PROC_ADDRESS_EXT(PFN_glInvalidateFramebuffer,   "glDiscardFramebuffer", "discard_framebuffer", "glInvalidateFramebuffer", DM_PFNGLINVALIDATEFRAMEBUFFERPROC, context);
         DMGRAPHICS_GET_PROC_ADDRESS_EXT(PFN_glDrawBuffers,             "glDrawBuffers",        "draw_buffers",        "glDrawBuffers",           DM_PFNGLDRAWBUFFERSPROC, context);
     #ifdef ANDROID
-        DMGRAPHICS_GET_PROC_ADDRESS_EXT(PFN_glTexSubImage3D,           "glTexSubImage3D",           "texture_array", "glTexSubImage3D",           DM_PFNGLTEXSUBIMAGE3DPROC, context);
-        DMGRAPHICS_GET_PROC_ADDRESS_EXT(PFN_glTexImage3D,              "glTexImage3D",              "texture_array", "glTexImage3D",              DM_PFNGLTEXIMAGE3DPROC, context);
-        DMGRAPHICS_GET_PROC_ADDRESS_EXT(PFN_glCompressedTexSubImage3D, "glCompressedTexSubImage3D", "texture_array", "glCompressedTexSubImage3D", DM_PFNGLCOMPRESSEDTEXSUBIMAGE3DPROC, context);
-        DMGRAPHICS_GET_PROC_ADDRESS_EXT(PFN_glCompressedTexImage3D,    "glCompressedTexImage3D",    "texture_array", "glCompressedTexImage3D",    DM_PFNGLCOMPRESSEDTEXIMAGE3DPROC, context);
-<<<<<<< HEAD
-        DMGRAPHICS_GET_PROC_ADDRESS_EXT(PFN_glDrawArraysInstanced,     "glDrawArraysInstanced",                NULL, "glDrawArraysInstanced",     DM_PFNGLDRAWARRAYSINSTANCEDPROC,   context);
-        DMGRAPHICS_GET_PROC_ADDRESS_EXT(PFN_glDrawElementsInstanced,   "glDrawElementsInstanced",              NULL, "glDrawElementsInstanced",   DM_PFNGLDRAWELEMENTSINSTANCEDPROC, context);
-        DMGRAPHICS_GET_PROC_ADDRESS_EXT(PFN_glVertexAttribDivisor,     "glVertexAttribDivisor",                NULL, "glVertexAttribDivisor",     DM_PFNGLVERTEXATTRIBDIVISORPROC,   context);
-=======
-
-        DMGRAPHICS_GET_PROC_ADDRESS_EXT(glMemoryBarrier,    "glMemoryBarrier",    "shader_image_load_store", "glMemoryBarrier",    DM_PFNGLMEMORYBARRIERPROC,    context);
-        DMGRAPHICS_GET_PROC_ADDRESS_EXT(glBindImageTexture, "glBindImageTexture", "shader_image_load_store", "glBindImageTexture", DM_PFNGLBINDIMAGETEXTUREPROC, context);
-        DMGRAPHICS_GET_PROC_ADDRESS_EXT(glDispatchCompute,  "glDispatchCompute",  "compute_shader",          "glDispatchCompute",  DM_PFNGLDISPATCHCOMPUTEPROC,  context);
->>>>>>> 1b174ead
+        DMGRAPHICS_GET_PROC_ADDRESS_EXT(PFN_glTexSubImage3D,           "glTexSubImage3D",           "texture_array",           "glTexSubImage3D",           DM_PFNGLTEXSUBIMAGE3DPROC,           context);
+        DMGRAPHICS_GET_PROC_ADDRESS_EXT(PFN_glTexImage3D,              "glTexImage3D",              "texture_array",           "glTexImage3D",              DM_PFNGLTEXIMAGE3DPROC,              context);
+        DMGRAPHICS_GET_PROC_ADDRESS_EXT(PFN_glCompressedTexSubImage3D, "glCompressedTexSubImage3D", "texture_array",           "glCompressedTexSubImage3D", DM_PFNGLCOMPRESSEDTEXSUBIMAGE3DPROC, context);
+        DMGRAPHICS_GET_PROC_ADDRESS_EXT(PFN_glCompressedTexImage3D,    "glCompressedTexImage3D",    "texture_array",           "glCompressedTexImage3D",    DM_PFNGLCOMPRESSEDTEXIMAGE3DPROC,    context);
+        DMGRAPHICS_GET_PROC_ADDRESS_EXT(PFN_glDrawArraysInstanced,     "glDrawArraysInstanced",     NULL,                      "glDrawArraysInstanced",     DM_PFNGLDRAWARRAYSINSTANCEDPROC,     context);
+        DMGRAPHICS_GET_PROC_ADDRESS_EXT(PFN_glDrawElementsInstanced,   "glDrawElementsInstanced",   NULL,                      "glDrawElementsInstanced",   DM_PFNGLDRAWELEMENTSINSTANCEDPROC,   context);
+        DMGRAPHICS_GET_PROC_ADDRESS_EXT(PFN_glVertexAttribDivisor,     "glVertexAttribDivisor",     NULL,                      "glVertexAttribDivisor",     DM_PFNGLVERTEXATTRIBDIVISORPROC,     context);
+        DMGRAPHICS_GET_PROC_ADDRESS_EXT(glMemoryBarrier,               "glMemoryBarrier",           "shader_image_load_store", "glMemoryBarrier",           DM_PFNGLMEMORYBARRIERPROC,           context);
+        DMGRAPHICS_GET_PROC_ADDRESS_EXT(glBindImageTexture,            "glBindImageTexture",        "shader_image_load_store", "glBindImageTexture",        DM_PFNGLBINDIMAGETEXTUREPROC,        context);
+        DMGRAPHICS_GET_PROC_ADDRESS_EXT(glDispatchCompute,             "glDispatchCompute",         "compute_shader",          "glDispatchCompute",         DM_PFNGLDISPATCHCOMPUTEPROC,         context);
     #endif
     #undef DMGRAPHICS_GET_PROC_ADDRESS_EXT
 
