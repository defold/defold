// Copyright 2020-2023 The Defold Foundation
// Copyright 2014-2020 King
// Copyright 2009-2014 Ragnar Svensson, Christian Murray
// Licensed under the Defold License version 1.0 (the "License"); you may not use
// this file except in compliance with the License.
// 
// You may obtain a copy of the License, together with FAQs at
// https://www.defold.com/license
// 
// Unless required by applicable law or agreed to in writing, software distributed
// under the License is distributed on an "AS IS" BASIS, WITHOUT WARRANTIES OR
// CONDITIONS OF ANY KIND, either express or implied. See the License for the
// specific language governing permissions and limitations under the License.

#ifndef __GRAPHICS_DEVICE_VULKAN__
#define __GRAPHICS_DEVICE_VULKAN__

#include <stdint.h>
#include <dlib/hashtable.h>
#include <dlib/opaque_handle_container.h>

#include "../graphics_private.h"

namespace dmGraphics
{
    const static uint8_t DM_MAX_SET_COUNT              = 2;
    const static uint8_t DM_MAX_TEXTURE_UNITS          = 32;
    const static uint8_t DM_RENDERTARGET_BACKBUFFER_ID = 0;
    static const uint8_t DM_MAX_FRAMES_IN_FLIGHT       = 2; // In flight frames - number of concurrent frames being processed

    enum VulkanResourceType
    {
        RESOURCE_TYPE_DEVICE_BUFFER        = 0,
        RESOURCE_TYPE_TEXTURE              = 1,
        RESOURCE_TYPE_DESCRIPTOR_ALLOCATOR = 2,
        RESOURCE_TYPE_PROGRAM              = 3,
        RESOURCE_TYPE_RENDER_TARGET        = 4,
    };

    struct DeviceBuffer
    {
        DeviceBuffer(){}
        DeviceBuffer(const VkBufferUsageFlags usage)
        : m_MappedDataPtr(0)
        , m_Usage(usage)
        , m_MemorySize(0)
        , m_Destroyed(0)
        {
            memset(&m_Handle, 0, sizeof(m_Handle));
        }

        struct VulkanHandle
        {
            VkBuffer       m_Buffer;
            VkDeviceMemory m_Memory;
        };

        void*              m_MappedDataPtr;
        VulkanHandle       m_Handle;
        VkBufferUsageFlags m_Usage;
        uint32_t           m_MemorySize : 31;
        uint32_t           m_Destroyed : 1;

        VkResult MapMemory(VkDevice vk_device, uint32_t offset = 0, uint32_t size = 0);
        void     UnmapMemory(VkDevice vk_device);

        const VulkanResourceType GetType();
    };

    struct Texture
    {
        struct VulkanHandle
        {
            VkImage     m_Image;
            VkImageView m_ImageView;
        };

        VulkanHandle   m_Handle;
        TextureType    m_Type;
        TextureFormat  m_GraphicsFormat;
        VkFormat       m_Format;
        DeviceBuffer   m_DeviceBuffer;
        uint16_t       m_Width;
        uint16_t       m_Height;
        uint16_t       m_Depth;
        uint16_t       m_OriginalWidth;
        uint16_t       m_OriginalHeight;
        uint16_t       m_MipMapCount         : 5;
        uint16_t       m_TextureSamplerIndex : 10;
        uint32_t       m_Destroyed           : 1;

        const VulkanResourceType GetType();
    };

    struct TextureSampler
    {
        VkSampler     m_Sampler;
        TextureFilter m_MinFilter;
        TextureFilter m_MagFilter;
        TextureWrap   m_AddressModeU;
        TextureWrap   m_AddressModeV;
        float         m_MaxAnisotropy;
        uint8_t       m_MaxLod;
    };

    struct DescriptorAllocator
    {
        DescriptorAllocator()
        : m_DescriptorMax(0)
        , m_DescriptorIndex(0)
        , m_Destroyed(0)
        {
            memset(&m_Handle, 0, sizeof(m_Handle));
        }

        struct VulkanHandle
        {
            VkDescriptorPool m_DescriptorPool;
            VkDescriptorSet* m_DescriptorSets;
        };

        VulkanHandle     m_Handle;
        // 15 bits supports max 32768 draw calls
        uint32_t         m_DescriptorMax   : 15;
        uint32_t         m_DescriptorIndex : 15;
        uint32_t         m_Destroyed       : 1;
        uint32_t                           : 1; // unused

        VkResult Allocate(VkDevice vk_device, VkDescriptorSetLayout* vk_descriptor_set_layout, uint8_t setCount, VkDescriptorSet** vk_descriptor_set_out);
        void     Release(VkDevice vk_device);
        const    VulkanResourceType GetType();
    };

    struct VertexDeclaration
    {
        struct Stream
        {
            uint64_t m_NameHash;
            uint16_t m_Location;
            uint16_t m_Offset;
            VkFormat m_Format;

            // TODO: Not sure how to deal with normalizing
            //       a vertex stream in VK.
            // bool        m_Normalize;
        };

        uint64_t    m_Hash;
        Stream      m_Streams[MAX_VERTEX_STREAM_COUNT];
        uint16_t    m_StreamCount;
        uint16_t    m_Stride;
    };

    struct ScratchBuffer
    {
        ScratchBuffer()
        : m_DeviceBuffer(VK_BUFFER_USAGE_UNIFORM_BUFFER_BIT)
        , m_MappedDataCursor(0)
        {}

        DescriptorAllocator* m_DescriptorAllocator;
        DeviceBuffer         m_DeviceBuffer;
        uint32_t             m_MappedDataCursor;
    };

    struct RenderTarget
    {
    	RenderTarget(const uint32_t rtId);
        HTexture       m_TextureColor[MAX_BUFFER_COLOR_ATTACHMENTS];
        Texture*       m_TextureDepthStencil;
        BufferType     m_ColorAttachmentBufferTypes[MAX_BUFFER_COLOR_ATTACHMENTS];
        TextureParams  m_BufferTextureParams[MAX_BUFFER_TYPE_COUNT];
        VkRenderPass   m_RenderPass;
        VkFramebuffer  m_Framebuffer;
        VkExtent2D     m_Extent;
        const uint16_t m_Id;
        uint8_t        m_IsBound              : 1;
        uint8_t        m_ColorAttachmentCount : 2;
        uint8_t                               : 5; // unused

        const VulkanResourceType GetType();
    };

    struct Viewport
    {
        uint16_t m_X;
        uint16_t m_Y;
        uint16_t m_W;
        uint16_t m_H;
    };

    struct FrameResource
    {
        VkSemaphore m_ImageAvailable;
        VkSemaphore m_RenderFinished;
        VkFence     m_SubmitFence;
    };

    struct RenderPassAttachment
    {
        VkFormat      m_Format;
        VkImageLayout m_ImageLayout;
    };

    struct QueueFamily
    {
        QueueFamily()
        : m_GraphicsQueueIx(0xffff)
        , m_PresentQueueIx(0xffff)
        {}

        uint16_t m_GraphicsQueueIx;
        uint16_t m_PresentQueueIx;

        bool IsValid() { return m_GraphicsQueueIx != 0xffff && m_PresentQueueIx != 0xffff; }
    };

    struct PhysicalDevice
    {
        VkQueueFamilyProperties*         m_QueueFamilyProperties;
        VkExtensionProperties*           m_DeviceExtensions;
        VkPhysicalDevice                 m_Device;
        VkPhysicalDeviceProperties       m_Properties;
        VkPhysicalDeviceFeatures         m_Features;
        VkPhysicalDeviceMemoryProperties m_MemoryProperties;
        uint16_t                         m_QueueFamilyCount;
        uint16_t                         m_DeviceExtensionCount;
    };

    struct LogicalDevice
    {
        VkDevice      m_Device;
        VkQueue       m_GraphicsQueue;
        VkQueue       m_PresentQueue;
        VkCommandPool m_CommandPool;
    };

    typedef VkPipeline Pipeline;

    struct ShaderResourceBinding
    {
        char*                      m_Name;
        uint64_t                   m_NameHash;
        ShaderDesc::ShaderDataType m_Type;
        uint16_t                   m_ElementCount;
        uint16_t                   m_Set;
        uint16_t                   m_Binding;
        union
        {
            uint16_t               m_UniformDataIndex;
            uint16_t               m_TextureUnit;
        };
    };

    struct ShaderModule
    {
        uint64_t               m_Hash;
        VkShaderModule         m_Module;
        ShaderResourceBinding* m_Uniforms;
        ShaderResourceBinding* m_Inputs;
        uint32_t               m_UniformDataSizeAligned;
        uint16_t               m_UniformCount;
        uint16_t               m_UniformBufferCount;
<<<<<<< HEAD
        uint8_t                m_InputCount;
=======
        uint16_t               m_TextureSamplerCount;
>>>>>>> 3fb1c4a6
    };

    struct Program
    {
        Program();

        enum ModuleType
        {
            MODULE_TYPE_VERTEX   = 0,
            MODULE_TYPE_FRAGMENT = 1,
            MODULE_TYPE_COUNT    = 2
        };

        struct VulkanHandle
        {
            VkDescriptorSetLayout m_DescriptorSetLayout[MODULE_TYPE_COUNT];
            VkPipelineLayout      m_PipelineLayout;
        };

        uint64_t                        m_Hash;
        uint32_t*                       m_UniformDataOffsets;
        uint8_t*                        m_UniformData;
        VulkanHandle                    m_Handle;
        ShaderModule*                   m_VertexModule;
        ShaderModule*                   m_FragmentModule;
        VkPipelineShaderStageCreateInfo m_PipelineStageInfo[MODULE_TYPE_COUNT];
        uint8_t                         m_Destroyed : 1;

        const VulkanResourceType GetType();
    };

    struct ResourceToDestroy
    {
        union
        {
            DeviceBuffer::VulkanHandle        m_DeviceBuffer;
            Texture::VulkanHandle             m_Texture;
            DescriptorAllocator::VulkanHandle m_DescriptorAllocator;
            Program::VulkanHandle             m_Program;
        };
        VulkanResourceType m_ResourceType;
    };

    struct SwapChainCapabilities
    {
        dmArray<VkSurfaceFormatKHR> m_SurfaceFormats;
        dmArray<VkPresentModeKHR>   m_PresentModes;
        VkSurfaceCapabilitiesKHR    m_SurfaceCapabilities;

        void Swap(SwapChainCapabilities& rhs)
        {
            VkSurfaceCapabilitiesKHR tmp = rhs.m_SurfaceCapabilities;
            rhs.m_SurfaceCapabilities    = m_SurfaceCapabilities;
            m_SurfaceCapabilities        = tmp;

            m_PresentModes.Swap(rhs.m_PresentModes);
            m_SurfaceFormats.Swap(rhs.m_SurfaceFormats);
        }
    };

    struct SwapChain
    {
        dmArray<VkImage>      m_Images;
        dmArray<VkImageView>  m_ImageViews;
        Texture*              m_ResolveTexture;
        const VkSurfaceKHR    m_Surface;
        const QueueFamily     m_QueueFamily;
        VkSurfaceFormatKHR    m_SurfaceFormat;
        VkSwapchainKHR        m_SwapChain;
        VkExtent2D            m_ImageExtent;
        VkSampleCountFlagBits m_SampleCountFlag;
        uint8_t               m_ImageIndex;

        SwapChain(const VkSurfaceKHR surface, VkSampleCountFlagBits vk_sample_flag,
            const SwapChainCapabilities& capabilities, const QueueFamily queueFamily,
            Texture* resolveTexture);
        VkResult Advance(VkDevice vk_device, VkSemaphore);
        bool     HasMultiSampling();
    };

    typedef dmHashTable64<Pipeline>    PipelineCache;
    typedef dmArray<ResourceToDestroy> ResourcesToDestroyList;

    struct VulkanContext
    {
        VulkanContext(const ContextParams& params, const VkInstance vk_instance);

        HTexture                        m_TextureUnits[DM_MAX_TEXTURE_UNITS];
        dmOpaqueHandleContainer<uintptr_t> m_AssetHandleContainer;
        PipelineCache                   m_PipelineCache;
        PipelineState                   m_PipelineState;
        SwapChain*                      m_SwapChain;
        SwapChainCapabilities           m_SwapChainCapabilities;
        PhysicalDevice                  m_PhysicalDevice;
        LogicalDevice                   m_LogicalDevice;
        FrameResource                   m_FrameResources[DM_MAX_FRAMES_IN_FLIGHT];
        VkInstance                      m_Instance;
        VkSurfaceKHR                    m_WindowSurface;
        dmArray<TextureSampler>         m_TextureSamplers;
        uint32_t*                       m_DynamicOffsetBuffer;
        uint16_t                        m_DynamicOffsetBufferSize;
        // Window callbacks
        WindowResizeCallback            m_WindowResizeCallback;
        void*                           m_WindowResizeCallbackUserData;
        WindowCloseCallback             m_WindowCloseCallback;
        void*                           m_WindowCloseCallbackUserData;
        WindowFocusCallback             m_WindowFocusCallback;
        void*                           m_WindowFocusCallbackUserData;
        WindowIconifyCallback           m_WindowIconifyCallback;
        void*                           m_WindowIconifyCallbackUserData;
        // Main device rendering constructs
        dmArray<VkFramebuffer>          m_MainFrameBuffers;
        dmArray<VkCommandBuffer>        m_MainCommandBuffers;
        VkCommandBuffer                 m_MainCommandBufferUploadHelper;
        ResourcesToDestroyList*         m_MainResourcesToDestroy[3];
        dmArray<ScratchBuffer>          m_MainScratchBuffers;
        dmArray<DescriptorAllocator>    m_MainDescriptorAllocators;
        VkRenderPass                    m_MainRenderPass;
        Texture                         m_MainTextureDepthStencil;
        HRenderTarget                   m_MainRenderTarget;
        Viewport                        m_MainViewport;
        // Rendering state
        HRenderTarget                   m_CurrentRenderTarget;
        DeviceBuffer*                   m_CurrentVertexBuffer;
        VertexDeclaration*              m_CurrentVertexDeclaration;
        Program*                        m_CurrentProgram;
        Pipeline*                       m_CurrentPipeline;
        // Misc state
        TextureFilter                   m_DefaultTextureMinFilter;
        TextureFilter                   m_DefaultTextureMagFilter;
        Texture*                        m_DefaultTexture2D;
        Texture*                        m_DefaultTexture2DArray;
        Texture*                        m_DefaultTextureCubeMap;
        Texture                         m_ResolveTexture;
        uint64_t                        m_TextureFormatSupport;
        uint32_t                        m_Width;
        uint32_t                        m_Height;
        uint32_t                        m_WindowWidth;
        uint32_t                        m_WindowHeight;
        uint32_t                        m_FrameBegun           : 1;
        uint32_t                        m_CurrentFrameInFlight : 1;
        uint32_t                        m_WindowOpened         : 1;
        uint32_t                        m_VerifyGraphicsCalls  : 1;
        uint32_t                        m_ViewportChanged      : 1;
        uint32_t                        m_CullFaceChanged      : 1;
        uint32_t                        m_UseValidationLayers  : 1;
        uint32_t                        m_RenderDocSupport     : 1;
        uint32_t                                               : 24;
    };

    // Implemented in graphics_vulkan_context.cpp
    VkResult CreateInstance(VkInstance* vkInstanceOut,
        // Extension names, e.g. "VK_KHR_SURFACE_EXTENSION_NAME"
        const char** extensionNames, uint16_t extensionNameCount,
        // Validation Layer Names, i.e "VK_LAYER_LUNARG_standard_validation"
        const char** validationLayers, uint16_t validationLayerCount,
        // Req. Validation Layer Extensions, i.e "VK_EXT_DEBUG_UTILS_EXTENSION_NAME"
        const char** validationLayerExtensions, uint16_t validationLayerExtensionCount);
    void     DestroyInstance(VkInstance* vkInstance);

    // Implemented in graphics_vulkan.cpp
    VkResult CreateMainFrameBuffers(VulkanContext* context);
    VkResult DestroyMainFrameBuffers(VulkanContext* context);
    void SwapChainChanged(VulkanContext* context, uint32_t* width, uint32_t* height, VkResult (*cb)(void* ctx), void* cb_ctx);

    // Implemented in graphics_vulkan_device.cpp
    // Create functions
    VkResult CreateFramebuffer(VkDevice vk_device, VkRenderPass vk_render_pass,
        uint32_t width, uint32_t height,
        VkImageView* vk_attachments, uint8_t attachmentCount, // Color & depth/stencil attachments
        VkFramebuffer* vk_framebuffer_out);
    VkResult DestroyFrameBuffer(VkDevice vk_device, VkFramebuffer vk_framebuffer);
    VkResult CreateCommandBuffers(VkDevice vk_device, VkCommandPool vk_command_pool,
        uint32_t numBuffersToCreate, VkCommandBuffer* vk_command_buffers_out);
    VkResult CreateDescriptorPool(VkDevice vk_device, VkDescriptorPoolSize* vk_pool_sizes, uint8_t numPoolSizes,
        uint16_t maxDescriptors, VkDescriptorPool* vk_descriptor_pool_out);
    VkResult CreateLogicalDevice(PhysicalDevice* device, const VkSurfaceKHR surface, const QueueFamily queueFamily,
        const char** deviceExtensions, const uint8_t deviceExtensionCount,
        const char** validationLayers, const uint8_t validationLayerCount,
        LogicalDevice* logicalDeviceOut);
    VkResult CreateDescriptorAllocator(VkDevice vk_device, uint32_t descriptor_count, DescriptorAllocator* descriptorAllocator);
    VkResult CreateScratchBuffer(VkPhysicalDevice vk_physical_device, VkDevice vk_device,
        uint32_t bufferSize, bool clearData, DescriptorAllocator* descriptorAllocator, ScratchBuffer* scratchBufferOut);
    VkResult CreateTexture2D(VkPhysicalDevice vk_physical_device, VkDevice vk_device,
        uint32_t imageWidth, uint32_t imageHeight, uint32_t imageLayers, uint16_t imageMips,
        VkSampleCountFlagBits vk_sample_count, VkFormat vk_format, VkImageTiling vk_tiling,
        VkImageUsageFlags vk_usage, VkMemoryPropertyFlags vk_memory_flags,
        VkImageAspectFlags vk_aspect, VkImageLayout vk_initial_layout, Texture* textureOut);
    VkResult CreateTextureSampler(VkDevice vk_device,
        VkFilter vk_min_filter, VkFilter vk_mag_filter, VkSamplerMipmapMode vk_mipmap_mode,
        VkSamplerAddressMode vk_wrap_u, VkSamplerAddressMode vk_wrap_v,
        float minLod, float maxLod, float max_anisotropy, VkSampler* vk_sampler_out);
    VkResult CreateRenderPass(VkDevice vk_device, VkSampleCountFlagBits vk_sample_flags,
        RenderPassAttachment* colorAttachments, uint8_t numColorAttachments,
        RenderPassAttachment* depthStencilAttachment,
        RenderPassAttachment* resolveAttachment, VkRenderPass* renderPassOut);
    void DestroyRenderPass(VkDevice vk_device, VkRenderPass render_pass);
    VkResult CreateDeviceBuffer(VkPhysicalDevice vk_physical_device, VkDevice vk_device,
        VkDeviceSize vk_size, VkMemoryPropertyFlags vk_memory_flags, DeviceBuffer* bufferOut);
    VkResult CreateShaderModule(VkDevice vk_device,
        const void* source, uint32_t sourceSize, ShaderModule* shaderModuleOut);
    VkResult CreatePipeline(VkDevice vk_device, VkRect2D vk_scissor, VkSampleCountFlagBits vk_sample_count,
        const PipelineState pipelineState, Program* program, HVertexDeclaration vertexDeclaration, RenderTarget* render_target, Pipeline* pipelineOut);
    // Reset functions
    void           ResetScratchBuffer(VkDevice vk_device, ScratchBuffer* scratchBuffer);
    // Destroy funcions
    void           DestroyPhysicalDevice(PhysicalDevice* device);
    void           DestroyLogicalDevice(LogicalDevice* device);
    void           DestroyTexture(VkDevice vk_device, Texture::VulkanHandle* handle);
    void           DestroyDeviceBuffer(VkDevice vk_device, DeviceBuffer::VulkanHandle* handle);
    void           DestroyShaderModule(VkDevice vk_device, ShaderModule* shaderModule);
    void           DestroyPipeline(VkDevice vk_device, Pipeline* pipeline);
    void           DestroyDescriptorAllocator(VkDevice vk_device, DescriptorAllocator::VulkanHandle* handle);
    void           DestroyScratchBuffer(VkDevice vk_device, ScratchBuffer* scratchBuffer);
    void           DestroyTextureSampler(VkDevice vk_device, TextureSampler* sampler);
    void           DestroyProgram(VkDevice vk_device, Program::VulkanHandle* handle);
    // Get functions
    uint32_t       GetPhysicalDeviceCount(VkInstance vkInstance);
    void           GetPhysicalDevices(VkInstance vkInstance, PhysicalDevice** deviceListOut, uint32_t deviceListSize);
    bool           GetMemoryTypeIndex(VkPhysicalDevice vk_physical_device, uint32_t typeFilter, VkMemoryPropertyFlags vk_property_flags, uint32_t* memoryIndexOut);
    QueueFamily    GetQueueFamily(PhysicalDevice* device, const VkSurfaceKHR surface);
    const VkFormat GetSupportedTilingFormat(VkPhysicalDevice vk_physical_device, const VkFormat* vk_format_candidates,
        uint32_t vk_num_format_candidates, VkImageTiling vk_tiling_type, VkFormatFeatureFlags vk_format_flags);
    void           GetFormatProperties(VkPhysicalDevice vk_physical_device, VkFormat vk_format, VkFormatProperties* properties);
    VkSampleCountFlagBits GetClosestSampleCountFlag(PhysicalDevice* physicalDevice, uint32_t bufferFlagBits, uint8_t sampleCount);
    // Misc functions
    VkResult TransitionImageLayout(VkDevice vk_device, VkCommandPool vk_command_pool, VkQueue vk_graphics_queue, VkImage vk_image,
        VkImageAspectFlags vk_image_aspect, VkImageLayout vk_from_layout, VkImageLayout vk_to_layout,
        uint32_t baseMipLevel = 0, uint32_t layer_count = 1);
    VkResult WriteToDeviceBuffer(VkDevice vk_device, VkDeviceSize size, VkDeviceSize offset, const void* data, DeviceBuffer* buffer);

    void DestroyPipelineCacheCb(VulkanContext* context, const uint64_t* key, Pipeline* value);
    void FlushResourcesToDestroy(VkDevice vk_device, ResourcesToDestroyList* resource_list);

    // Implemented in graphics_vulkan_swap_chain.cpp
    //   wantedWidth and wantedHeight might be written to, we might not get the
    //   dimensions we wanted from Vulkan.
    VkResult UpdateSwapChain(PhysicalDevice* physicalDevice, LogicalDevice* logicalDevice,
        uint32_t* wantedWidth, uint32_t* wantedHeight, bool wantVSync,
        SwapChainCapabilities& capabilities, SwapChain* swapChain);
    void     DestroySwapChain(VkDevice vk_device, SwapChain* swapChain);
    void     GetSwapChainCapabilities(VkPhysicalDevice vk_device, const VkSurfaceKHR surface, SwapChainCapabilities& capabilities);

    // called from OpenWindow
    bool InitializeVulkan(HContext context, const WindowParams* params);
    void InitializeVulkanTexture(Texture* t);

    void OnWindowResize(int width, int height);
    int OnWindowClose();
    void OnWindowFocus(int focus);

    static inline void SynchronizeDevice(VkDevice vk_device)
    {
        vkDeviceWaitIdle(vk_device);
    }

    // Implemented per supported platform

    const char** GetExtensionNames(uint16_t* num_extensions);
    const char** GetValidationLayers(uint16_t* num_layers, bool use_validation, bool use_renderdoc);
    const char** GetValidationLayersExt(uint16_t* num_layers);

    VkResult CreateWindowSurface(VkInstance vkInstance, VkSurfaceKHR* vkSurfaceOut, const bool enableHighDPI);

    bool     LoadVulkanLibrary();
    void     LoadVulkanFunctions(VkInstance vk_instance);


    void NativeSwapBuffers(HContext context);
    bool NativeInit(const struct ContextParams& params);
    void NativeExit();

    void NativeBeginFrame(HContext context);

    WindowResult VulkanOpenWindow(HContext context, WindowParams* params);
    void         VulkanCloseWindow(HContext context);
    uint32_t     VulkanGetDisplayDpi(HContext context);
    uint32_t     VulkanGetWidth(HContext context);
    uint32_t     VulkanGetHeight(HContext context);
    uint32_t     VulkanGetWindowWidth(HContext context);
    uint32_t     VulkanGetWindowHeight(HContext context);
    float        VulkanGetDisplayScaleFactor(HContext context);
    uint32_t     VulkanGetWindowRefreshRate(HContext context);
    void         VulkanSetWindowSize(HContext context, uint32_t width, uint32_t height);
    void         VulkanResizeWindow(HContext context, uint32_t width, uint32_t height);
    void         VulkanSetWindowSize(HContext context, uint32_t width, uint32_t height);
    void         VulkanGetNativeWindowSize(uint32_t* width, uint32_t* height);
    void         VulkanIconifyWindow(HContext context);
    uint32_t     VulkanGetWindowState(HContext context, WindowState state);
}
#endif // __GRAPHICS_DEVICE_VULKAN__<|MERGE_RESOLUTION|>--- conflicted
+++ resolved
@@ -261,11 +261,8 @@
         uint32_t               m_UniformDataSizeAligned;
         uint16_t               m_UniformCount;
         uint16_t               m_UniformBufferCount;
-<<<<<<< HEAD
-        uint8_t                m_InputCount;
-=======
+        uint16_t               m_InputCount;
         uint16_t               m_TextureSamplerCount;
->>>>>>> 3fb1c4a6
     };
 
     struct Program
