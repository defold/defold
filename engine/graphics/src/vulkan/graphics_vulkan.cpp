--- conflicted
+++ resolved
@@ -4454,22 +4454,14 @@
             tex->m_DataState          |= 1<<params.m_MipMap;
             uint16_t param_array_index = PushSetTextureAsyncState(context->m_SetTextureAsyncState, texture, params, callback, user_data);
 
-<<<<<<< HEAD
             dmJobThread::Job job = {0};
             job.m_Process = AsyncProcessCallback;
             job.m_Callback = AsyncCompleteCallback;
-            job.m_Context = (void*) g_VulkanContext;
+            job.m_Context = (void*) context;
             job.m_Data = (void*) (uintptr_t) param_array_index;
 
-            dmJobThread::HJob hjob = dmJobThread::CreateJob(g_VulkanContext->m_JobThread, &job);
-            dmJobThread::PushJob(g_VulkanContext->m_JobThread, hjob);
-=======
-            dmJobThread::PushJob(context->m_JobThread,
-                AsyncProcessCallback,
-                AsyncCompleteCallback,
-                (void*) context,
-                (void*) (uintptr_t) param_array_index);
->>>>>>> 87c60f6d
+            dmJobThread::HJob hjob = dmJobThread::CreateJob(context->m_JobThread, &job);
+            dmJobThread::PushJob(context->m_JobThread, hjob);
         } 
         else
         {
