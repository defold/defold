// Copyright 2020-2022 The Defold Foundation
// Copyright 2014-2020 King
// Copyright 2009-2014 Ragnar Svensson, Christian Murray
// Licensed under the Defold License version 1.0 (the "License"); you may not use
// this file except in compliance with the License.
// 
// You may obtain a copy of the License, together with FAQs at
// https://www.defold.com/license
// 
// Unless required by applicable law or agreed to in writing, software distributed
// under the License is distributed on an "AS IS" BASIS, WITHOUT WARRANTIES OR
// CONDITIONS OF ANY KIND, either express or implied. See the License for the
// specific language governing permissions and limitations under the License.

#include <dlib/math.h>
#include <dlib/array.h>
#include <dlib/profile.h>
#include <dlib/dstrings.h>
#include <dlib/log.h>

#include <dmsdk/vectormath/cpp/vectormath_aos.h>

#include "../graphics_private.h"
#include "../graphics_native.h"
#include "../graphics_adapter.h"
#include "graphics_vulkan_defines.h"
#include "graphics_vulkan_private.h"

DM_PROPERTY_EXTERN(rmtp_DrawCalls);

namespace dmGraphics
{
    static GraphicsAdapterFunctionTable VulkanRegisterFunctionTable();
    static bool                         VulkanIsSupported();
    static const int8_t    g_vulkan_adapter_priority = 0;
    static GraphicsAdapter g_vulkan_adapter(ADAPTER_TYPE_VULKAN);

    DM_REGISTER_GRAPHICS_ADAPTER(GraphicsAdapterVulkan, &g_vulkan_adapter, VulkanIsSupported, VulkanRegisterFunctionTable, g_vulkan_adapter_priority);

    static const char* VkResultToStr(VkResult res);
    #define CHECK_VK_ERROR(result) \
    { \
        if(g_VulkanContext->m_VerifyGraphicsCalls && result != VK_SUCCESS) { \
            dmLogError("Vulkan Error (%s:%d) %s", __FILE__, __LINE__, VkResultToStr(result)); \
            assert(0); \
        } \
    }

    Context* g_VulkanContext = 0;

    static HTexture VulkanNewTexture(HContext context, const TextureCreationParams& params);
    static void     VulkanSetTexture(HTexture texture, const TextureParams& params);
    static void     CopyToTexture(HContext context, const TextureParams& params, bool useStageBuffer, uint32_t texDataSize, void* texDataPtr, Texture* textureOut);
    static VkFormat GetVulkanFormatFromTextureFormat(TextureFormat format);

    #define DM_VK_RESULT_TO_STR_CASE(x) case x: return #x
    static const char* VkResultToStr(VkResult res)
    {
        switch(res)
        {
            DM_VK_RESULT_TO_STR_CASE(VK_SUCCESS);
            DM_VK_RESULT_TO_STR_CASE(VK_NOT_READY);
            DM_VK_RESULT_TO_STR_CASE(VK_TIMEOUT);
            DM_VK_RESULT_TO_STR_CASE(VK_EVENT_SET);
            DM_VK_RESULT_TO_STR_CASE(VK_EVENT_RESET);
            DM_VK_RESULT_TO_STR_CASE(VK_INCOMPLETE);
            DM_VK_RESULT_TO_STR_CASE(VK_ERROR_OUT_OF_HOST_MEMORY);
            DM_VK_RESULT_TO_STR_CASE(VK_ERROR_OUT_OF_DEVICE_MEMORY);
            DM_VK_RESULT_TO_STR_CASE(VK_ERROR_INITIALIZATION_FAILED);
            DM_VK_RESULT_TO_STR_CASE(VK_ERROR_DEVICE_LOST);
            DM_VK_RESULT_TO_STR_CASE(VK_ERROR_MEMORY_MAP_FAILED);
            DM_VK_RESULT_TO_STR_CASE(VK_ERROR_LAYER_NOT_PRESENT);
            DM_VK_RESULT_TO_STR_CASE(VK_ERROR_EXTENSION_NOT_PRESENT);
            DM_VK_RESULT_TO_STR_CASE(VK_ERROR_FEATURE_NOT_PRESENT);
            DM_VK_RESULT_TO_STR_CASE(VK_ERROR_INCOMPATIBLE_DRIVER);
            DM_VK_RESULT_TO_STR_CASE(VK_ERROR_TOO_MANY_OBJECTS);
            DM_VK_RESULT_TO_STR_CASE(VK_ERROR_FORMAT_NOT_SUPPORTED);
            DM_VK_RESULT_TO_STR_CASE(VK_ERROR_FRAGMENTED_POOL);
            DM_VK_RESULT_TO_STR_CASE(VK_ERROR_OUT_OF_POOL_MEMORY);
            DM_VK_RESULT_TO_STR_CASE(VK_ERROR_INVALID_EXTERNAL_HANDLE);
            DM_VK_RESULT_TO_STR_CASE(VK_ERROR_SURFACE_LOST_KHR);
            DM_VK_RESULT_TO_STR_CASE(VK_ERROR_NATIVE_WINDOW_IN_USE_KHR);
            DM_VK_RESULT_TO_STR_CASE(VK_SUBOPTIMAL_KHR);
            DM_VK_RESULT_TO_STR_CASE(VK_ERROR_OUT_OF_DATE_KHR);
            DM_VK_RESULT_TO_STR_CASE(VK_ERROR_INCOMPATIBLE_DISPLAY_KHR);
            DM_VK_RESULT_TO_STR_CASE(VK_ERROR_VALIDATION_FAILED_EXT);
            DM_VK_RESULT_TO_STR_CASE(VK_ERROR_INVALID_SHADER_NV);
            DM_VK_RESULT_TO_STR_CASE(VK_ERROR_INVALID_DRM_FORMAT_MODIFIER_PLANE_LAYOUT_EXT);
            DM_VK_RESULT_TO_STR_CASE(VK_ERROR_FRAGMENTATION_EXT);
            DM_VK_RESULT_TO_STR_CASE(VK_ERROR_NOT_PERMITTED_EXT);
            DM_VK_RESULT_TO_STR_CASE(VK_ERROR_INVALID_DEVICE_ADDRESS_EXT);
            DM_VK_RESULT_TO_STR_CASE(VK_ERROR_FULL_SCREEN_EXCLUSIVE_MODE_LOST_EXT);
            DM_VK_RESULT_TO_STR_CASE(VK_RESULT_MAX_ENUM);
            default: break;
        }

        return "UNKNOWN_ERROR";
    }
    #undef DM_VK_RESULT_TO_STR_CASE

    #define DM_TEXTURE_FORMAT_TO_STR_CASE(x) case TEXTURE_FORMAT_##x: return #x;
    static const char* TextureFormatToString(TextureFormat format)
    {
        switch(format)
        {
            DM_TEXTURE_FORMAT_TO_STR_CASE(LUMINANCE);
            DM_TEXTURE_FORMAT_TO_STR_CASE(LUMINANCE_ALPHA);
            DM_TEXTURE_FORMAT_TO_STR_CASE(RGB);
            DM_TEXTURE_FORMAT_TO_STR_CASE(RGBA);
            DM_TEXTURE_FORMAT_TO_STR_CASE(RGB_16BPP);
            DM_TEXTURE_FORMAT_TO_STR_CASE(RGBA_16BPP);
            DM_TEXTURE_FORMAT_TO_STR_CASE(DEPTH);
            DM_TEXTURE_FORMAT_TO_STR_CASE(STENCIL);
            DM_TEXTURE_FORMAT_TO_STR_CASE(RGB_PVRTC_2BPPV1);
            DM_TEXTURE_FORMAT_TO_STR_CASE(RGB_PVRTC_4BPPV1);
            DM_TEXTURE_FORMAT_TO_STR_CASE(RGBA_PVRTC_2BPPV1);
            DM_TEXTURE_FORMAT_TO_STR_CASE(RGBA_PVRTC_4BPPV1);
            DM_TEXTURE_FORMAT_TO_STR_CASE(RGB_ETC1);
            DM_TEXTURE_FORMAT_TO_STR_CASE(RGBA_ETC2);
            DM_TEXTURE_FORMAT_TO_STR_CASE(RGBA_ASTC_4x4);
            DM_TEXTURE_FORMAT_TO_STR_CASE(RGB_BC1);
            DM_TEXTURE_FORMAT_TO_STR_CASE(RGBA_BC3);
            DM_TEXTURE_FORMAT_TO_STR_CASE(R_BC4);
            DM_TEXTURE_FORMAT_TO_STR_CASE(RG_BC5);
            DM_TEXTURE_FORMAT_TO_STR_CASE(RGBA_BC7);
            DM_TEXTURE_FORMAT_TO_STR_CASE(RGB16F);
            DM_TEXTURE_FORMAT_TO_STR_CASE(RGB32F);
            DM_TEXTURE_FORMAT_TO_STR_CASE(RGBA16F);
            DM_TEXTURE_FORMAT_TO_STR_CASE(RGBA32F);
            DM_TEXTURE_FORMAT_TO_STR_CASE(R16F);
            DM_TEXTURE_FORMAT_TO_STR_CASE(RG16F);
            DM_TEXTURE_FORMAT_TO_STR_CASE(R32F);
            DM_TEXTURE_FORMAT_TO_STR_CASE(RG32F);
            default:break;
        }
        return "UNKNOWN_FORMAT";
    }
    #undef DM_TEXTURE_FORMAT_TO_STR_CASE


    Context::Context(const ContextParams& params, const VkInstance vk_instance)
    : m_MainRenderTarget(0)
    {
        memset(this, 0, sizeof(*this));
        m_Instance                = vk_instance;
        m_DefaultTextureMinFilter = params.m_DefaultTextureMinFilter;
        m_DefaultTextureMagFilter = params.m_DefaultTextureMagFilter;
        m_VerifyGraphicsCalls     = params.m_VerifyGraphicsCalls;
        m_UseValidationLayers     = params.m_UseValidationLayers;
        m_RenderDocSupport        = params.m_RenderDocSupport;

        DM_STATIC_ASSERT(sizeof(m_TextureFormatSupport)*4 >= TEXTURE_FORMAT_COUNT, Invalid_Struct_Size );
    }

    static inline uint32_t GetNextRenderTargetId()
    {
        static uint32_t next_id = 1;

        // DM_RENDERTARGET_BACKBUFFER_ID is taken for the main framebuffer
        if (next_id == DM_RENDERTARGET_BACKBUFFER_ID)
        {
            next_id = DM_RENDERTARGET_BACKBUFFER_ID + 1;
        }

        return next_id++;
    }

    static VkResult CreateMainFrameSyncObjects(VkDevice vk_device, uint8_t frame_resource_count, FrameResource* frame_resources_out)
    {
        VkSemaphoreCreateInfo vk_create_semaphore_info;
        memset(&vk_create_semaphore_info, 0, sizeof(vk_create_semaphore_info));
        vk_create_semaphore_info.sType = VK_STRUCTURE_TYPE_SEMAPHORE_CREATE_INFO;

        VkFenceCreateInfo vk_create_fence_info;
        memset(&vk_create_fence_info, 0, sizeof(vk_create_fence_info));
        vk_create_fence_info.sType = VK_STRUCTURE_TYPE_FENCE_CREATE_INFO;
        vk_create_fence_info.flags = VK_FENCE_CREATE_SIGNALED_BIT;

        for(uint8_t i=0; i < frame_resource_count; i++)
        {
            if (vkCreateSemaphore(vk_device, &vk_create_semaphore_info, 0, &frame_resources_out[i].m_ImageAvailable) != VK_SUCCESS ||
                vkCreateSemaphore(vk_device, &vk_create_semaphore_info, 0, &frame_resources_out[i].m_RenderFinished) != VK_SUCCESS ||
                vkCreateFence(vk_device, &vk_create_fence_info, 0, &frame_resources_out[i].m_SubmitFence) != VK_SUCCESS)
            {
                return VK_ERROR_INITIALIZATION_FAILED;
            }
        }

        return VK_SUCCESS;
    }

    static VkResult CreateMainScratchBuffers(VkPhysicalDevice vk_physical_device, VkDevice vk_device,
        uint8_t swap_chain_image_count, uint32_t scratch_buffer_size, uint16_t descriptor_count,
        DescriptorAllocator* descriptor_allocators_out, ScratchBuffer* scratch_buffers_out)
    {
        memset(scratch_buffers_out, 0, sizeof(ScratchBuffer) * swap_chain_image_count);
        memset(descriptor_allocators_out, 0, sizeof(DescriptorAllocator) * swap_chain_image_count);
        for(uint8_t i=0; i < swap_chain_image_count; i++)
        {
            VkResult res = CreateDescriptorAllocator(vk_device, descriptor_count, &descriptor_allocators_out[i]);
            if (res != VK_SUCCESS)
            {
                return res;
            }

            res = CreateScratchBuffer(vk_physical_device, vk_device, scratch_buffer_size, true, &descriptor_allocators_out[i], &scratch_buffers_out[i]);
            if (res != VK_SUCCESS)
            {
                return res;
            }
        }

        return VK_SUCCESS;
    }

    static VkSamplerAddressMode GetVulkanSamplerAddressMode(TextureWrap wrap)
    {
        const VkSamplerAddressMode address_mode_lut[] = {
            VK_SAMPLER_ADDRESS_MODE_CLAMP_TO_BORDER,
            VK_SAMPLER_ADDRESS_MODE_CLAMP_TO_EDGE,
            VK_SAMPLER_ADDRESS_MODE_MIRRORED_REPEAT,
            VK_SAMPLER_ADDRESS_MODE_REPEAT,
        };
        return address_mode_lut[wrap];
    }

    static int16_t CreateVulkanTextureSampler(VkDevice vk_device, dmArray<TextureSampler>& texture_samplers,
        TextureFilter minfilter, TextureFilter magfilter, TextureWrap uwrap, TextureWrap vwrap, uint8_t maxLod, float max_anisotropy)
    {
        VkFilter             vk_mag_filter;
        VkFilter             vk_min_filter;
        VkSamplerMipmapMode  vk_mipmap_mode = VK_SAMPLER_MIPMAP_MODE_NEAREST;
        // No conversions needed for wrap modes
        float max_lod                  = (float) maxLod;
        VkSamplerAddressMode vk_wrap_u = GetVulkanSamplerAddressMode(uwrap);
        VkSamplerAddressMode vk_wrap_v = GetVulkanSamplerAddressMode(vwrap);

        // Convert mag filter to Vulkan type
        if (magfilter == TEXTURE_FILTER_NEAREST)
        {
            vk_mag_filter = VK_FILTER_NEAREST;
        }
        else if (magfilter == TEXTURE_FILTER_LINEAR)
        {
            vk_mag_filter = VK_FILTER_LINEAR;
        }
        else
        {
            assert(0 && "Unsupported type for mag filter");
        }

        // Convert minfilter to Vulkan type, the conversions are
        // taken from https://www.khronos.org/registry/vulkan/specs/1.1-extensions/man/html/VkSamplerCreateInfo.html
        // and should match the OpenGL functionality.
        if (minfilter == TEXTURE_FILTER_NEAREST)
        {
            vk_min_filter = VK_FILTER_NEAREST;
            max_lod       = 0.25f;
        }
        else if (minfilter == TEXTURE_FILTER_LINEAR)
        {
            vk_min_filter = VK_FILTER_LINEAR;
            max_lod       = 0.25f;
        }
        else if (minfilter == TEXTURE_FILTER_NEAREST_MIPMAP_NEAREST)
        {
            vk_min_filter  = VK_FILTER_NEAREST;
        }
        else if (minfilter == TEXTURE_FILTER_LINEAR_MIPMAP_NEAREST)
        {
            vk_min_filter  = VK_FILTER_LINEAR;
        }
        else if (minfilter == TEXTURE_FILTER_NEAREST_MIPMAP_LINEAR)
        {
            vk_min_filter  = VK_FILTER_NEAREST;
            vk_mipmap_mode = VK_SAMPLER_MIPMAP_MODE_LINEAR;
        }
        else if (minfilter == TEXTURE_FILTER_LINEAR_MIPMAP_LINEAR)
        {
            vk_min_filter  = VK_FILTER_LINEAR;
            vk_mipmap_mode = VK_SAMPLER_MIPMAP_MODE_LINEAR;
        }
        else
        {
            assert(0 && "Unsupported type for min filter");
        }

        TextureSampler new_sampler  = {};
        new_sampler.m_MinFilter     = minfilter;
        new_sampler.m_MagFilter     = magfilter;
        new_sampler.m_AddressModeU  = uwrap;
        new_sampler.m_AddressModeV  = vwrap;
        new_sampler.m_MaxLod        = maxLod;
        new_sampler.m_MaxAnisotropy = max_anisotropy;

        uint32_t sampler_index = texture_samplers.Size();

        if (texture_samplers.Full())
        {
            texture_samplers.OffsetCapacity(1);
        }

        VkResult res = CreateTextureSampler(vk_device,
            vk_min_filter, vk_mag_filter, vk_mipmap_mode, vk_wrap_u, vk_wrap_v,
            0.0, max_lod, max_anisotropy, &new_sampler.m_Sampler);
        CHECK_VK_ERROR(res);

        texture_samplers.Push(new_sampler);
        return (int16_t) sampler_index;
    }

    static int16_t GetTextureSamplerIndex(dmArray<TextureSampler>& texture_samplers, TextureFilter minfilter, TextureFilter magfilter,
        TextureWrap uwrap, TextureWrap vwrap, uint8_t maxLod, float max_anisotropy)
    {
        for (uint32_t i=0; i < texture_samplers.Size(); i++)
        {
            TextureSampler& sampler = texture_samplers[i];
            if (sampler.m_MagFilter     == magfilter &&
                sampler.m_MinFilter     == minfilter &&
                sampler.m_AddressModeU  == uwrap     &&
                sampler.m_AddressModeV  == vwrap     &&
                sampler.m_MaxLod        == maxLod    &&
                sampler.m_MaxAnisotropy == max_anisotropy)
            {
                return (uint8_t) i;
            }
        }

        return -1;
    }

    static bool EndRenderPass(HContext context)
    {
        assert(context->m_CurrentRenderTarget);
        if (!context->m_CurrentRenderTarget->m_IsBound)
        {
            return false;
        }

        vkCmdEndRenderPass(context->m_MainCommandBuffers[context->m_SwapChain->m_ImageIndex]);
        context->m_CurrentRenderTarget->m_IsBound = 0;
        return true;
    }

    static void BeginRenderPass(HContext context, RenderTarget* rt)
    {
        assert(context->m_CurrentRenderTarget);
        if (context->m_CurrentRenderTarget->m_Id == rt->m_Id &&
            context->m_CurrentRenderTarget->m_IsBound)
        {
            return;
        }

        // If we bind a render pass without explicitly unbinding
        // the current render pass, we must first unbind it.
        if (context->m_CurrentRenderTarget->m_IsBound)
        {
            EndRenderPass(context);
        }

        VkClearValue vk_clear_values[MAX_BUFFER_COLOR_ATTACHMENTS + 1];
        memset(vk_clear_values, 0, sizeof(vk_clear_values));

        // Clear color
        for (int i = 0; i < rt->m_ColorAttachmentCount; ++i)
        {
            vk_clear_values[i].color.float32[3]     = 1.0f;
        }

        // Clear depth
        vk_clear_values[1].depthStencil.depth   = 1.0f;
        vk_clear_values[1].depthStencil.stencil = 0;

        VkRenderPassBeginInfo vk_render_pass_begin_info;
        vk_render_pass_begin_info.sType               = VK_STRUCTURE_TYPE_RENDER_PASS_BEGIN_INFO;
        vk_render_pass_begin_info.renderPass          = rt->m_RenderPass;
        vk_render_pass_begin_info.framebuffer         = rt->m_Framebuffer;
        vk_render_pass_begin_info.pNext               = 0;
        vk_render_pass_begin_info.renderArea.offset.x = 0;
        vk_render_pass_begin_info.renderArea.offset.y = 0;
        vk_render_pass_begin_info.renderArea.extent   = rt->m_Extent;
        vk_render_pass_begin_info.clearValueCount = rt->m_ColorAttachmentCount + 1;
        vk_render_pass_begin_info.pClearValues    = vk_clear_values;

        vkCmdBeginRenderPass(context->m_MainCommandBuffers[context->m_SwapChain->m_ImageIndex], &vk_render_pass_begin_info, VK_SUBPASS_CONTENTS_INLINE);

        context->m_CurrentRenderTarget = rt;
        context->m_CurrentRenderTarget->m_IsBound = 1;
    }

    static void GetDepthFormatAndTiling(VkPhysicalDevice vk_physical_device, const VkFormat* vk_format_list, uint8_t vk_format_list_size, VkFormat* vk_format_out, VkImageTiling* vk_tiling_out)
    {
        // Depth formats are optional, so we need to query
        // what available formats we have.
        const VkFormat vk_format_list_default[] = {
            VK_FORMAT_D32_SFLOAT_S8_UINT,
            VK_FORMAT_D32_SFLOAT,
            VK_FORMAT_D24_UNORM_S8_UINT,
            VK_FORMAT_D16_UNORM_S8_UINT,
            VK_FORMAT_D16_UNORM
        };

        const VkFormat* vk_formats_to_test = vk_format_list ? vk_format_list : vk_format_list_default;
        uint8_t vk_formats_to_test_size    = vk_format_list ? vk_format_list_size : sizeof(vk_format_list_default) / sizeof(vk_format_list_default[0]);

        // Check if we can use optimal tiling for this format, otherwise
        // we try to find the best format that supports linear
        VkImageTiling vk_image_tiling = VK_IMAGE_TILING_OPTIMAL;
        VkFormat vk_depth_format      = GetSupportedTilingFormat(vk_physical_device, &vk_formats_to_test[0],
            vk_formats_to_test_size, vk_image_tiling, VK_FORMAT_FEATURE_DEPTH_STENCIL_ATTACHMENT_BIT);

        if (vk_depth_format == VK_FORMAT_UNDEFINED)
        {
            vk_image_tiling = VK_IMAGE_TILING_LINEAR;
            vk_depth_format = GetSupportedTilingFormat(vk_physical_device, &vk_formats_to_test[0],
                vk_formats_to_test_size, vk_image_tiling, VK_FORMAT_FEATURE_DEPTH_STENCIL_ATTACHMENT_BIT);
        }

        *vk_format_out = vk_depth_format;
        *vk_tiling_out = vk_image_tiling;
    }

    static VkResult CreateDepthStencilTexture(HContext context, VkFormat vk_depth_format, VkImageTiling vk_depth_tiling,
        uint32_t width, uint32_t height, VkSampleCountFlagBits vk_sample_count, Texture* depth_stencil_texture_out)
    {
        const VkPhysicalDevice vk_physical_device = context->m_PhysicalDevice.m_Device;
        const VkDevice vk_device                  = context->m_LogicalDevice.m_Device;

        // The aspect flag indicates what the image should be used for,
        // it is usually color or stencil | depth.
        VkImageAspectFlags vk_aspect = VK_IMAGE_ASPECT_DEPTH_BIT;
        if (vk_depth_format == VK_FORMAT_D32_SFLOAT_S8_UINT ||
            vk_depth_format == VK_FORMAT_D24_UNORM_S8_UINT  ||
            vk_depth_format == VK_FORMAT_D16_UNORM_S8_UINT)
        {
            vk_aspect |= VK_IMAGE_ASPECT_STENCIL_BIT;
        }

        VkResult res = CreateTexture2D(vk_physical_device, vk_device, width, height, 1,
            vk_sample_count, vk_depth_format, vk_depth_tiling, VK_IMAGE_USAGE_DEPTH_STENCIL_ATTACHMENT_BIT,
            VK_MEMORY_PROPERTY_DEVICE_LOCAL_BIT, vk_aspect, VK_IMAGE_LAYOUT_UNDEFINED, depth_stencil_texture_out);
        CHECK_VK_ERROR(res);

        if (res == VK_SUCCESS)
        {
            res = TransitionImageLayout(vk_device, context->m_LogicalDevice.m_CommandPool, context->m_LogicalDevice.m_GraphicsQueue, depth_stencil_texture_out->m_Handle.m_Image, vk_aspect,
                VK_IMAGE_LAYOUT_UNDEFINED, VK_IMAGE_LAYOUT_DEPTH_STENCIL_ATTACHMENT_OPTIMAL);
            CHECK_VK_ERROR(res);
        }

        return res;
    }

    VkResult CreateMainFrameBuffers(HContext context)
    {
        assert(context->m_SwapChain);

        // We need to create a framebuffer per swap chain image
        // so that they can be used in different states in the rendering pipeline
        context->m_MainFrameBuffers.SetCapacity(context->m_SwapChain->m_Images.Size());
        context->m_MainFrameBuffers.SetSize(context->m_SwapChain->m_Images.Size());

        SwapChain* swapChain = context->m_SwapChain;
        VkResult res;

        for (uint8_t i=0; i < context->m_MainFrameBuffers.Size(); i++)
        {
            // All swap chain images can share the same depth buffer,
            // that's why we create a single depth buffer at the start and reuse it.
            // Same thing goes for the resolve buffer if we are rendering with
            // multisampling enabled.
            VkImageView& vk_image_view_swap      = swapChain->m_ImageViews[i];
            VkImageView& vk_image_view_depth     = context->m_MainTextureDepthStencil.m_Handle.m_ImageView;
            VkImageView& vk_image_view_resolve   = swapChain->m_ResolveTexture->m_Handle.m_ImageView;
            VkImageView  vk_image_attachments[3];
            uint8_t num_attachments;

            if (swapChain->HasMultiSampling())
            {
                vk_image_attachments[0] = vk_image_view_resolve;
                vk_image_attachments[1] = vk_image_view_depth;
                vk_image_attachments[2] = vk_image_view_swap;
                num_attachments = 3;
            }
            else
            {
                vk_image_attachments[0] = vk_image_view_swap;
                vk_image_attachments[1] = vk_image_view_depth;
                num_attachments = 2;
            }

            res = CreateFramebuffer(context->m_LogicalDevice.m_Device, context->m_MainRenderPass,
                swapChain->m_ImageExtent.width, swapChain->m_ImageExtent.height,
                vk_image_attachments, num_attachments, &context->m_MainFrameBuffers[i]);
            CHECK_VK_ERROR(res);
        }

        return res;
    }

    VkResult DestroyMainFrameBuffers(HContext context)
    {
        for (uint8_t i=0; i < context->m_MainFrameBuffers.Size(); i++)
        {
            DestroyFrameBuffer(context->m_LogicalDevice.m_Device, context->m_MainFrameBuffers[i]);
        }
        context->m_MainFrameBuffers.SetCapacity(0);
        context->m_MainFrameBuffers.SetSize(0);
        return VK_SUCCESS;
    }

    static VkResult SetupMainRenderTarget(HContext context)
    {
        // Initialize the dummy rendertarget for the main framebuffer
        // The m_Framebuffer construct will be rotated sequentially
        // with the framebuffer objects created per swap chain.
        RenderTarget& rt          = context->m_MainRenderTarget;
        rt.m_RenderPass           = context->m_MainRenderPass;
        rt.m_Framebuffer          = context->m_MainFrameBuffers[0];
        rt.m_Extent               = context->m_SwapChain->m_ImageExtent;
        rt.m_ColorAttachmentCount = 1;

        return VK_SUCCESS;
    }

    static VkResult CreateMainRenderingResources(HContext context)
    {
        VkDevice vk_device = context->m_LogicalDevice.m_Device;

        // Create depth/stencil buffer
        VkFormat vk_depth_format;
        VkImageTiling vk_depth_tiling;
        GetDepthFormatAndTiling(context->m_PhysicalDevice.m_Device, 0, 0, &vk_depth_format, &vk_depth_tiling);
        memset(&context->m_MainTextureDepthStencil, 0, sizeof(context->m_MainTextureDepthStencil));
        VkResult res = CreateDepthStencilTexture(context,
            vk_depth_format, vk_depth_tiling,
            context->m_SwapChain->m_ImageExtent.width,
            context->m_SwapChain->m_ImageExtent.height,
            context->m_SwapChain->m_SampleCountFlag,
            &context->m_MainTextureDepthStencil);
        CHECK_VK_ERROR(res);

        // Create main render pass with two attachments
        RenderPassAttachment  attachments[3];
        RenderPassAttachment* attachment_resolve = 0;
        attachments[0].m_Format      = context->m_SwapChain->m_SurfaceFormat.format;
        attachments[0].m_ImageLayout = context->m_SwapChain->HasMultiSampling() ? VK_IMAGE_LAYOUT_COLOR_ATTACHMENT_OPTIMAL : VK_IMAGE_LAYOUT_PRESENT_SRC_KHR;
        attachments[1].m_Format      = context->m_MainTextureDepthStencil.m_Format;
        attachments[1].m_ImageLayout = VK_IMAGE_LAYOUT_DEPTH_STENCIL_ATTACHMENT_OPTIMAL;

        // Set third attachment as framebuffer resolve attachment
        if (context->m_SwapChain->HasMultiSampling())
        {
            attachments[2].m_Format      = context->m_SwapChain->m_SurfaceFormat.format;
            attachments[2].m_ImageLayout = VK_IMAGE_LAYOUT_PRESENT_SRC_KHR;
            attachment_resolve = &attachments[2];
        }

        res = CreateRenderPass(vk_device, context->m_SwapChain->m_SampleCountFlag, attachments, 1, &attachments[1], attachment_resolve, &context->m_MainRenderPass);
        CHECK_VK_ERROR(res);

        res = CreateMainFrameBuffers(context);
        CHECK_VK_ERROR(res);

        res = SetupMainRenderTarget(context);
        CHECK_VK_ERROR(res);
        context->m_CurrentRenderTarget = &context->m_MainRenderTarget;

        // Create main command buffers, one for each swap chain image
        const uint32_t num_swap_chain_images = context->m_SwapChain->m_Images.Size();
        context->m_MainCommandBuffers.SetCapacity(num_swap_chain_images);
        context->m_MainCommandBuffers.SetSize(num_swap_chain_images);

        res = CreateCommandBuffers(vk_device,
            context->m_LogicalDevice.m_CommandPool,
            context->m_MainCommandBuffers.Size(),
            context->m_MainCommandBuffers.Begin());
        CHECK_VK_ERROR(res);

        // Create an additional single-time buffer for device uploading
        CreateCommandBuffers(vk_device, context->m_LogicalDevice.m_CommandPool, 1, &context->m_MainCommandBufferUploadHelper);

        // Create main resources-to-destroy lists, one for each command buffer
        for (uint32_t i = 0; i < num_swap_chain_images; ++i)
        {
            context->m_MainResourcesToDestroy[i] = new ResourcesToDestroyList;
            context->m_MainResourcesToDestroy[i]->SetCapacity(8);
        }

        // Create main sync objects
        res = CreateMainFrameSyncObjects(vk_device, g_max_frames_in_flight, context->m_FrameResources);
        CHECK_VK_ERROR(res);


        // Create scratch buffer and descriptor allocators, one for each swap chain image
        //   Note: These constants are guessed and equals roughly 256 draw calls and 64kb
        //         of uniform memory per scratch buffer. The scratch buffer can dynamically
        //         grow, this is just a starting point.
        const uint16_t descriptor_count_per_pool = 512;
        const uint32_t buffer_size               = 256 * descriptor_count_per_pool;

        context->m_MainScratchBuffers.SetCapacity(num_swap_chain_images);
        context->m_MainScratchBuffers.SetSize(num_swap_chain_images);
        context->m_MainDescriptorAllocators.SetCapacity(num_swap_chain_images);
        context->m_MainDescriptorAllocators.SetSize(num_swap_chain_images);

        res = CreateMainScratchBuffers(context->m_PhysicalDevice.m_Device, vk_device,
            num_swap_chain_images, buffer_size, descriptor_count_per_pool,
            context->m_MainDescriptorAllocators.Begin(), context->m_MainScratchBuffers.Begin());
        CHECK_VK_ERROR(res);

        context->m_PipelineState = GetDefaultPipelineState();

        // Create default texture sampler
        CreateVulkanTextureSampler(vk_device, context->m_TextureSamplers, TEXTURE_FILTER_LINEAR, TEXTURE_FILTER_LINEAR, TEXTURE_WRAP_REPEAT, TEXTURE_WRAP_REPEAT, 1, 1.0f);

        // Create default dummy texture
        TextureCreationParams default_texture_creation_params;
        default_texture_creation_params.m_Width          = 1;
        default_texture_creation_params.m_Height         = 1;
        default_texture_creation_params.m_OriginalWidth  = default_texture_creation_params.m_Width;
        default_texture_creation_params.m_OriginalHeight = default_texture_creation_params.m_Height;

        const uint8_t default_texture_data[] = { 255, 0, 255, 255 };

        TextureParams default_texture_params;
        default_texture_params.m_Width  = 1;
        default_texture_params.m_Height = 1;
        default_texture_params.m_Data   = default_texture_data;
        default_texture_params.m_Format = TEXTURE_FORMAT_RGBA;

        context->m_DefaultTexture = VulkanNewTexture(context, default_texture_creation_params);
        VulkanSetTexture(context->m_DefaultTexture, default_texture_params);

        for (int i = 0; i < DM_MAX_TEXTURE_UNITS; ++i)
        {
            context->m_TextureUnits[i] = context->m_DefaultTexture;
        }

        return res;
    }

    void SwapChainChanged(HContext context, uint32_t* width, uint32_t* height, VkResult (*cb)(void* ctx), void* cb_ctx)
    {
        VkDevice vk_device = context->m_LogicalDevice.m_Device;
        // Flush all current commands
        SynchronizeDevice(vk_device);

        DestroyMainFrameBuffers(context);

        // Destroy main Depth/Stencil buffer
        Texture* depth_stencil_texture = &context->m_MainTextureDepthStencil;
        DestroyDeviceBuffer(vk_device, &depth_stencil_texture->m_DeviceBuffer.m_Handle);
        DestroyTexture(vk_device, &depth_stencil_texture->m_Handle);

        DestroySwapChain(vk_device, context->m_SwapChain);

        // At this point, we've destroyed the framebuffers, depth/stencil textures, and the swapchain
        // and the platform may do extra setup
        if (cb)
        {
            VkResult res = cb(cb_ctx);
            CHECK_VK_ERROR(res);
        }

        // Update swap chain capabilities
        SwapChainCapabilities swap_chain_capabilities;
        GetSwapChainCapabilities(context->m_PhysicalDevice.m_Device, context->m_WindowSurface, swap_chain_capabilities);
        context->m_SwapChainCapabilities.Swap(swap_chain_capabilities);

        // Create the swap chain
        VkResult res = UpdateSwapChain(&context->m_PhysicalDevice, &context->m_LogicalDevice, width, height, true, context->m_SwapChainCapabilities, context->m_SwapChain);
        CHECK_VK_ERROR(res);

        // Create the main Depth/Stencil buffer
        VkFormat vk_depth_format;
        VkImageTiling vk_depth_tiling;
        GetDepthFormatAndTiling(context->m_PhysicalDevice.m_Device, 0, 0, &vk_depth_format, &vk_depth_tiling);
        res = CreateDepthStencilTexture(context,
            vk_depth_format, vk_depth_tiling,
            context->m_SwapChain->m_ImageExtent.width,
            context->m_SwapChain->m_ImageExtent.height,
            context->m_SwapChain->m_SampleCountFlag,
            &context->m_MainTextureDepthStencil);
        CHECK_VK_ERROR(res);

        context->m_WindowWidth  = context->m_SwapChain->m_ImageExtent.width;
        context->m_WindowHeight = context->m_SwapChain->m_ImageExtent.height;

        res = CreateMainFrameBuffers(context);
        CHECK_VK_ERROR(res);

        res = SetupMainRenderTarget(context);
        CHECK_VK_ERROR(res);

        // Flush once again to make sure all transitions are complete
        SynchronizeDevice(vk_device);
    }

    void FlushResourcesToDestroy(VkDevice vk_device, ResourcesToDestroyList* resource_list)
    {
        if (resource_list->Size() > 0)
        {
            for (uint32_t i = 0; i < resource_list->Size(); ++i)
            {
                ResourceToDestroy& resource = resource_list->Begin()[i];

                switch(resource.m_ResourceType)
                {
                    case RESOURCE_TYPE_DEVICE_BUFFER:
                        DestroyDeviceBuffer(vk_device, &resource.m_DeviceBuffer);
                        break;
                    case RESOURCE_TYPE_TEXTURE:
                        DestroyTexture(vk_device, &resource.m_Texture);
                        break;
                    case RESOURCE_TYPE_DESCRIPTOR_ALLOCATOR:
                        DestroyDescriptorAllocator(vk_device, &resource.m_DescriptorAllocator);
                        break;
                    case RESOURCE_TYPE_PROGRAM:
                        DestroyProgram(vk_device, &resource.m_Program);
                        break;
                    default:
                        assert(0);
                        break;
                }
            }

            resource_list->SetSize(0);
        }
    }

    static inline void SetViewportHelper(VkCommandBuffer vk_command_buffer, int32_t x, int32_t y, int32_t width, int32_t height)
    {
        VkViewport vk_viewport;
        vk_viewport.x        = (float) x;
        vk_viewport.y        = (float) y;
        vk_viewport.width    = (float) width;
        vk_viewport.height   = (float) height;
        vk_viewport.minDepth = 0.0f;
        vk_viewport.maxDepth = 1.0f;
        vkCmdSetViewport(vk_command_buffer, 0, 1, &vk_viewport);
    }

    static bool IsDeviceExtensionSupported(PhysicalDevice* device, const char* ext_name)
    {
        for (uint32_t j=0; j < device->m_DeviceExtensionCount; ++j)
        {
            if (dmStrCaseCmp(device->m_DeviceExtensions[j].extensionName, ext_name) == 0)
            {
                return true;
            }
        }

        return false;
    }

    static bool VulkanIsExtensionSupported(HContext context, const char* ext_name)
    {
        return IsDeviceExtensionSupported(&context->m_PhysicalDevice, ext_name);
    }

    static uint32_t VulkanGetNumSupportedExtensions(HContext context)
    {
        return context->m_PhysicalDevice.m_DeviceExtensionCount;
    }

    static const char* VulkanGetSupportedExtension(HContext context, uint32_t index)
    {
        return context->m_PhysicalDevice.m_DeviceExtensions[index].extensionName;
    }

    static bool VulkanIsMultiTargetRenderingSupported(HContext context)
    {
        return true;
    }

    static PipelineState VulkanGetPipelineState(HContext context)
    {
        return context->m_PipelineState;
    }

    static void SetupSupportedTextureFormats(HContext context)
    {
    #if defined(__MACH__)
        // Check for optional extensions so that we can enable them if they exist
        if (VulkanIsExtensionSupported(context, VK_IMG_FORMAT_PVRTC_EXTENSION_NAME))
        {
            context->m_TextureFormatSupport |= 1 << TEXTURE_FORMAT_RGB_PVRTC_2BPPV1;
            context->m_TextureFormatSupport |= 1 << TEXTURE_FORMAT_RGB_PVRTC_4BPPV1;
            context->m_TextureFormatSupport |= 1 << TEXTURE_FORMAT_RGBA_PVRTC_2BPPV1;
            context->m_TextureFormatSupport |= 1 << TEXTURE_FORMAT_RGBA_PVRTC_4BPPV1;
        }
    #endif

        if (context->m_PhysicalDevice.m_Features.textureCompressionETC2)
        {
            context->m_TextureFormatSupport |= 1 << TEXTURE_FORMAT_RGB_ETC1;
            context->m_TextureFormatSupport |= 1 << TEXTURE_FORMAT_RGBA_ETC2;
        }

        if (context->m_PhysicalDevice.m_Features.textureCompressionBC)
        {
            context->m_TextureFormatSupport |= 1 << TEXTURE_FORMAT_RGB_BC1;
            context->m_TextureFormatSupport |= 1 << TEXTURE_FORMAT_RGBA_BC3;
            context->m_TextureFormatSupport |= 1 << TEXTURE_FORMAT_RGBA_BC7;
            context->m_TextureFormatSupport |= 1 << TEXTURE_FORMAT_R_BC4;
            context->m_TextureFormatSupport |= 1 << TEXTURE_FORMAT_RG_BC5;
        }

        if (context->m_PhysicalDevice.m_Features.textureCompressionASTC_LDR)
        {
            context->m_TextureFormatSupport |= 1 << TEXTURE_FORMAT_RGBA_ASTC_4x4;
        }

        TextureFormat texture_formats[] = { TEXTURE_FORMAT_LUMINANCE,
                                            TEXTURE_FORMAT_LUMINANCE_ALPHA,
                                            TEXTURE_FORMAT_RGBA,

                                            TEXTURE_FORMAT_RGB16F,
                                            TEXTURE_FORMAT_RGB32F,
                                            TEXTURE_FORMAT_RGBA16F,
                                            TEXTURE_FORMAT_RGBA32F,
                                            TEXTURE_FORMAT_R16F,
                                            TEXTURE_FORMAT_RG16F,
                                            TEXTURE_FORMAT_R32F,
                                            TEXTURE_FORMAT_RG32F,

                                            // Apparently these aren't supported on macOS/Metal
                                            TEXTURE_FORMAT_RGB_16BPP,
                                            TEXTURE_FORMAT_RGBA_16BPP,
                                        };

        // RGB isn't supported in Vulkan as a texture format, but we still need to supply it to the engine
        // Later in the vulkan pipeline when the texture is created, we will convert it internally to RGBA
        context->m_TextureFormatSupport |= 1 << TEXTURE_FORMAT_RGB;

        // https://www.khronos.org/registry/vulkan/specs/1.3-extensions/man/html/VkImageCreateInfo.html
        for (uint32_t i = 0; i < DM_ARRAY_SIZE(texture_formats); ++i)
        {
            TextureFormat texture_format = texture_formats[i];
            VkFormatProperties vk_format_properties;
            VkFormat vk_format = GetVulkanFormatFromTextureFormat(texture_format);
            GetFormatProperties(context->m_PhysicalDevice.m_Device, vk_format, &vk_format_properties);
            if (vk_format_properties.linearTilingFeatures & VK_FORMAT_FEATURE_COLOR_ATTACHMENT_BIT ||
                vk_format_properties.optimalTilingFeatures & VK_FORMAT_FEATURE_COLOR_ATTACHMENT_BIT)
            {
                context->m_TextureFormatSupport |= 1 << texture_format;
            }
        }
    }

    bool InitializeVulkan(HContext context, const WindowParams* params)
    {
        VkResult res = CreateWindowSurface(context->m_Instance, &context->m_WindowSurface, params->m_HighDPI);
        if (res != VK_SUCCESS)
        {
            dmLogError("Could not create window surface for Vulkan, reason: %s.", VkResultToStr(res));
            return false;
        }

        uint32_t device_count = GetPhysicalDeviceCount(context->m_Instance);

        if (device_count == 0)
        {
            dmLogError("Could not get any Vulkan devices.");
            return false;
        }

        PhysicalDevice* device_list     = new PhysicalDevice[device_count];
        PhysicalDevice* selected_device = NULL;
        GetPhysicalDevices(context->m_Instance, &device_list, device_count);

        // Required device extensions. These must be present for anything to work.
        dmArray<const char*> device_extensions;
        device_extensions.SetCapacity(2);
        device_extensions.Push(VK_KHR_SWAPCHAIN_EXTENSION_NAME);
        // From spec:
        // "Allow negative height to be specified in the VkViewport::height field to
        // perform y-inversion of the clip-space to framebuffer-space transform.
        // This allows apps to avoid having to use gl_Position.y = -gl_Position.y
        // in shaders also targeting other APIs."
        device_extensions.Push(VK_KHR_MAINTENANCE1_EXTENSION_NAME);

        QueueFamily selected_queue_family;
        SwapChainCapabilities selected_swap_chain_capabilities;
        for (uint32_t i = 0; i < device_count; ++i)
        {
            #define DESTROY_AND_CONTINUE(d) \
                DestroyPhysicalDevice(d); \
                continue;

            PhysicalDevice* device = &device_list[i];

            // Make sure we have a graphics and present queue available
            QueueFamily queue_family = GetQueueFamily(device, context->m_WindowSurface);
            if (!queue_family.IsValid())
            {
                dmLogError("Device selection failed for device %s: Could not get a valid queue family.", device->m_Properties.deviceName);
                DESTROY_AND_CONTINUE(device)
            }

            // Make sure all device extensions are supported
            bool all_extensions_found = true;
            for (uint32_t ext_i = 0; ext_i < device_extensions.Size(); ++ext_i)
            {
                if (!IsDeviceExtensionSupported(device, device_extensions[ext_i]))
                {
                    all_extensions_found = false;
                    break;
                }
            }

            if (!all_extensions_found)
            {
                dmLogError("Device selection failed for device %s: Could not find all required device extensions.", device->m_Properties.deviceName);
                DESTROY_AND_CONTINUE(device)
            }

            // Make sure device has swap chain support
            GetSwapChainCapabilities(device->m_Device, context->m_WindowSurface, selected_swap_chain_capabilities);

            if (selected_swap_chain_capabilities.m_SurfaceFormats.Size() == 0 ||
                selected_swap_chain_capabilities.m_PresentModes.Size() == 0)
            {
                dmLogError("Device selection failed for device %s: Could not find a valid swap chain.", device->m_Properties.deviceName);
                DESTROY_AND_CONTINUE(device)
            }

            dmLogInfo("Vulkan device selected: %s", device->m_Properties.deviceName);

            selected_device = device;
            selected_queue_family = queue_family;
            break;

            #undef DESTROY_AND_CONTINUE
        }

        LogicalDevice logical_device;
        uint32_t created_width  = params->m_Width;
        uint32_t created_height = params->m_Height;
        const bool want_vsync   = true;
        VkSampleCountFlagBits vk_closest_multisample_flag;

        uint16_t validation_layers_count;
        const char** validation_layers = GetValidationLayers(&validation_layers_count, context->m_UseValidationLayers, context->m_RenderDocSupport);
        Texture* resolveTexture = new Texture;

        if (selected_device == NULL)
        {
            dmLogError("Could not select a suitable Vulkan device.");
            goto bail;
        }

        context->m_PhysicalDevice = *selected_device;

        SetupSupportedTextureFormats(context);

    #if defined(__MACH__)
        // Check for optional extensions so that we can enable them if they exist
        if (VulkanIsExtensionSupported(context, VK_IMG_FORMAT_PVRTC_EXTENSION_NAME))
        {
            device_extensions.OffsetCapacity(1);
            device_extensions.Push(VK_IMG_FORMAT_PVRTC_EXTENSION_NAME);
        }
    #endif

        res = CreateLogicalDevice(selected_device, context->m_WindowSurface, selected_queue_family,
            device_extensions.Begin(), (uint8_t)device_extensions.Size(),
            validation_layers, (uint8_t)validation_layers_count, &logical_device);
        if (res != VK_SUCCESS)
        {
            dmLogError("Could not create a logical Vulkan device, reason: %s", VkResultToStr(res));
            goto bail;
        }

        context->m_LogicalDevice    = logical_device;
        vk_closest_multisample_flag = GetClosestSampleCountFlag(selected_device, BUFFER_TYPE_COLOR0_BIT | BUFFER_TYPE_DEPTH_BIT, params->m_Samples);

        // Create swap chain
        InitializeVulkanTexture(resolveTexture);
        context->m_SwapChainCapabilities.Swap(selected_swap_chain_capabilities);
        context->m_SwapChain = new SwapChain(context->m_WindowSurface, vk_closest_multisample_flag, context->m_SwapChainCapabilities, selected_queue_family, resolveTexture);

        res = UpdateSwapChain(&context->m_PhysicalDevice, &context->m_LogicalDevice, &created_width, &created_height, want_vsync, context->m_SwapChainCapabilities, context->m_SwapChain);
        if (res != VK_SUCCESS)
        {
            dmLogError("Could not create a swap chain for Vulkan, reason: %s", VkResultToStr(res));
            goto bail;
        }

        delete[] device_list;

        context->m_PipelineCache.SetCapacity(32,64);
        context->m_TextureSamplers.SetCapacity(4);

        // Create framebuffers, default renderpass etc.
        res = CreateMainRenderingResources(context);
        if (res != VK_SUCCESS)
        {
            dmLogError("Could not create main rendering resources for Vulkan, reason: %s", VkResultToStr(res));
            goto bail;
        }

        return true;
bail:
        if (context->m_SwapChain)
            delete context->m_SwapChain;
        if (device_list)
            delete[] device_list;
        return false;
    }

    static bool VulkanIsSupported()
    {
    #if ANDROID
        if (!LoadVulkanLibrary())
        {
            dmLogError("Could not load Vulkan functions.");
            return 0x0;
        }
    #endif

        VkInstance inst;
        VkResult res = CreateInstance(&inst, 0, 0, 0, 0, 0, 0);

        if (res == VK_SUCCESS)
        {
        #if ANDROID
            LoadVulkanFunctions(inst);
        #endif
            DestroyInstance(&inst);
        }

        return res == VK_SUCCESS;
    }

    static HContext VulkanNewContext(const ContextParams& params)
    {
        if (g_VulkanContext == 0x0)
        {
            if (!NativeInit(params))
            {
                return 0x0;
            }

            uint16_t extension_names_count;
            const char** extension_names = GetExtensionNames(&extension_names_count);
            uint16_t validation_layers_count;
            const char** validation_layers = GetValidationLayers(&validation_layers_count, params.m_UseValidationLayers, params.m_RenderDocSupport);
            uint16_t validation_layers_ext_count;
            const char** validation_layers_ext = GetValidationLayersExt(&validation_layers_ext_count);

            VkInstance vk_instance;
            if (CreateInstance(&vk_instance,
                                extension_names, extension_names_count,
                                validation_layers, validation_layers_count,
                                validation_layers_ext, validation_layers_ext_count) != VK_SUCCESS)
            {
                dmLogError("Could not create Vulkan instance");
                return 0x0;
            }

        #if ANDROID
            LoadVulkanFunctions(vk_instance);
        #endif

            g_VulkanContext = new Context(params, vk_instance);

            return g_VulkanContext;
        }
        return 0x0;
    }

    static void VulkanDeleteContext(HContext context)
    {
        if (context != 0x0)
        {
            if (context->m_Instance != VK_NULL_HANDLE)
            {
                vkDestroyInstance(context->m_Instance, 0);
                context->m_Instance = VK_NULL_HANDLE;
            }

            delete context;
            g_VulkanContext = 0x0;
        }
    }

    static bool VulkanInitialize()
    {
        return true;
    }

    static void VulkanFinalize()
    {
        NativeExit();
    }

    static void VulkanGetDefaultTextureFilters(HContext context, TextureFilter& out_min_filter, TextureFilter& out_mag_filter)
    {
        out_min_filter = context->m_DefaultTextureMinFilter;
        out_mag_filter = context->m_DefaultTextureMagFilter;
    }

    static void VulkanBeginFrame(HContext context)
    {
        NativeBeginFrame(context);

        FrameResource& current_frame_resource = context->m_FrameResources[context->m_CurrentFrameInFlight];

        VkDevice vk_device = context->m_LogicalDevice.m_Device;

        vkWaitForFences(vk_device, 1, &current_frame_resource.m_SubmitFence, VK_TRUE, UINT64_MAX);
        vkResetFences(vk_device, 1, &current_frame_resource.m_SubmitFence);

        VkResult res      = context->m_SwapChain->Advance(vk_device, current_frame_resource.m_ImageAvailable);
        uint32_t frame_ix = context->m_SwapChain->m_ImageIndex;

        if (res != VK_SUCCESS)
        {
            if (res == VK_ERROR_OUT_OF_DATE_KHR)
            {
                uint32_t width, height;
                VulkanGetNativeWindowSize(&width, &height);
                context->m_WindowWidth  = width;
                context->m_WindowHeight = height;
                SwapChainChanged(context, &context->m_WindowWidth, &context->m_WindowHeight, 0, 0);
                res = context->m_SwapChain->Advance(vk_device, current_frame_resource.m_ImageAvailable);
                CHECK_VK_ERROR(res);
            }
            else if (res == VK_SUBOPTIMAL_KHR)
            {
                // Presenting the swap chain will still work but not optimally, but we should still notify.
                dmLogOnceWarning("Vulkan swapchain is out of date, reason: VK_SUBOPTIMAL_KHR.");
            }
            else
            {
                dmLogOnceError("Vulkan swapchain is out of date, reason: %s.", VkResultToStr(res));
                return;
            }
        }

        if (context->m_MainResourcesToDestroy[frame_ix]->Size() > 0)
        {
            FlushResourcesToDestroy(vk_device, context->m_MainResourcesToDestroy[frame_ix]);
        }

        // Reset the scratch buffer for this swapchain image, so we can reuse its descriptors
        // for the uniform resource bindings.
        ScratchBuffer* scratchBuffer = &context->m_MainScratchBuffers[frame_ix];
        ResetScratchBuffer(context->m_LogicalDevice.m_Device, scratchBuffer);

        // TODO: Investigate if we don't have to map the memory every frame
        res = scratchBuffer->m_DeviceBuffer.MapMemory(vk_device);
        CHECK_VK_ERROR(res);

        VkCommandBufferBeginInfo vk_command_buffer_begin_info;

        vk_command_buffer_begin_info.sType            = VK_STRUCTURE_TYPE_COMMAND_BUFFER_BEGIN_INFO;
        vk_command_buffer_begin_info.flags            = VK_COMMAND_BUFFER_USAGE_SIMULTANEOUS_USE_BIT;
        vk_command_buffer_begin_info.pInheritanceInfo = 0;
        vk_command_buffer_begin_info.pNext            = 0;

        vkBeginCommandBuffer(context->m_MainCommandBuffers[frame_ix], &vk_command_buffer_begin_info);
        context->m_FrameBegun                     = 1;
        context->m_MainRenderTarget.m_Framebuffer = context->m_MainFrameBuffers[frame_ix];

        BeginRenderPass(context, context->m_CurrentRenderTarget);
    }

    static void VulkanFlip(HContext context)
    {
        DM_PROFILE(__FUNCTION__);
        uint32_t frame_ix = context->m_SwapChain->m_ImageIndex;
        FrameResource& current_frame_resource = context->m_FrameResources[context->m_CurrentFrameInFlight];

        if (!EndRenderPass(context))
        {
            assert(0);
            return;
        }

        context->m_MainScratchBuffers[frame_ix].m_DeviceBuffer.UnmapMemory(context->m_LogicalDevice.m_Device);

        VkResult res = vkEndCommandBuffer(context->m_MainCommandBuffers[frame_ix]);
        CHECK_VK_ERROR(res);

        VkPipelineStageFlags vk_pipeline_stage_flags = VK_PIPELINE_STAGE_COLOR_ATTACHMENT_OUTPUT_BIT;

        VkSubmitInfo vk_submit_info;
        vk_submit_info.sType                = VK_STRUCTURE_TYPE_SUBMIT_INFO;
        vk_submit_info.pNext                = 0;
        vk_submit_info.waitSemaphoreCount   = 1;
        vk_submit_info.pWaitSemaphores      = &current_frame_resource.m_ImageAvailable;
        vk_submit_info.pWaitDstStageMask    = &vk_pipeline_stage_flags;
        vk_submit_info.commandBufferCount   = 1;
        vk_submit_info.pCommandBuffers      = &context->m_MainCommandBuffers[frame_ix];
        vk_submit_info.signalSemaphoreCount = 1;
        vk_submit_info.pSignalSemaphores    = &current_frame_resource.m_RenderFinished;

        res = vkQueueSubmit(context->m_LogicalDevice.m_GraphicsQueue, 1, &vk_submit_info, current_frame_resource.m_SubmitFence);
        CHECK_VK_ERROR(res);

        VkPresentInfoKHR vk_present_info;
        vk_present_info.sType              = VK_STRUCTURE_TYPE_PRESENT_INFO_KHR;
        vk_present_info.pNext              = 0;
        vk_present_info.waitSemaphoreCount = 1;
        vk_present_info.pWaitSemaphores    = &current_frame_resource.m_RenderFinished;
        vk_present_info.swapchainCount     = 1;
        vk_present_info.pSwapchains        = &context->m_SwapChain->m_SwapChain;
        vk_present_info.pImageIndices      = &frame_ix;
        vk_present_info.pResults           = 0;

        res = vkQueuePresentKHR(context->m_LogicalDevice.m_PresentQueue, &vk_present_info);
        CHECK_VK_ERROR(res);

        // Advance frame index
        context->m_CurrentFrameInFlight = (context->m_CurrentFrameInFlight + 1) % g_max_frames_in_flight;
        context->m_FrameBegun           = 0;

        NativeSwapBuffers(context);
    }

    static void VulkanSetSwapInterval(HContext context, uint32_t swap_interval)
    {}

    static void VulkanClear(HContext context, uint32_t flags, uint8_t red, uint8_t green, uint8_t blue, uint8_t alpha, float depth, uint32_t stencil)
    {
        DM_PROFILE(__FUNCTION__);
        assert(context->m_CurrentRenderTarget);

        uint32_t attachment_count = 0;
        VkClearAttachment vk_clear_attachments[MAX_BUFFER_COLOR_ATTACHMENTS + 1];
        memset(vk_clear_attachments, 0, sizeof(vk_clear_attachments));

        VkClearRect vk_clear_rect;
        vk_clear_rect.rect.offset.x      = 0;
        vk_clear_rect.rect.offset.y      = 0;
        vk_clear_rect.rect.extent.width  = context->m_CurrentRenderTarget->m_Extent.width;
        vk_clear_rect.rect.extent.height = context->m_CurrentRenderTarget->m_Extent.height;
        vk_clear_rect.baseArrayLayer     = 0;
        vk_clear_rect.layerCount         = 1;

        bool has_depth_stencil_texture = context->m_CurrentRenderTarget->m_Id == DM_RENDERTARGET_BACKBUFFER_ID || context->m_CurrentRenderTarget->m_TextureDepthStencil;

        float r = ((float)red)/255.0f;
        float g = ((float)green)/255.0f;
        float b = ((float)blue)/255.0f;
        float a = ((float)alpha)/255.0f;

        for (int i = 0; i < context->m_CurrentRenderTarget->m_ColorAttachmentCount; ++i)
        {
            VkClearAttachment& vk_color_attachment          = vk_clear_attachments[attachment_count++];
            vk_color_attachment.aspectMask                  = VK_IMAGE_ASPECT_COLOR_BIT;
            vk_color_attachment.colorAttachment             = i;
            vk_color_attachment.clearValue.color.float32[0] = r;
            vk_color_attachment.clearValue.color.float32[1] = g;
            vk_color_attachment.clearValue.color.float32[2] = b;
            vk_color_attachment.clearValue.color.float32[3] = a;
        }

        // Clear depth / stencil
        if (has_depth_stencil_texture && (flags & (BUFFER_TYPE_DEPTH_BIT | BUFFER_TYPE_STENCIL_BIT)))
        {
            VkImageAspectFlags vk_aspect = 0;
            if (flags & BUFFER_TYPE_DEPTH_BIT)
            {
                vk_aspect |= VK_IMAGE_ASPECT_DEPTH_BIT;
            }

            if (flags & BUFFER_TYPE_STENCIL_BIT)
            {
                vk_aspect |= VK_IMAGE_ASPECT_STENCIL_BIT;
            }

            VkClearAttachment& vk_depth_attachment              = vk_clear_attachments[attachment_count++];
            vk_depth_attachment.aspectMask                      = vk_aspect;
            vk_depth_attachment.clearValue.depthStencil.stencil = stencil;
            vk_depth_attachment.clearValue.depthStencil.depth   = depth;
        }

        vkCmdClearAttachments(context->m_MainCommandBuffers[context->m_SwapChain->m_ImageIndex],
            attachment_count, vk_clear_attachments, 1, &vk_clear_rect);

    }

    static void DeviceBufferUploadHelper(HContext context, const void* data, uint32_t size, uint32_t offset, DeviceBuffer* bufferOut)
    {
        VkResult res;

        if (bufferOut->m_Destroyed || bufferOut->m_Handle.m_Buffer == VK_NULL_HANDLE)
        {
            res = CreateDeviceBuffer(context->m_PhysicalDevice.m_Device, context->m_LogicalDevice.m_Device,
                size, VK_MEMORY_PROPERTY_HOST_COHERENT_BIT | VK_MEMORY_PROPERTY_HOST_VISIBLE_BIT, bufferOut);
            CHECK_VK_ERROR(res);
        }

        VkCommandBuffer vk_command_buffer;
        if (context->m_FrameBegun)
        {
            vk_command_buffer = context->m_MainCommandBuffers[context->m_SwapChain->m_ImageIndex];
        }
        else
        {
            VkCommandBufferBeginInfo vk_command_buffer_begin_info;
            memset(&vk_command_buffer_begin_info, 0, sizeof(VkCommandBufferBeginInfo));

            vk_command_buffer_begin_info.sType = VK_STRUCTURE_TYPE_COMMAND_BUFFER_BEGIN_INFO;
            vk_command_buffer_begin_info.flags = VK_COMMAND_BUFFER_USAGE_ONE_TIME_SUBMIT_BIT;
            vk_command_buffer                  = context->m_MainCommandBufferUploadHelper;
            res = vkBeginCommandBuffer(vk_command_buffer, &vk_command_buffer_begin_info);
            CHECK_VK_ERROR(res);
        }

        res = WriteToDeviceBuffer(context->m_LogicalDevice.m_Device, size, offset, data, bufferOut);
        CHECK_VK_ERROR(res);

        if (!context->m_FrameBegun)
        {
            vkEndCommandBuffer(vk_command_buffer);
            vkResetCommandBuffer(vk_command_buffer, VK_COMMAND_BUFFER_RESET_RELEASE_RESOURCES_BIT);
        }
    }

    template <typename T>
    static void DestroyResourceDeferred(ResourcesToDestroyList* resource_list, T* resource)
    {
        if (resource->m_Destroyed)
        {
            return;
        }

        ResourceToDestroy resource_to_destroy;
        resource_to_destroy.m_ResourceType = resource->GetType();

        switch(resource_to_destroy.m_ResourceType)
        {
            case RESOURCE_TYPE_TEXTURE:
                resource_to_destroy.m_Texture = ((Texture*) resource)->m_Handle;
                DestroyResourceDeferred(resource_list, &((Texture*) resource)->m_DeviceBuffer);
                break;
            case RESOURCE_TYPE_DESCRIPTOR_ALLOCATOR:
                resource_to_destroy.m_DescriptorAllocator = ((DescriptorAllocator*) resource)->m_Handle;
                break;
            case RESOURCE_TYPE_DEVICE_BUFFER:
                resource_to_destroy.m_DeviceBuffer = ((DeviceBuffer*) resource)->m_Handle;
                break;
            case RESOURCE_TYPE_PROGRAM:
                resource_to_destroy.m_Program = ((Program*) resource)->m_Handle;
                break;
            default:
                assert(0);
                break;
        }

        if (resource_list->Full())
        {
            resource_list->OffsetCapacity(2);
        }

        resource_list->Push(resource_to_destroy);
        resource->m_Destroyed = 1;
    }

    static Pipeline* GetOrCreatePipeline(VkDevice vk_device, VkSampleCountFlagBits vk_sample_count,
        const PipelineState pipelineState, PipelineCache& pipelineCache,
        Program* program, RenderTarget* rt, DeviceBuffer* vertexBuffer, HVertexDeclaration vertexDeclaration)
    {
        HashState64 pipeline_hash_state;
        dmHashInit64(&pipeline_hash_state, false);
        dmHashUpdateBuffer64(&pipeline_hash_state, &program->m_Hash, sizeof(program->m_Hash));
        dmHashUpdateBuffer64(&pipeline_hash_state, &pipelineState, sizeof(pipelineState));
        dmHashUpdateBuffer64(&pipeline_hash_state, &vertexDeclaration->m_Hash, sizeof(vertexDeclaration->m_Hash));
        dmHashUpdateBuffer64(&pipeline_hash_state, &rt->m_Id, sizeof(rt->m_Id));
        dmHashUpdateBuffer64(&pipeline_hash_state, &vk_sample_count, sizeof(vk_sample_count));
        uint64_t pipeline_hash = dmHashFinal64(&pipeline_hash_state);

        Pipeline* cached_pipeline = pipelineCache.Get(pipeline_hash);

        if (!cached_pipeline)
        {
            Pipeline new_pipeline;
            memset(&new_pipeline, 0, sizeof(new_pipeline));

            VkRect2D vk_scissor;
            vk_scissor.extent   = rt->m_Extent;
            vk_scissor.offset.x = 0;
            vk_scissor.offset.y = 0;

            VkResult res = CreatePipeline(vk_device, vk_scissor, vk_sample_count, pipelineState, program, vertexBuffer, vertexDeclaration, rt, &new_pipeline);
            CHECK_VK_ERROR(res);

            if (pipelineCache.Full())
            {
                pipelineCache.SetCapacity(32, pipelineCache.Capacity() + 4);
            }

            pipelineCache.Put(pipeline_hash, new_pipeline);
            cached_pipeline = pipelineCache.Get(pipeline_hash);

            dmLogDebug("Created new VK Pipeline with hash %llu", (unsigned long long) pipeline_hash);
        }

        return cached_pipeline;
    }

    static HVertexBuffer VulkanNewVertexBuffer(HContext context, uint32_t size, const void* data, BufferUsage buffer_usage)
    {
        DeviceBuffer* buffer = new DeviceBuffer(VK_BUFFER_USAGE_VERTEX_BUFFER_BIT);

        if (size > 0)
        {
            DeviceBufferUploadHelper(context, data, size, 0, buffer);
        }

        return (HVertexBuffer) buffer;
    }

    static void VulkanDeleteVertexBuffer(HVertexBuffer buffer)
    {
        if (!buffer)
            return;
        DeviceBuffer* buffer_ptr = (DeviceBuffer*) buffer;

        if (!buffer_ptr->m_Destroyed)
        {
            DestroyResourceDeferred(g_VulkanContext->m_MainResourcesToDestroy[g_VulkanContext->m_SwapChain->m_ImageIndex], buffer_ptr);
        }
        delete buffer_ptr;
    }

    static void VulkanSetVertexBufferData(HVertexBuffer buffer, uint32_t size, const void* data, BufferUsage buffer_usage)
    {
        DM_PROFILE(__FUNCTION__);

        if (size == 0)
        {
            return;
        }

        DeviceBuffer* buffer_ptr = (DeviceBuffer*) buffer;

        if (!buffer_ptr->m_Destroyed)
        {
            DestroyResourceDeferred(g_VulkanContext->m_MainResourcesToDestroy[g_VulkanContext->m_SwapChain->m_ImageIndex], buffer_ptr);
        }

        DeviceBufferUploadHelper(g_VulkanContext, data, size, 0, buffer_ptr);
    }

    static void VulkanSetVertexBufferSubData(HVertexBuffer buffer, uint32_t offset, uint32_t size, const void* data)
    {
        DM_PROFILE(__FUNCTION__);
        assert(size > 0);
        DeviceBuffer* buffer_ptr = (DeviceBuffer*) buffer;
        assert(offset + size <= buffer_ptr->m_MemorySize);
        DeviceBufferUploadHelper(g_VulkanContext, data, size, offset, buffer_ptr);
    }

    static uint32_t VulkanGetMaxElementsVertices(HContext context)
    {
        return context->m_PhysicalDevice.m_Properties.limits.maxDrawIndexedIndexValue;
    }

    static HIndexBuffer VulkanNewIndexBuffer(HContext context, uint32_t size, const void* data, BufferUsage buffer_usage)
    {
        assert(size > 0);
        DeviceBuffer* buffer = new DeviceBuffer(VK_BUFFER_USAGE_INDEX_BUFFER_BIT);
        DeviceBufferUploadHelper(g_VulkanContext, data, size, 0, (DeviceBuffer*) buffer);
        return (HIndexBuffer) buffer;
    }

    static void VulkanDeleteIndexBuffer(HIndexBuffer buffer)
    {
        if (!buffer)
            return;
        DeviceBuffer* buffer_ptr = (DeviceBuffer*) buffer;
        if (!buffer_ptr->m_Destroyed)
        {
            DestroyResourceDeferred(g_VulkanContext->m_MainResourcesToDestroy[g_VulkanContext->m_SwapChain->m_ImageIndex], buffer_ptr);
        }
        delete buffer_ptr;
    }

    static void VulkanSetIndexBufferData(HIndexBuffer buffer, uint32_t size, const void* data, BufferUsage buffer_usage)
    {
        DM_PROFILE(__FUNCTION__);

        if (size == 0)
        {
            return;
        }

        assert(buffer);

        DeviceBuffer* buffer_ptr = (DeviceBuffer*) buffer;

        if (!buffer_ptr->m_Destroyed && size != buffer_ptr->m_MemorySize)
        {
            DestroyResourceDeferred(g_VulkanContext->m_MainResourcesToDestroy[g_VulkanContext->m_SwapChain->m_ImageIndex], buffer_ptr);
        }

        DeviceBufferUploadHelper(g_VulkanContext, data, size, 0, buffer_ptr);
    }

    static void VulkanSetIndexBufferSubData(HIndexBuffer buffer, uint32_t offset, uint32_t size, const void* data)
    {
        DM_PROFILE(__FUNCTION__);
        assert(buffer);
        DeviceBuffer* buffer_ptr = (DeviceBuffer*) buffer;
        assert(offset + size < buffer_ptr->m_MemorySize);
        DeviceBufferUploadHelper(g_VulkanContext, data, size, 0, buffer_ptr);
    }

    static bool VulkanIsIndexBufferFormatSupported(HContext context, IndexBufferFormat format)
    {
        // From VkPhysicalDeviceFeatures spec:
        //   "fullDrawIndexUint32 - If this feature is supported, maxDrawIndexedIndexValue must be 2^32-1;
        //   otherwise it must be no smaller than 2^24-1."
        return true;
    }

    static inline uint32_t GetShaderTypeSize(ShaderDesc::ShaderDataType type)
    {
        const uint8_t conversion_table[] = {
            0,  // SHADER_TYPE_UNKNOWN
            4,  // SHADER_TYPE_INT
            4,  // SHADER_TYPE_UINT
            4,  // SHADER_TYPE_FLOAT
            8,  // SHADER_TYPE_VEC2
            12, // SHADER_TYPE_VEC3
            16, // SHADER_TYPE_VEC4
            16, // SHADER_TYPE_MAT2
            36, // SHADER_TYPE_MAT3
            64, // SHADER_TYPE_MAT4
            4,  // SHADER_TYPE_SAMPLER2D
            4,  // SHADER_TYPE_SAMPLER3D
            4,  // SHADER_TYPE_SAMPLER_CUBE
        };

        return conversion_table[type];
    }

    static inline uint32_t GetGraphicsTypeSize(Type type)
    {
        if (type == TYPE_BYTE || type == TYPE_UNSIGNED_BYTE)
        {
            return 1;
        }
        else if (type == TYPE_SHORT || type == TYPE_UNSIGNED_SHORT)
        {
            return 2;
        }
        else if (type == TYPE_INT || type == TYPE_UNSIGNED_INT || type == TYPE_FLOAT)
        {
            return 4;
        }
        else if (type == TYPE_FLOAT_VEC4)
        {
            return 16;
        }
        else if (type == TYPE_FLOAT_MAT4)
        {
            return 64;
        }
        assert(0 && "Unsupported data type");
        return 0;
    }

    static inline VkFormat GetVulkanFormatFromTypeAndSize(Type type, uint16_t size)
    {
        if (type == TYPE_FLOAT)
        {
            if (size == 1)     return VK_FORMAT_R32_SFLOAT;
            else if(size == 2) return VK_FORMAT_R32G32_SFLOAT;
            else if(size == 3) return VK_FORMAT_R32G32B32_SFLOAT;
            else if(size == 4) return VK_FORMAT_R32G32B32A32_SFLOAT;
        }
        else if (type == TYPE_UNSIGNED_BYTE)
        {
            if (size == 1)     return VK_FORMAT_R8_UINT;
            else if(size == 2) return VK_FORMAT_R8G8_UINT;
            else if(size == 3) return VK_FORMAT_R8G8B8_UINT;
            else if(size == 4) return VK_FORMAT_R8G8B8A8_UINT;
        }
        else if (type == TYPE_UNSIGNED_SHORT)
        {
            if (size == 1)     return VK_FORMAT_R16_UINT;
            else if(size == 2) return VK_FORMAT_R16G16_UINT;
            else if(size == 3) return VK_FORMAT_R16G16B16_UINT;
            else if(size == 4) return VK_FORMAT_R16G16B16A16_UINT;
        }
        else if (type == TYPE_FLOAT_MAT4)
        {
            return VK_FORMAT_R32_SFLOAT;
        }
        else if (type == TYPE_FLOAT_VEC4)
        {
            return VK_FORMAT_R32G32B32A32_SFLOAT;
        }

        assert(0 && "Unable to deduce type from dmGraphics::Type");
        return VK_FORMAT_UNDEFINED;
    }

    static VertexDeclaration* CreateAndFillVertexDeclaration(HashState64* hash, HVertexStreamDeclaration stream_declaration)
    {
        VertexDeclaration* vd = new VertexDeclaration();
        memset(vd, 0, sizeof(VertexDeclaration));

        vd->m_StreamCount = stream_declaration->m_StreamCount;

        for (uint32_t i = 0; i < stream_declaration->m_StreamCount; ++i)
        {
<<<<<<< HEAD
            VertexElement& el           = element[i];
            vd->m_Streams[i].m_NameHash = el.m_NameHash;
            vd->m_Streams[i].m_Format   = GetVulkanFormatFromTypeAndSize(el.m_Type, el.m_Size);
=======
            VertexStream& stream        = stream_declaration->m_Streams[i];
            vd->m_Streams[i].m_NameHash = dmHashString64(stream.m_Name);
            vd->m_Streams[i].m_Format   = GetVulkanFormatFromTypeAndSize(stream.m_Type, stream.m_Size);
>>>>>>> 0b9dfc98
            vd->m_Streams[i].m_Offset   = vd->m_Stride;
            vd->m_Streams[i].m_Location = 0;
            vd->m_Stride               += stream.m_Size * GetGraphicsTypeSize(stream.m_Type);

            dmHashUpdateBuffer64(hash, &stream.m_Size, sizeof(stream.m_Size));
            dmHashUpdateBuffer64(hash, &stream.m_Type, sizeof(stream.m_Type));
            dmHashUpdateBuffer64(hash, &vd->m_Streams[i].m_Format, sizeof(vd->m_Streams[i].m_Format));
        }

        return vd;
    }

    static HVertexDeclaration VulkanNewVertexDeclaration(HContext context, HVertexStreamDeclaration stream_declaration)
    {
        HashState64 decl_hash_state;
        dmHashInit64(&decl_hash_state, false);
        VertexDeclaration* vd = CreateAndFillVertexDeclaration(&decl_hash_state, stream_declaration);
        dmHashUpdateBuffer64(&decl_hash_state, &vd->m_Stride, sizeof(vd->m_Stride));
        vd->m_Hash = dmHashFinal64(&decl_hash_state);
        return vd;
    }

    static HVertexDeclaration VulkanNewVertexDeclarationStride(HContext context, HVertexStreamDeclaration stream_declaration, uint32_t stride)
    {
        HashState64 decl_hash_state;
        dmHashInit64(&decl_hash_state, false);
        VertexDeclaration* vd = CreateAndFillVertexDeclaration(&decl_hash_state, stream_declaration);
        dmHashUpdateBuffer64(&decl_hash_state, &stride, sizeof(stride));
        vd->m_Stride          = stride;
        vd->m_Hash            = dmHashFinal64(&decl_hash_state);
        return vd;
    }

    bool VulkanSetStreamOffset(HVertexDeclaration vertex_declaration, uint32_t stream_index, uint16_t offset)
    {
        if (stream_index >= vertex_declaration->m_StreamCount) {
            return false;
        }
        vertex_declaration->m_Streams[stream_index].m_Offset = offset;
        return true;
    }

    static void VulkanDeleteVertexDeclaration(HVertexDeclaration vertex_declaration)
    {
        delete (VertexDeclaration*) vertex_declaration;
    }

    static void VulkanEnableVertexDeclaration(HContext context, HVertexDeclaration vertex_declaration, HVertexBuffer vertex_buffer)
    {
        context->m_CurrentVertexBuffer      = (DeviceBuffer*) vertex_buffer;
        context->m_CurrentVertexDeclaration = (VertexDeclaration*) vertex_declaration;
    }

    static void VulkanEnableVertexDeclarationProgram(HContext context, HVertexDeclaration vertex_declaration, HVertexBuffer vertex_buffer, HProgram program)
    {
        Program* program_ptr = (Program*) program;
        VulkanEnableVertexDeclaration(context, vertex_declaration, vertex_buffer);

        for (uint32_t i=0; i < vertex_declaration->m_StreamCount; i++)
        {
            VertexDeclaration::Stream& stream = vertex_declaration->m_Streams[i];

            stream.m_Location = 0xffff;

            ShaderModule* vertex_shader = program_ptr->m_VertexModule;

            for (uint32_t j=0; j < vertex_shader->m_AttributeCount; j++)
            {
                if (vertex_shader->m_Attributes[j].m_NameHash == stream.m_NameHash)
                {
                    stream.m_Location = vertex_shader->m_Attributes[j].m_Binding;
                    break;
                }
            }
        }
    }

    static void VulkanDisableVertexDeclaration(HContext context, HVertexDeclaration vertex_declaration)
    {
        context->m_CurrentVertexDeclaration = 0;
    }

    static inline bool IsUniformTextureSampler(ShaderResourceBinding uniform)
    {
        return uniform.m_Type == ShaderDesc::SHADER_TYPE_SAMPLER2D ||
               uniform.m_Type == ShaderDesc::SHADER_TYPE_SAMPLER3D ||
               uniform.m_Type == ShaderDesc::SHADER_TYPE_SAMPLER_CUBE;
    }

    static void UpdateDescriptorSets(
        VkDevice            vk_device,
        VkDescriptorSet     vk_descriptor_set,
        Program*            program,
        Program::ModuleType module_type,
        ScratchBuffer*      scratch_buffer,
        uint32_t            dynamic_alignment,
        uint32_t*           dynamic_offsets_out)
    {
        ShaderModule* shader_module;
        uint32_t*     uniform_data_offsets;
        uint32_t*     dynamic_offsets = dynamic_offsets_out;

        if (module_type == Program::MODULE_TYPE_VERTEX)
        {
            shader_module         = program->m_VertexModule;
            uniform_data_offsets  = program->m_UniformDataOffsets;
        }
        else if (module_type == Program::MODULE_TYPE_FRAGMENT)
        {
            shader_module        = program->m_FragmentModule;
            uniform_data_offsets = &program->m_UniformDataOffsets[program->m_VertexModule->m_UniformCount];
            dynamic_offsets      = &dynamic_offsets_out[program->m_VertexModule->m_UniformCount];
        }
        else
        {
            assert(0);
        }

        if (shader_module->m_UniformCount == 0)
        {
            return;
        }

        const uint8_t max_write_descriptors = 16;
        uint16_t uniforms_to_write          = shader_module->m_UniformCount;
        uint16_t uniform_to_write_index     = 0;
        uint16_t uniform_index              = 0;
        uint16_t image_to_write_index       = 0;
        uint16_t buffer_to_write_index      = 0;
        VkWriteDescriptorSet vk_write_descriptors[max_write_descriptors];
        VkDescriptorImageInfo vk_write_image_descriptors[max_write_descriptors];
        VkDescriptorBufferInfo vk_write_buffer_descriptors[max_write_descriptors];

        while(uniforms_to_write > 0)
        {
            ShaderResourceBinding& res = shader_module->m_Uniforms[uniform_index++];
            VkWriteDescriptorSet& vk_write_desc_info = vk_write_descriptors[uniform_to_write_index++];
            vk_write_desc_info.sType            = VK_STRUCTURE_TYPE_WRITE_DESCRIPTOR_SET;
            vk_write_desc_info.pNext            = 0;
            vk_write_desc_info.dstSet           = vk_descriptor_set;
            vk_write_desc_info.dstBinding       = res.m_Binding;
            vk_write_desc_info.dstArrayElement  = 0;
            vk_write_desc_info.descriptorCount  = 1;
            vk_write_desc_info.pImageInfo       = 0;
            vk_write_desc_info.pBufferInfo      = 0;
            vk_write_desc_info.pTexelBufferView = 0;

            if (IsUniformTextureSampler(res))
            {
                Texture* texture = g_VulkanContext->m_TextureUnits[res.m_TextureUnit];
                VkDescriptorImageInfo& vk_image_info = vk_write_image_descriptors[image_to_write_index++];
                vk_image_info.imageLayout         = VK_IMAGE_LAYOUT_SHADER_READ_ONLY_OPTIMAL;
                vk_image_info.imageView           = texture->m_Handle.m_ImageView;
                vk_image_info.sampler             = g_VulkanContext->m_TextureSamplers[texture->m_TextureSamplerIndex].m_Sampler;
                vk_write_desc_info.descriptorType = VK_DESCRIPTOR_TYPE_COMBINED_IMAGE_SAMPLER;
                vk_write_desc_info.pImageInfo     = &vk_image_info;
            }
            else
            {
                dynamic_offsets[res.m_UniformDataIndex] = (uint32_t) scratch_buffer->m_MappedDataCursor;
                const uint32_t uniform_size_nonalign    = GetShaderTypeSize(res.m_Type) * res.m_ElementCount;
                const uint32_t uniform_size             = DM_ALIGN(uniform_size_nonalign, dynamic_alignment);

                // Copy client data to aligned host memory
                // The data_offset here is the offset into the programs uniform data,
                // i.e the source buffer.
                const uint32_t data_offset = uniform_data_offsets[res.m_UniformDataIndex];
                memcpy(&((uint8_t*)scratch_buffer->m_DeviceBuffer.m_MappedDataPtr)[scratch_buffer->m_MappedDataCursor],
                    &program->m_UniformData[data_offset], uniform_size_nonalign);

                // Note in the spec about the offset being zero:
                //   "For VK_DESCRIPTOR_TYPE_UNIFORM_BUFFER_DYNAMIC and VK_DESCRIPTOR_TYPE_STORAGE_BUFFER_DYNAMIC descriptor types,
                //    offset is the base offset from which the dynamic offset is applied and range is the static size
                //    used for all dynamic offsets."
                VkDescriptorBufferInfo& vk_buffer_info = vk_write_buffer_descriptors[buffer_to_write_index++];
                vk_buffer_info.buffer = scratch_buffer->m_DeviceBuffer.m_Handle.m_Buffer;
                vk_buffer_info.offset = 0;
                vk_buffer_info.range  = uniform_size;
                vk_write_desc_info.descriptorType   = VK_DESCRIPTOR_TYPE_UNIFORM_BUFFER_DYNAMIC;
                vk_write_desc_info.pBufferInfo      = &vk_buffer_info;

                scratch_buffer->m_MappedDataCursor += uniform_size;
            }

            uniforms_to_write--;

            // Commit and restart if we reached max descriptors per batch
            if (uniform_to_write_index == max_write_descriptors)
            {
                vkUpdateDescriptorSets(vk_device, max_write_descriptors, vk_write_descriptors, 0, 0);
                uniform_to_write_index = 0;
                image_to_write_index = 0;
                buffer_to_write_index = 0;
            }
        }

        if (uniform_to_write_index > 0)
        {
            vkUpdateDescriptorSets(vk_device, uniform_to_write_index, vk_write_descriptors, 0, 0);
        }
    }

    static VkResult CommitUniforms(VkCommandBuffer vk_command_buffer, VkDevice vk_device,
        Program* program_ptr, ScratchBuffer* scratch_buffer,
        uint32_t* dynamic_offsets, const uint32_t alignment)
    {
        VkDescriptorSet* vk_descriptor_set_list = 0x0;
        VkResult res = scratch_buffer->m_DescriptorAllocator->Allocate(vk_device, program_ptr->m_Handle.m_DescriptorSetLayout, DM_MAX_SET_COUNT, &vk_descriptor_set_list);
        if (res != VK_SUCCESS)
        {
            return res;
        }

        const uint32_t num_uniform_buffers = program_ptr->m_VertexModule->m_UniformBufferCount + program_ptr->m_FragmentModule->m_UniformBufferCount;
        VkDescriptorSet vs_set = vk_descriptor_set_list[Program::MODULE_TYPE_VERTEX];
        VkDescriptorSet fs_set = vk_descriptor_set_list[Program::MODULE_TYPE_FRAGMENT];

        UpdateDescriptorSets(vk_device, vs_set, program_ptr,
            Program::MODULE_TYPE_VERTEX, scratch_buffer,
            alignment, dynamic_offsets);
        UpdateDescriptorSets(vk_device, fs_set, program_ptr,
            Program::MODULE_TYPE_FRAGMENT, scratch_buffer,
            alignment, dynamic_offsets);

        vkCmdBindDescriptorSets(vk_command_buffer,
            VK_PIPELINE_BIND_POINT_GRAPHICS, program_ptr->m_Handle.m_PipelineLayout,
            0, Program::MODULE_TYPE_COUNT, vk_descriptor_set_list,
            num_uniform_buffers, dynamic_offsets);

        return VK_SUCCESS;
    }

    static VkResult ResizeDescriptorAllocator(HContext context, DescriptorAllocator* allocator, uint32_t newDescriptorCount)
    {
        DestroyResourceDeferred(context->m_MainResourcesToDestroy[context->m_SwapChain->m_ImageIndex], allocator);
        return CreateDescriptorAllocator(context->m_LogicalDevice.m_Device, newDescriptorCount, allocator);
    }

    static VkResult ResizeScratchBuffer(HContext context, uint32_t newDataSize, ScratchBuffer* scratchBuffer)
    {
        // Put old buffer on the delete queue so we don't mess the descriptors already in-use
        DestroyResourceDeferred(context->m_MainResourcesToDestroy[context->m_SwapChain->m_ImageIndex], &scratchBuffer->m_DeviceBuffer);

        VkResult res = CreateScratchBuffer(context->m_PhysicalDevice.m_Device, context->m_LogicalDevice.m_Device,
            newDataSize, false, scratchBuffer->m_DescriptorAllocator, scratchBuffer);
        scratchBuffer->m_DeviceBuffer.MapMemory(context->m_LogicalDevice.m_Device);

        return res;
    }

    static void DrawSetup(HContext context, VkCommandBuffer vk_command_buffer, ScratchBuffer* scratchBuffer, DeviceBuffer* indexBuffer, Type indexBufferType)
    {
        DeviceBuffer* vertex_buffer = context->m_CurrentVertexBuffer;
        Program* program_ptr        = context->m_CurrentProgram;
        VkDevice vk_device          = context->m_LogicalDevice.m_Device;

        // Ensure there is room in the descriptor allocator to support this draw call
        bool resize_desc_allocator = (scratchBuffer->m_DescriptorAllocator->m_DescriptorIndex + DM_MAX_SET_COUNT) >
            scratchBuffer->m_DescriptorAllocator->m_DescriptorMax;
        bool resize_scratch_buffer = (program_ptr->m_VertexModule->m_UniformDataSizeAligned +
            program_ptr->m_FragmentModule->m_UniformDataSizeAligned) > (scratchBuffer->m_DeviceBuffer.m_MemorySize - scratchBuffer->m_MappedDataCursor);

        const uint8_t descriptor_increase = 32;
        if (resize_desc_allocator)
        {
            VkResult res = ResizeDescriptorAllocator(context, scratchBuffer->m_DescriptorAllocator, scratchBuffer->m_DescriptorAllocator->m_DescriptorMax + descriptor_increase);
            CHECK_VK_ERROR(res);
        }

        if (resize_scratch_buffer)
        {
            const uint32_t bytes_increase = 256 * descriptor_increase;
            VkResult res = ResizeScratchBuffer(context, scratchBuffer->m_DeviceBuffer.m_MemorySize + bytes_increase, scratchBuffer);
            CHECK_VK_ERROR(res);
        }

        // Ensure we have enough room in the dynamic offset buffer to support the uniforms for this draw call
        const uint32_t num_uniform_buffers = program_ptr->m_VertexModule->m_UniformBufferCount + program_ptr->m_FragmentModule->m_UniformBufferCount;

        if (context->m_DynamicOffsetBufferSize < num_uniform_buffers)
        {
            if (context->m_DynamicOffsetBuffer == 0x0)
            {
                context->m_DynamicOffsetBuffer = (uint32_t*) malloc(sizeof(uint32_t) * num_uniform_buffers);
            }
            else
            {
                context->m_DynamicOffsetBuffer = (uint32_t*) realloc(context->m_DynamicOffsetBuffer, sizeof(uint32_t) * num_uniform_buffers);
            }

            context->m_DynamicOffsetBufferSize = num_uniform_buffers;
        }

        // Write the uniform data to the descriptors
        uint32_t dynamic_alignment = (uint32_t) context->m_PhysicalDevice.m_Properties.limits.minUniformBufferOffsetAlignment;
        VkResult res = CommitUniforms(vk_command_buffer, vk_device,
            program_ptr, scratchBuffer, context->m_DynamicOffsetBuffer, dynamic_alignment);
        CHECK_VK_ERROR(res);

        // If the culling, or viewport has changed, make sure to flip the
        // culling flag if we are rendering to the backbuffer.
        // This is needed because we are rendering with a negative viewport
        // which means that the face direction is inverted.
        if (context->m_CullFaceChanged || context->m_ViewportChanged)
        {
            if (context->m_CurrentRenderTarget->m_Id != DM_RENDERTARGET_BACKBUFFER_ID)
            {
                if (context->m_PipelineState.m_CullFaceType == FACE_TYPE_BACK)
                {
                    context->m_PipelineState.m_CullFaceType = FACE_TYPE_FRONT;
                }
                else if (context->m_PipelineState.m_CullFaceType == FACE_TYPE_FRONT)
                {
                    context->m_PipelineState.m_CullFaceType = FACE_TYPE_BACK;
                }
            }
            context->m_CullFaceChanged = 0;
        }
        // Update the viewport
        if (context->m_ViewportChanged)
        {
            Viewport& vp = context->m_MainViewport;

            // If we are rendering to the backbuffer, we must invert the viewport on
            // the y axis. Otherwise we just use the values as-is.
            // If we don't, all FBO rendering will be upside down.
            if (context->m_CurrentRenderTarget->m_Id == DM_RENDERTARGET_BACKBUFFER_ID)
            {
                SetViewportHelper(context->m_MainCommandBuffers[context->m_SwapChain->m_ImageIndex],
                    vp.m_X, (context->m_WindowHeight - vp.m_Y), vp.m_W, -vp.m_H);
            }
            else
            {
                SetViewportHelper(context->m_MainCommandBuffers[context->m_SwapChain->m_ImageIndex],
                    vp.m_X, vp.m_Y, vp.m_W, vp.m_H);
            }

            VkRect2D vk_scissor;
            vk_scissor.extent   = context->m_CurrentRenderTarget->m_Extent;
            vk_scissor.offset.x = 0;
            vk_scissor.offset.y = 0;

            vkCmdSetScissor(context->m_MainCommandBuffers[context->m_SwapChain->m_ImageIndex], 0, 1, &vk_scissor);

            context->m_ViewportChanged = 0;
        }

        // Get the pipeline for the active draw state
        VkSampleCountFlagBits vk_sample_count = VK_SAMPLE_COUNT_1_BIT;
        if (context->m_CurrentRenderTarget->m_Id == DM_RENDERTARGET_BACKBUFFER_ID)
        {
            vk_sample_count = context->m_SwapChain->m_SampleCountFlag;
        }

        Pipeline* pipeline = GetOrCreatePipeline(vk_device, vk_sample_count,
            context->m_PipelineState, context->m_PipelineCache,
            program_ptr, context->m_CurrentRenderTarget,
            vertex_buffer, context->m_CurrentVertexDeclaration);
        vkCmdBindPipeline(vk_command_buffer, VK_PIPELINE_BIND_POINT_GRAPHICS, *pipeline);


        // Bind the indexbuffer
        if (indexBuffer)
        {
            assert(indexBufferType == TYPE_UNSIGNED_SHORT || indexBufferType == TYPE_UNSIGNED_INT);
            VkIndexType vk_index_type = VK_INDEX_TYPE_UINT16;

            if (indexBufferType == TYPE_UNSIGNED_INT)
            {
                vk_index_type = VK_INDEX_TYPE_UINT32;
            }

            vkCmdBindIndexBuffer(vk_command_buffer, indexBuffer->m_Handle.m_Buffer, 0, vk_index_type);
        }

        // Bind the vertex buffers
        VkBuffer vk_vertex_buffer             = vertex_buffer->m_Handle.m_Buffer;
        VkDeviceSize vk_vertex_buffer_offsets = 0;
        vkCmdBindVertexBuffers(vk_command_buffer, 0, 1, &vk_vertex_buffer, &vk_vertex_buffer_offsets);
    }

    void VulkanHashVertexDeclaration(HashState32 *state, HVertexDeclaration vertex_declaration)
    {
        uint16_t stream_count = vertex_declaration->m_StreamCount;
        for (int i = 0; i < stream_count; ++i)
        {
            VertexDeclaration::Stream& stream = vertex_declaration->m_Streams[i];
            dmHashUpdateBuffer32(state, &stream.m_NameHash, sizeof(stream.m_NameHash));
            dmHashUpdateBuffer32(state, &stream.m_Location, sizeof(stream.m_Location));
            dmHashUpdateBuffer32(state, &stream.m_Offset, sizeof(stream.m_Offset));
            dmHashUpdateBuffer32(state, &stream.m_Format, sizeof(stream.m_Format));
        }
    }

    static void VulkanDrawElements(HContext context, PrimitiveType prim_type, uint32_t first, uint32_t count, Type type, HIndexBuffer index_buffer)
    {
        DM_PROFILE(__FUNCTION__);
        DM_PROPERTY_ADD_U32(rmtp_DrawCalls, 1);
        assert(context->m_FrameBegun);
        const uint8_t image_ix = context->m_SwapChain->m_ImageIndex;
        VkCommandBuffer vk_command_buffer = context->m_MainCommandBuffers[image_ix];
        context->m_PipelineState.m_PrimtiveType = prim_type;
        DrawSetup(context, vk_command_buffer, &context->m_MainScratchBuffers[image_ix], (DeviceBuffer*) index_buffer, type);

        // The 'first' value that comes in is intended to be a byte offset,
        // but vkCmdDrawIndexed only operates with actual offset values into the index buffer
        uint32_t index_offset = first / (type == TYPE_UNSIGNED_SHORT ? 2 : 4);
        vkCmdDrawIndexed(vk_command_buffer, count, 1, index_offset, 0, 0);
    }

    static void VulkanDraw(HContext context, PrimitiveType prim_type, uint32_t first, uint32_t count)
    {
        DM_PROFILE(__FUNCTION__);
        DM_PROPERTY_ADD_U32(rmtp_DrawCalls, 1);
        assert(context->m_FrameBegun);
        const uint8_t image_ix = context->m_SwapChain->m_ImageIndex;
        VkCommandBuffer vk_command_buffer = context->m_MainCommandBuffers[image_ix];
        context->m_PipelineState.m_PrimtiveType = prim_type;
        DrawSetup(context, vk_command_buffer, &context->m_MainScratchBuffers[image_ix], 0, TYPE_BYTE);
        vkCmdDraw(vk_command_buffer, count, 1, first, 0);
    }

    static void CreateShaderResourceBindings(ShaderModule* shader, ShaderDesc::Shader* ddf, uint32_t dynamicAlignment)
    {
        if (ddf->m_Uniforms.m_Count > 0)
        {
            shader->m_Uniforms                 = new ShaderResourceBinding[ddf->m_Uniforms.m_Count];
            shader->m_UniformCount             = ddf->m_Uniforms.m_Count;
            uint32_t uniform_data_size_aligned = 0;
            uint32_t texture_sampler_count     = 0;
            uint32_t uniform_buffer_count      = 0;
            int32_t  last_binding              = -1;

            for (uint32_t i=0; i < ddf->m_Uniforms.m_Count; i++)
            {
                ShaderResourceBinding& res = shader->m_Uniforms[i];
                res.m_Binding              = ddf->m_Uniforms[i].m_Binding;
                res.m_Set                  = ddf->m_Uniforms[i].m_Set;
                res.m_Type                 = ddf->m_Uniforms[i].m_Type;
                res.m_ElementCount         = ddf->m_Uniforms[i].m_ElementCount;
                res.m_Name                 = strdup(ddf->m_Uniforms[i].m_Name);
                res.m_NameHash             = 0;

                assert(res.m_Set <= 1);
                assert(res.m_Binding >= last_binding);
                last_binding = res.m_Binding;

                if (IsUniformTextureSampler(res))
                {
                    res.m_TextureUnit = 0;
                    texture_sampler_count++;
                }
                else
                {
                    res.m_UniformDataIndex     = uniform_buffer_count;
                    uniform_data_size_aligned += DM_ALIGN(GetShaderTypeSize(res.m_Type) * res.m_ElementCount, dynamicAlignment);
                    uniform_buffer_count++;
                }
            }

            shader->m_UniformDataSizeAligned = uniform_data_size_aligned;
            shader->m_UniformBufferCount     = uniform_buffer_count;
        }

        if (ddf->m_Attributes.m_Count > 0)
        {
            shader->m_Attributes     = new ShaderResourceBinding[ddf->m_Attributes.m_Count];
            shader->m_AttributeCount = ddf->m_Attributes.m_Count;
            int32_t  last_binding    = -1;

            for (uint32_t i=0; i < ddf->m_Attributes.m_Count; i++)
            {
                ShaderResourceBinding& res = shader->m_Attributes[i];
                res.m_Binding              = ddf->m_Attributes[i].m_Binding;
                res.m_Set                  = ddf->m_Attributes[i].m_Set;
                res.m_Type                 = ddf->m_Attributes[i].m_Type;
                res.m_Name                 = strdup(ddf->m_Attributes[i].m_Name);
                res.m_NameHash             = dmHashString64(res.m_Name);

                assert(res.m_Binding >= last_binding);
                last_binding = res.m_Binding;
            }
        }
    }

    static HVertexProgram VulkanNewVertexProgram(HContext context, ShaderDesc::Shader* ddf)
    {
        ShaderModule* shader = new ShaderModule;
        memset(shader, 0, sizeof(*shader));
        VkResult res = CreateShaderModule(context->m_LogicalDevice.m_Device, ddf->m_Source.m_Data, ddf->m_Source.m_Count, shader);
        CHECK_VK_ERROR(res);
        CreateShaderResourceBindings(shader, ddf, (uint32_t) context->m_PhysicalDevice.m_Properties.limits.minUniformBufferOffsetAlignment);
        return (HVertexProgram) shader;
    }

    static HFragmentProgram VulkanNewFragmentProgram(HContext context, ShaderDesc::Shader* ddf)
    {
        ShaderModule* shader = new ShaderModule;
        memset(shader, 0, sizeof(*shader));
        VkResult res = CreateShaderModule(context->m_LogicalDevice.m_Device, ddf->m_Source.m_Data, ddf->m_Source.m_Count, shader);
        CHECK_VK_ERROR(res);
        CreateShaderResourceBindings(shader, ddf, (uint32_t) context->m_PhysicalDevice.m_Properties.limits.minUniformBufferOffsetAlignment);
        return (HFragmentProgram) shader;
    }

    static void CreateProgramUniforms(ShaderModule* module, VkShaderStageFlags vk_stage_flag,
        uint32_t byte_offset_base, uint32_t* byte_offset_list_out, uint32_t byte_offset_list_size,
        uint32_t* byte_offset_end_out, VkDescriptorSetLayoutBinding* vk_bindings_out)
    {
        uint32_t byte_offset         = byte_offset_base;
        uint32_t num_uniform_buffers = 0;
        for(uint32_t i=0; i < module->m_UniformCount; i++)
        {
            // Process uniform data size
            ShaderResourceBinding& res = module->m_Uniforms[i];
            assert(res.m_Type         != ShaderDesc::SHADER_TYPE_UNKNOWN);

            // Process samplers
            VkDescriptorType vk_descriptor_type;

            // Texture samplers don't need to allocate any memory
            if (IsUniformTextureSampler(res))
            {
                vk_descriptor_type = VK_DESCRIPTOR_TYPE_COMBINED_IMAGE_SAMPLER;
            }
            else
            {
                assert(num_uniform_buffers < byte_offset_list_size);
                byte_offset_list_out[res.m_UniformDataIndex] = byte_offset;
                byte_offset                                 += GetShaderTypeSize(res.m_Type) * res.m_ElementCount;
                vk_descriptor_type                           = VK_DESCRIPTOR_TYPE_UNIFORM_BUFFER_DYNAMIC;
                num_uniform_buffers++;
            }

            // Process descriptor layout
            VkDescriptorSetLayoutBinding& vk_desc = vk_bindings_out[i];
            vk_desc.binding                       = module->m_Uniforms[i].m_Binding;
            vk_desc.descriptorType                = vk_descriptor_type;
            vk_desc.descriptorCount               = 1;
            vk_desc.stageFlags                    = vk_stage_flag;
            vk_desc.pImmutableSamplers            = 0;
        }

        *byte_offset_end_out = byte_offset;
    }

    static void CreateProgram(HContext context, Program* program, ShaderModule* vertex_module, ShaderModule* fragment_module)
    {
        // Set pipeline creation info
        VkPipelineShaderStageCreateInfo vk_vertex_shader_create_info;
        memset(&vk_vertex_shader_create_info, 0, sizeof(vk_vertex_shader_create_info));

        vk_vertex_shader_create_info.sType  = VK_STRUCTURE_TYPE_PIPELINE_SHADER_STAGE_CREATE_INFO;
        vk_vertex_shader_create_info.stage  = VK_SHADER_STAGE_VERTEX_BIT;
        vk_vertex_shader_create_info.module = vertex_module->m_Module;
        vk_vertex_shader_create_info.pName  = "main";

        VkPipelineShaderStageCreateInfo vk_fragment_shader_create_info;
        memset(&vk_fragment_shader_create_info, 0, sizeof(VkPipelineShaderStageCreateInfo));

        vk_fragment_shader_create_info.sType  = VK_STRUCTURE_TYPE_PIPELINE_SHADER_STAGE_CREATE_INFO;
        vk_fragment_shader_create_info.stage  = VK_SHADER_STAGE_FRAGMENT_BIT;
        vk_fragment_shader_create_info.module = fragment_module->m_Module;
        vk_fragment_shader_create_info.pName  = "main";

        program->m_PipelineStageInfo[Program::MODULE_TYPE_VERTEX]      = vk_vertex_shader_create_info;
        program->m_PipelineStageInfo[Program::MODULE_TYPE_FRAGMENT]    = vk_fragment_shader_create_info;
        program->m_Hash               = 0;
        program->m_UniformDataOffsets = 0;
        program->m_UniformData        = 0;
        program->m_VertexModule       = vertex_module;
        program->m_FragmentModule     = fragment_module;

        HashState64 program_hash;
        dmHashInit64(&program_hash, false);

        if (vertex_module->m_AttributeCount > 0)
        {
            for (uint32_t i=0; i < vertex_module->m_AttributeCount; i++)
            {
                dmHashUpdateBuffer64(&program_hash, &vertex_module->m_Attributes[i].m_Binding, sizeof(vertex_module->m_Attributes[i].m_Binding));
            }
        }

        dmHashUpdateBuffer64(&program_hash, &vertex_module->m_Hash, sizeof(vertex_module->m_Hash));
        dmHashUpdateBuffer64(&program_hash, &fragment_module->m_Hash, sizeof(fragment_module->m_Hash));
        program->m_Hash = dmHashFinal64(&program_hash);

        const uint32_t num_uniforms = vertex_module->m_UniformCount + fragment_module->m_UniformCount;
        if (num_uniforms > 0)
        {
            VkDescriptorSetLayoutBinding* vk_descriptor_set_bindings = new VkDescriptorSetLayoutBinding[num_uniforms];
            const uint32_t num_buffers  = vertex_module->m_UniformBufferCount + fragment_module->m_UniformBufferCount;

            if (num_buffers > 0)
            {
                program->m_UniformDataOffsets = new uint32_t[num_buffers];
            }

            uint32_t vs_last_offset   = 0;
            uint32_t fs_last_offset   = 0;

            CreateProgramUniforms(vertex_module, VK_SHADER_STAGE_VERTEX_BIT,
                0, program->m_UniformDataOffsets, num_buffers,
                &vs_last_offset, vk_descriptor_set_bindings);
            CreateProgramUniforms(fragment_module, VK_SHADER_STAGE_FRAGMENT_BIT,
                vs_last_offset, &program->m_UniformDataOffsets[vertex_module->m_UniformBufferCount], num_buffers,
                &fs_last_offset, &vk_descriptor_set_bindings[vertex_module->m_UniformCount]);

            program->m_UniformData = new uint8_t[vs_last_offset + fs_last_offset];
            memset(program->m_UniformData, 0, vs_last_offset + fs_last_offset);

            VkDescriptorSetLayoutCreateInfo vk_set_create_info[Program::MODULE_TYPE_COUNT];
            memset(&vk_set_create_info, 0, sizeof(vk_set_create_info));
            vk_set_create_info[Program::MODULE_TYPE_VERTEX].sType          = VK_STRUCTURE_TYPE_DESCRIPTOR_SET_LAYOUT_CREATE_INFO;
            vk_set_create_info[Program::MODULE_TYPE_VERTEX].pBindings      = vk_descriptor_set_bindings;
            vk_set_create_info[Program::MODULE_TYPE_VERTEX].bindingCount   = vertex_module->m_UniformCount;

            vk_set_create_info[Program::MODULE_TYPE_FRAGMENT].sType        = VK_STRUCTURE_TYPE_DESCRIPTOR_SET_LAYOUT_CREATE_INFO;
            vk_set_create_info[Program::MODULE_TYPE_FRAGMENT].pBindings    = &vk_descriptor_set_bindings[vertex_module->m_UniformCount];
            vk_set_create_info[Program::MODULE_TYPE_FRAGMENT].bindingCount = fragment_module->m_UniformCount;

            vkCreateDescriptorSetLayout(context->m_LogicalDevice.m_Device,
                &vk_set_create_info[Program::MODULE_TYPE_VERTEX],
                0, &program->m_Handle.m_DescriptorSetLayout[Program::MODULE_TYPE_VERTEX]);
            vkCreateDescriptorSetLayout(context->m_LogicalDevice.m_Device,
                &vk_set_create_info[Program::MODULE_TYPE_FRAGMENT],
                0, &program->m_Handle.m_DescriptorSetLayout[Program::MODULE_TYPE_FRAGMENT]);

            VkPipelineLayoutCreateInfo vk_layout_create_info;
            memset(&vk_layout_create_info, 0, sizeof(vk_layout_create_info));
            vk_layout_create_info.sType          = VK_STRUCTURE_TYPE_PIPELINE_LAYOUT_CREATE_INFO;
            vk_layout_create_info.setLayoutCount = Program::MODULE_TYPE_COUNT;
            vk_layout_create_info.pSetLayouts    = program->m_Handle.m_DescriptorSetLayout;

            vkCreatePipelineLayout(context->m_LogicalDevice.m_Device, &vk_layout_create_info, 0, &program->m_Handle.m_PipelineLayout);
            delete[] vk_descriptor_set_bindings;
        }
    }

    static HProgram VulkanNewProgram(HContext context, HVertexProgram vertex_program, HFragmentProgram fragment_program)
    {
        Program* program = new Program;
        CreateProgram(context, program, (ShaderModule*) vertex_program, (ShaderModule*) fragment_program);
        return (HProgram) program;
    }

    static void DestroyProgram(HContext context, Program* program)
    {
        if (program->m_UniformData)
        {
            delete[] program->m_UniformData;
            delete[] program->m_UniformDataOffsets;
        }

        DestroyResourceDeferred(g_VulkanContext->m_MainResourcesToDestroy[g_VulkanContext->m_SwapChain->m_ImageIndex], program);
    }

    static void VulkanDeleteProgram(HContext context, HProgram program)
    {
        assert(program);
        Program* program_ptr = (Program*) program;
        DestroyProgram(context, program_ptr);
        delete program_ptr;
    }

    static void DestroyShader(ShaderModule* shader)
    {
        DestroyShaderModule(g_VulkanContext->m_LogicalDevice.m_Device, shader);

        for (uint32_t i=0; i < shader->m_UniformCount; i++)
        {
            free(shader->m_Uniforms[i].m_Name);
        }

        for (uint32_t i=0; i < shader->m_AttributeCount; i++)
        {
            free(shader->m_Attributes[i].m_Name);
        }

        if (shader->m_Attributes)
        {
            delete[] shader->m_Attributes;
        }

        if (shader->m_Uniforms)
        {
            delete[] shader->m_Uniforms;
        }
    }

    static bool ReloadShader(ShaderModule* shader, ShaderDesc::Shader* ddf)
    {
        ShaderModule tmp_shader;
        VkResult res = CreateShaderModule(g_VulkanContext->m_LogicalDevice.m_Device, ddf->m_Source.m_Data, ddf->m_Source.m_Count, &tmp_shader);
        if (res == VK_SUCCESS)
        {
            DestroyShader(shader);
            memset(shader, 0, sizeof(*shader));

            // Transfer created module to old pointer and recreate resource bindings
            shader->m_Hash    = tmp_shader.m_Hash;
            shader->m_Module  = tmp_shader.m_Module;
            CreateShaderResourceBindings(shader, ddf, (uint32_t) g_VulkanContext->m_PhysicalDevice.m_Properties.limits.minUniformBufferOffsetAlignment);
            return true;
        }

        return false;
    }

    static bool VulkanReloadVertexProgram(HVertexProgram prog, ShaderDesc::Shader* ddf)
    {
        return ReloadShader((ShaderModule*) prog, ddf);
    }

    static bool VulkanReloadFragmentProgram(HFragmentProgram prog, ShaderDesc::Shader* ddf)
    {
        return ReloadShader((ShaderModule*) prog, ddf);
    }

    static void VulkanDeleteVertexProgram(HVertexProgram prog)
    {
        ShaderModule* shader = (ShaderModule*) prog;
        DestroyShader(shader);
        delete shader;
    }

    static void VulkanDeleteFragmentProgram(HFragmentProgram prog)
    {
        ShaderModule* shader = (ShaderModule*) prog;
        assert(shader->m_Attributes == 0);

        DestroyShaderModule(g_VulkanContext->m_LogicalDevice.m_Device, shader);

        for (uint32_t i=0; i < shader->m_UniformCount; i++)
        {
            free(shader->m_Uniforms[i].m_Name);
        }

        if (shader->m_Uniforms)
        {
            delete[] shader->m_Uniforms;
        }

        delete shader;
    }

    static ShaderDesc::Language VulkanGetShaderProgramLanguage(HContext context)
    {
        return ShaderDesc::LANGUAGE_SPIRV;
    }

    static void VulkanEnableProgram(HContext context, HProgram program)
    {
        context->m_CurrentProgram = (Program*) program;
    }

    static void VulkanDisableProgram(HContext context)
    {
        context->m_CurrentProgram = 0;
    }

    static bool VulkanReloadProgram(HContext context, HProgram program, HVertexProgram vert_program, HFragmentProgram frag_program)
    {
        Program* program_ptr = (Program*) program;
        DestroyProgram(context, program_ptr);
        CreateProgram(context, program_ptr, (ShaderModule*) vert_program, (ShaderModule*) frag_program);
        return true;
    }

    static uint32_t VulkanGetUniformCount(HProgram prog)
    {
        assert(prog);
        Program* program_ptr = (Program*) prog;
        assert(program_ptr->m_VertexModule && program_ptr->m_FragmentModule);
        return program_ptr->m_VertexModule->m_UniformCount + program_ptr->m_FragmentModule->m_UniformCount;
    }

    static Type shaderDataTypeToGraphicsType(ShaderDesc::ShaderDataType shader_type)
    {
        switch(shader_type)
        {
            case ShaderDesc::SHADER_TYPE_INT:          return TYPE_INT;
            case ShaderDesc::SHADER_TYPE_UINT:         return TYPE_UNSIGNED_INT;
            case ShaderDesc::SHADER_TYPE_FLOAT:        return TYPE_FLOAT;
            case ShaderDesc::SHADER_TYPE_VEC4:         return TYPE_FLOAT_VEC4;
            case ShaderDesc::SHADER_TYPE_MAT4:         return TYPE_FLOAT_MAT4;
            case ShaderDesc::SHADER_TYPE_SAMPLER2D:    return TYPE_SAMPLER_2D;
            case ShaderDesc::SHADER_TYPE_SAMPLER_CUBE: return TYPE_SAMPLER_CUBE;
            default: break;
        }

        // Not supported
        return (Type) 0xffffffff;
    }

    static uint32_t VulkanGetUniformName(HProgram prog, uint32_t index, char* buffer, uint32_t buffer_size, Type* type, int32_t* size)
    {
        assert(prog);
        Program* program_ptr = (Program*) prog;
        ShaderModule* module = program_ptr->m_VertexModule;

        if (index >= program_ptr->m_VertexModule->m_UniformCount)
        {
            module = program_ptr->m_FragmentModule;
            index -= program_ptr->m_VertexModule->m_UniformCount;
        }

        if (index >= module->m_UniformCount)
        {
            return 0;
        }

        ShaderResourceBinding* res = &module->m_Uniforms[index];
        *type = shaderDataTypeToGraphicsType(res->m_Type);
        *size = res->m_ElementCount;

        return (uint32_t)dmStrlCpy(buffer, res->m_Name, buffer_size);
    }

    // In OpenGL, there is a single global resource identifier between
    // fragment and vertex uniforms for a single program. In Vulkan,
    // a uniform can be present in both shaders so we have to keep track
    // of this ourselves. Because of this we pack resource locations
    // for uniforms in a single base register with 15 bits
    // per shader location. If uniform is not found, we return -1 as usual.
    #define UNIFORM_LOCATION_MAX         0x00007FFF
    #define UNIFORM_LOCATION_BIT_COUNT   15
    #define UNIFORM_LOCATION_GET_VS(loc) (loc  & UNIFORM_LOCATION_MAX)
    #define UNIFORM_LOCATION_GET_FS(loc) ((loc & (UNIFORM_LOCATION_MAX << UNIFORM_LOCATION_BIT_COUNT)) >> UNIFORM_LOCATION_BIT_COUNT)

    // TODO, comment from the PR (#4544):
    //   "These frequent lookups could be improved by sorting on the key beforehand,
    //   and during lookup, do a lower_bound, to find the item (or not).
    //   E.g see: engine/render/src/render/material.cpp#L446"
    static bool GetUniformIndex(ShaderResourceBinding* uniforms, uint32_t uniformCount, const char* name, uint32_t* index_out)
    {
        assert(uniformCount < UNIFORM_LOCATION_MAX);
        for (uint32_t i = 0; i < uniformCount; ++i)
        {
            if (dmStrCaseCmp(uniforms[i].m_Name, name) == 0)
            {
                *index_out = i;
                return true;
            }
        }

        return false;
    }

    static int32_t VulkanGetUniformLocation(HProgram prog, const char* name)
    {
        assert(prog);
        Program* program_ptr = (Program*) prog;
        ShaderModule* vs     = program_ptr->m_VertexModule;
        ShaderModule* fs     = program_ptr->m_FragmentModule;
        uint32_t vs_location = UNIFORM_LOCATION_MAX;
        uint32_t fs_location = UNIFORM_LOCATION_MAX;
        bool vs_found        = GetUniformIndex(vs->m_Uniforms, vs->m_UniformCount, name, &vs_location);
        bool fs_found        = GetUniformIndex(fs->m_Uniforms, fs->m_UniformCount, name, &fs_location);

        if (vs_found || fs_found)
        {
            return vs_location | (fs_location << UNIFORM_LOCATION_BIT_COUNT);
        }

        return -1;
    }

    static void VulkanSetConstantV4(HContext context, const dmVMath::Vector4* data, int count, int base_register)
    {
        assert(context->m_CurrentProgram);
        assert(base_register >= 0);
        Program* program_ptr = (Program*) context->m_CurrentProgram;

        uint32_t index_vs  = UNIFORM_LOCATION_GET_VS(base_register);
        uint32_t index_fs  = UNIFORM_LOCATION_GET_FS(base_register);
        assert(!(index_vs == UNIFORM_LOCATION_MAX && index_fs == UNIFORM_LOCATION_MAX));

        if (index_vs != UNIFORM_LOCATION_MAX)
        {
            ShaderResourceBinding& res = program_ptr->m_VertexModule->m_Uniforms[index_vs];
            assert(index_vs < program_ptr->m_VertexModule->m_UniformCount);
            assert(!IsUniformTextureSampler(res));
            uint32_t offset_index      = res.m_UniformDataIndex;
            uint32_t offset            = program_ptr->m_UniformDataOffsets[offset_index];
            memcpy(&program_ptr->m_UniformData[offset], data, sizeof(dmVMath::Vector4) * count);
        }

        if (index_fs != UNIFORM_LOCATION_MAX)
        {
            ShaderResourceBinding& res = program_ptr->m_FragmentModule->m_Uniforms[index_fs];
            assert(index_fs < program_ptr->m_FragmentModule->m_UniformCount);
            assert(!IsUniformTextureSampler(res));
            // Fragment uniforms are packed behind vertex uniforms hence the extra offset here
            uint32_t offset_index = program_ptr->m_VertexModule->m_UniformBufferCount + res.m_UniformDataIndex;
            uint32_t offset       = program_ptr->m_UniformDataOffsets[offset_index];
            memcpy(&program_ptr->m_UniformData[offset], data, sizeof(dmVMath::Vector4) * count);
        }
    }

    static void VulkanSetConstantM4(HContext context, const dmVMath::Vector4* data, int count, int base_register)
    {
        Program* program_ptr = (Program*) context->m_CurrentProgram;

        uint32_t index_vs  = UNIFORM_LOCATION_GET_VS(base_register);
        uint32_t index_fs  = UNIFORM_LOCATION_GET_FS(base_register);
        assert(!(index_vs == UNIFORM_LOCATION_MAX && index_fs == UNIFORM_LOCATION_MAX));

        if (index_vs != UNIFORM_LOCATION_MAX)
        {
            ShaderResourceBinding& res = program_ptr->m_VertexModule->m_Uniforms[index_vs];
            assert(index_vs < program_ptr->m_VertexModule->m_UniformCount);
            assert(!IsUniformTextureSampler(res));
            uint32_t offset_index      = res.m_UniformDataIndex;
            uint32_t offset            = program_ptr->m_UniformDataOffsets[offset_index];
            memcpy(&program_ptr->m_UniformData[offset], data, sizeof(dmVMath::Vector4) * 4 * count);
        }

        if (index_fs != UNIFORM_LOCATION_MAX)
        {
            ShaderResourceBinding& res = program_ptr->m_FragmentModule->m_Uniforms[index_fs];
            assert(index_fs < program_ptr->m_FragmentModule->m_UniformCount);
            assert(!IsUniformTextureSampler(res));
            // Fragment uniforms are packed behind vertex uniforms hence the extra offset here
            uint32_t offset_index = program_ptr->m_VertexModule->m_UniformBufferCount + res.m_UniformDataIndex;
            uint32_t offset       = program_ptr->m_UniformDataOffsets[offset_index];
            memcpy(&program_ptr->m_UniformData[offset], data, sizeof(dmVMath::Vector4) * 4 * count);
        }
    }

    static void VulkanSetSampler(HContext context, int32_t location, int32_t unit)
    {
        assert(context && context->m_CurrentProgram);
        Program* program_ptr = (Program*) context->m_CurrentProgram;

        uint32_t index_vs  = UNIFORM_LOCATION_GET_VS(location);
        uint32_t index_fs  = UNIFORM_LOCATION_GET_FS(location);
        assert(!(index_vs == UNIFORM_LOCATION_MAX && index_fs == UNIFORM_LOCATION_MAX));

        if (index_vs != UNIFORM_LOCATION_MAX)
        {
            ShaderResourceBinding& res = program_ptr->m_VertexModule->m_Uniforms[index_vs];
            assert(index_vs < program_ptr->m_VertexModule->m_UniformCount);
            assert(IsUniformTextureSampler(res));
            program_ptr->m_VertexModule->m_Uniforms[index_vs].m_TextureUnit = (uint16_t) unit;
        }

        if (index_fs != UNIFORM_LOCATION_MAX)
        {
            ShaderResourceBinding& res = program_ptr->m_FragmentModule->m_Uniforms[index_fs];
            assert(index_fs < program_ptr->m_FragmentModule->m_UniformCount);
            assert(IsUniformTextureSampler(res));
            program_ptr->m_FragmentModule->m_Uniforms[index_fs].m_TextureUnit = (uint16_t) unit;
        }
    }

    #undef UNIFORM_LOCATION_MAX
    #undef UNIFORM_LOCATION_BIT_COUNT
    #undef UNIFORM_LOCATION_GET_VS
    #undef UNIFORM_LOCATION_GET_FS

    static void VulkanSetViewport(HContext context, int32_t x, int32_t y, int32_t width, int32_t height)
    {
        // Defer the update to when we actually draw, since we *might* need to invert the viewport
        // depending on wether or not we have set a different rendertarget from when
        // this call was made.
        Viewport& viewport    = context->m_MainViewport;
        viewport.m_X          = (uint16_t) x;
        viewport.m_Y          = (uint16_t) y;
        viewport.m_W          = (uint16_t) width;
        viewport.m_H          = (uint16_t) height;

        context->m_ViewportChanged = 1;
    }

    static void VulkanEnableState(HContext context, State state)
    {
        assert(context);
        SetPipelineStateValue(context->m_PipelineState, state, 1);
    }

    static void VulkanDisableState(HContext context, State state)
    {
        assert(context);
        SetPipelineStateValue(context->m_PipelineState, state, 0);
    }

    static void VulkanSetBlendFunc(HContext context, BlendFactor source_factor, BlendFactor destinaton_factor)
    {
        assert(context);
        context->m_PipelineState.m_BlendSrcFactor = source_factor;
        context->m_PipelineState.m_BlendDstFactor = destinaton_factor;
    }

    static void VulkanSetColorMask(HContext context, bool red, bool green, bool blue, bool alpha)
    {
        assert(context);
        uint8_t write_mask = red   ? DM_GRAPHICS_STATE_WRITE_R : 0;
        write_mask        |= green ? DM_GRAPHICS_STATE_WRITE_G : 0;
        write_mask        |= blue  ? DM_GRAPHICS_STATE_WRITE_B : 0;
        write_mask        |= alpha ? DM_GRAPHICS_STATE_WRITE_A : 0;

        context->m_PipelineState.m_WriteColorMask = write_mask;
    }

    static void VulkanSetDepthMask(HContext context, bool mask)
    {
        context->m_PipelineState.m_WriteDepth = mask;
    }

    static void VulkanSetDepthFunc(HContext context, CompareFunc func)
    {
        context->m_PipelineState.m_DepthTestFunc = func;
    }

    static void VulkanSetScissor(HContext context, int32_t x, int32_t y, int32_t width, int32_t height)
    {
        // While scissors are obviously supported in vulkan, we don't expose it
        // to the users via render scripts so it's a bit hard to test.
        // Leaving it unsupported for now.
        assert(0 && "Not supported");
    }

    static void VulkanSetStencilMask(HContext context, uint32_t mask)
    {
        context->m_PipelineState.m_StencilWriteMask = mask;
    }

    static void VulkanSetStencilFunc(HContext context, CompareFunc func, uint32_t ref, uint32_t mask)
    {
        assert(context);
        context->m_PipelineState.m_StencilFrontTestFunc = (uint8_t) func;
        context->m_PipelineState.m_StencilBackTestFunc  = (uint8_t) func;
        context->m_PipelineState.m_StencilReference     = (uint8_t) ref;
        context->m_PipelineState.m_StencilCompareMask   = (uint8_t) mask;
    }

    static void VulkanSetStencilFuncSeparate(HContext context, FaceType face_type, CompareFunc func, uint32_t ref, uint32_t mask)
    {
        assert(context);
        if (face_type == FACE_TYPE_BACK)
        {
            context->m_PipelineState.m_StencilBackTestFunc  = (uint8_t) func;
        }
        else
        {
            context->m_PipelineState.m_StencilFrontTestFunc = (uint8_t) func;
        }
        context->m_PipelineState.m_StencilReference     = (uint8_t) ref;
        context->m_PipelineState.m_StencilCompareMask   = (uint8_t) mask;
    }

    static void VulkanSetStencilOp(HContext context, StencilOp sfail, StencilOp dpfail, StencilOp dppass)
    {
        assert(context);
        context->m_PipelineState.m_StencilFrontOpFail      = sfail;
        context->m_PipelineState.m_StencilFrontOpDepthFail = dpfail;
        context->m_PipelineState.m_StencilFrontOpPass      = dppass;
        context->m_PipelineState.m_StencilBackOpFail       = sfail;
        context->m_PipelineState.m_StencilBackOpDepthFail  = dpfail;
        context->m_PipelineState.m_StencilBackOpPass       = dppass;
    }

    static void VulkanSetStencilOpSeparate(HContext context, FaceType face_type, StencilOp sfail, StencilOp dpfail, StencilOp dppass)
    {
        if (face_type == FACE_TYPE_BACK)
        {
            context->m_PipelineState.m_StencilBackOpFail       = sfail;
            context->m_PipelineState.m_StencilBackOpDepthFail  = dpfail;
            context->m_PipelineState.m_StencilBackOpPass       = dppass;
        }
        else
        {
            context->m_PipelineState.m_StencilFrontOpFail      = sfail;
            context->m_PipelineState.m_StencilFrontOpDepthFail = dpfail;
            context->m_PipelineState.m_StencilFrontOpPass      = dppass;
        }
    }

    static void VulkanSetCullFace(HContext context, FaceType face_type)
    {
        assert(context);
        context->m_PipelineState.m_CullFaceType = face_type;
        context->m_CullFaceChanged              = true;
    }

    static void VulkanSetFaceWinding(HContext, FaceWinding face_winding)
    {
        // TODO: Add this to the vulkan pipeline handle aswell, for now it's a NOP
    }

    static void VulkanSetPolygonOffset(HContext context, float factor, float units)
    {
        assert(context);
        vkCmdSetDepthBias(context->m_MainCommandBuffers[context->m_SwapChain->m_ImageIndex],
            factor, 0.0, units);
    }

    static VkFormat GetVulkanFormatFromTextureFormat(TextureFormat format)
    {
        // Reference: https://github.com/KhronosGroup/Vulkan-Samples-Deprecated/blob/master/external/include/vulkan/vk_format.h
        assert(format <= TEXTURE_FORMAT_COUNT);
        switch (format)
        {
            case TEXTURE_FORMAT_LUMINANCE:          return VK_FORMAT_R8_UNORM;
            case TEXTURE_FORMAT_LUMINANCE_ALPHA:    return VK_FORMAT_R8G8_UNORM;
            case TEXTURE_FORMAT_RGB:                return VK_FORMAT_R8G8B8_UNORM;
            case TEXTURE_FORMAT_RGBA:               return VK_FORMAT_R8G8B8A8_UNORM;
            case TEXTURE_FORMAT_RGB_16BPP:          return VK_FORMAT_R5G6B5_UNORM_PACK16;
            case TEXTURE_FORMAT_RGBA_16BPP:         return VK_FORMAT_R4G4B4A4_UNORM_PACK16;
            case TEXTURE_FORMAT_DEPTH:              return VK_FORMAT_UNDEFINED;
            case TEXTURE_FORMAT_STENCIL:            return VK_FORMAT_UNDEFINED;
            case TEXTURE_FORMAT_RGB_PVRTC_2BPPV1:   return VK_FORMAT_PVRTC1_2BPP_UNORM_BLOCK_IMG;
            case TEXTURE_FORMAT_RGB_PVRTC_4BPPV1:   return VK_FORMAT_PVRTC1_4BPP_UNORM_BLOCK_IMG;
            case TEXTURE_FORMAT_RGBA_PVRTC_2BPPV1:  return VK_FORMAT_PVRTC1_2BPP_UNORM_BLOCK_IMG;
            case TEXTURE_FORMAT_RGBA_PVRTC_4BPPV1:  return VK_FORMAT_PVRTC1_4BPP_UNORM_BLOCK_IMG;
            case TEXTURE_FORMAT_RGB_ETC1:           return VK_FORMAT_ETC2_R8G8B8_UNORM_BLOCK;
            case TEXTURE_FORMAT_RGBA_ETC2:          return VK_FORMAT_ETC2_R8G8B8A8_UNORM_BLOCK;
            case TEXTURE_FORMAT_RGBA_ASTC_4x4:      return VK_FORMAT_ASTC_4x4_UNORM_BLOCK;
            case TEXTURE_FORMAT_RGB_BC1:            return VK_FORMAT_BC1_RGB_UNORM_BLOCK;
            case TEXTURE_FORMAT_RGBA_BC3:           return VK_FORMAT_BC3_UNORM_BLOCK;
            case TEXTURE_FORMAT_RGBA_BC7:           return VK_FORMAT_BC7_UNORM_BLOCK;
            case TEXTURE_FORMAT_R_BC4:              return VK_FORMAT_BC4_UNORM_BLOCK;
            case TEXTURE_FORMAT_RG_BC5:             return VK_FORMAT_BC5_UNORM_BLOCK;
            case TEXTURE_FORMAT_RGB16F:             return VK_FORMAT_R16G16B16_SFLOAT;
            case TEXTURE_FORMAT_RGB32F:             return VK_FORMAT_R32G32B32_SFLOAT;
            case TEXTURE_FORMAT_RGBA16F:            return VK_FORMAT_R16G16B16A16_SFLOAT;
            case TEXTURE_FORMAT_RGBA32F:            return VK_FORMAT_R32G32B32A32_SFLOAT;
            case TEXTURE_FORMAT_R16F:               return VK_FORMAT_R16_SFLOAT;
            case TEXTURE_FORMAT_RG16F:              return VK_FORMAT_R16G16_SFLOAT;
            case TEXTURE_FORMAT_R32F:               return VK_FORMAT_R32_SFLOAT;
            case TEXTURE_FORMAT_RG32F:              return VK_FORMAT_R32G32_SFLOAT;
            default:                                return VK_FORMAT_UNDEFINED;
        };
    }

    static VkResult CreateRenderTarget(VkDevice vk_device, Texture** color_textures, BufferType* buffer_types, uint8_t num_color_textures,  Texture* depthStencilTexture, RenderTarget* rtOut)
    {
        assert(rtOut->m_Framebuffer == VK_NULL_HANDLE && rtOut->m_RenderPass == VK_NULL_HANDLE);
        const uint8_t num_attachments = MAX_BUFFER_COLOR_ATTACHMENTS + 1;

        RenderPassAttachment  rp_attachments[num_attachments];
        RenderPassAttachment* rp_attachment_depth_stencil = 0;

        VkImageView fb_attachments[num_attachments];
        uint16_t    fb_attachment_count = 0;
        uint16_t    fb_width            = 0;
        uint16_t    fb_height           = 0;


        for (int i = 0; i < num_color_textures; ++i)
        {
            Texture* color_texture = color_textures[i];

            assert(!color_texture->m_Destroyed && color_texture->m_Handle.m_ImageView != VK_NULL_HANDLE && color_texture->m_Handle.m_Image != VK_NULL_HANDLE);
            uint8_t color_buffer_index = GetBufferTypeIndex(buffer_types[i]);
            fb_width                   = rtOut->m_BufferTextureParams[color_buffer_index].m_Width;
            fb_height                  = rtOut->m_BufferTextureParams[color_buffer_index].m_Height;

            RenderPassAttachment* rp_attachment_color = &rp_attachments[i];
            rp_attachment_color->m_ImageLayout        = VK_IMAGE_LAYOUT_SHADER_READ_ONLY_OPTIMAL;
            rp_attachment_color->m_Format             = color_texture->m_Format;
            fb_attachments[fb_attachment_count++]     = color_texture->m_Handle.m_ImageView;
        }

        if (depthStencilTexture)
        {
            uint8_t depth_buffer_index = GetBufferTypeIndex(BUFFER_TYPE_DEPTH_BIT);
            uint16_t depth_width       = rtOut->m_BufferTextureParams[depth_buffer_index].m_Width;
            uint16_t depth_height      = rtOut->m_BufferTextureParams[depth_buffer_index].m_Height;

            if (num_color_textures == 0)
            {
                fb_width  = depth_width;
                fb_height = depth_height;
            }

            rp_attachment_depth_stencil                = &rp_attachments[fb_attachment_count];
            rp_attachment_depth_stencil->m_ImageLayout = VK_IMAGE_LAYOUT_DEPTH_STENCIL_ATTACHMENT_OPTIMAL;
            rp_attachment_depth_stencil->m_Format      = depthStencilTexture->m_Format;

            fb_attachments[fb_attachment_count++] = depthStencilTexture->m_Handle.m_ImageView;
        }

        VkResult res = CreateRenderPass(vk_device, VK_SAMPLE_COUNT_1_BIT, rp_attachments, num_color_textures, rp_attachment_depth_stencil, 0, &rtOut->m_RenderPass);
        if (res != VK_SUCCESS)
        {
            return res;
        }

        res = CreateFramebuffer(vk_device, rtOut->m_RenderPass,
            fb_width, fb_height, fb_attachments, (uint8_t)fb_attachment_count, &rtOut->m_Framebuffer);
        if (res != VK_SUCCESS)
        {
            return res;
        }

        for (int i = 0; i < num_color_textures; ++i)
        {
            rtOut->m_TextureColor[i] = color_textures[i];
            rtOut->m_ColorAttachmentBufferTypes[i] = buffer_types[i];
        }

        rtOut->m_ColorAttachmentCount = num_color_textures;
        rtOut->m_TextureDepthStencil  = depthStencilTexture;
        rtOut->m_Extent.width         = fb_width;
        rtOut->m_Extent.height        = fb_height;

        return VK_SUCCESS;
    }

    static void DestroyRenderTarget(LogicalDevice* logicalDevice, RenderTarget* renderTarget)
    {
        assert(logicalDevice);
        assert(renderTarget);
        DestroyFrameBuffer(logicalDevice->m_Device, renderTarget->m_Framebuffer);
        DestroyRenderPass(logicalDevice->m_Device, renderTarget->m_RenderPass);
        renderTarget->m_Framebuffer = VK_NULL_HANDLE;
        renderTarget->m_RenderPass = VK_NULL_HANDLE;
    }

    static HRenderTarget VulkanNewRenderTarget(HContext context, uint32_t buffer_type_flags, const TextureCreationParams creation_params[MAX_BUFFER_TYPE_COUNT], const TextureParams params[MAX_BUFFER_TYPE_COUNT])
    {
        RenderTarget* rt = new RenderTarget(GetNextRenderTargetId());
        memcpy(rt->m_BufferTextureParams, params, sizeof(rt->m_BufferTextureParams));

        BufferType buffer_types[MAX_BUFFER_COLOR_ATTACHMENTS];
        Texture* texture_color[MAX_BUFFER_COLOR_ATTACHMENTS];
        Texture* texture_depth_stencil = 0; 

        uint8_t has_depth   = buffer_type_flags & dmGraphics::BUFFER_TYPE_DEPTH_BIT;
        uint8_t has_stencil = buffer_type_flags & dmGraphics::BUFFER_TYPE_STENCIL_BIT;
        uint8_t color_index = 0;

        // don't save the data
        for (uint32_t i = 0; i < MAX_BUFFER_TYPE_COUNT; ++i)
        {
            rt->m_BufferTextureParams[i].m_Data     = 0x0;
            rt->m_BufferTextureParams[i].m_DataSize = 0;
        }

        uint16_t fb_width  = 0;
        uint16_t fb_height = 0;

        BufferType color_buffer_flags[] = {
            BUFFER_TYPE_COLOR0_BIT,
            BUFFER_TYPE_COLOR1_BIT,
            BUFFER_TYPE_COLOR2_BIT,
            BUFFER_TYPE_COLOR3_BIT,
        };

        for (int i = 0; i < MAX_BUFFER_COLOR_ATTACHMENTS; ++i)
        {
            BufferType buffer_type = color_buffer_flags[i];

            if (buffer_type_flags & buffer_type)
            {
                uint8_t color_buffer_index         = GetBufferTypeIndex(buffer_type);
                TextureParams& color_buffer_params = rt->m_BufferTextureParams[color_buffer_index];
                fb_width                           = color_buffer_params.m_Width;
                fb_height                          = color_buffer_params.m_Height;

                VkFormat vk_color_format;

                // Promote format to RGBA if RGB, since it's not supported
                if (color_buffer_params.m_Format == TEXTURE_FORMAT_RGB)
                {
                    vk_color_format              = VK_FORMAT_R8G8B8A8_UNORM;
                    color_buffer_params.m_Format = TEXTURE_FORMAT_RGBA;
                }
                else
                {
                    vk_color_format = GetVulkanFormatFromTextureFormat(color_buffer_params.m_Format);
                }

                Texture* new_texture_color = NewTexture(context, creation_params[color_buffer_index]);
                VkResult res = CreateTexture2D(context->m_PhysicalDevice.m_Device, context->m_LogicalDevice.m_Device,
                    new_texture_color->m_Width, new_texture_color->m_Height, new_texture_color->m_MipMapCount,
                    VK_SAMPLE_COUNT_1_BIT, vk_color_format,
                    VK_IMAGE_TILING_OPTIMAL, VK_IMAGE_USAGE_COLOR_ATTACHMENT_BIT | VK_IMAGE_USAGE_SAMPLED_BIT,
                    VK_MEMORY_PROPERTY_DEVICE_LOCAL_BIT, VK_IMAGE_ASPECT_COLOR_BIT, VK_IMAGE_LAYOUT_PREINITIALIZED, new_texture_color);
                CHECK_VK_ERROR(res);

                SetTextureParams(new_texture_color, color_buffer_params.m_MinFilter, color_buffer_params.m_MagFilter, color_buffer_params.m_UWrap, color_buffer_params.m_VWrap, 1.0f);

                texture_color[color_index] = new_texture_color;
                buffer_types[color_index] = buffer_type;
                color_index++;
            }
        }

        if(has_depth || has_stencil)
        {
            VkFormat vk_depth_stencil_format = VK_FORMAT_UNDEFINED;
            VkImageTiling vk_depth_tiling    = VK_IMAGE_TILING_OPTIMAL;
            uint8_t depth_buffer_index       = GetBufferTypeIndex(BUFFER_TYPE_DEPTH_BIT);

            // Only try depth formats first
            if (has_depth && !has_stencil)
            {
                VkFormat vk_format_list[] = {
                    VK_FORMAT_D32_SFLOAT,
                    VK_FORMAT_D16_UNORM
                };

                uint8_t vk_format_list_size = sizeof(vk_format_list) / sizeof(vk_format_list[2]);
                GetDepthFormatAndTiling(context->m_PhysicalDevice.m_Device, vk_format_list, vk_format_list_size, &vk_depth_stencil_format, &vk_depth_tiling);
            }

            // If we request both depth & stencil OR test above failed,
            // try with default depth stencil formats
            if (vk_depth_stencil_format == VK_FORMAT_UNDEFINED)
            {
                GetDepthFormatAndTiling(context->m_PhysicalDevice.m_Device, 0, 0, &vk_depth_stencil_format, &vk_depth_tiling);
            }

            texture_depth_stencil = NewTexture(context, creation_params[depth_buffer_index]);
            VkResult res = CreateDepthStencilTexture(context,
                vk_depth_stencil_format, vk_depth_tiling,
                fb_width, fb_height, VK_SAMPLE_COUNT_1_BIT, // No support for multisampled FBOs
                texture_depth_stencil);
            CHECK_VK_ERROR(res);
        }

        VkResult res = CreateRenderTarget(context->m_LogicalDevice.m_Device, texture_color, buffer_types, color_index, texture_depth_stencil, rt);
        CHECK_VK_ERROR(res);

        return rt;
    }

    static void VulkanDeleteRenderTarget(HRenderTarget render_target)
    {
        for (int i = 0; i < MAX_BUFFER_COLOR_ATTACHMENTS; ++i)
        {
            if (render_target->m_TextureColor[i])
            {
                DeleteTexture(render_target->m_TextureColor[i]);
            }
        }

        if (render_target->m_TextureDepthStencil)
        {
            DeleteTexture(render_target->m_TextureDepthStencil);
        }

        DestroyRenderTarget(&g_VulkanContext->m_LogicalDevice, render_target);

        delete render_target;
    }

    static void VulkanSetRenderTarget(HContext context, HRenderTarget render_target, uint32_t transient_buffer_types)
    {
        (void) transient_buffer_types;
        context->m_ViewportChanged = 1;
        BeginRenderPass(context, render_target != 0x0 ? render_target : &context->m_MainRenderTarget);
    }

    static HTexture VulkanGetRenderTargetTexture(HRenderTarget render_target, BufferType buffer_type)
    {
         if(!(buffer_type == BUFFER_TYPE_COLOR0_BIT ||
           buffer_type == BUFFER_TYPE_COLOR1_BIT ||
           buffer_type == BUFFER_TYPE_COLOR2_BIT ||
           buffer_type == BUFFER_TYPE_COLOR3_BIT))
        {
            return 0;
        }

        return (HTexture) render_target->m_TextureColor[GetBufferTypeIndex(buffer_type)];
    }

    static void VulkanGetRenderTargetSize(HRenderTarget render_target, BufferType buffer_type, uint32_t& width, uint32_t& height)
    {
        uint32_t i = GetBufferTypeIndex(buffer_type);
        assert(i < MAX_BUFFER_TYPE_COUNT);
        width  = render_target->m_BufferTextureParams[i].m_Width;
        height = render_target->m_BufferTextureParams[i].m_Height;
    }

    static void VulkanSetRenderTargetSize(HRenderTarget render_target, uint32_t width, uint32_t height)
    {
        for (uint32_t i = 0; i < MAX_BUFFER_TYPE_COUNT; ++i)
        {
            render_target->m_BufferTextureParams[i].m_Width = width;
            render_target->m_BufferTextureParams[i].m_Height = height;

            if (i < MAX_BUFFER_COLOR_ATTACHMENTS && render_target->m_TextureColor[i])
            {
                Texture* texture_color = render_target->m_TextureColor[i];

                DestroyResourceDeferred(g_VulkanContext->m_MainResourcesToDestroy[g_VulkanContext->m_SwapChain->m_ImageIndex], texture_color);
                VkResult res = CreateTexture2D(g_VulkanContext->m_PhysicalDevice.m_Device, g_VulkanContext->m_LogicalDevice.m_Device,
                    width, height, texture_color->m_MipMapCount, VK_SAMPLE_COUNT_1_BIT, texture_color->m_Format,
                    VK_IMAGE_TILING_OPTIMAL, VK_IMAGE_USAGE_COLOR_ATTACHMENT_BIT | VK_IMAGE_USAGE_SAMPLED_BIT,
                    VK_MEMORY_PROPERTY_DEVICE_LOCAL_BIT, VK_IMAGE_ASPECT_COLOR_BIT, VK_IMAGE_LAYOUT_PREINITIALIZED, texture_color);
                CHECK_VK_ERROR(res);
            }
        }

        if (render_target->m_TextureDepthStencil)
        {
            DestroyResourceDeferred(g_VulkanContext->m_MainResourcesToDestroy[g_VulkanContext->m_SwapChain->m_ImageIndex], render_target->m_TextureDepthStencil);

            // Check tiling support for this format
            VkImageTiling vk_image_tiling    = VK_IMAGE_TILING_OPTIMAL;
            VkFormat vk_depth_stencil_format = render_target->m_TextureDepthStencil->m_Format;
            VkFormat vk_depth_format         = GetSupportedTilingFormat(g_VulkanContext->m_PhysicalDevice.m_Device, &vk_depth_stencil_format,
                1, vk_image_tiling, VK_FORMAT_FEATURE_DEPTH_STENCIL_ATTACHMENT_BIT);

            if (vk_depth_format == VK_FORMAT_UNDEFINED)
            {
                vk_image_tiling = VK_IMAGE_TILING_LINEAR;
            }

            VkResult res = CreateDepthStencilTexture(g_VulkanContext,
                vk_depth_stencil_format, vk_image_tiling,
                width, height, VK_SAMPLE_COUNT_1_BIT,
                render_target->m_TextureDepthStencil);
            CHECK_VK_ERROR(res);
        }

        DestroyRenderTarget(&g_VulkanContext->m_LogicalDevice, render_target);
        VkResult res = CreateRenderTarget(g_VulkanContext->m_LogicalDevice.m_Device,
            render_target->m_TextureColor,
            render_target->m_ColorAttachmentBufferTypes,
            render_target->m_ColorAttachmentCount,
            render_target->m_TextureDepthStencil, render_target);
        CHECK_VK_ERROR(res);
    }

    static bool VulkanIsTextureFormatSupported(HContext context, TextureFormat format)
    {
        return (context->m_TextureFormatSupport & (1 << format)) != 0;
    }

    static HTexture VulkanNewTexture(HContext context, const TextureCreationParams& params)
    {
        Texture* tex = new Texture;
        InitializeVulkanTexture(tex);

        tex->m_Type        = params.m_Type;
        tex->m_Width       = params.m_Width;
        tex->m_Height      = params.m_Height;
        tex->m_MipMapCount = params.m_MipMapCount;

        if (params.m_OriginalWidth == 0)
        {
            tex->m_OriginalWidth  = params.m_Width;
            tex->m_OriginalHeight = params.m_Height;
        }
        else
        {
            tex->m_OriginalWidth  = params.m_OriginalWidth;
            tex->m_OriginalHeight = params.m_OriginalHeight;
        }

        return (HTexture) tex;
    }

    static void VulkanDeleteTexture(HTexture t)
    {
        DestroyResourceDeferred(g_VulkanContext->m_MainResourcesToDestroy[g_VulkanContext->m_SwapChain->m_ImageIndex], t);
        delete t;
    }

    static inline uint32_t GetOffsetFromMipmap(Texture* texture, uint8_t mipmap)
    {
        uint8_t bitspp  = GetTextureFormatBitsPerPixel(texture->m_GraphicsFormat);
        uint32_t width  = texture->m_Width;
        uint32_t height = texture->m_Height;
        uint32_t offset = 0;

        for (uint32_t i = 0; i < mipmap; ++i)
        {
            offset += width * height * bitspp;
            width  /= 2;
            height /= 2;
        }

        offset /= 8;
        return offset;
    }

    static inline uint8_t GetLayerCount(Texture* texture)
    {
        return texture->m_Type == TEXTURE_TYPE_CUBE_MAP ? 6 : 1;
    }

    static void CopyToTexture(HContext context, const TextureParams& params,
        bool useStageBuffer, uint32_t texDataSize, void* texDataPtr, Texture* textureOut)
    {
        VkDevice vk_device = context->m_LogicalDevice.m_Device;
        uint8_t layer_count = GetLayerCount(textureOut);

        // TODO There is potentially a bunch of redundancy here.
        //      * Can we use a single command buffer for these updates,
        //        and not create a new one in every transition?
        //      * Should we batch upload all the mipmap levels instead?
        //        There's a lot of extra work doing all these transitions and image copies
        //        per mipmap instead of batching in one cmd
        if (useStageBuffer)
        {
            // Create one-time commandbuffer to carry the copy command
            VkCommandBuffer vk_command_buffer;
            CreateCommandBuffers(vk_device, context->m_LogicalDevice.m_CommandPool, 1, &vk_command_buffer);
            VkCommandBufferBeginInfo vk_command_buffer_begin_info;
            memset(&vk_command_buffer_begin_info, 0, sizeof(VkCommandBufferBeginInfo));

            vk_command_buffer_begin_info.sType = VK_STRUCTURE_TYPE_COMMAND_BUFFER_BEGIN_INFO;
            vk_command_buffer_begin_info.flags = VK_COMMAND_BUFFER_USAGE_ONE_TIME_SUBMIT_BIT;
            VkResult res = vkBeginCommandBuffer(vk_command_buffer, &vk_command_buffer_begin_info);
            CHECK_VK_ERROR(res);

            VkSubmitInfo vk_submit_info;
            memset(&vk_submit_info, 0, sizeof(vk_submit_info));
            vk_submit_info.sType              = VK_STRUCTURE_TYPE_SUBMIT_INFO;
            vk_submit_info.commandBufferCount = 1;
            vk_submit_info.pCommandBuffers    = &vk_command_buffer;

            DeviceBuffer stage_buffer(VK_BUFFER_USAGE_TRANSFER_SRC_BIT);
            res = CreateDeviceBuffer(context->m_PhysicalDevice.m_Device, vk_device, texDataSize,
                VK_MEMORY_PROPERTY_HOST_VISIBLE_BIT | VK_MEMORY_PROPERTY_HOST_COHERENT_BIT, &stage_buffer);
            CHECK_VK_ERROR(res);

            res = WriteToDeviceBuffer(vk_device, texDataSize, 0, texDataPtr, &stage_buffer);
            CHECK_VK_ERROR(res);

            // Transition image to transfer dst for the mipmap level we are uploading
            res = TransitionImageLayout(vk_device, context->m_LogicalDevice.m_CommandPool, context->m_LogicalDevice.m_GraphicsQueue,
                textureOut->m_Handle.m_Image, VK_IMAGE_ASPECT_COLOR_BIT, VK_IMAGE_LAYOUT_UNDEFINED, VK_IMAGE_LAYOUT_TRANSFER_DST_OPTIMAL,
                params.m_MipMap, layer_count);
            CHECK_VK_ERROR(res);

            uint32_t slice_size = texDataSize / layer_count;

            VkBufferImageCopy vk_copy_regions[6];
            for (int i = 0; i < layer_count; ++i)
            {
                VkBufferImageCopy& vk_copy_region = vk_copy_regions[i];
                vk_copy_region.bufferOffset                    = i * slice_size;
                vk_copy_region.bufferRowLength                 = 0;
                vk_copy_region.bufferImageHeight               = 0;
                vk_copy_region.imageOffset.x                   = params.m_X;
                vk_copy_region.imageOffset.y                   = params.m_Y;
                vk_copy_region.imageOffset.z                   = 0;
                vk_copy_region.imageExtent.width               = params.m_Width;
                vk_copy_region.imageExtent.height              = params.m_Height;
                vk_copy_region.imageExtent.depth               = 1;
                vk_copy_region.imageSubresource.aspectMask     = VK_IMAGE_ASPECT_COLOR_BIT;
                vk_copy_region.imageSubresource.mipLevel       = params.m_MipMap;
                vk_copy_region.imageSubresource.baseArrayLayer = i;
                vk_copy_region.imageSubresource.layerCount     = 1;
            }

            vkCmdCopyBufferToImage(vk_command_buffer, stage_buffer.m_Handle.m_Buffer,
                textureOut->m_Handle.m_Image, VK_IMAGE_LAYOUT_TRANSFER_DST_OPTIMAL,
                layer_count, vk_copy_regions);

            res = vkEndCommandBuffer(vk_command_buffer);
            CHECK_VK_ERROR(res);

            res = vkQueueSubmit(context->m_LogicalDevice.m_GraphicsQueue, 1, &vk_submit_info, VK_NULL_HANDLE);
            CHECK_VK_ERROR(res);

            vkQueueWaitIdle(context->m_LogicalDevice.m_GraphicsQueue);

            res = TransitionImageLayout(vk_device, context->m_LogicalDevice.m_CommandPool, context->m_LogicalDevice.m_GraphicsQueue,
                textureOut->m_Handle.m_Image, VK_IMAGE_ASPECT_COLOR_BIT, VK_IMAGE_LAYOUT_TRANSFER_DST_OPTIMAL, VK_IMAGE_LAYOUT_SHADER_READ_ONLY_OPTIMAL,
                params.m_MipMap, layer_count);
            CHECK_VK_ERROR(res);

            DestroyDeviceBuffer(vk_device, &stage_buffer.m_Handle);

            vkFreeCommandBuffers(vk_device, context->m_LogicalDevice.m_CommandPool, 1, &vk_command_buffer);
        }
        else
        {
            uint32_t write_offset = GetOffsetFromMipmap(textureOut, (uint8_t) params.m_MipMap);

            VkResult res = WriteToDeviceBuffer(vk_device, texDataSize, write_offset, texDataPtr, &textureOut->m_DeviceBuffer);
            CHECK_VK_ERROR(res);

            res = TransitionImageLayout(vk_device, context->m_LogicalDevice.m_CommandPool, context->m_LogicalDevice.m_GraphicsQueue, textureOut->m_Handle.m_Image,
                VK_IMAGE_ASPECT_COLOR_BIT, VK_IMAGE_LAYOUT_UNDEFINED, VK_IMAGE_LAYOUT_SHADER_READ_ONLY_OPTIMAL, params.m_MipMap, layer_count);
            CHECK_VK_ERROR(res);
        }
    }

    static void RepackRGBToRGBA(uint32_t num_pixels, uint8_t* rgb, uint8_t* rgba)
    {
        for(uint32_t px=0; px < num_pixels; px++)
        {
            rgba[0] = rgb[0];
            rgba[1] = rgb[1];
            rgba[2] = rgb[2];
            rgba[3] = 255;
            rgba+=4;
            rgb+=3;
        }
    }

    static void VulkanSetTexture(HTexture texture, const TextureParams& params)
    {
        // Same as graphics_opengl.cpp
        switch (params.m_Format)
        {
            case TEXTURE_FORMAT_DEPTH:
            case TEXTURE_FORMAT_STENCIL:
                dmLogError("Unable to upload texture data, unsupported type (%s).", TextureFormatToString(params.m_Format));
                return;
            default:break;
        }

        assert(params.m_Width  <= g_VulkanContext->m_PhysicalDevice.m_Properties.limits.maxImageDimension2D);
        assert(params.m_Height <= g_VulkanContext->m_PhysicalDevice.m_Properties.limits.maxImageDimension2D);

        if (texture->m_MipMapCount == 1 && params.m_MipMap > 0)
        {
            return;
        }

        TextureFormat format_orig   = params.m_Format;
        uint8_t tex_bpp             = GetTextureFormatBitsPerPixel(params.m_Format);
        uint8_t tex_layer_count     = GetLayerCount(texture);
        size_t tex_data_size        = 0;
        void*  tex_data_ptr         = (void*)params.m_Data;
        VkFormat vk_format          = GetVulkanFormatFromTextureFormat(params.m_Format);

        if (vk_format == VK_FORMAT_UNDEFINED)
        {
            dmLogError("Unable to upload texture data, unsupported type (%s).", TextureFormatToString(format_orig));
            return;
        }

        LogicalDevice& logical_device       = g_VulkanContext->m_LogicalDevice;
        VkPhysicalDevice vk_physical_device = g_VulkanContext->m_PhysicalDevice.m_Device;

        // Note: There's no RGB support in Vulkan. We have to expand this to four channels
        // TODO: Can we use R11G11B10 somehow?
        if (format_orig == TEXTURE_FORMAT_RGB)
        {
            uint32_t data_pixel_count = params.m_Width * params.m_Height * tex_layer_count;
            uint8_t bpp_new           = 32;
            uint8_t* data_new         = new uint8_t[data_pixel_count * bpp_new];

            RepackRGBToRGBA(data_pixel_count, (uint8_t*) tex_data_ptr, data_new);
            vk_format     = VK_FORMAT_R8G8B8A8_UNORM;
            tex_data_ptr  = data_new;
            tex_bpp       = bpp_new;
        }

        tex_data_size             = tex_bpp * params.m_Width * params.m_Height * tex_layer_count;
        texture->m_GraphicsFormat = params.m_Format;
        texture->m_MipMapCount    = dmMath::Max(texture->m_MipMapCount, (uint16_t)(params.m_MipMap+1));

        SetTextureParams(texture, params.m_MinFilter, params.m_MagFilter, params.m_UWrap, params.m_VWrap, 1.0f);

        if (params.m_SubUpdate)
        {
            // data size might be different if we have generated a new image
            tex_data_size = params.m_Width * params.m_Height * tex_bpp * tex_layer_count;
        }
        else if (params.m_MipMap == 0)
        {
            if (texture->m_Format != vk_format || texture->m_Width != params.m_Width || texture->m_Height != params.m_Height)
            {
                DestroyResourceDeferred(g_VulkanContext->m_MainResourcesToDestroy[g_VulkanContext->m_SwapChain->m_ImageIndex], texture);
                texture->m_Format      = vk_format;
                texture->m_Width       = params.m_Width;
                texture->m_Height      = params.m_Height;

                // Note:
                // If the texture has requested mipmaps and we need to recreate the texture, make sure to allocate enough mipmaps.
                // For vulkan this means that we can't cap a texture to a specific mipmap count since the engine expects
                // that setting texture data works like the OpenGL backend where we set the mipmap count to zero and then
                // update the mipmap count based on the params. If we recreate the texture when that is detected (i.e we have too few mipmaps in the texture)
                // we will lose all the data that was previously uploaded. We could copy that data, but for now this is the easiest way of dealing with this..

                if (texture->m_MipMapCount > 1)
                {
                    texture->m_MipMapCount = (uint16_t) GetMipmapCount(dmMath::Max(texture->m_Width, texture->m_Height));
                }
            }
        }

        bool use_stage_buffer = true;
#if defined(__MACH__) && (defined(__arm__) || defined(__arm64__) || defined(IOS_SIMULATOR))
        // Can't use a staging buffer for MoltenVK when we upload
        // PVRTC textures.
        if (vk_format == VK_FORMAT_PVRTC1_2BPP_UNORM_BLOCK_IMG ||
            vk_format == VK_FORMAT_PVRTC1_4BPP_UNORM_BLOCK_IMG)
        {
            use_stage_buffer = false;
        }
#endif

        // If texture hasn't been used yet or if it has been changed
        if (texture->m_Destroyed || texture->m_Handle.m_Image == VK_NULL_HANDLE)
        {
            assert(!params.m_SubUpdate);
            VkImageTiling vk_image_tiling           = VK_IMAGE_TILING_OPTIMAL;
            VkImageUsageFlags vk_usage_flags        = VK_IMAGE_USAGE_TRANSFER_DST_BIT | VK_IMAGE_USAGE_SAMPLED_BIT;
            VkFormatFeatureFlags vk_format_features = VK_FORMAT_FEATURE_SAMPLED_IMAGE_BIT;
            VkImageLayout vk_initial_layout         = VK_IMAGE_LAYOUT_UNDEFINED;
            VkMemoryPropertyFlags vk_memory_type    = VK_MEMORY_PROPERTY_DEVICE_LOCAL_BIT;

            if (!use_stage_buffer)
            {
                vk_usage_flags = VK_IMAGE_USAGE_SAMPLED_BIT;
                vk_memory_type = VK_MEMORY_PROPERTY_HOST_VISIBLE_BIT | VK_MEMORY_PROPERTY_HOST_COHERENT_BIT;
            }

            // Check this format for optimal layout support
            if (VK_FORMAT_UNDEFINED == GetSupportedTilingFormat(vk_physical_device, &vk_format,
                1, vk_image_tiling, vk_format_features))
            {
                // Linear doesn't support mipmapping (for MoltenVK only?)
                vk_image_tiling        = VK_IMAGE_TILING_LINEAR;
                texture->m_MipMapCount = 1;
            }

            VkResult res = CreateTexture2D(vk_physical_device, logical_device.m_Device,
                texture->m_Width, texture->m_Height, texture->m_MipMapCount, VK_SAMPLE_COUNT_1_BIT,
                vk_format, vk_image_tiling, vk_usage_flags,
                vk_memory_type, VK_IMAGE_ASPECT_COLOR_BIT, vk_initial_layout, texture);
            CHECK_VK_ERROR(res);
        }

        tex_data_size = (int) ceil((float) tex_data_size / 8.0f);

        CopyToTexture(g_VulkanContext, params, use_stage_buffer, tex_data_size, tex_data_ptr, texture);

        if (format_orig == TEXTURE_FORMAT_RGB)
        {
            delete[] (uint8_t*)tex_data_ptr;
        }
    }

    static void VulkanSetTextureAsync(HTexture texture, const TextureParams& params)
    {
        // Async texture loading is not supported in Vulkan, defaulting to syncronous loading until then
        VulkanSetTexture(texture, params);
    }

    static float GetMaxAnisotrophyClamped(float max_anisotropy_requested)
    {
        return dmMath::Min(max_anisotropy_requested, g_VulkanContext->m_PhysicalDevice.m_Properties.limits.maxSamplerAnisotropy);
    }

    static void VulkanSetTextureParams(HTexture texture, TextureFilter minfilter, TextureFilter magfilter, TextureWrap uwrap, TextureWrap vwrap, float max_anisotropy)
    {
        TextureSampler sampler   = g_VulkanContext->m_TextureSamplers[texture->m_TextureSamplerIndex];
        float anisotropy_clamped = GetMaxAnisotrophyClamped(max_anisotropy);

        if (sampler.m_MinFilter     != minfilter              ||
            sampler.m_MagFilter     != magfilter              ||
            sampler.m_AddressModeU  != uwrap                  ||
            sampler.m_AddressModeV  != vwrap                  ||
            sampler.m_MaxLod        != texture->m_MipMapCount ||
            sampler.m_MaxAnisotropy != anisotropy_clamped)
        {
            int16_t sampler_index = GetTextureSamplerIndex(g_VulkanContext->m_TextureSamplers, minfilter, magfilter, uwrap, vwrap, texture->m_MipMapCount, anisotropy_clamped);
            if (sampler_index < 0)
            {
                sampler_index = CreateVulkanTextureSampler(g_VulkanContext->m_LogicalDevice.m_Device, g_VulkanContext->m_TextureSamplers, minfilter, magfilter, uwrap, vwrap, texture->m_MipMapCount, anisotropy_clamped);
            }

            texture->m_TextureSamplerIndex = sampler_index;
        }
    }

    // NOTE: Currently over estimates the resource usage for compressed formats!
    static uint32_t VulkanGetTextureResourceSize(HTexture texture)
    {
        uint32_t size_total = 0;
        uint32_t size = texture->m_Width * texture->m_Height * dmMath::Max(1U, GetTextureFormatBitsPerPixel(texture->m_GraphicsFormat)/8);
        for(uint32_t i = 0; i < texture->m_MipMapCount; ++i)
        {
            size_total += size;
            size >>= 2;
        }
        if (texture->m_Type == TEXTURE_TYPE_CUBE_MAP)
        {
            size_total *= 6;
        }
        return size_total + sizeof(Texture);
    }

    static uint16_t VulkanGetTextureWidth(HTexture texture)
    {
        return texture->m_Width;
    }

    static uint16_t VulkanGetTextureHeight(HTexture texture)
    {
        return texture->m_Height;
    }

    static uint16_t VulkanGetOriginalTextureWidth(HTexture texture)
    {
        return texture->m_OriginalWidth;
    }

    static uint16_t VulkanGetOriginalTextureHeight(HTexture texture)
    {
        return texture->m_OriginalHeight;
    }

    static void VulkanEnableTexture(HContext context, uint32_t unit, HTexture texture)
    {
        assert(unit < DM_MAX_TEXTURE_UNITS);
        context->m_TextureUnits[unit] = texture;
    }

    static void VulkanDisableTexture(HContext context, uint32_t unit, HTexture texture)
    {
        assert(unit < DM_MAX_TEXTURE_UNITS);
        context->m_TextureUnits[unit] = context->m_DefaultTexture;
    }

    static uint32_t VulkanGetMaxTextureSize(HContext context)
    {
        return context->m_PhysicalDevice.m_Properties.limits.maxImageDimension2D;
    }

    static uint32_t VulkanGetTextureStatusFlags(HTexture texture)
    {
        return 0;
    }

    static void VulkanReadPixels(HContext context, void* buffer, uint32_t buffer_size)
    {}

    static void VulkanRunApplicationLoop(void* user_data, WindowStepMethod step_method, WindowIsRunning is_running)
    {
        while (0 != is_running(user_data))
        {
            step_method(user_data);
        }
    }

    void DestroyPipelineCacheCb(HContext context, const uint64_t* key, Pipeline* value)
    {
        DestroyPipeline(context->m_LogicalDevice.m_Device, value);
    }

    static GraphicsAdapterFunctionTable VulkanRegisterFunctionTable()
    {
        GraphicsAdapterFunctionTable fn_table;
        memset(&fn_table,0,sizeof(fn_table));
        fn_table.m_NewContext = VulkanNewContext;
        fn_table.m_DeleteContext = VulkanDeleteContext;
        fn_table.m_Initialize = VulkanInitialize;
        fn_table.m_Finalize = VulkanFinalize;
        fn_table.m_GetWindowRefreshRate = VulkanGetWindowRefreshRate;
        fn_table.m_OpenWindow = VulkanOpenWindow;
        fn_table.m_CloseWindow = VulkanCloseWindow;
        fn_table.m_IconifyWindow = VulkanIconifyWindow;
        fn_table.m_GetWindowState = VulkanGetWindowState;
        fn_table.m_GetDisplayDpi = VulkanGetDisplayDpi;
        fn_table.m_GetWidth = VulkanGetWidth;
        fn_table.m_GetHeight = VulkanGetHeight;
        fn_table.m_GetWindowWidth = VulkanGetWindowWidth;
        fn_table.m_GetWindowHeight = VulkanGetWindowHeight;
        fn_table.m_GetDisplayScaleFactor = VulkanGetDisplayScaleFactor;
        fn_table.m_SetWindowSize = VulkanSetWindowSize;
        fn_table.m_ResizeWindow = VulkanResizeWindow;
        fn_table.m_GetDefaultTextureFilters = VulkanGetDefaultTextureFilters;
        fn_table.m_BeginFrame = VulkanBeginFrame;
        fn_table.m_Flip = VulkanFlip;
        fn_table.m_SetSwapInterval = VulkanSetSwapInterval;
        fn_table.m_Clear = VulkanClear;
        fn_table.m_NewVertexBuffer = VulkanNewVertexBuffer;
        fn_table.m_DeleteVertexBuffer = VulkanDeleteVertexBuffer;
        fn_table.m_SetVertexBufferData = VulkanSetVertexBufferData;
        fn_table.m_SetVertexBufferSubData = VulkanSetVertexBufferSubData;
        fn_table.m_GetMaxElementsVertices = VulkanGetMaxElementsVertices;
        fn_table.m_NewIndexBuffer = VulkanNewIndexBuffer;
        fn_table.m_DeleteIndexBuffer = VulkanDeleteIndexBuffer;
        fn_table.m_SetIndexBufferData = VulkanSetIndexBufferData;
        fn_table.m_SetIndexBufferSubData = VulkanSetIndexBufferSubData;
        fn_table.m_IsIndexBufferFormatSupported = VulkanIsIndexBufferFormatSupported;
        fn_table.m_NewVertexDeclaration = VulkanNewVertexDeclaration;
        fn_table.m_NewVertexDeclarationStride = VulkanNewVertexDeclarationStride;
        fn_table.m_SetStreamOffset = VulkanSetStreamOffset;
        fn_table.m_DeleteVertexDeclaration = VulkanDeleteVertexDeclaration;
        fn_table.m_EnableVertexDeclaration = VulkanEnableVertexDeclaration;
        fn_table.m_EnableVertexDeclarationProgram = VulkanEnableVertexDeclarationProgram;
        fn_table.m_DisableVertexDeclaration = VulkanDisableVertexDeclaration;
        fn_table.m_HashVertexDeclaration = VulkanHashVertexDeclaration;
        fn_table.m_DrawElements = VulkanDrawElements;
        fn_table.m_Draw = VulkanDraw;
        fn_table.m_NewVertexProgram = VulkanNewVertexProgram;
        fn_table.m_NewFragmentProgram = VulkanNewFragmentProgram;
        fn_table.m_NewProgram = VulkanNewProgram;
        fn_table.m_DeleteProgram = VulkanDeleteProgram;
        fn_table.m_ReloadVertexProgram = VulkanReloadVertexProgram;
        fn_table.m_ReloadFragmentProgram = VulkanReloadFragmentProgram;
        fn_table.m_DeleteVertexProgram = VulkanDeleteVertexProgram;
        fn_table.m_DeleteFragmentProgram = VulkanDeleteFragmentProgram;
        fn_table.m_GetShaderProgramLanguage = VulkanGetShaderProgramLanguage;
        fn_table.m_EnableProgram = VulkanEnableProgram;
        fn_table.m_DisableProgram = VulkanDisableProgram;
        fn_table.m_ReloadProgram = VulkanReloadProgram;
        fn_table.m_GetUniformName = VulkanGetUniformName;
        fn_table.m_GetUniformCount = VulkanGetUniformCount;
        fn_table.m_GetUniformLocation = VulkanGetUniformLocation;
        fn_table.m_SetConstantV4 = VulkanSetConstantV4;
        fn_table.m_SetConstantM4 = VulkanSetConstantM4;
        fn_table.m_SetSampler = VulkanSetSampler;
        fn_table.m_SetViewport = VulkanSetViewport;
        fn_table.m_EnableState = VulkanEnableState;
        fn_table.m_DisableState = VulkanDisableState;
        fn_table.m_SetBlendFunc = VulkanSetBlendFunc;
        fn_table.m_SetColorMask = VulkanSetColorMask;
        fn_table.m_SetDepthMask = VulkanSetDepthMask;
        fn_table.m_SetDepthFunc = VulkanSetDepthFunc;
        fn_table.m_SetScissor = VulkanSetScissor;
        fn_table.m_SetStencilMask = VulkanSetStencilMask;
        fn_table.m_SetStencilFunc = VulkanSetStencilFunc;
        fn_table.m_SetStencilFuncSeparate = VulkanSetStencilFuncSeparate;
        fn_table.m_SetStencilOp = VulkanSetStencilOp;
        fn_table.m_SetStencilOpSeparate = VulkanSetStencilOpSeparate;
        fn_table.m_SetCullFace = VulkanSetCullFace;
        fn_table.m_SetFaceWinding = VulkanSetFaceWinding;
        fn_table.m_SetPolygonOffset = VulkanSetPolygonOffset;
        fn_table.m_NewRenderTarget = VulkanNewRenderTarget;
        fn_table.m_DeleteRenderTarget = VulkanDeleteRenderTarget;
        fn_table.m_SetRenderTarget = VulkanSetRenderTarget;
        fn_table.m_GetRenderTargetTexture = VulkanGetRenderTargetTexture;
        fn_table.m_GetRenderTargetSize = VulkanGetRenderTargetSize;
        fn_table.m_SetRenderTargetSize = VulkanSetRenderTargetSize;
        fn_table.m_IsTextureFormatSupported = VulkanIsTextureFormatSupported;
        fn_table.m_NewTexture = VulkanNewTexture;
        fn_table.m_DeleteTexture = VulkanDeleteTexture;
        fn_table.m_SetTexture = VulkanSetTexture;
        fn_table.m_SetTextureAsync = VulkanSetTextureAsync;
        fn_table.m_SetTextureParams = VulkanSetTextureParams;
        fn_table.m_GetTextureResourceSize = VulkanGetTextureResourceSize;
        fn_table.m_GetTextureWidth = VulkanGetTextureWidth;
        fn_table.m_GetTextureHeight = VulkanGetTextureHeight;
        fn_table.m_GetOriginalTextureWidth = VulkanGetOriginalTextureWidth;
        fn_table.m_GetOriginalTextureHeight = VulkanGetOriginalTextureHeight;
        fn_table.m_EnableTexture = VulkanEnableTexture;
        fn_table.m_DisableTexture = VulkanDisableTexture;
        fn_table.m_GetMaxTextureSize = VulkanGetMaxTextureSize;
        fn_table.m_GetTextureStatusFlags = VulkanGetTextureStatusFlags;
        fn_table.m_ReadPixels = VulkanReadPixels;
        fn_table.m_RunApplicationLoop = VulkanRunApplicationLoop;
        fn_table.m_IsExtensionSupported = VulkanIsExtensionSupported;
        fn_table.m_GetNumSupportedExtensions = VulkanGetNumSupportedExtensions;
        fn_table.m_GetSupportedExtension = VulkanGetSupportedExtension;
        fn_table.m_IsMultiTargetRenderingSupported = VulkanIsMultiTargetRenderingSupported;
        fn_table.m_GetPipelineState = VulkanGetPipelineState;
        return fn_table;
    }
}<|MERGE_RESOLUTION|>--- conflicted
+++ resolved
@@ -1612,15 +1612,9 @@
 
         for (uint32_t i = 0; i < stream_declaration->m_StreamCount; ++i)
         {
-<<<<<<< HEAD
-            VertexElement& el           = element[i];
-            vd->m_Streams[i].m_NameHash = el.m_NameHash;
-            vd->m_Streams[i].m_Format   = GetVulkanFormatFromTypeAndSize(el.m_Type, el.m_Size);
-=======
             VertexStream& stream        = stream_declaration->m_Streams[i];
-            vd->m_Streams[i].m_NameHash = dmHashString64(stream.m_Name);
+            vd->m_Streams[i].m_NameHash = stream.m_NameHash;
             vd->m_Streams[i].m_Format   = GetVulkanFormatFromTypeAndSize(stream.m_Type, stream.m_Size);
->>>>>>> 0b9dfc98
             vd->m_Streams[i].m_Offset   = vd->m_Stride;
             vd->m_Streams[i].m_Location = 0;
             vd->m_Stride               += stream.m_Size * GetGraphicsTypeSize(stream.m_Type);
