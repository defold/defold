// Copyright 2020-2024 The Defold Foundation
// Copyright 2014-2020 King
// Copyright 2009-2014 Ragnar Svensson, Christian Murray
// Licensed under the Defold License version 1.0 (the "License"); you may not use
// this file except in compliance with the License.
//
// You may obtain a copy of the License, together with FAQs at
// https://www.defold.com/license
//
// Unless required by applicable law or agreed to in writing, software distributed
// under the License is distributed on an "AS IS" BASIS, WITHOUT WARRANTIES OR
// CONDITIONS OF ANY KIND, either express or implied. See the License for the
// specific language governing permissions and limitations under the License.

#include <dlib/math.h>
#include <dlib/array.h>
#include <dlib/profile.h>
#include <dlib/dstrings.h>
#include <dlib/log.h>

#include <dmsdk/vectormath/cpp/vectormath_aos.h>

#include "../graphics_private.h"
#include "../graphics_native.h"
#include "../graphics_adapter.h"
#include "graphics_vulkan_defines.h"
#include "graphics_vulkan_private.h"

#include <platform/platform_window_vulkan.h>

#ifdef __MACH__
#include <vulkan/vulkan_metal.h>
#endif

DM_PROPERTY_EXTERN(rmtp_DrawCalls);
DM_PROPERTY_EXTERN(rmtp_DispatchCalls);

namespace dmGraphics
{
    static GraphicsAdapterFunctionTable VulkanRegisterFunctionTable();
    static bool                         VulkanIsSupported();
    static HContext                     VulkanGetContext();
    static const int8_t    g_vulkan_adapter_priority = 0;
    static GraphicsAdapter g_vulkan_adapter(ADAPTER_FAMILY_VULKAN);

    DM_REGISTER_GRAPHICS_ADAPTER(GraphicsAdapterVulkan, &g_vulkan_adapter, VulkanIsSupported, VulkanRegisterFunctionTable, VulkanGetContext, g_vulkan_adapter_priority);

    static const char* VkResultToStr(VkResult res);
    #define CHECK_VK_ERROR(result) \
    { \
        if(g_VulkanContext->m_VerifyGraphicsCalls && result != VK_SUCCESS) { \
            dmLogError("Vulkan Error (%s:%d) %s", __FILE__, __LINE__, VkResultToStr(result)); \
            assert(0); \
        } \
    }

    VulkanContext* g_VulkanContext = 0;

    static VulkanTexture* VulkanNewTextureInternal(const TextureCreationParams& params);
    static void           VulkanDeleteTextureInternal(VulkanTexture* texture);
    static void           VulkanSetTextureInternal(VulkanTexture* texture, const TextureParams& params);
    static void           VulkanSetTextureParamsInternal(VulkanTexture* texture, TextureFilter minfilter, TextureFilter magfilter, TextureWrap uwrap, TextureWrap vwrap, float max_anisotropy);
    static void           CopyToTexture(VulkanContext* context, const TextureParams& params, bool useStageBuffer, uint32_t texDataSize, void* texDataPtr, VulkanTexture* textureOut);
    static VkFormat       GetVulkanFormatFromTextureFormat(TextureFormat format);

    #define DM_VK_RESULT_TO_STR_CASE(x) case x: return #x
    static const char* VkResultToStr(VkResult res)
    {
        switch(res)
        {
            DM_VK_RESULT_TO_STR_CASE(VK_SUCCESS);
            DM_VK_RESULT_TO_STR_CASE(VK_NOT_READY);
            DM_VK_RESULT_TO_STR_CASE(VK_TIMEOUT);
            DM_VK_RESULT_TO_STR_CASE(VK_EVENT_SET);
            DM_VK_RESULT_TO_STR_CASE(VK_EVENT_RESET);
            DM_VK_RESULT_TO_STR_CASE(VK_INCOMPLETE);
            DM_VK_RESULT_TO_STR_CASE(VK_ERROR_OUT_OF_HOST_MEMORY);
            DM_VK_RESULT_TO_STR_CASE(VK_ERROR_OUT_OF_DEVICE_MEMORY);
            DM_VK_RESULT_TO_STR_CASE(VK_ERROR_INITIALIZATION_FAILED);
            DM_VK_RESULT_TO_STR_CASE(VK_ERROR_DEVICE_LOST);
            DM_VK_RESULT_TO_STR_CASE(VK_ERROR_MEMORY_MAP_FAILED);
            DM_VK_RESULT_TO_STR_CASE(VK_ERROR_LAYER_NOT_PRESENT);
            DM_VK_RESULT_TO_STR_CASE(VK_ERROR_EXTENSION_NOT_PRESENT);
            DM_VK_RESULT_TO_STR_CASE(VK_ERROR_FEATURE_NOT_PRESENT);
            DM_VK_RESULT_TO_STR_CASE(VK_ERROR_INCOMPATIBLE_DRIVER);
            DM_VK_RESULT_TO_STR_CASE(VK_ERROR_TOO_MANY_OBJECTS);
            DM_VK_RESULT_TO_STR_CASE(VK_ERROR_FORMAT_NOT_SUPPORTED);
            DM_VK_RESULT_TO_STR_CASE(VK_ERROR_FRAGMENTED_POOL);
            DM_VK_RESULT_TO_STR_CASE(VK_ERROR_OUT_OF_POOL_MEMORY);
            DM_VK_RESULT_TO_STR_CASE(VK_ERROR_INVALID_EXTERNAL_HANDLE);
            DM_VK_RESULT_TO_STR_CASE(VK_ERROR_SURFACE_LOST_KHR);
            DM_VK_RESULT_TO_STR_CASE(VK_ERROR_NATIVE_WINDOW_IN_USE_KHR);
            DM_VK_RESULT_TO_STR_CASE(VK_SUBOPTIMAL_KHR);
            DM_VK_RESULT_TO_STR_CASE(VK_ERROR_OUT_OF_DATE_KHR);
            DM_VK_RESULT_TO_STR_CASE(VK_ERROR_INCOMPATIBLE_DISPLAY_KHR);
            DM_VK_RESULT_TO_STR_CASE(VK_ERROR_VALIDATION_FAILED_EXT);
            DM_VK_RESULT_TO_STR_CASE(VK_ERROR_INVALID_SHADER_NV);
            DM_VK_RESULT_TO_STR_CASE(VK_ERROR_INVALID_DRM_FORMAT_MODIFIER_PLANE_LAYOUT_EXT);
            DM_VK_RESULT_TO_STR_CASE(VK_ERROR_FRAGMENTATION_EXT);
            DM_VK_RESULT_TO_STR_CASE(VK_ERROR_NOT_PERMITTED_EXT);
            DM_VK_RESULT_TO_STR_CASE(VK_ERROR_INVALID_DEVICE_ADDRESS_EXT);
            DM_VK_RESULT_TO_STR_CASE(VK_ERROR_FULL_SCREEN_EXCLUSIVE_MODE_LOST_EXT);
            DM_VK_RESULT_TO_STR_CASE(VK_RESULT_MAX_ENUM);
            default: break;
        }

        return "UNKNOWN_ERROR";
    }
    #undef DM_VK_RESULT_TO_STR_CASE

    VulkanContext::VulkanContext(const ContextParams& params, const VkInstance vk_instance)
    {
        memset(this, 0, sizeof(*this));
        m_Instance                = vk_instance;
        m_NumFramesInFlight       = DM_MAX_FRAMES_IN_FLIGHT;
        m_DefaultTextureMinFilter = params.m_DefaultTextureMinFilter;
        m_DefaultTextureMagFilter = params.m_DefaultTextureMagFilter;
        m_VerifyGraphicsCalls     = params.m_VerifyGraphicsCalls;
        m_UseValidationLayers     = params.m_UseValidationLayers;
        m_RenderDocSupport        = params.m_RenderDocSupport;
        m_Window                  = params.m_Window;
        m_Width                   = params.m_Width;
        m_Height                  = params.m_Height;
        m_SwapInterval            = params.m_SwapInterval;

        // We need to have some sort of valid default filtering
        if (m_DefaultTextureMinFilter == TEXTURE_FILTER_DEFAULT)
            m_DefaultTextureMinFilter = TEXTURE_FILTER_LINEAR;
        if (m_DefaultTextureMagFilter == TEXTURE_FILTER_DEFAULT)
            m_DefaultTextureMagFilter = TEXTURE_FILTER_LINEAR;

        assert(dmPlatform::GetWindowStateParam(m_Window, dmPlatform::WINDOW_STATE_OPENED));

        DM_STATIC_ASSERT(sizeof(m_TextureFormatSupport) * 8 >= TEXTURE_FORMAT_COUNT, Invalid_Struct_Size );
    }

    HContext VulkanGetContext()
    {
        return g_VulkanContext;
    }

    static inline bool IsTextureMemoryless(VulkanTexture* texture)
    {
        return texture->m_UsageFlags & VK_IMAGE_USAGE_TRANSIENT_ATTACHMENT_BIT;
    }

    static inline uint32_t GetNextRenderTargetId()
    {
        static uint32_t next_id = 1;

        // DM_RENDERTARGET_BACKBUFFER_ID is taken for the main framebuffer
        if (next_id == DM_RENDERTARGET_BACKBUFFER_ID)
        {
            next_id = DM_RENDERTARGET_BACKBUFFER_ID + 1;
        }
        return next_id++;
    }

    static inline bool IsRenderTargetbound(VulkanContext* context, HRenderTarget rt)
    {
        RenderTarget* current_rt = GetAssetFromContainer<RenderTarget>(context->m_AssetHandleContainer, rt);
        return current_rt ? current_rt->m_IsBound : 0;
    }

    static VkResult CreateMainFrameSyncObjects(VkDevice vk_device, uint8_t frame_resource_count, FrameResource* frame_resources_out)
    {
        VkSemaphoreCreateInfo vk_create_semaphore_info;
        memset(&vk_create_semaphore_info, 0, sizeof(vk_create_semaphore_info));
        vk_create_semaphore_info.sType = VK_STRUCTURE_TYPE_SEMAPHORE_CREATE_INFO;

        VkFenceCreateInfo vk_create_fence_info;
        memset(&vk_create_fence_info, 0, sizeof(vk_create_fence_info));
        vk_create_fence_info.sType = VK_STRUCTURE_TYPE_FENCE_CREATE_INFO;
        vk_create_fence_info.flags = VK_FENCE_CREATE_SIGNALED_BIT;

        for(uint8_t i=0; i < frame_resource_count; i++)
        {
            if (vkCreateSemaphore(vk_device, &vk_create_semaphore_info, 0, &frame_resources_out[i].m_ImageAvailable) != VK_SUCCESS ||
                vkCreateSemaphore(vk_device, &vk_create_semaphore_info, 0, &frame_resources_out[i].m_RenderFinished) != VK_SUCCESS ||
                vkCreateFence(vk_device, &vk_create_fence_info, 0, &frame_resources_out[i].m_SubmitFence) != VK_SUCCESS)
            {
                return VK_ERROR_INITIALIZATION_FAILED;
            }
        }

        return VK_SUCCESS;
    }

    static VkResult CreateMainScratchBuffers(VkPhysicalDevice vk_physical_device, VkDevice vk_device,
        uint8_t swap_chain_image_count, uint32_t scratch_buffer_size, uint16_t descriptor_count,
        DescriptorAllocator* descriptor_allocators_out, ScratchBuffer* scratch_buffers_out)
    {
        memset(scratch_buffers_out, 0, sizeof(ScratchBuffer) * swap_chain_image_count);
        memset(descriptor_allocators_out, 0, sizeof(DescriptorAllocator) * swap_chain_image_count);
        for(uint8_t i=0; i < swap_chain_image_count; i++)
        {
            VkResult res = CreateDescriptorAllocator(vk_device, descriptor_count, &descriptor_allocators_out[i]);
            if (res != VK_SUCCESS)
            {
                return res;
            }

            res = CreateScratchBuffer(vk_physical_device, vk_device, scratch_buffer_size, true, &descriptor_allocators_out[i], &scratch_buffers_out[i]);
            if (res != VK_SUCCESS)
            {
                return res;
            }
        }

        return VK_SUCCESS;
    }

    static VkSamplerAddressMode GetVulkanSamplerAddressMode(TextureWrap wrap)
    {
        const VkSamplerAddressMode address_mode_lut[] = {
            VK_SAMPLER_ADDRESS_MODE_CLAMP_TO_BORDER,
            VK_SAMPLER_ADDRESS_MODE_CLAMP_TO_EDGE,
            VK_SAMPLER_ADDRESS_MODE_MIRRORED_REPEAT,
            VK_SAMPLER_ADDRESS_MODE_REPEAT,
        };
        return address_mode_lut[wrap];
    }

    static int16_t CreateVulkanTextureSampler(VkDevice vk_device, dmArray<TextureSampler>& texture_samplers,
        TextureFilter minfilter, TextureFilter magfilter, TextureWrap uwrap, TextureWrap vwrap, uint8_t maxLod, float max_anisotropy)
    {
        VkFilter             vk_mag_filter;
        VkFilter             vk_min_filter;
        VkSamplerMipmapMode  vk_mipmap_mode = VK_SAMPLER_MIPMAP_MODE_NEAREST;
        // No conversions needed for wrap modes
        float max_lod                  = (float) maxLod;
        VkSamplerAddressMode vk_wrap_u = GetVulkanSamplerAddressMode(uwrap);
        VkSamplerAddressMode vk_wrap_v = GetVulkanSamplerAddressMode(vwrap);

        if (magfilter == TEXTURE_FILTER_DEFAULT)
            magfilter = g_VulkanContext->m_DefaultTextureMagFilter;
        if (minfilter == TEXTURE_FILTER_DEFAULT)
            minfilter = g_VulkanContext->m_DefaultTextureMinFilter;

        // Convert mag filter to Vulkan type
        if (magfilter == TEXTURE_FILTER_NEAREST)
        {
            vk_mag_filter = VK_FILTER_NEAREST;
        }
        else if (magfilter == TEXTURE_FILTER_LINEAR)
        {
            vk_mag_filter = VK_FILTER_LINEAR;
        }
        else
        {
            assert(0 && "Unsupported type for mag filter");
        }

        // Convert minfilter to Vulkan type, the conversions are
        // taken from https://www.khronos.org/registry/vulkan/specs/1.1-extensions/man/html/VkSamplerCreateInfo.html
        // and should match the OpenGL functionality.
        if (minfilter == TEXTURE_FILTER_NEAREST)
        {
            vk_min_filter = VK_FILTER_NEAREST;
            max_lod       = 0.25f;
        }
        else if (minfilter == TEXTURE_FILTER_LINEAR)
        {
            vk_min_filter = VK_FILTER_LINEAR;
            max_lod       = 0.25f;
        }
        else if (minfilter == TEXTURE_FILTER_NEAREST_MIPMAP_NEAREST)
        {
            vk_min_filter  = VK_FILTER_NEAREST;
        }
        else if (minfilter == TEXTURE_FILTER_LINEAR_MIPMAP_NEAREST)
        {
            vk_min_filter  = VK_FILTER_LINEAR;
        }
        else if (minfilter == TEXTURE_FILTER_NEAREST_MIPMAP_LINEAR)
        {
            vk_min_filter  = VK_FILTER_NEAREST;
            vk_mipmap_mode = VK_SAMPLER_MIPMAP_MODE_LINEAR;
        }
        else if (minfilter == TEXTURE_FILTER_LINEAR_MIPMAP_LINEAR)
        {
            vk_min_filter  = VK_FILTER_LINEAR;
            vk_mipmap_mode = VK_SAMPLER_MIPMAP_MODE_LINEAR;
        }
        else
        {
            assert(0 && "Unsupported type for min filter");
        }

        TextureSampler new_sampler  = {};
        new_sampler.m_MinFilter     = minfilter;
        new_sampler.m_MagFilter     = magfilter;
        new_sampler.m_AddressModeU  = uwrap;
        new_sampler.m_AddressModeV  = vwrap;
        new_sampler.m_MaxLod        = maxLod;
        new_sampler.m_MaxAnisotropy = max_anisotropy;

        uint32_t sampler_index = texture_samplers.Size();

        if (texture_samplers.Full())
        {
            texture_samplers.OffsetCapacity(1);
        }

        VkResult res = CreateTextureSampler(vk_device,
            vk_min_filter, vk_mag_filter, vk_mipmap_mode, vk_wrap_u, vk_wrap_v,
            0.0, max_lod, max_anisotropy, &new_sampler.m_Sampler);
        CHECK_VK_ERROR(res);

        texture_samplers.Push(new_sampler);
        return (int16_t) sampler_index;
    }

    static int16_t GetTextureSamplerIndex(dmArray<TextureSampler>& texture_samplers, TextureFilter minfilter, TextureFilter magfilter,
        TextureWrap uwrap, TextureWrap vwrap, uint8_t maxLod, float max_anisotropy)
    {
        if (minfilter == TEXTURE_FILTER_DEFAULT)
            minfilter = g_VulkanContext->m_DefaultTextureMinFilter;
        if (magfilter == TEXTURE_FILTER_DEFAULT)
            magfilter = g_VulkanContext->m_DefaultTextureMagFilter;

        for (uint32_t i=0; i < texture_samplers.Size(); i++)
        {
            TextureSampler& sampler = texture_samplers[i];
            if (sampler.m_MagFilter     == magfilter &&
                sampler.m_MinFilter     == minfilter &&
                sampler.m_AddressModeU  == uwrap     &&
                sampler.m_AddressModeV  == vwrap     &&
                sampler.m_MaxLod        == maxLod    &&
                sampler.m_MaxAnisotropy == max_anisotropy)
            {
                return (uint8_t) i;
            }
        }

        return -1;
    }

    static bool EndRenderPass(VulkanContext* context)
    {
        RenderTarget* current_rt = GetAssetFromContainer<RenderTarget>(context->m_AssetHandleContainer, context->m_CurrentRenderTarget);

        if (!current_rt->m_IsBound)
        {
            return false;
        }

        vkCmdEndRenderPass(context->m_MainCommandBuffers[context->m_SwapChain->m_ImageIndex]);
        current_rt->m_IsBound = 0;
        return true;
    }

    static void BeginRenderPass(VulkanContext* context, HRenderTarget render_target)
    {
        RenderTarget* current_rt = GetAssetFromContainer<RenderTarget>(context->m_AssetHandleContainer, context->m_CurrentRenderTarget);
        RenderTarget* rt         = GetAssetFromContainer<RenderTarget>(context->m_AssetHandleContainer, render_target);

        if (current_rt->m_Id == rt->m_Id &&
            current_rt->m_IsBound)
        {
            return;
        }

        // If we bind a render pass without explicitly unbinding
        // the current render pass, we must first unbind it.
        if (current_rt->m_IsBound)
        {
            EndRenderPass(context);
        }

        VkClearValue vk_clear_values[MAX_BUFFER_COLOR_ATTACHMENTS + 1];
        memset(vk_clear_values, 0, sizeof(vk_clear_values));

        // Clear color
        for (int i = 0; i < rt->m_ColorAttachmentCount; ++i)
        {
            vk_clear_values[i].color.float32[3] = 1.0f;
            vk_clear_values[i].color.float32[0] = rt->m_ColorAttachmentClearValue[i][0];
            vk_clear_values[i].color.float32[1] = rt->m_ColorAttachmentClearValue[i][1];
            vk_clear_values[i].color.float32[2] = rt->m_ColorAttachmentClearValue[i][2];
            vk_clear_values[i].color.float32[3] = rt->m_ColorAttachmentClearValue[i][3];
        }

        // Clear depth
        vk_clear_values[1].depthStencil.depth   = 1.0f;
        vk_clear_values[1].depthStencil.stencil = 0;

        VkRenderPassBeginInfo vk_render_pass_begin_info;
        vk_render_pass_begin_info.sType               = VK_STRUCTURE_TYPE_RENDER_PASS_BEGIN_INFO;
        vk_render_pass_begin_info.renderPass          = rt->m_Handle.m_RenderPass;
        vk_render_pass_begin_info.framebuffer         = rt->m_Handle.m_Framebuffer;
        vk_render_pass_begin_info.pNext               = 0;
        vk_render_pass_begin_info.renderArea.offset.x = 0;
        vk_render_pass_begin_info.renderArea.offset.y = 0;
        vk_render_pass_begin_info.renderArea.extent   = rt->m_Extent;
        vk_render_pass_begin_info.clearValueCount     = rt->m_ColorAttachmentCount + 1;
        vk_render_pass_begin_info.pClearValues        = vk_clear_values;

        vkCmdBeginRenderPass(context->m_MainCommandBuffers[context->m_SwapChain->m_ImageIndex], &vk_render_pass_begin_info, VK_SUBPASS_CONTENTS_INLINE);

        rt->m_IsBound          = 1;
        rt->m_SubPassIndex     = 0;
        rt->m_Scissor.extent   = rt->m_Extent;
        rt->m_Scissor.offset.x = 0;
        rt->m_Scissor.offset.y = 0;

        context->m_CurrentRenderTarget = render_target;
    }

    static VkImageAspectFlags GetDefaultDepthAndStencilAspectFlags(VkFormat vk_format)
    {
        // The aspect flag indicates what the image should be used for,
        // it is usually color or stencil | depth.
        VkImageAspectFlags vk_aspect = VK_IMAGE_ASPECT_DEPTH_BIT;

        if (vk_format == VK_FORMAT_D32_SFLOAT_S8_UINT ||
            vk_format == VK_FORMAT_D24_UNORM_S8_UINT  ||
            vk_format == VK_FORMAT_D16_UNORM_S8_UINT)
        {
            vk_aspect |= VK_IMAGE_ASPECT_STENCIL_BIT;
        }
        return vk_aspect;
    }

    static void GetDepthFormatAndTiling(VkPhysicalDevice vk_physical_device, const VkFormat* vk_format_list, uint8_t vk_format_list_size, VkFormat* vk_format_out, VkImageTiling* vk_tiling_out)
    {
        // Depth formats are optional, so we need to query
        // what available formats we have.
        const VkFormat vk_format_list_default[] = {
            VK_FORMAT_D32_SFLOAT_S8_UINT,
            VK_FORMAT_D32_SFLOAT,
            VK_FORMAT_D24_UNORM_S8_UINT,
            VK_FORMAT_D16_UNORM_S8_UINT,
            VK_FORMAT_D16_UNORM
        };

        const VkFormat* vk_formats_to_test = vk_format_list ? vk_format_list : vk_format_list_default;
        uint8_t vk_formats_to_test_size    = vk_format_list ? vk_format_list_size : sizeof(vk_format_list_default) / sizeof(vk_format_list_default[0]);

        // Check if we can use optimal tiling for this format, otherwise
        // we try to find the best format that supports linear
        VkImageTiling vk_image_tiling = VK_IMAGE_TILING_OPTIMAL;
        VkFormat vk_depth_format      = GetSupportedTilingFormat(vk_physical_device, &vk_formats_to_test[0],
            vk_formats_to_test_size, vk_image_tiling, VK_FORMAT_FEATURE_DEPTH_STENCIL_ATTACHMENT_BIT);

        if (vk_depth_format == VK_FORMAT_UNDEFINED)
        {
            vk_image_tiling = VK_IMAGE_TILING_LINEAR;
            vk_depth_format = GetSupportedTilingFormat(vk_physical_device, &vk_formats_to_test[0],
                vk_formats_to_test_size, vk_image_tiling, VK_FORMAT_FEATURE_DEPTH_STENCIL_ATTACHMENT_BIT);
        }

        *vk_format_out = vk_depth_format;
        *vk_tiling_out = vk_image_tiling;
    }

    static VkResult CreateDepthStencilTexture(VulkanContext* context, VkFormat vk_depth_format, VkImageTiling vk_depth_tiling,
        uint32_t width, uint32_t height, VkSampleCountFlagBits vk_sample_count, VkImageAspectFlags vk_aspect_flags, VulkanTexture* depth_stencil_texture_out)
    {
        const VkPhysicalDevice vk_physical_device = context->m_PhysicalDevice.m_Device;
        const VkDevice vk_device                  = context->m_LogicalDevice.m_Device;
        VkImageUsageFlags vk_usage_flags          = VK_IMAGE_USAGE_DEPTH_STENCIL_ATTACHMENT_BIT | depth_stencil_texture_out->m_UsageFlags;
        VkMemoryPropertyFlags vk_memory_type      = VK_MEMORY_PROPERTY_DEVICE_LOCAL_BIT;

        if (IsTextureMemoryless(depth_stencil_texture_out))
        {
            vk_memory_type |= VK_MEMORY_PROPERTY_LAZILY_ALLOCATED_BIT;
        }

        VkResult res = CreateTexture(
            vk_physical_device, vk_device,
            width, height, 1, 1, 1,
            vk_sample_count, vk_depth_format, vk_depth_tiling,
            vk_usage_flags,
            vk_memory_type,
            vk_aspect_flags,
            depth_stencil_texture_out);
        CHECK_VK_ERROR(res);

        if (res == VK_SUCCESS)
        {
            res = TransitionImageLayout(vk_device,
                context->m_LogicalDevice.m_CommandPool,
                context->m_LogicalDevice.m_GraphicsQueue,
                depth_stencil_texture_out,
                vk_aspect_flags,
                VK_IMAGE_LAYOUT_DEPTH_STENCIL_ATTACHMENT_OPTIMAL);
            CHECK_VK_ERROR(res);
        }

        return res;
    }

    VkResult CreateMainFrameBuffers(VulkanContext* context)
    {
        assert(g_VulkanContext->m_SwapChain);

        // We need to create a framebuffer per swap chain image
        // so that they can be used in different states in the rendering pipeline
        context->m_MainFrameBuffers.SetCapacity(context->m_SwapChain->m_Images.Size());
        context->m_MainFrameBuffers.SetSize(context->m_SwapChain->m_Images.Size());

        SwapChain* swapChain = context->m_SwapChain;
        VkResult res;

        VulkanTexture* depth_stencil_texture = &context->m_MainTextureDepthStencil;

        for (uint8_t i=0; i < context->m_MainFrameBuffers.Size(); i++)
        {
            // All swap chain images can share the same depth buffer,
            // that's why we create a single depth buffer at the start and reuse it.
            // Same thing goes for the resolve buffer if we are rendering with
            // multisampling enabled.
            VkImageView& vk_image_view_swap      = swapChain->m_ImageViews[i];
            VkImageView& vk_image_view_depth     = depth_stencil_texture->m_Handle.m_ImageView;
            VkImageView& vk_image_view_resolve   = swapChain->m_ResolveTexture->m_Handle.m_ImageView;
            VkImageView  vk_image_attachments[3];
            uint8_t num_attachments;

            if (swapChain->HasMultiSampling())
            {
                vk_image_attachments[0] = vk_image_view_resolve;
                vk_image_attachments[1] = vk_image_view_depth;
                vk_image_attachments[2] = vk_image_view_swap;
                num_attachments = 3;
            }
            else
            {
                vk_image_attachments[0] = vk_image_view_swap;
                vk_image_attachments[1] = vk_image_view_depth;
                num_attachments = 2;
            }

            res = CreateFramebuffer(context->m_LogicalDevice.m_Device, context->m_MainRenderPass,
                swapChain->m_ImageExtent.width, swapChain->m_ImageExtent.height,
                vk_image_attachments, num_attachments, &context->m_MainFrameBuffers[i]);
            CHECK_VK_ERROR(res);
        }

        return res;
    }

    VkResult DestroyMainFrameBuffers(VulkanContext* context)
    {
        for (uint8_t i=0; i < context->m_MainFrameBuffers.Size(); i++)
        {
            DestroyFrameBuffer(context->m_LogicalDevice.m_Device, context->m_MainFrameBuffers[i]);
        }
        context->m_MainFrameBuffers.SetCapacity(0);
        context->m_MainFrameBuffers.SetSize(0);
        return VK_SUCCESS;
    }

    static VkResult SetupMainRenderTarget(VulkanContext* context)
    {
        // Initialize the dummy rendertarget for the main framebuffer
        // The m_Framebuffer construct will be rotated sequentially
        // with the framebuffer objects created per swap chain.

        RenderTarget* rt = GetAssetFromContainer<RenderTarget>(context->m_AssetHandleContainer, context->m_MainRenderTarget);
        if (rt == 0x0)
        {
            rt                          = new RenderTarget(DM_RENDERTARGET_BACKBUFFER_ID);
            context->m_MainRenderTarget = StoreAssetInContainer(context->m_AssetHandleContainer, rt, ASSET_TYPE_RENDER_TARGET);
        }

        rt->m_Handle.m_RenderPass  = context->m_MainRenderPass;
        rt->m_Handle.m_Framebuffer = context->m_MainFrameBuffers[0];
        rt->m_Extent               = context->m_SwapChain->m_ImageExtent;
        rt->m_ColorAttachmentCount = 1;

        return VK_SUCCESS;
    }

    static VkResult CreateMainRenderingResources(VulkanContext* context)
    {
        VkDevice vk_device = context->m_LogicalDevice.m_Device;

        // Create depth/stencil buffer
        VkFormat vk_depth_format;
        VkImageTiling vk_depth_tiling;
        GetDepthFormatAndTiling(context->m_PhysicalDevice.m_Device, 0, 0, &vk_depth_format, &vk_depth_tiling);

        VulkanTexture* depth_stencil_texture = &context->m_MainTextureDepthStencil;

        VkResult res = CreateDepthStencilTexture(context,
            vk_depth_format, vk_depth_tiling,
            context->m_SwapChain->m_ImageExtent.width,
            context->m_SwapChain->m_ImageExtent.height,
            context->m_SwapChain->m_SampleCountFlag,
            GetDefaultDepthAndStencilAspectFlags(vk_depth_format),
            depth_stencil_texture);
        CHECK_VK_ERROR(res);

        // Create main render pass with two attachments
        RenderPassAttachment  attachments[3];
        RenderPassAttachment* attachment_resolve = 0;
        attachments[0].m_Format             = context->m_SwapChain->m_SurfaceFormat.format;
        attachments[0].m_ImageLayout        = VK_IMAGE_LAYOUT_PRESENT_SRC_KHR;
        attachments[0].m_ImageLayoutInitial = VK_IMAGE_LAYOUT_UNDEFINED;
        attachments[0].m_LoadOp             = VK_ATTACHMENT_LOAD_OP_LOAD;
        attachments[0].m_StoreOp            = VK_ATTACHMENT_STORE_OP_STORE;

        if (context->m_SwapChain->HasMultiSampling())
        {
            attachments[0].m_LoadOp             = VK_ATTACHMENT_LOAD_OP_DONT_CARE;
            attachments[0].m_ImageLayoutInitial = VK_IMAGE_LAYOUT_UNDEFINED;
            attachments[0].m_ImageLayout        = VK_IMAGE_LAYOUT_COLOR_ATTACHMENT_OPTIMAL;
        }

        attachments[1].m_Format      = depth_stencil_texture->m_Format;
        attachments[1].m_ImageLayout = VK_IMAGE_LAYOUT_DEPTH_STENCIL_ATTACHMENT_OPTIMAL;
        attachments[1].m_LoadOp      = VK_ATTACHMENT_LOAD_OP_DONT_CARE;
        attachments[1].m_StoreOp     = VK_ATTACHMENT_STORE_OP_STORE;

        // Set third attachment as framebuffer resolve attachment
        if (context->m_SwapChain->HasMultiSampling())
        {
            attachments[2].m_Format             = context->m_SwapChain->m_SurfaceFormat.format;
            attachments[2].m_ImageLayout        = VK_IMAGE_LAYOUT_PRESENT_SRC_KHR;
            attachments[2].m_ImageLayoutInitial = VK_IMAGE_LAYOUT_UNDEFINED;
            attachments[2].m_LoadOp             = VK_ATTACHMENT_LOAD_OP_LOAD;
            attachments[2].m_StoreOp            = VK_ATTACHMENT_STORE_OP_STORE;

            attachment_resolve = &attachments[2];
        }

        res = CreateRenderPass(vk_device, context->m_SwapChain->m_SampleCountFlag, attachments, 1, &attachments[1], attachment_resolve, &context->m_MainRenderPass);
        CHECK_VK_ERROR(res);

        res = CreateMainFrameBuffers(context);
        CHECK_VK_ERROR(res);

        res = SetupMainRenderTarget(context);
        CHECK_VK_ERROR(res);
        context->m_CurrentRenderTarget = context->m_MainRenderTarget;

        // Create main command buffers, one for each swap chain image
        const uint32_t num_swap_chain_images = context->m_SwapChain->m_Images.Size();
        context->m_MainCommandBuffers.SetCapacity(num_swap_chain_images);
        context->m_MainCommandBuffers.SetSize(num_swap_chain_images);

        res = CreateCommandBuffers(vk_device,
            context->m_LogicalDevice.m_CommandPool,
            context->m_MainCommandBuffers.Size(),
            context->m_MainCommandBuffers.Begin());
        CHECK_VK_ERROR(res);

        // Create an additional single-time buffer for device uploading
        CreateCommandBuffers(vk_device, context->m_LogicalDevice.m_CommandPool, 1, &context->m_MainCommandBufferUploadHelper);

        // Create main resources-to-destroy lists, one for each command buffer
        for (uint32_t i = 0; i < num_swap_chain_images; ++i)
        {
            context->m_MainResourcesToDestroy[i] = new ResourcesToDestroyList;
            context->m_MainResourcesToDestroy[i]->SetCapacity(8);
        }

        // Create main sync objects
        res = CreateMainFrameSyncObjects(vk_device, DM_MAX_FRAMES_IN_FLIGHT, context->m_FrameResources);
        CHECK_VK_ERROR(res);


        // Create scratch buffer and descriptor allocators, one for each swap chain image
        //   Note: These constants are guessed and equals roughly 256 draw calls and 64kb
        //         of uniform memory per scratch buffer. The scratch buffer can dynamically
        //         grow, this is just a starting point.
        const uint16_t descriptor_count_per_pool = 512;
        const uint32_t buffer_size               = 256 * descriptor_count_per_pool;

        context->m_MainScratchBuffers.SetCapacity(num_swap_chain_images);
        context->m_MainScratchBuffers.SetSize(num_swap_chain_images);
        context->m_MainDescriptorAllocators.SetCapacity(num_swap_chain_images);
        context->m_MainDescriptorAllocators.SetSize(num_swap_chain_images);

        res = CreateMainScratchBuffers(context->m_PhysicalDevice.m_Device, vk_device,
            num_swap_chain_images, buffer_size, descriptor_count_per_pool,
            context->m_MainDescriptorAllocators.Begin(), context->m_MainScratchBuffers.Begin());
        CHECK_VK_ERROR(res);

        context->m_PipelineState = GetDefaultPipelineState();

        // Create default texture sampler
        CreateVulkanTextureSampler(vk_device, context->m_TextureSamplers, TEXTURE_FILTER_LINEAR, TEXTURE_FILTER_LINEAR, TEXTURE_WRAP_REPEAT, TEXTURE_WRAP_REPEAT, 1, 1.0f);

        // Create default dummy texture
        TextureCreationParams default_texture_creation_params;
        default_texture_creation_params.m_Width          = 1;
        default_texture_creation_params.m_Height         = 1;
        default_texture_creation_params.m_LayerCount     = 1;
        default_texture_creation_params.m_OriginalWidth  = default_texture_creation_params.m_Width;
        default_texture_creation_params.m_OriginalHeight = default_texture_creation_params.m_Height;

        const uint8_t default_texture_data[4 * 6] = {}; // RGBA * 6 (for cubemap)

        TextureParams default_texture_params;
        default_texture_params.m_Width      = 1;
        default_texture_params.m_Height     = 1;
        default_texture_params.m_LayerCount = 1;
        default_texture_params.m_Data       = default_texture_data;
        default_texture_params.m_Format     = TEXTURE_FORMAT_RGBA;

        context->m_DefaultTexture2D = VulkanNewTextureInternal(default_texture_creation_params);
        VulkanSetTextureInternal(context->m_DefaultTexture2D, default_texture_params);

        default_texture_params.m_Format = TEXTURE_FORMAT_RGBA32UI;
        context->m_DefaultTexture2D32UI = VulkanNewTextureInternal(default_texture_creation_params);
        VulkanSetTextureInternal(context->m_DefaultTexture2D32UI, default_texture_params);

        default_texture_params.m_Format                 = TEXTURE_FORMAT_RGBA;
        default_texture_creation_params.m_LayerCount    = 1;
        default_texture_creation_params.m_Type          = TEXTURE_TYPE_IMAGE_2D;
        default_texture_creation_params.m_UsageHintBits = TEXTURE_USAGE_FLAG_STORAGE | TEXTURE_USAGE_FLAG_SAMPLE;
        context->m_DefaultStorageImage2D                = VulkanNewTextureInternal(default_texture_creation_params);
        VulkanSetTextureInternal(context->m_DefaultStorageImage2D, default_texture_params);

        default_texture_creation_params.m_UsageHintBits = TEXTURE_USAGE_FLAG_SAMPLE;
        default_texture_creation_params.m_Type          = TEXTURE_TYPE_2D_ARRAY;
        default_texture_creation_params.m_LayerCount    = 1;
        context->m_DefaultTexture2DArray                = VulkanNewTextureInternal(default_texture_creation_params);

        default_texture_creation_params.m_Type       = TEXTURE_TYPE_CUBE_MAP;
        default_texture_creation_params.m_Depth      = 6;
        default_texture_creation_params.m_LayerCount = 1;
        context->m_DefaultTextureCubeMap = VulkanNewTextureInternal(default_texture_creation_params);

        memset(context->m_TextureUnits, 0x0, sizeof(context->m_TextureUnits));
        context->m_CurrentSwapchainTexture  = StoreAssetInContainer(context->m_AssetHandleContainer, VulkanNewTextureInternal({}), ASSET_TYPE_TEXTURE);

        return res;
    }

    void SwapChainChanged(VulkanContext* context, uint32_t* width, uint32_t* height, VkResult (*cb)(void* ctx), void* cb_ctx)
    {
        VkDevice vk_device = context->m_LogicalDevice.m_Device;

        if (vk_device == VK_NULL_HANDLE)
        {
            return;
        }

        // Flush all current commands
        SynchronizeDevice(vk_device);

        DestroyMainFrameBuffers(context);

        // Destroy main Depth/Stencil buffer
        VulkanTexture* depth_stencil_texture = &context->m_MainTextureDepthStencil;
        DestroyDeviceBuffer(vk_device, &depth_stencil_texture->m_DeviceBuffer.m_Handle);
        DestroyTexture(vk_device, &depth_stencil_texture->m_Handle);

        DestroySwapChain(vk_device, context->m_SwapChain);

        // At this point, we've destroyed the framebuffers, depth/stencil textures, and the swapchain
        // and the platform may do extra setup
        if (cb)
        {
            VkResult res = cb(cb_ctx);
            CHECK_VK_ERROR(res);
        }

        // Update swap chain capabilities
        SwapChainCapabilities swap_chain_capabilities;
        GetSwapChainCapabilities(context->m_PhysicalDevice.m_Device, context->m_WindowSurface, swap_chain_capabilities);
        context->m_SwapChainCapabilities.Swap(swap_chain_capabilities);

        const bool want_vsync = context->m_SwapInterval != 0;

        // Create the swap chain
        VkResult res = UpdateSwapChain(&context->m_PhysicalDevice, &context->m_LogicalDevice, width, height, want_vsync, context->m_SwapChainCapabilities, context->m_SwapChain);
        CHECK_VK_ERROR(res);

        // Create the main Depth/Stencil buffer
        VkFormat vk_depth_format;
        VkImageTiling vk_depth_tiling;
        GetDepthFormatAndTiling(context->m_PhysicalDevice.m_Device, 0, 0, &vk_depth_format, &vk_depth_tiling);
        res = CreateDepthStencilTexture(context,
            vk_depth_format, vk_depth_tiling,
            context->m_SwapChain->m_ImageExtent.width,
            context->m_SwapChain->m_ImageExtent.height,
            context->m_SwapChain->m_SampleCountFlag,
            GetDefaultDepthAndStencilAspectFlags(vk_depth_format),
            depth_stencil_texture);
        CHECK_VK_ERROR(res);

        context->m_WindowWidth  = context->m_SwapChain->m_ImageExtent.width;
        context->m_WindowHeight = context->m_SwapChain->m_ImageExtent.height;

        res = CreateMainFrameBuffers(context);
        CHECK_VK_ERROR(res);

        res = SetupMainRenderTarget(context);
        CHECK_VK_ERROR(res);

        // Flush once again to make sure all transitions are complete
        SynchronizeDevice(vk_device);
    }

    void FlushResourcesToDestroy(VkDevice vk_device, ResourcesToDestroyList* resource_list)
    {
        if (resource_list->Size() > 0)
        {
            for (uint32_t i = 0; i < resource_list->Size(); ++i)
            {
                ResourceToDestroy& resource = resource_list->Begin()[i];

                switch(resource.m_ResourceType)
                {
                    case RESOURCE_TYPE_DEVICE_BUFFER:
                        DestroyDeviceBuffer(vk_device, &resource.m_DeviceBuffer);
                        break;
                    case RESOURCE_TYPE_TEXTURE:
                        DestroyTexture(vk_device, &resource.m_Texture);
                        break;
                    case RESOURCE_TYPE_PROGRAM:
                        DestroyProgram(vk_device, &resource.m_Program);
                        break;
                    case RESOURCE_TYPE_RENDER_TARGET:
                        DestroyRenderTarget(vk_device, &resource.m_RenderTarget);
                        break;
                    default:
                        assert(0);
                        break;
                }
            }

            resource_list->SetSize(0);
        }
    }

    static inline void SetViewportHelper(VkCommandBuffer vk_command_buffer, int32_t x, int32_t y, int32_t width, int32_t height)
    {
        VkViewport vk_viewport;
        vk_viewport.x        = (float) x;
        vk_viewport.y        = (float) y;
        vk_viewport.width    = (float) width;
        vk_viewport.height   = (float) height;
        vk_viewport.minDepth = 0.0f;
        vk_viewport.maxDepth = 1.0f;
        vkCmdSetViewport(vk_command_buffer, 0, 1, &vk_viewport);
    }

    static bool IsDeviceExtensionSupported(PhysicalDevice* device, const char* ext_name)
    {
        for (uint32_t j=0; j < device->m_DeviceExtensionCount; ++j)
        {
            if (dmStrCaseCmp(device->m_DeviceExtensions[j].extensionName, ext_name) == 0)
            {
                return true;
            }
        }

        return false;
    }

    static bool VulkanIsExtensionSupported(HContext context, const char* ext_name)
    {
        return IsDeviceExtensionSupported(&((VulkanContext*) context)->m_PhysicalDevice, ext_name);
    }

    static uint32_t VulkanGetNumSupportedExtensions(HContext context)
    {
        return ((VulkanContext*) context)->m_PhysicalDevice.m_DeviceExtensionCount;
    }

    static const char* VulkanGetSupportedExtension(HContext context, uint32_t index)
    {
        return ((VulkanContext*) context)->m_PhysicalDevice.m_DeviceExtensions[index].extensionName;
    }

    static PipelineState VulkanGetPipelineState(HContext context)
    {
        return ((VulkanContext*) context)->m_PipelineState;
    }

    static void SetupSupportedTextureFormats(VulkanContext* context)
    {
    #if defined(__MACH__)
        // Check for optional extensions so that we can enable them if they exist
        if (VulkanIsExtensionSupported((HContext) context, VK_IMG_FORMAT_PVRTC_EXTENSION_NAME))
        {
            context->m_TextureFormatSupport |= 1 << TEXTURE_FORMAT_RGB_PVRTC_2BPPV1;
            context->m_TextureFormatSupport |= 1 << TEXTURE_FORMAT_RGB_PVRTC_4BPPV1;
            context->m_TextureFormatSupport |= 1 << TEXTURE_FORMAT_RGBA_PVRTC_2BPPV1;
            context->m_TextureFormatSupport |= 1 << TEXTURE_FORMAT_RGBA_PVRTC_4BPPV1;
        }
    #endif

        if (context->m_PhysicalDevice.m_Features.textureCompressionETC2)
        {
            context->m_TextureFormatSupport |= 1 << TEXTURE_FORMAT_RGB_ETC1;
            context->m_TextureFormatSupport |= 1 << TEXTURE_FORMAT_RGBA_ETC2;
        }

        if (context->m_PhysicalDevice.m_Features.textureCompressionBC)
        {
            context->m_TextureFormatSupport |= 1 << TEXTURE_FORMAT_RGB_BC1;
            context->m_TextureFormatSupport |= 1 << TEXTURE_FORMAT_RGBA_BC3;
            context->m_TextureFormatSupport |= 1 << TEXTURE_FORMAT_RGBA_BC7;
            context->m_TextureFormatSupport |= 1 << TEXTURE_FORMAT_R_BC4;
            context->m_TextureFormatSupport |= 1 << TEXTURE_FORMAT_RG_BC5;
        }

        if (context->m_PhysicalDevice.m_Features.textureCompressionASTC_LDR)
        {
            context->m_ASTCSupport = 1;
        }

        TextureFormat texture_formats[] = { TEXTURE_FORMAT_LUMINANCE,
                                            TEXTURE_FORMAT_LUMINANCE_ALPHA,
                                            TEXTURE_FORMAT_RGBA,

                                            // Float formats
                                            TEXTURE_FORMAT_RGB16F,
                                            TEXTURE_FORMAT_RGB32F,
                                            TEXTURE_FORMAT_RGBA16F,
                                            TEXTURE_FORMAT_RGBA32F,
                                            TEXTURE_FORMAT_R16F,
                                            TEXTURE_FORMAT_RG16F,
                                            TEXTURE_FORMAT_R32F,
                                            TEXTURE_FORMAT_RG32F,

                                            // Misc formats
                                            TEXTURE_FORMAT_RGBA32UI,
                                            TEXTURE_FORMAT_R32UI,

                                            // Apparently these aren't supported on macOS/Metal
                                            TEXTURE_FORMAT_RGB_16BPP,
                                            TEXTURE_FORMAT_RGBA_16BPP,
                                        };

        // RGB isn't supported in Vulkan as a texture format, but we still need to supply it to the engine
        // Later in the vulkan pipeline when the texture is created, we will convert it internally to RGBA
        context->m_TextureFormatSupport |= 1 << TEXTURE_FORMAT_RGB;

        // https://www.khronos.org/registry/vulkan/specs/1.3-extensions/man/html/VkImageCreateInfo.html
        for (uint32_t i = 0; i < DM_ARRAY_SIZE(texture_formats); ++i)
        {
            TextureFormat texture_format = texture_formats[i];
            VkFormatProperties vk_format_properties;
            VkFormat vk_format = GetVulkanFormatFromTextureFormat(texture_format);
            GetFormatProperties(context->m_PhysicalDevice.m_Device, vk_format, &vk_format_properties);
            if (vk_format_properties.linearTilingFeatures & VK_FORMAT_FEATURE_COLOR_ATTACHMENT_BIT ||
                vk_format_properties.optimalTilingFeatures & VK_FORMAT_FEATURE_COLOR_ATTACHMENT_BIT)
            {
                context->m_TextureFormatSupport |= 1 << texture_format;
            }
        }
    }

    bool InitializeVulkan(HContext _context)
    {
        VulkanContext* context = (VulkanContext*) _context;
        VkResult res = CreateWindowSurface(context->m_Window, context->m_Instance, &context->m_WindowSurface, dmPlatform::GetWindowStateParam(context->m_Window, dmPlatform::WINDOW_STATE_HIGH_DPI));
        if (res != VK_SUCCESS)
        {
            dmLogError("Could not create window surface for Vulkan, reason: %s.", VkResultToStr(res));
            return false;
        }

        uint32_t device_count = GetPhysicalDeviceCount(context->m_Instance);

        if (device_count == 0)
        {
            dmLogError("Could not get any Vulkan devices.");
            return false;
        }

        context->m_FragmentShaderInterlockFeatures       = {};
        context->m_FragmentShaderInterlockFeatures.sType = VK_STRUCTURE_TYPE_PHYSICAL_DEVICE_FRAGMENT_SHADER_INTERLOCK_FEATURES_EXT;

        PhysicalDevice* device_list     = new PhysicalDevice[device_count];
        PhysicalDevice* selected_device = NULL;
        GetPhysicalDevices(context->m_Instance, &device_list, device_count, &context->m_FragmentShaderInterlockFeatures);

        // Required device extensions. These must be present for anything to work.
        dmArray<const char*> device_extensions;
        device_extensions.SetCapacity(2);
        device_extensions.Push(VK_KHR_SWAPCHAIN_EXTENSION_NAME);
        // From spec:
        // "Allow negative height to be specified in the VkViewport::height field to
        // perform y-inversion of the clip-space to framebuffer-space transform.
        // This allows apps to avoid having to use gl_Position.y = -gl_Position.y
        // in shaders also targeting other APIs."
        device_extensions.Push(VK_KHR_MAINTENANCE1_EXTENSION_NAME);

        QueueFamily selected_queue_family;
        SwapChainCapabilities selected_swap_chain_capabilities;
        for (uint32_t i = 0; i < device_count; ++i)
        {
            #define DESTROY_AND_CONTINUE(d) \
                DestroyPhysicalDevice(d); \
                continue;

            PhysicalDevice* device = &device_list[i];

            // Make sure we have a graphics and present queue available
            QueueFamily queue_family = GetQueueFamily(device, context->m_WindowSurface);
            if (!queue_family.IsValid())
            {
                dmLogError("Device selection failed for device %s (%d/%d): Could not get a valid queue family.", device->m_Properties.deviceName, i, device_count);
                DESTROY_AND_CONTINUE(device)
            }

            // Make sure all device extensions are supported
            bool all_extensions_found = true;
            for (uint32_t ext_i = 0; ext_i < device_extensions.Size(); ++ext_i)
            {
                if (!IsDeviceExtensionSupported(device, device_extensions[ext_i]))
                {
                    dmLogError("Required device extension '%s' is missing for device %s (%d/%d).", device_extensions[ext_i], device->m_Properties.deviceName, i, device_count);
                    all_extensions_found = false;
                    break;
                }
            }

            if (!all_extensions_found)
            {
                dmLogError("Device selection failed for device %s: Could not find all required device extensions.", device->m_Properties.deviceName);
                DESTROY_AND_CONTINUE(device)
            }

            // Make sure device has swap chain support
            GetSwapChainCapabilities(device->m_Device, context->m_WindowSurface, selected_swap_chain_capabilities);

            if (selected_swap_chain_capabilities.m_SurfaceFormats.Size() == 0 ||
                selected_swap_chain_capabilities.m_PresentModes.Size() == 0)
            {
                dmLogError("Device selection failed for device %s: Could not find a valid swap chain.", device->m_Properties.deviceName);
                DESTROY_AND_CONTINUE(device)
            }

            dmLogInfo("Vulkan device selected: %s", device->m_Properties.deviceName);

            selected_device = device;
            selected_queue_family = queue_family;
            break;

            #undef DESTROY_AND_CONTINUE
        }

        LogicalDevice logical_device;
        uint32_t created_width  = context->m_Width;
        uint32_t created_height = context->m_Height;
        const bool want_vsync   = context->m_SwapInterval != 0;
        VkSampleCountFlagBits vk_closest_multisample_flag;

        void* device_pNext_chain = 0;

        uint16_t validation_layers_count;
        const char** validation_layers = GetValidationLayers(&validation_layers_count, context->m_UseValidationLayers, context->m_RenderDocSupport);

        if (selected_device == NULL)
        {
            dmLogError("Could not select a suitable Vulkan device.");
            goto bail;
        }

        context->m_PhysicalDevice = *selected_device;

        SetupSupportedTextureFormats(context);

    #if defined(__MACH__)
        // Check for optional extensions so that we can enable them if they exist
        if (VulkanIsExtensionSupported((HContext) context, VK_IMG_FORMAT_PVRTC_EXTENSION_NAME))
        {
            device_extensions.OffsetCapacity(1);
            device_extensions.Push(VK_IMG_FORMAT_PVRTC_EXTENSION_NAME);
        }

        if (VulkanIsExtensionSupported((HContext) context, VK_EXT_METAL_OBJECTS_EXTENSION_NAME))
        {
            device_extensions.OffsetCapacity(1);
            device_extensions.Push(VK_EXT_METAL_OBJECTS_EXTENSION_NAME);
        }

        #ifdef DM_VULKAN_VALIDATION
        if (context->m_UseValidationLayers)
        {
            device_extensions.OffsetCapacity(1);
            device_extensions.Push("VK_KHR_portability_subset");
        }
        #endif
    #endif

        if (VulkanIsExtensionSupported((HContext) context, VK_EXT_FRAGMENT_SHADER_INTERLOCK_EXTENSION_NAME))
        {
            device_extensions.OffsetCapacity(1);
            device_extensions.Push(VK_EXT_FRAGMENT_SHADER_INTERLOCK_EXTENSION_NAME);
            device_pNext_chain = &context->m_FragmentShaderInterlockFeatures;
        }

        res = CreateLogicalDevice(selected_device, context->m_WindowSurface, selected_queue_family,
            device_extensions.Begin(), (uint8_t)device_extensions.Size(),
            validation_layers, (uint8_t)validation_layers_count, device_pNext_chain, &logical_device);
        if (res != VK_SUCCESS)
        {
            dmLogError("Could not create a logical Vulkan device, reason: %s", VkResultToStr(res));
            goto bail;
        }

        context->m_LogicalDevice    = logical_device;
        vk_closest_multisample_flag = GetClosestSampleCountFlag(selected_device, BUFFER_TYPE_COLOR0_BIT | BUFFER_TYPE_DEPTH_BIT, dmPlatform::GetWindowStateParam(context->m_Window, dmPlatform::WINDOW_STATE_SAMPLE_COUNT));

        // Create swap chain
        InitializeVulkanTexture(&context->m_ResolveTexture);
        context->m_SwapChainCapabilities.Swap(selected_swap_chain_capabilities);
        context->m_SwapChain = new SwapChain(context->m_WindowSurface, vk_closest_multisample_flag, context->m_SwapChainCapabilities, selected_queue_family, &context->m_ResolveTexture);

        res = UpdateSwapChain(&context->m_PhysicalDevice, &context->m_LogicalDevice, &created_width, &created_height, want_vsync, context->m_SwapChainCapabilities, context->m_SwapChain);
        if (res != VK_SUCCESS)
        {
            dmLogError("Could not create a swap chain for Vulkan, reason: %s", VkResultToStr(res));
            goto bail;
        }

        delete[] device_list;

        // GLFW3 handles window size changes differently, so we need to cater for that.
    #ifndef __MACH__
        if (created_width != context->m_Width || created_height != context->m_Height)
        {
            dmPlatform::SetWindowSize(context->m_Window, created_width, created_height);
        }
    #endif

        context->m_PipelineCache.SetCapacity(32,64);
        context->m_TextureSamplers.SetCapacity(4);

        // Create framebuffers, default renderpass etc.
        res = CreateMainRenderingResources(context);
        if (res != VK_SUCCESS)
        {
            dmLogError("Could not create main rendering resources for Vulkan, reason: %s", VkResultToStr(res));
            goto bail;
        }

        return true;
bail:
        if (context->m_SwapChain)
            delete context->m_SwapChain;
        if (device_list)
            delete[] device_list;
        return false;
    }

    static bool VulkanIsSupported()
    {
#if defined(DM_PLATFORM_VENDOR)
        // If we are on a private platform, and this driver is registered, then it's already supported.
        // We do this skip to avoid calling NativeInit(), or creating an extra api to support creating a vendor specific device twice with
        // memory etc.
        // It might make more sense if this function was queried with some actual parameters, but as it is now
        // it is merely a question of "is Vulkan supported at all on this platform" /MAWE
        return true;
#else

    #if ANDROID
        if (!LoadVulkanLibrary())
        {
            dmLogError("Could not load Vulkan functions.");
            return 0x0;
        }
    #endif


        // GLFW 3.4 doesn't support static linking with vulkan,
        // instead we need to pass in the function that loads symbol for any
        // platform that is using GLFW.
    #if defined(__MACH__) && !defined(DM_PLATFORM_IOS)
        dmPlatform::VulkanSetLoader();
    #endif

        uint16_t extensionNameCount = 0;
        const char** extensionNames = 0;

    #ifdef DM_VULKAN_VALIDATION
        const char* portabilityExt = VK_KHR_PORTABILITY_ENUMERATION_EXTENSION_NAME;
        extensionNames             = &portabilityExt;
        extensionNameCount         = 1;
    #endif

        VkInstance inst;
        VkResult res = CreateInstance(&inst, extensionNames, extensionNameCount, 0, 0, 0, 0);

        if (res == VK_SUCCESS)
        {
        #if ANDROID
            LoadVulkanFunctions(inst);
        #endif
            DestroyInstance(&inst);
        }

        return res == VK_SUCCESS;
#endif
    }

    static HContext VulkanNewContext(const ContextParams& params)
    {
        if (g_VulkanContext == 0x0)
        {
            if (!NativeInit(params))
            {
                return 0x0;
            }

            uint16_t extension_names_count;
            const char** extension_names = GetExtensionNames(&extension_names_count);
            uint16_t validation_layers_count;
            const char** validation_layers = GetValidationLayers(&validation_layers_count, params.m_UseValidationLayers, params.m_RenderDocSupport);
            uint16_t validation_layers_ext_count;
            const char** validation_layers_ext = GetValidationLayersExt(&validation_layers_ext_count);

            VkInstance vk_instance;
            if (CreateInstance(&vk_instance,
                                extension_names, extension_names_count,
                                validation_layers, validation_layers_count,
                                validation_layers_ext, validation_layers_ext_count) != VK_SUCCESS)
            {
                dmLogError("Could not create Vulkan instance");
                return 0x0;
            }

        #if ANDROID
            LoadVulkanFunctions(vk_instance);
        #endif

            g_VulkanContext = new VulkanContext(params, vk_instance);

            if (NativeInitializeContext(g_VulkanContext))
            {
                return (HContext) g_VulkanContext;
            }
        }
        return 0x0;
    }

    static void VulkanDeleteContext(HContext _context)
    {
        VulkanContext* context = (VulkanContext*) _context;
        if (context != 0x0)
        {
            if (context->m_Instance != VK_NULL_HANDLE)
            {
                vkDestroyInstance(context->m_Instance, 0);
                context->m_Instance = VK_NULL_HANDLE;
            }

            delete context;
            g_VulkanContext = 0x0;
        }
    }

    static void VulkanFinalize()
    {
        NativeExit();
    }

    static void VulkanGetDefaultTextureFilters(HContext _context, TextureFilter& out_min_filter, TextureFilter& out_mag_filter)
    {
        VulkanContext* context = (VulkanContext*) _context;
        out_min_filter = context->m_DefaultTextureMinFilter;
        out_mag_filter = context->m_DefaultTextureMagFilter;
    }

    static void VulkanBeginFrame(HContext _context)
    {
        VulkanContext* context = (VulkanContext*) _context;
        NativeBeginFrame(context);

        FrameResource& current_frame_resource = context->m_FrameResources[context->m_CurrentFrameInFlight];

        VkDevice vk_device = context->m_LogicalDevice.m_Device;

        vkWaitForFences(vk_device, 1, &current_frame_resource.m_SubmitFence, VK_TRUE, UINT64_MAX);
        vkResetFences(vk_device, 1, &current_frame_resource.m_SubmitFence);

        VkResult res      = context->m_SwapChain->Advance(vk_device, current_frame_resource.m_ImageAvailable);
        uint32_t frame_ix = context->m_SwapChain->m_ImageIndex;

        if (res != VK_SUCCESS)
        {
            if (res == VK_ERROR_OUT_OF_DATE_KHR)
            {
                context->m_WindowWidth  = dmPlatform::GetWindowWidth(context->m_Window);
                context->m_WindowHeight = dmPlatform::GetWindowHeight(context->m_Window);
                SwapChainChanged(context, &context->m_WindowWidth, &context->m_WindowHeight, 0, 0);
                res = context->m_SwapChain->Advance(vk_device, current_frame_resource.m_ImageAvailable);
                CHECK_VK_ERROR(res);
            }
            else if (res == VK_SUBOPTIMAL_KHR)
            {
                // Presenting the swap chain will still work but not optimally, but we should still notify.
                dmLogOnceWarning("Vulkan swapchain is out of date, reason: VK_SUBOPTIMAL_KHR.");
            }
            else
            {
                dmLogOnceError("Vulkan swapchain is out of date, reason: %s.", VkResultToStr(res));
                return;
            }
        }

        if (context->m_MainResourcesToDestroy[frame_ix]->Size() > 0)
        {
            FlushResourcesToDestroy(vk_device, context->m_MainResourcesToDestroy[frame_ix]);
        }

        // Reset the scratch buffer for this swapchain image, so we can reuse its descriptors
        // for the uniform resource bindings.
        ScratchBuffer* scratchBuffer = &context->m_MainScratchBuffers[frame_ix];
        ResetScratchBuffer(context->m_LogicalDevice.m_Device, scratchBuffer);

        // TODO: Investigate if we don't have to map the memory every frame
        res = scratchBuffer->m_DeviceBuffer.MapMemory(vk_device);
        CHECK_VK_ERROR(res);

        VkCommandBufferBeginInfo vk_command_buffer_begin_info;

        vk_command_buffer_begin_info.sType            = VK_STRUCTURE_TYPE_COMMAND_BUFFER_BEGIN_INFO;
        vk_command_buffer_begin_info.flags            = VK_COMMAND_BUFFER_USAGE_SIMULTANEOUS_USE_BIT;
        vk_command_buffer_begin_info.pInheritanceInfo = 0;
        vk_command_buffer_begin_info.pNext            = 0;

        vkBeginCommandBuffer(context->m_MainCommandBuffers[frame_ix], &vk_command_buffer_begin_info);

        RenderTarget* rt           = GetAssetFromContainer<RenderTarget>(context->m_AssetHandleContainer, context->m_MainRenderTarget);
        rt->m_Handle.m_Framebuffer = context->m_MainFrameBuffers[frame_ix];

        context->m_FrameBegun      = 1;
        context->m_CurrentPipeline = 0;

        VulkanTexture* tex_sc = GetAssetFromContainer<VulkanTexture>(context->m_AssetHandleContainer, context->m_CurrentSwapchainTexture);
        assert(tex_sc);

        memset(tex_sc, 0, sizeof(VulkanTexture));

        tex_sc->m_Handle.m_Image     = context->m_SwapChain->Image();
        tex_sc->m_Handle.m_ImageView = context->m_SwapChain->ImageView();
        tex_sc->m_Width              = context->m_SwapChain->m_ImageExtent.width;
        tex_sc->m_Height             = context->m_SwapChain->m_ImageExtent.height;
        tex_sc->m_Format             = context->m_SwapChain->m_SurfaceFormat.format;
        tex_sc->m_OriginalWidth      = tex_sc->m_Width;
        tex_sc->m_OriginalHeight     = tex_sc->m_Height;
        tex_sc->m_Type               = TEXTURE_TYPE_2D;
        tex_sc->m_GraphicsFormat     = TEXTURE_FORMAT_BGRA8U;
    }

    static void VulkanFlip(HContext _context)
    {
        DM_PROFILE(__FUNCTION__);
        VulkanContext* context = (VulkanContext*) _context;
        uint32_t frame_ix = context->m_SwapChain->m_ImageIndex;
        FrameResource& current_frame_resource = context->m_FrameResources[context->m_CurrentFrameInFlight];

        EndRenderPass(context);

        VkResult res = vkEndCommandBuffer(context->m_MainCommandBuffers[frame_ix]);
        CHECK_VK_ERROR(res);

        VkPipelineStageFlags vk_pipeline_stage_flags = VK_PIPELINE_STAGE_COLOR_ATTACHMENT_OUTPUT_BIT;

        VkSubmitInfo vk_submit_info;
        vk_submit_info.sType                = VK_STRUCTURE_TYPE_SUBMIT_INFO;
        vk_submit_info.pNext                = 0;
        vk_submit_info.waitSemaphoreCount   = 1;
        vk_submit_info.pWaitSemaphores      = &current_frame_resource.m_ImageAvailable;
        vk_submit_info.pWaitDstStageMask    = &vk_pipeline_stage_flags;
        vk_submit_info.commandBufferCount   = 1;
        vk_submit_info.pCommandBuffers      = &context->m_MainCommandBuffers[frame_ix];
        vk_submit_info.signalSemaphoreCount = 1;
        vk_submit_info.pSignalSemaphores    = &current_frame_resource.m_RenderFinished;

        res = vkQueueSubmit(context->m_LogicalDevice.m_GraphicsQueue, 1, &vk_submit_info, current_frame_resource.m_SubmitFence);
        CHECK_VK_ERROR(res);

        VkPresentInfoKHR vk_present_info;
        vk_present_info.sType              = VK_STRUCTURE_TYPE_PRESENT_INFO_KHR;
        vk_present_info.pNext              = 0;
        vk_present_info.waitSemaphoreCount = 1;
        vk_present_info.pWaitSemaphores    = &current_frame_resource.m_RenderFinished;
        vk_present_info.swapchainCount     = 1;
        vk_present_info.pSwapchains        = &context->m_SwapChain->m_SwapChain;
        vk_present_info.pImageIndices      = &frame_ix;
        vk_present_info.pResults           = 0;

        // This is a fix / workaround for android where the swap chain capabilities can have a presentation transform.
        // For now we skip the transform completely by setting the currentTransform = identity,
        // but that causes the presentation function to return a suboptimal result, which we don't care about right now.
        // A more "proper" way of doing this would be to actually use the preTransform values, but I don't know how it works.
        res = vkQueuePresentKHR(context->m_LogicalDevice.m_PresentQueue, &vk_present_info);
        if (res != VK_SUCCESS && res != VK_SUBOPTIMAL_KHR)
        {
            CHECK_VK_ERROR(res);
        }

        // Advance frame index
        context->m_CurrentFrameInFlight = (context->m_CurrentFrameInFlight + 1) % context->m_NumFramesInFlight;
        context->m_FrameBegun           = 0;

#if defined(ANDROID) || defined(DM_PLATFORM_IOS) || defined(DM_PLATFORM_VENDOR)
        dmPlatform::SwapBuffers(context->m_Window);
#endif
    }

    static void VulkanClear(HContext _context, uint32_t flags, uint8_t red, uint8_t green, uint8_t blue, uint8_t alpha, float depth, uint32_t stencil)
    {
        DM_PROFILE(__FUNCTION__);

        VulkanContext* context = (VulkanContext*) _context;
        assert(context->m_CurrentRenderTarget);

        RenderTarget* current_rt = GetAssetFromContainer<RenderTarget>(context->m_AssetHandleContainer, context->m_CurrentRenderTarget);

        BeginRenderPass(context, context->m_CurrentRenderTarget);

        uint32_t attachment_count = 0;
        VkClearAttachment vk_clear_attachments[MAX_BUFFER_COLOR_ATTACHMENTS + 1];
        memset(vk_clear_attachments, 0, sizeof(vk_clear_attachments));

        VkClearRect vk_clear_rect;
        vk_clear_rect.rect.offset.x      = 0;
        vk_clear_rect.rect.offset.y      = 0;
        vk_clear_rect.rect.extent.width  = current_rt->m_Extent.width;
        vk_clear_rect.rect.extent.height = current_rt->m_Extent.height;
        vk_clear_rect.baseArrayLayer     = 0;
        vk_clear_rect.layerCount         = 1;

        bool has_depth_stencil_texture = current_rt->m_Id == DM_RENDERTARGET_BACKBUFFER_ID || current_rt->m_TextureDepthStencil;
        bool clear_depth_stencil       = flags & (BUFFER_TYPE_DEPTH_BIT | BUFFER_TYPE_STENCIL_BIT);

        float r = ((float)red)/255.0f;
        float g = ((float)green)/255.0f;
        float b = ((float)blue)/255.0f;
        float a = ((float)alpha)/255.0f;

        const BufferType color_buffers[] = {
            BUFFER_TYPE_COLOR0_BIT,
            BUFFER_TYPE_COLOR1_BIT,
            BUFFER_TYPE_COLOR2_BIT,
            BUFFER_TYPE_COLOR3_BIT,
        };

        for (int i = 0; i < current_rt->m_ColorAttachmentCount; ++i)
        {
            if (flags & color_buffers[i])
            {
                VkClearAttachment& vk_color_attachment          = vk_clear_attachments[attachment_count++];
                vk_color_attachment.aspectMask                  = VK_IMAGE_ASPECT_COLOR_BIT;
                vk_color_attachment.colorAttachment             = i;
                vk_color_attachment.clearValue.color.float32[0] = r;
                vk_color_attachment.clearValue.color.float32[1] = g;
                vk_color_attachment.clearValue.color.float32[2] = b;
                vk_color_attachment.clearValue.color.float32[3] = a;
            }
        }

        // Clear depth / stencil
        if (has_depth_stencil_texture && clear_depth_stencil)
        {
            VkImageAspectFlags vk_aspect = 0;
            if (flags & BUFFER_TYPE_DEPTH_BIT)
            {
                vk_aspect |= VK_IMAGE_ASPECT_DEPTH_BIT;
            }

            if (flags & BUFFER_TYPE_STENCIL_BIT)
            {
                vk_aspect |= VK_IMAGE_ASPECT_STENCIL_BIT;
            }

            VkClearAttachment& vk_depth_attachment              = vk_clear_attachments[attachment_count++];
            vk_depth_attachment.aspectMask                      = vk_aspect;
            vk_depth_attachment.clearValue.depthStencil.stencil = stencil;
            vk_depth_attachment.clearValue.depthStencil.depth   = depth;
        }

        vkCmdClearAttachments(context->m_MainCommandBuffers[context->m_SwapChain->m_ImageIndex],
            attachment_count, vk_clear_attachments, 1, &vk_clear_rect);

    }

    static void DeviceBufferUploadHelper(VulkanContext* context, const void* data, uint32_t size, uint32_t offset, DeviceBuffer* bufferOut)
    {
        VkResult res;

        if (bufferOut->m_Destroyed || bufferOut->m_Handle.m_Buffer == VK_NULL_HANDLE)
        {
            res = CreateDeviceBuffer(context->m_PhysicalDevice.m_Device, context->m_LogicalDevice.m_Device,
                size, VK_MEMORY_PROPERTY_HOST_COHERENT_BIT | VK_MEMORY_PROPERTY_HOST_VISIBLE_BIT, bufferOut);
            CHECK_VK_ERROR(res);
        }

        VkCommandBuffer vk_command_buffer;
        if (context->m_FrameBegun)
        {
            vk_command_buffer = context->m_MainCommandBuffers[context->m_SwapChain->m_ImageIndex];
        }
        else
        {
            VkCommandBufferBeginInfo vk_command_buffer_begin_info;
            memset(&vk_command_buffer_begin_info, 0, sizeof(VkCommandBufferBeginInfo));

            vk_command_buffer_begin_info.sType = VK_STRUCTURE_TYPE_COMMAND_BUFFER_BEGIN_INFO;
            vk_command_buffer_begin_info.flags = VK_COMMAND_BUFFER_USAGE_ONE_TIME_SUBMIT_BIT;
            vk_command_buffer                  = context->m_MainCommandBufferUploadHelper;
            res = vkBeginCommandBuffer(vk_command_buffer, &vk_command_buffer_begin_info);
            CHECK_VK_ERROR(res);
        }

        res = WriteToDeviceBuffer(context->m_LogicalDevice.m_Device, size, offset, data, bufferOut);
        CHECK_VK_ERROR(res);

        if (!context->m_FrameBegun)
        {
            vkEndCommandBuffer(vk_command_buffer);
            vkResetCommandBuffer(vk_command_buffer, VK_COMMAND_BUFFER_RESET_RELEASE_RESOURCES_BIT);
        }
    }

    template <typename T>
    static void DestroyResourceDeferred(ResourcesToDestroyList* resource_list, T* resource)
    {
        if (resource == 0x0 || resource->m_Destroyed)
        {
            return;
        }

        ResourceToDestroy resource_to_destroy;
        resource_to_destroy.m_ResourceType = resource->GetType();

        switch(resource_to_destroy.m_ResourceType)
        {
            case RESOURCE_TYPE_TEXTURE:
                resource_to_destroy.m_Texture = ((VulkanTexture*) resource)->m_Handle;
                DestroyResourceDeferred(resource_list, &((VulkanTexture*) resource)->m_DeviceBuffer);
                break;
            case RESOURCE_TYPE_DEVICE_BUFFER:
                resource_to_destroy.m_DeviceBuffer = ((DeviceBuffer*) resource)->m_Handle;
                ((DeviceBuffer*) resource)->UnmapMemory(g_VulkanContext->m_LogicalDevice.m_Device);
                break;
            case RESOURCE_TYPE_PROGRAM:
                resource_to_destroy.m_Program = ((VulkanProgram*) resource)->m_Handle;
                break;
            case RESOURCE_TYPE_RENDER_TARGET:
                resource_to_destroy.m_RenderTarget = ((RenderTarget*) resource)->m_Handle;
                break;
            default:
                assert(0);
                break;
        }

        if (resource_list->Full())
        {
            resource_list->OffsetCapacity(8);
        }

        resource_list->Push(resource_to_destroy);
        resource->m_Destroyed = 1;
    }

    static Pipeline* GetOrCreateComputePipeline(VkDevice vk_device, PipelineCache& pipelineCache, VulkanProgram* program)
    {
        HashState64 pipeline_hash_state;
        dmHashInit64(&pipeline_hash_state, false);
        dmHashUpdateBuffer64(&pipeline_hash_state, &program->m_Hash, sizeof(program->m_Hash));

        uint64_t pipeline_hash = dmHashFinal64(&pipeline_hash_state);
        Pipeline* cached_pipeline = pipelineCache.Get(pipeline_hash);

        if (!cached_pipeline)
        {
            Pipeline new_pipeline = {};

            VkResult res = CreateComputePipeline(vk_device, program, &new_pipeline);
            CHECK_VK_ERROR(res);

            if (pipelineCache.Full())
            {
                pipelineCache.SetCapacity(32, pipelineCache.Capacity() + 4);
            }

            pipelineCache.Put(pipeline_hash, new_pipeline);
            cached_pipeline = pipelineCache.Get(pipeline_hash);

            dmLogDebug("Created new VK Compute Pipeline with hash %llu", (unsigned long long) pipeline_hash);
        }

        return cached_pipeline;
    }

    static Pipeline* GetOrCreatePipeline(VkDevice vk_device, VkSampleCountFlagBits vk_sample_count,
        const PipelineState pipelineState, PipelineCache& pipelineCache,
        VulkanProgram* program, RenderTarget* rt, VertexDeclaration** vertexDeclaration, uint32_t vertexDeclarationCount)
    {
        HashState64 pipeline_hash_state;
        dmHashInit64(&pipeline_hash_state, false);
        dmHashUpdateBuffer64(&pipeline_hash_state, &program->m_Hash, sizeof(program->m_Hash));
        dmHashUpdateBuffer64(&pipeline_hash_state, &pipelineState, sizeof(pipelineState));
        dmHashUpdateBuffer64(&pipeline_hash_state, &rt->m_Id, sizeof(rt->m_Id));
        dmHashUpdateBuffer64(&pipeline_hash_state, &vk_sample_count, sizeof(vk_sample_count));

        for (int i = 0; i < vertexDeclarationCount; ++i)
        {
            dmHashUpdateBuffer64(&pipeline_hash_state, &vertexDeclaration[i]->m_PipelineHash, sizeof(vertexDeclaration[i]->m_PipelineHash));
            dmHashUpdateBuffer64(&pipeline_hash_state, &vertexDeclaration[i]->m_StepFunction, sizeof(vertexDeclaration[i]->m_StepFunction));
        }

        uint64_t pipeline_hash = dmHashFinal64(&pipeline_hash_state);

        Pipeline* cached_pipeline = pipelineCache.Get(pipeline_hash);

        if (!cached_pipeline)
        {
            Pipeline new_pipeline;
            memset(&new_pipeline, 0, sizeof(new_pipeline));

            VkRect2D vk_scissor;
            vk_scissor.extent   = rt->m_Extent;
            vk_scissor.offset.x = 0;
            vk_scissor.offset.y = 0;

            VkResult res = CreateGraphicsPipeline(vk_device, vk_scissor, vk_sample_count, pipelineState, program, vertexDeclaration, vertexDeclarationCount, rt, &new_pipeline);
            CHECK_VK_ERROR(res);

            if (pipelineCache.Full())
            {
                pipelineCache.SetCapacity(32, pipelineCache.Capacity() + 4);
            }

            pipelineCache.Put(pipeline_hash, new_pipeline);
            cached_pipeline = pipelineCache.Get(pipeline_hash);

            dmLogDebug("Created new VK Pipeline with hash %llu", (unsigned long long) pipeline_hash);
        }

        return cached_pipeline;
    }

    static void SetDeviceBuffer(VulkanContext* context, DeviceBuffer* buffer, uint32_t size, const void* data)
    {
        if (size == 0)
        {
            return;
        }

        // Coherent memory writes does not seem to be properly synced on MoltenVK,
        // so for now we always mark the old buffer for destruction when updating the data.
    #ifndef __MACH__
        if (size != buffer->m_MemorySize)
    #endif
        {
            DestroyResourceDeferred(g_VulkanContext->m_MainResourcesToDestroy[g_VulkanContext->m_SwapChain->m_ImageIndex], buffer);
        }

        DeviceBufferUploadHelper(g_VulkanContext, data, size, 0, buffer);
    }

    static HVertexBuffer VulkanNewVertexBuffer(HContext context, uint32_t size, const void* data, BufferUsage buffer_usage)
    {
        VkBufferUsageFlags usage_flags = VK_BUFFER_USAGE_VERTEX_BUFFER_BIT;
        if (buffer_usage & BUFFER_USAGE_TRANSFER)
        {
            usage_flags |= VK_BUFFER_USAGE_TRANSFER_SRC_BIT;
            usage_flags |= VK_BUFFER_USAGE_TRANSFER_DST_BIT;
        }

        DeviceBuffer* buffer = new DeviceBuffer(usage_flags);

        if (size > 0)
        {
            DeviceBufferUploadHelper(g_VulkanContext, data, size, 0, buffer);
        }

        return (HVertexBuffer) buffer;
    }

    static void VulkanDeleteVertexBuffer(HVertexBuffer buffer)
    {
        if (!buffer)
            return;
        DeviceBuffer* buffer_ptr = (DeviceBuffer*) buffer;

        if (!buffer_ptr->m_Destroyed)
        {
            DestroyResourceDeferred(g_VulkanContext->m_MainResourcesToDestroy[g_VulkanContext->m_SwapChain->m_ImageIndex], buffer_ptr);
        }
        delete buffer_ptr;
    }

    static void VulkanSetVertexBufferData(HVertexBuffer buffer, uint32_t size, const void* data, BufferUsage buffer_usage)
    {
        DM_PROFILE(__FUNCTION__);
        SetDeviceBuffer(g_VulkanContext, (DeviceBuffer*) buffer, size, data);
    }

    static void VulkanSetVertexBufferSubData(HVertexBuffer buffer, uint32_t offset, uint32_t size, const void* data)
    {
        DM_PROFILE(__FUNCTION__);
        assert(size > 0);
        DeviceBuffer* buffer_ptr = (DeviceBuffer*) buffer;
        assert(offset + size <= buffer_ptr->m_MemorySize);
        DeviceBufferUploadHelper(g_VulkanContext, data, size, offset, buffer_ptr);
    }

    static uint32_t VulkanGetVertexBufferSize(HVertexBuffer buffer)
    {
        if (!buffer)
        {
            return 0;
        }
        DeviceBuffer* buffer_ptr = (DeviceBuffer*) buffer;
        return buffer_ptr->m_MemorySize;
    }

    static uint32_t VulkanGetMaxElementsVertices(HContext context)
    {
        return ((VulkanContext*) context)->m_PhysicalDevice.m_Properties.limits.maxDrawIndexedIndexValue;
    }

    // NOTE: This function doesn't seem to be used anywhere?
    static uint32_t VulkanGetMaxElementsIndices(HContext context)
    {
        return -1;
    }

    static HIndexBuffer VulkanNewIndexBuffer(HContext context, uint32_t size, const void* data, BufferUsage buffer_usage)
    {
        VkBufferUsageFlags usage_flags = VK_BUFFER_USAGE_INDEX_BUFFER_BIT;
        if (buffer_usage & BUFFER_USAGE_TRANSFER)
        {
            usage_flags |= VK_BUFFER_USAGE_TRANSFER_SRC_BIT;
            usage_flags |= VK_BUFFER_USAGE_TRANSFER_DST_BIT;
        }

        DeviceBuffer* buffer = new DeviceBuffer(usage_flags);

        if (size > 0)
        {
            DeviceBufferUploadHelper((VulkanContext*) context, data, size, 0, buffer);
        }

        return (HIndexBuffer) buffer;
    }

    static void VulkanDeleteIndexBuffer(HIndexBuffer buffer)
    {
        if (!buffer)
            return;
        DeviceBuffer* buffer_ptr = (DeviceBuffer*) buffer;
        if (!buffer_ptr->m_Destroyed)
        {
            DestroyResourceDeferred(g_VulkanContext->m_MainResourcesToDestroy[g_VulkanContext->m_SwapChain->m_ImageIndex], buffer_ptr);
        }
        delete buffer_ptr;
    }

    static void VulkanSetIndexBufferData(HIndexBuffer buffer, uint32_t size, const void* data, BufferUsage buffer_usage)
    {
        DM_PROFILE(__FUNCTION__);
        SetDeviceBuffer(g_VulkanContext, (DeviceBuffer*) buffer, size, data);
    }

    static void VulkanSetIndexBufferSubData(HIndexBuffer buffer, uint32_t offset, uint32_t size, const void* data)
    {
        DM_PROFILE(__FUNCTION__);
        assert(buffer);
        DeviceBuffer* buffer_ptr = (DeviceBuffer*) buffer;
        assert(offset + size < buffer_ptr->m_MemorySize);
        DeviceBufferUploadHelper(g_VulkanContext, data, size, 0, buffer_ptr);
    }

    static uint32_t VulkanGetIndexBufferSize(HIndexBuffer buffer)
    {
        if (!buffer)
        {
            return 0;
        }
        DeviceBuffer* buffer_ptr = (DeviceBuffer*) buffer;
        return buffer_ptr->m_MemorySize;
    }

    static bool VulkanIsIndexBufferFormatSupported(HContext context, IndexBufferFormat format)
    {
        // From VkPhysicalDeviceFeatures spec:
        //   "fullDrawIndexUint32 - If this feature is supported, maxDrawIndexedIndexValue must be 2^32-1;
        //   otherwise it must be no smaller than 2^24-1."
        return true;
    }

    static VertexDeclaration* CreateAndFillVertexDeclaration(HashState64* hash, HVertexStreamDeclaration stream_declaration)
    {
        VertexDeclaration* vd = new VertexDeclaration();
        memset(vd, 0, sizeof(VertexDeclaration));

        vd->m_StreamCount = stream_declaration->m_StreamCount;

        for (uint32_t i = 0; i < stream_declaration->m_StreamCount; ++i)
        {
            VertexStream& stream = stream_declaration->m_Streams[i];

        #if __MACH__
            if (stream.m_Type == TYPE_UNSIGNED_BYTE && !stream.m_Normalize)
            {
                dmLogWarning("Using the type '%s' for stream '%s' with normalize: false is not supported for vertex declarations. Defaulting to TYPE_BYTE.", GetGraphicsTypeLiteral(stream.m_Type), dmHashReverseSafe64(stream.m_NameHash));
                stream.m_Type = TYPE_BYTE;
            }
            else if (stream.m_Type == TYPE_UNSIGNED_SHORT && !stream.m_Normalize)
            {
                dmLogWarning("Using the type '%s' for stream '%s' with normalize: false is not supported for vertex declarations. Defaulting to TYPE_SHORT.", GetGraphicsTypeLiteral(stream.m_Type), dmHashReverseSafe64(stream.m_NameHash));
                stream.m_Type = TYPE_SHORT;
            }
        #else

            // JG: Not sure this is what we want to do, OpenGL performs automatic conversion to float regardless of type, but Vulkan doesn't seem to do that
            //     unless we use the normalized format variants of these types.. which in turn means that we will have different looks between the adapters if we use the narrower formats
            //     Alternatively, we could force OpenGL to behave like vulkan?
            if ((stream.m_Type == TYPE_BYTE           ||
                 stream.m_Type == TYPE_UNSIGNED_BYTE  ||
                 stream.m_Type == TYPE_SHORT          ||
                 stream.m_Type == TYPE_UNSIGNED_SHORT) && !stream.m_Normalize)
            {
                dmLogWarning("Using the type '%s' for stream '%s' with normalize: false is not supported for vertex declarations. Defaulting to normalize:true.", GetGraphicsTypeLiteral(stream.m_Type), dmHashReverseSafe64(stream.m_NameHash));
                stream.m_Normalize = 1;
            }
        #endif

            vd->m_Streams[i].m_NameHash  = stream.m_NameHash;
            vd->m_Streams[i].m_Type      = stream.m_Type;
            vd->m_Streams[i].m_Size      = stream.m_Size;
            vd->m_Streams[i].m_Normalize = stream.m_Normalize;
            vd->m_Streams[i].m_Offset    = vd->m_Stride;
            vd->m_Streams[i].m_Location  = -1;
            vd->m_Stride                += stream.m_Size * GetTypeSize(stream.m_Type);

            dmHashUpdateBuffer64(hash, &stream.m_Size, sizeof(stream.m_Size));
            dmHashUpdateBuffer64(hash, &stream.m_Type, sizeof(stream.m_Type));
            dmHashUpdateBuffer64(hash, &vd->m_Streams[i].m_Type, sizeof(vd->m_Streams[i].m_Type));
        }

        vd->m_Stride = DM_ALIGN(vd->m_Stride, 4);

        return vd;
    }

    static HVertexDeclaration VulkanNewVertexDeclaration(HContext context, HVertexStreamDeclaration stream_declaration)
    {
        HashState64 decl_hash_state;
        dmHashInit64(&decl_hash_state, false);
        VertexDeclaration* vd = CreateAndFillVertexDeclaration(&decl_hash_state, stream_declaration);
        dmHashUpdateBuffer64(&decl_hash_state, &vd->m_Stride, sizeof(vd->m_Stride));
        vd->m_PipelineHash = dmHashFinal64(&decl_hash_state);
        vd->m_StepFunction = stream_declaration->m_StepFunction;
        return vd;
    }

    static HVertexDeclaration VulkanNewVertexDeclarationStride(HContext context, HVertexStreamDeclaration stream_declaration, uint32_t stride)
    {
        HashState64 decl_hash_state;
        dmHashInit64(&decl_hash_state, false);
        VertexDeclaration* vd = CreateAndFillVertexDeclaration(&decl_hash_state, stream_declaration);
        dmHashUpdateBuffer64(&decl_hash_state, &stride, sizeof(stride));
        vd->m_Stride       = stride;
        vd->m_PipelineHash = dmHashFinal64(&decl_hash_state);
        vd->m_StepFunction = stream_declaration->m_StepFunction;
        return vd;
    }

    static void VulkanEnableVertexBuffer(HContext _context, HVertexBuffer vertex_buffer, uint32_t binding_index)
    {
        VulkanContext* context                        = (VulkanContext*) _context;
        context->m_CurrentVertexBuffer[binding_index] = (DeviceBuffer*) vertex_buffer;
    }

    static void VulkanDisableVertexBuffer(HContext _context, HVertexBuffer vertex_buffer)
    {
        VulkanContext* context = (VulkanContext*) _context;
        for (int i = 0; i < MAX_VERTEX_BUFFERS; ++i)
        {
            if (context->m_CurrentVertexBuffer[i] == (DeviceBuffer*) vertex_buffer)
                context->m_CurrentVertexBuffer[i] = 0;
        }
    }

    static void VulkanEnableVertexDeclaration(HContext _context, HVertexDeclaration vertex_declaration, uint32_t binding_index, uint32_t base_offset, HProgram program)
    {
        VulkanContext* context      = (VulkanContext*) _context;
        VulkanProgram* program_ptr        = (VulkanProgram*) program;
        ShaderModule* vertex_shader = program_ptr->m_VertexModule;

        context->m_MainVertexDeclaration[binding_index]                = {};
        context->m_MainVertexDeclaration[binding_index].m_Stride       = vertex_declaration->m_Stride;
        context->m_MainVertexDeclaration[binding_index].m_StepFunction = vertex_declaration->m_StepFunction;
        context->m_MainVertexDeclaration[binding_index].m_PipelineHash = vertex_declaration->m_PipelineHash;

        context->m_CurrentVertexDeclaration[binding_index]             = &context->m_MainVertexDeclaration[binding_index];
        context->m_CurrentVertexBufferOffset[binding_index]            = base_offset;

        uint32_t stream_ix = 0;
        uint32_t num_inputs = vertex_shader->m_ShaderMeta.m_Inputs.Size();

        for (int i = 0; i < vertex_declaration->m_StreamCount; ++i)
        {
            for (int j = 0; j < num_inputs; ++j)
            {
                ShaderResourceBinding& input = vertex_shader->m_ShaderMeta.m_Inputs[j];

                if (input.m_NameHash == vertex_declaration->m_Streams[i].m_NameHash)
                {
                    VertexDeclaration::Stream& stream = context->m_MainVertexDeclaration[binding_index].m_Streams[stream_ix];
                    stream.m_NameHash  = input.m_NameHash;
                    stream.m_Location  = input.m_Binding;
                    stream.m_Type      = vertex_declaration->m_Streams[i].m_Type;
                    stream.m_Offset    = vertex_declaration->m_Streams[i].m_Offset;
                    stream.m_Size      = vertex_declaration->m_Streams[i].m_Size;
                    stream.m_Normalize = vertex_declaration->m_Streams[i].m_Normalize;
                    stream_ix++;

                    context->m_MainVertexDeclaration[binding_index].m_StreamCount++;
                    break;
                }
            }
        }
    }

    static void VulkanDisableVertexDeclaration(HContext _context, HVertexDeclaration vertex_declaration)
    {
        VulkanContext* context = (VulkanContext*) _context;
        for (int i = 0; i < MAX_VERTEX_BUFFERS; ++i)
        {
            if (context->m_CurrentVertexDeclaration[i] == vertex_declaration)
            {
                context->m_CurrentVertexDeclaration[i]  = 0;
                context->m_CurrentVertexBufferOffset[i] = 0;
            }
        }
    }

    static inline VulkanTexture* GetDefaultTexture(VulkanContext* context, ShaderDesc::ShaderDataType type)
    {
        switch(type)
        {
            case ShaderDesc::SHADER_TYPE_RENDER_PASS_INPUT:
            case ShaderDesc::SHADER_TYPE_TEXTURE2D:
            case ShaderDesc::SHADER_TYPE_SAMPLER:
            case ShaderDesc::SHADER_TYPE_SAMPLER2D:       return context->m_DefaultTexture2D;
            case ShaderDesc::SHADER_TYPE_SAMPLER2D_ARRAY: return context->m_DefaultTexture2DArray;
            case ShaderDesc::SHADER_TYPE_SAMPLER_CUBE:    return context->m_DefaultTextureCubeMap;
            case ShaderDesc::SHADER_TYPE_UTEXTURE2D:      return context->m_DefaultTexture2D32UI;
            case ShaderDesc::SHADER_TYPE_IMAGE2D:
            case ShaderDesc::SHADER_TYPE_UIMAGE2D:        return context->m_DefaultStorageImage2D;
            default:break;
        }
        return 0x0;
    }

    static inline VkDescriptorType TextureTypeToDescriptorType(ShaderDesc::ShaderDataType type)
    {
        switch(type)
        {
            // Sampler objects
            case ShaderDesc::SHADER_TYPE_SAMPLER:
                return VK_DESCRIPTOR_TYPE_SAMPLER;

            // Combined samplers
            case ShaderDesc::SHADER_TYPE_SAMPLER2D:
            case ShaderDesc::SHADER_TYPE_SAMPLER3D:
            case ShaderDesc::SHADER_TYPE_SAMPLER_CUBE:
            case ShaderDesc::SHADER_TYPE_SAMPLER2D_ARRAY:
                return VK_DESCRIPTOR_TYPE_COMBINED_IMAGE_SAMPLER;

            case ShaderDesc::SHADER_TYPE_IMAGE2D:
            case ShaderDesc::SHADER_TYPE_UIMAGE2D:
                return VK_DESCRIPTOR_TYPE_STORAGE_IMAGE;

            // Render pass inputs
            case ShaderDesc::SHADER_TYPE_RENDER_PASS_INPUT:
                return VK_DESCRIPTOR_TYPE_INPUT_ATTACHMENT;

            // Texture objects
            case ShaderDesc::SHADER_TYPE_TEXTURE2D:
            case ShaderDesc::SHADER_TYPE_TEXTURE2D_ARRAY:
            case ShaderDesc::SHADER_TYPE_TEXTURE_CUBE:
            case ShaderDesc::SHADER_TYPE_UTEXTURE2D:
                return VK_DESCRIPTOR_TYPE_SAMPLED_IMAGE;

            // Storage buffers
            case ShaderDesc::SHADER_TYPE_STORAGE_BUFFER:
                return VK_DESCRIPTOR_TYPE_STORAGE_BUFFER;
            default:break;
        }

        assert(0 && "Unsupported shader type");
        return (VkDescriptorType) -1;
    }

    static void UpdateImageDescriptor(VulkanContext* context, HTexture texture_handle, ShaderResourceBinding* binding, VkDescriptorImageInfo& vk_image_info, VkWriteDescriptorSet& vk_write_desc_info)
    {
        VulkanTexture* texture  = GetAssetFromContainer<VulkanTexture>(context->m_AssetHandleContainer, texture_handle);

        if (texture == 0x0)
        {
            texture = GetDefaultTexture(context, binding->m_Type.m_ShaderType);
        }

        VkImageLayout image_layout       = VK_IMAGE_LAYOUT_SHADER_READ_ONLY_OPTIMAL;
        VkSampler image_sampler          = context->m_TextureSamplers[texture->m_TextureSamplerIndex].m_Sampler;
        VkImageView image_view           = texture->m_Handle.m_ImageView;
        VkDescriptorType descriptor_type = TextureTypeToDescriptorType(binding->m_Type.m_ShaderType);

        if (binding->m_Type.m_ShaderType == ShaderDesc::SHADER_TYPE_RENDER_PASS_INPUT)
        {
            image_sampler = 0;
        }
        else if (binding->m_Type.m_ShaderType == ShaderDesc::SHADER_TYPE_IMAGE2D || binding->m_Type.m_ShaderType == ShaderDesc::SHADER_TYPE_UIMAGE2D)
        {
            image_layout  = VK_IMAGE_LAYOUT_GENERAL;
            image_sampler = 0;
        }
        else if (binding->m_Type.m_ShaderType == ShaderDesc::SHADER_TYPE_SAMPLER)
        {
            image_layout = VK_IMAGE_LAYOUT_UNDEFINED;
            image_view   = VK_NULL_HANDLE;
        }

        // If the image layout is in the wrong state, we need to transition it to the new layout,
        // otherwise its memory might be getting wrriten to while we are reading from it.
        if (texture->m_ImageLayout[0] != VK_IMAGE_LAYOUT_GENERAL && image_layout != texture->m_ImageLayout[0])
        {
            VkResult res = TransitionImageLayout(context->m_LogicalDevice.m_Device,
                context->m_LogicalDevice.m_CommandPool,
                context->m_LogicalDevice.m_GraphicsQueue,
                texture,
                VK_IMAGE_ASPECT_COLOR_BIT,
                image_layout);
            CHECK_VK_ERROR(res);
        }

        vk_image_info.sampler     = image_sampler;
        vk_image_info.imageView   = image_view;
        vk_image_info.imageLayout = texture->m_ImageLayout[0];

        vk_write_desc_info.descriptorType = descriptor_type;
        vk_write_desc_info.pImageInfo     = &vk_image_info;
    }

    static void UpdateUniformBufferDescriptor(VulkanContext* context, VkBuffer vk_buffer, VkDescriptorType descriptor_type, VkDescriptorBufferInfo& vk_buffer_info, VkWriteDescriptorSet& vk_write_desc_info, size_t offset, size_t buffer_size)
    {
        // Note in the spec about the offset being zero:
        //   "For VK_DESCRIPTOR_TYPE_UNIFORM_BUFFER_DYNAMIC and VK_DESCRIPTOR_TYPE_STORAGE_BUFFER_DYNAMIC descriptor types,
        //    offset is the base offset from which the dynamic offset is applied and range is the static size
        //    used for all dynamic offsets."
        vk_buffer_info.buffer = vk_buffer;
        vk_buffer_info.offset = offset;
        vk_buffer_info.range  = buffer_size;

        vk_write_desc_info.descriptorType = descriptor_type;
        vk_write_desc_info.pBufferInfo    = &vk_buffer_info;
    }

    static void UpdateDescriptorSets(VulkanContext* context, VkDevice vk_device, VkDescriptorSet* vk_descriptor_sets, VulkanProgram* program, ScratchBuffer* scratch_buffer, uint32_t* dynamic_offsets, uint32_t dynamic_alignment)
    {
        const uint32_t max_write_descriptors = MAX_SET_COUNT * MAX_BINDINGS_PER_SET_COUNT;
        VkWriteDescriptorSet vk_write_descriptors[max_write_descriptors];
        VkDescriptorImageInfo vk_write_image_descriptors[max_write_descriptors];
        VkDescriptorBufferInfo vk_write_buffer_descriptors[max_write_descriptors];

        uint16_t uniform_to_write_index = 0;
        uint16_t image_to_write_index   = 0;
        uint16_t buffer_to_write_index  = 0;

        ProgramResourceBindingIterator it(&program->m_BaseProgram);
        const ProgramResourceBinding* next;
        while((next = it.Next()))
        {
            ShaderResourceBinding* res = next->m_Res;

            VkWriteDescriptorSet& vk_write_desc_info = vk_write_descriptors[uniform_to_write_index++];
            vk_write_desc_info.sType                 = VK_STRUCTURE_TYPE_WRITE_DESCRIPTOR_SET;
            vk_write_desc_info.pNext                 = 0;
            vk_write_desc_info.dstSet                = vk_descriptor_sets[res->m_Set];
            vk_write_desc_info.dstBinding            = res->m_Binding;
            vk_write_desc_info.dstArrayElement       = 0;
            vk_write_desc_info.descriptorCount       = 1;
            vk_write_desc_info.pImageInfo            = 0;
            vk_write_desc_info.pBufferInfo           = 0;
            vk_write_desc_info.pTexelBufferView      = 0;

            switch(res->m_BindingFamily)
            {
                case ShaderResourceBinding::BINDING_FAMILY_TEXTURE:
                    UpdateImageDescriptor(context,
                        context->m_TextureUnits[next->m_TextureUnit],
                        res,
                        vk_write_image_descriptors[image_to_write_index++],
                        vk_write_desc_info);
                    break;
                case ShaderResourceBinding::BINDING_FAMILY_STORAGE_BUFFER:
                {
                    const StorageBufferBinding binding = context->m_CurrentStorageBuffers[next->m_StorageBufferUnit];
                    UpdateUniformBufferDescriptor(context,
                        ((DeviceBuffer*) binding.m_Buffer)->m_Handle.m_Buffer,
                        VK_DESCRIPTOR_TYPE_STORAGE_BUFFER,
                        vk_write_buffer_descriptors[buffer_to_write_index++],
                        vk_write_desc_info,
                        binding.m_BufferOffset,
                        VK_WHOLE_SIZE);
                } break;
                case ShaderResourceBinding::BINDING_FAMILY_UNIFORM_BUFFER:
                {
                    dynamic_offsets[next->m_DynamicOffsetIndex] = (uint32_t) scratch_buffer->m_MappedDataCursor;
                    const uint32_t uniform_size_nonalign          = res->m_BindingInfo.m_BlockSize;
                    const uint32_t uniform_size_align             = DM_ALIGN(uniform_size_nonalign, dynamic_alignment);

                    assert(uniform_size_nonalign > 0);

                    // Copy client data to aligned host memory
                    // The data_offset here is the offset into the programs uniform data,
                    // i.e the source buffer.
                    memcpy(&((uint8_t*)scratch_buffer->m_DeviceBuffer.m_MappedDataPtr)[scratch_buffer->m_MappedDataCursor],
                        &program->m_UniformData[next->m_DataOffset], uniform_size_nonalign);

                    UpdateUniformBufferDescriptor(context,
                        scratch_buffer->m_DeviceBuffer.m_Handle.m_Buffer,
                        VK_DESCRIPTOR_TYPE_UNIFORM_BUFFER_DYNAMIC,
                        vk_write_buffer_descriptors[buffer_to_write_index++],
                        vk_write_desc_info,
                        0,
                        uniform_size_align);

                    scratch_buffer->m_MappedDataCursor += uniform_size_align;
                } break;
                case ShaderResourceBinding::BINDING_FAMILY_GENERIC:
                default: continue;
            }
        }

        vkUpdateDescriptorSets(vk_device, uniform_to_write_index, vk_write_descriptors, 0, 0);
    }

    static VkResult CommitUniforms(VulkanContext* context, VkCommandBuffer vk_command_buffer, VkDevice vk_device,
        VulkanProgram* program_ptr, VkPipelineBindPoint bind_point,
        ScratchBuffer* scratch_buffer, uint32_t* dynamic_offsets, const uint32_t alignment)
    {
        const uint32_t num_descriptors     = program_ptr->m_TotalResourcesCount;
        const uint32_t num_dynamic_offsets = program_ptr->m_UniformBufferCount;

        if (num_descriptors == 0)
        {
            return VK_SUCCESS;
        }

        VkDescriptorSet* vk_descriptor_set_list = 0x0;
        VkResult res = scratch_buffer->m_DescriptorAllocator->Allocate(vk_device, program_ptr->m_Handle.m_DescriptorSetLayouts, program_ptr->m_Handle.m_DescriptorSetLayoutsCount, num_descriptors, &vk_descriptor_set_list);
        if (res != VK_SUCCESS)
        {
            return res;
        }

        UpdateDescriptorSets(context, vk_device, vk_descriptor_set_list, program_ptr, scratch_buffer, dynamic_offsets, alignment);

        vkCmdBindDescriptorSets(vk_command_buffer,
            bind_point,
            program_ptr->m_Handle.m_PipelineLayout,
            0,
            program_ptr->m_Handle.m_DescriptorSetLayoutsCount,
            vk_descriptor_set_list,
            num_dynamic_offsets,
            dynamic_offsets);

        return VK_SUCCESS;
    }

    static VkResult ResizeScratchBuffer(VulkanContext* context, uint32_t newDataSize, ScratchBuffer* scratchBuffer)
    {
        // Put old buffer on the delete queue so we don't mess the descriptors already in-use
        DestroyResourceDeferred(context->m_MainResourcesToDestroy[context->m_SwapChain->m_ImageIndex], &scratchBuffer->m_DeviceBuffer);

        VkResult res = CreateScratchBuffer(context->m_PhysicalDevice.m_Device, context->m_LogicalDevice.m_Device,
            newDataSize, false, scratchBuffer->m_DescriptorAllocator, scratchBuffer);
        scratchBuffer->m_DeviceBuffer.MapMemory(context->m_LogicalDevice.m_Device);

        return res;
    }

    static void PrepareScatchBuffer(VulkanContext* context, ScratchBuffer* scratchBuffer, VulkanProgram* program_ptr)
    {
        const uint32_t num_uniform_buffers = program_ptr->m_UniformBufferCount;
        const bool resize_scratch_buffer   = program_ptr->m_UniformDataSizeAligned > (scratchBuffer->m_DeviceBuffer.m_MemorySize - scratchBuffer->m_MappedDataCursor);

        if (resize_scratch_buffer)
        {
            const uint8_t descriptor_increase = 32;
            const uint32_t bytes_increase = 256 * descriptor_increase;
            VkResult res = ResizeScratchBuffer(context, scratchBuffer->m_DeviceBuffer.m_MemorySize + bytes_increase, scratchBuffer);
            CHECK_VK_ERROR(res);
        }

        // Ensure we have enough room in the dynamic offset buffer to support the uniforms for this dispatch call
        if (context->m_DynamicOffsetBufferSize < num_uniform_buffers)
        {
            const size_t offset_buffer_size = sizeof(uint32_t) * num_uniform_buffers;

            if (context->m_DynamicOffsetBuffer == 0x0)
            {
                context->m_DynamicOffsetBuffer = (uint32_t*) malloc(offset_buffer_size);
            }
            else
            {
                context->m_DynamicOffsetBuffer = (uint32_t*) realloc(context->m_DynamicOffsetBuffer, offset_buffer_size);
            }

            memset(context->m_DynamicOffsetBuffer, 0, offset_buffer_size);

            context->m_DynamicOffsetBufferSize = num_uniform_buffers;
        }
    }

    static void DrawSetupCompute(VulkanContext* context, VkCommandBuffer vk_command_buffer, ScratchBuffer* scratchBuffer)
    {
        VkDevice vk_device   = context->m_LogicalDevice.m_Device;
        VulkanProgram* program_ptr = context->m_CurrentProgram;
        assert(program_ptr->m_ComputeModule);

        PrepareScatchBuffer(context, scratchBuffer, program_ptr);

        // Write the uniform data to the descriptors
        uint32_t dynamic_alignment = (uint32_t) context->m_PhysicalDevice.m_Properties.limits.minUniformBufferOffsetAlignment;
        VkResult res               = CommitUniforms(context, vk_command_buffer, vk_device, program_ptr, VK_PIPELINE_BIND_POINT_COMPUTE, scratchBuffer, context->m_DynamicOffsetBuffer, dynamic_alignment);
        CHECK_VK_ERROR(res);

        Pipeline* pipeline = GetOrCreateComputePipeline(vk_device, context->m_PipelineCache, program_ptr);
        vkCmdBindPipeline(vk_command_buffer, VK_PIPELINE_BIND_POINT_COMPUTE, *pipeline);
    }

    static void DrawSetup(VulkanContext* context, VkCommandBuffer vk_command_buffer, ScratchBuffer* scratchBuffer, DeviceBuffer* indexBuffer, Type indexBufferType)
    {
        RenderTarget* current_rt = GetAssetFromContainer<RenderTarget>(context->m_AssetHandleContainer, context->m_CurrentRenderTarget);
        BeginRenderPass(context, context->m_CurrentRenderTarget);

        VulkanProgram* program_ptr = context->m_CurrentProgram;
        VkDevice vk_device   = context->m_LogicalDevice.m_Device;

        VkBuffer vk_buffers[MAX_VERTEX_BUFFERS]                = {};
        VkDeviceSize vk_buffer_offsets[MAX_VERTEX_BUFFERS]     = {};
        VertexDeclaration* vx_declarations[MAX_VERTEX_BUFFERS] = {};
        uint32_t num_vx_buffers                                = 0;

        for (int i = 0; i < MAX_VERTEX_BUFFERS; ++i)
        {
            if (context->m_CurrentVertexBuffer[i] && context->m_CurrentVertexDeclaration[i])
            {
                vx_declarations[num_vx_buffers]   = context->m_CurrentVertexDeclaration[i];
                vk_buffers[num_vx_buffers]        = context->m_CurrentVertexBuffer[i]->m_Handle.m_Buffer;
                vk_buffer_offsets[num_vx_buffers] = context->m_CurrentVertexBufferOffset[i];
                num_vx_buffers++;
            }
        }

        PrepareScatchBuffer(context, scratchBuffer, program_ptr);

        // Write the uniform data to the descriptors
        uint32_t dynamic_alignment = (uint32_t) context->m_PhysicalDevice.m_Properties.limits.minUniformBufferOffsetAlignment;
        VkResult res = CommitUniforms(context, vk_command_buffer, vk_device, program_ptr, VK_PIPELINE_BIND_POINT_GRAPHICS, scratchBuffer, context->m_DynamicOffsetBuffer, dynamic_alignment);
        CHECK_VK_ERROR(res);

        PipelineState pipeline_state_draw = context->m_PipelineState;

        // If the culling, or viewport has changed, make sure to flip the
        // culling flag if we are rendering to the backbuffer.
        // This is needed because we are rendering with a negative viewport
        // which means that the face direction is inverted.
        if (current_rt->m_Id != DM_RENDERTARGET_BACKBUFFER_ID)
        {
            if (pipeline_state_draw.m_CullFaceType == FACE_TYPE_BACK)
            {
                pipeline_state_draw.m_CullFaceType = FACE_TYPE_FRONT;
            }
            else if (pipeline_state_draw.m_CullFaceType == FACE_TYPE_FRONT)
            {
                pipeline_state_draw.m_CullFaceType = FACE_TYPE_BACK;
            }
        }

        // Update the viewport
        if (context->m_ViewportChanged)
        {
            Viewport& vp = context->m_MainViewport;

            // If we are rendering to the backbuffer, we must invert the viewport on
            // the y axis. Otherwise we just use the values as-is.
            // If we don't, all FBO rendering will be upside down.
            if (current_rt->m_Id == DM_RENDERTARGET_BACKBUFFER_ID)
            {
                SetViewportHelper(context->m_MainCommandBuffers[context->m_SwapChain->m_ImageIndex],
                    vp.m_X, (context->m_WindowHeight - vp.m_Y), vp.m_W, -vp.m_H);
            }
            else
            {
                SetViewportHelper(context->m_MainCommandBuffers[context->m_SwapChain->m_ImageIndex],
                    vp.m_X, vp.m_Y, vp.m_W, vp.m_H);
            }

            vkCmdSetScissor(context->m_MainCommandBuffers[context->m_SwapChain->m_ImageIndex], 0, 1, &current_rt->m_Scissor);

            context->m_ViewportChanged = 0;
        }

        // Get the pipeline for the active draw state
        VkSampleCountFlagBits vk_sample_count = VK_SAMPLE_COUNT_1_BIT;
        if (current_rt->m_Id == DM_RENDERTARGET_BACKBUFFER_ID)
        {
            vk_sample_count = context->m_SwapChain->m_SampleCountFlag;
        }

        Pipeline* pipeline = GetOrCreatePipeline(vk_device, vk_sample_count,
            pipeline_state_draw, context->m_PipelineCache,
            program_ptr, current_rt, vx_declarations, num_vx_buffers);

        if (pipeline != context->m_CurrentPipeline)
        {
            vkCmdBindPipeline(vk_command_buffer, VK_PIPELINE_BIND_POINT_GRAPHICS, *pipeline);
            context->m_CurrentPipeline = pipeline;
        }

        // Bind the indexbuffer
        if (indexBuffer)
        {
            assert(indexBufferType == TYPE_UNSIGNED_SHORT || indexBufferType == TYPE_UNSIGNED_INT);
            VkIndexType vk_index_type = VK_INDEX_TYPE_UINT16;

            if (indexBufferType == TYPE_UNSIGNED_INT)
            {
                vk_index_type = VK_INDEX_TYPE_UINT32;
            }

            vkCmdBindIndexBuffer(vk_command_buffer, indexBuffer->m_Handle.m_Buffer, 0, vk_index_type);
        }

        vkCmdBindVertexBuffers(vk_command_buffer, 0, num_vx_buffers, vk_buffers, vk_buffer_offsets);
    }

    static void VulkanDrawElements(HContext _context, PrimitiveType prim_type, uint32_t first, uint32_t count, Type type, HIndexBuffer index_buffer, uint32_t instance_count)
    {
        DM_PROFILE(__FUNCTION__);
        DM_PROPERTY_ADD_U32(rmtp_DrawCalls, 1);

        VulkanContext* context = (VulkanContext*) _context;

        assert(context->m_FrameBegun);
        const uint8_t image_ix = context->m_SwapChain->m_ImageIndex;
        VkCommandBuffer vk_command_buffer = context->m_MainCommandBuffers[image_ix];
        context->m_PipelineState.m_PrimtiveType = prim_type;
        DrawSetup(context, vk_command_buffer, &context->m_MainScratchBuffers[image_ix], (DeviceBuffer*) index_buffer, type);

        // The 'first' value that comes in is intended to be a byte offset,
        // but vkCmdDrawIndexed only operates with actual offset values into the index buffer
        uint32_t index_offset = first / (type == TYPE_UNSIGNED_SHORT ? 2 : 4);
        vkCmdDrawIndexed(vk_command_buffer, count, dmMath::Max((uint32_t) 1, instance_count), index_offset, 0, 0);
    }

    static void VulkanDraw(HContext _context, PrimitiveType prim_type, uint32_t first, uint32_t count, uint32_t instance_count)
    {
        DM_PROFILE(__FUNCTION__);
        DM_PROPERTY_ADD_U32(rmtp_DrawCalls, 1);
        VulkanContext* context = (VulkanContext*) _context;
        assert(context->m_FrameBegun);
        const uint8_t image_ix = context->m_SwapChain->m_ImageIndex;
        VkCommandBuffer vk_command_buffer = context->m_MainCommandBuffers[image_ix];
        context->m_PipelineState.m_PrimtiveType = prim_type;
        DrawSetup(context, vk_command_buffer, &context->m_MainScratchBuffers[image_ix], 0, TYPE_BYTE);
        vkCmdDraw(vk_command_buffer, count, dmMath::Max((uint32_t) 1, instance_count), first, 0);
    }

    static void VulkanDispatchCompute(HContext _context, uint32_t group_count_x, uint32_t group_count_y, uint32_t group_count_z)
    {
        DM_PROFILE(__FUNCTION__);
        DM_PROPERTY_ADD_U32(rmtp_DispatchCalls, 1);
        VulkanContext* context = (VulkanContext*) _context;

        // We can't run compute if we have started a render pass
        // Perhaps it would work if we could run it in a separate command buffer or a dedicated compute queue?
        if (IsRenderTargetbound(context, context->m_CurrentRenderTarget))
        {
            EndRenderPass(context);
        }

        const uint8_t image_ix = context->m_SwapChain->m_ImageIndex;
        VkCommandBuffer vk_command_buffer = context->m_MainCommandBuffers[image_ix];
        DrawSetupCompute(context, vk_command_buffer, &context->m_MainScratchBuffers[image_ix]);
        vkCmdDispatch(vk_command_buffer, group_count_x, group_count_y, group_count_z);
    }

    static bool ValidateShaderModule(VulkanContext* context, ShaderModule* shader, char* error_buffer, uint32_t error_buffer_size)
    {
        if (shader->m_ShaderMeta.m_UniformBuffers.Size() > context->m_PhysicalDevice.m_Properties.limits.maxPerStageDescriptorUniformBuffers)
        {
            dmSnPrintf(error_buffer, error_buffer_size, "Maximum number of uniform buffers exceeded: shader has %d buffers, but maximum is %d.",
                shader->m_ShaderMeta.m_UniformBuffers.Size(), context->m_PhysicalDevice.m_Properties.limits.maxPerStageDescriptorUniformBuffers);
            return false;
        }
        else if (shader->m_ShaderMeta.m_StorageBuffers.Size() > context->m_PhysicalDevice.m_Properties.limits.maxPerStageDescriptorStorageBuffers)
        {
            dmSnPrintf(error_buffer, error_buffer_size, "Maximum number of storage exceeded: shader has %d buffer, but maximum is %d.",
                shader->m_ShaderMeta.m_StorageBuffers.Size(), context->m_PhysicalDevice.m_Properties.limits.maxPerStageDescriptorStorageBuffers);
            return false;
        }
        else if (shader->m_ShaderMeta.m_Textures.Size() > context->m_PhysicalDevice.m_Properties.limits.maxPerStageDescriptorSamplers)
        {
            dmSnPrintf(error_buffer, error_buffer_size, "Maximum number of texture samplers exceeded: shader has %d samplers, but maximum is %d.",
                shader->m_ShaderMeta.m_Textures.Size(), context->m_PhysicalDevice.m_Properties.limits.maxPerStageDescriptorSamplers);
            return false;
        }
        return true;
    }

    static HVertexProgram VulkanNewVertexProgram(HContext _context, ShaderDesc* ddf, char* error_buffer, uint32_t error_buffer_size)
    {
        ShaderDesc::Shader* ddf_shader = GetShaderProgram(_context, ddf);
        if (ddf_shader == 0x0)
        {
            return 0x0;
        }

        ShaderModule* shader = new ShaderModule;
        memset(shader, 0, sizeof(*shader));
        VulkanContext* context = (VulkanContext*) _context;

        VkResult res = CreateShaderModule(context->m_LogicalDevice.m_Device, ddf_shader->m_Source.m_Data, ddf_shader->m_Source.m_Count, VK_SHADER_STAGE_VERTEX_BIT, shader);
        CHECK_VK_ERROR(res);

        CreateShaderMeta(&ddf->m_Reflection, &shader->m_ShaderMeta);

        if (!ValidateShaderModule(context, shader, error_buffer, error_buffer_size))
        {
            DeleteVertexProgram((HVertexProgram) shader);
            return 0;
        }

        return (HVertexProgram) shader;
    }

    static HFragmentProgram VulkanNewFragmentProgram(HContext _context, ShaderDesc* ddf, char* error_buffer, uint32_t error_buffer_size)
    {
        ShaderDesc::Shader* ddf_shader = GetShaderProgram(_context, ddf);
        if (ddf_shader == 0x0)
        {
            return 0x0;
        }

        ShaderModule* shader = new ShaderModule;
        memset(shader, 0, sizeof(*shader));
        VulkanContext* context = (VulkanContext*) _context;

        VkResult res = CreateShaderModule(context->m_LogicalDevice.m_Device, ddf_shader->m_Source.m_Data, ddf_shader->m_Source.m_Count, VK_SHADER_STAGE_FRAGMENT_BIT, shader);
        CHECK_VK_ERROR(res);

        CreateShaderMeta(&ddf->m_Reflection, &shader->m_ShaderMeta);

        if (!ValidateShaderModule(context, shader, error_buffer, error_buffer_size))
        {
            DeleteFragmentProgram((HFragmentProgram) shader);
            return 0;
        }

        return (HFragmentProgram) shader;
    }

    static inline VkDescriptorType GetDescriptorType(const ShaderResourceBinding& res)
    {
        if (ShaderResourceBinding::BINDING_FAMILY_GENERIC)
            return (VkDescriptorType) -1;

        if (res.m_BindingFamily == ShaderResourceBinding::BINDING_FAMILY_TEXTURE)
        {
            return TextureTypeToDescriptorType(res.m_Type.m_ShaderType);
        }
        else if (res.m_BindingFamily == ShaderResourceBinding::BINDING_FAMILY_STORAGE_BUFFER)
        {
            return VK_DESCRIPTOR_TYPE_STORAGE_BUFFER;
        }
        return VK_DESCRIPTOR_TYPE_UNIFORM_BUFFER_DYNAMIC;
    }

    static void CreatePipelineLayout(VulkanContext* context, VulkanProgram* program, VkDescriptorSetLayoutBinding bindings[MAX_SET_COUNT][MAX_BINDINGS_PER_SET_COUNT], uint32_t max_sets)
    {
        program->m_Handle.m_DescriptorSetLayoutsCount = max_sets;

        for (int i = 0; i < max_sets; ++i)
        {
            VkDescriptorSetLayoutBinding set_bindings[MAX_BINDINGS_PER_SET_COUNT] = {};
            uint32_t bindings_count = 0;

            for (int j = 0; j < MAX_BINDINGS_PER_SET_COUNT; ++j)
            {
                if (bindings[i][j].stageFlags != 0)
                {
                    set_bindings[bindings_count++] = bindings[i][j];
                }
            }

            VkDescriptorSetLayoutCreateInfo set_create_info = {};
            set_create_info.sType                           = VK_STRUCTURE_TYPE_DESCRIPTOR_SET_LAYOUT_CREATE_INFO;
            set_create_info.pBindings                       = set_bindings;
            set_create_info.bindingCount                    = bindings_count;

            vkCreateDescriptorSetLayout(context->m_LogicalDevice.m_Device, &set_create_info, 0, &program->m_Handle.m_DescriptorSetLayouts[i]);
        }

        VkPipelineLayoutCreateInfo vk_layout_create_info;
        memset(&vk_layout_create_info, 0, sizeof(vk_layout_create_info));
        vk_layout_create_info.sType          = VK_STRUCTURE_TYPE_PIPELINE_LAYOUT_CREATE_INFO;
        vk_layout_create_info.setLayoutCount = program->m_Handle.m_DescriptorSetLayoutsCount;
        vk_layout_create_info.pSetLayouts    = program->m_Handle.m_DescriptorSetLayouts;

        vkCreatePipelineLayout(context->m_LogicalDevice.m_Device, &vk_layout_create_info, 0, &program->m_Handle.m_PipelineLayout);
    }

    static void ResolveSamplerTextureUnits(VulkanProgram* program, const dmArray<ShaderResourceBinding>&  texture_resources)
    {
        for (int i = 0; i < texture_resources.Size(); ++i)
        {
            const ShaderResourceBinding& shader_res = texture_resources[i];
            assert(shader_res.m_BindingFamily == ShaderResourceBinding::BINDING_FAMILY_TEXTURE);

            ProgramResourceBinding& shader_pgm_res = program->m_BaseProgram.m_ResourceBindings[shader_res.m_Set][shader_res.m_Binding];

            if (shader_res.m_Type.m_ShaderType == ShaderDesc::SHADER_TYPE_SAMPLER)
            {
                const ShaderResourceBinding& texture_shader_res = texture_resources[shader_pgm_res.m_Res->m_BindingInfo.m_SamplerTextureIndex];
                const ProgramResourceBinding& texture_pgm_res   = program->m_BaseProgram.m_ResourceBindings[texture_shader_res.m_Set][texture_shader_res.m_Binding];
                shader_pgm_res.m_TextureUnit                    = texture_pgm_res.m_TextureUnit;
            #if 0 // Debug
                dmLogInfo("Resolving sampler at %d, %d to texture unit %d", shader_res.m_Set, shader_res.m_Binding, shader_pgm_res.m_TextureUnit);
            #endif
            }
        }
    }

    static void FillProgramResourceBindings(
        VulkanProgram*                   program,
        dmArray<ShaderResourceBinding>&  resources,
        dmArray<ShaderResourceTypeInfo>& stage_type_infos,
        VkDescriptorSetLayoutBinding     bindings[MAX_SET_COUNT][MAX_BINDINGS_PER_SET_COUNT],
        uint32_t                         ubo_alignment,
        uint32_t                         ssbo_alignment,
        VkShaderStageFlagBits            stage_flag,
        ProgramResourceBindingsInfo&     info)
    {
        for (int i = 0; i < resources.Size(); ++i)
        {
            ShaderResourceBinding& res            = resources[i];
            VkDescriptorSetLayoutBinding& binding = bindings[res.m_Set][res.m_Binding];
            ProgramResourceBinding& program_resource_binding = program->m_BaseProgram.m_ResourceBindings[res.m_Set][res.m_Binding];

        #if 0
            dmLogInfo("    name=%s, set=%d, binding=%d", res.m_Name, res.m_Set, res.m_Binding);
        #endif

            if (binding.descriptorCount == 0)
            {
                binding.binding            = res.m_Binding;
                binding.descriptorType     = GetDescriptorType(res);
                binding.descriptorCount    = 1;
                binding.pImmutableSamplers = 0;

                program_resource_binding.m_Res       = &res;
                program_resource_binding.m_TypeInfos = &stage_type_infos;

                switch(res.m_BindingFamily)
                {
                    case ShaderResourceBinding::BINDING_FAMILY_TEXTURE:
                        if (res.m_Type.m_ShaderType == ShaderDesc::SHADER_TYPE_SAMPLER)
                        {
                            // Texture unit will be resolved in a second pass after.
                            // The sampler has indices to which texture it belongs to,
                            // but we cannot guarantee that texture units has been assigned to a texture
                            // until after this pass is done.
                            info.m_SamplerCount++;
                        }
                        else
                        {
                            program_resource_binding.m_TextureUnit = info.m_TextureCount;
                            info.m_TextureCount++;
                        }
                    #if 0
                        dmLogInfo("Texture: name=%s, set=%d, binding=%d, sampler-index=%d", res.m_Name, res.m_Set, res.m_Binding, res.m_BindingInfo.m_SamplerTextureIndex);
                    #endif
                        break;
                    case ShaderResourceBinding::BINDING_FAMILY_STORAGE_BUFFER:
                        program_resource_binding.m_StorageBufferUnit = info.m_StorageBufferCount;
                        info.m_StorageBufferCount++;
                    #if 0
                        dmLogInfo("SSBO: name=%s, set=%d, binding=%d, ssbo-unit=%d", res.m_Name, res.m_Set, res.m_Binding, program_resource_binding.m_StorageBufferUnit);
                    #endif
                        break;
                    case ShaderResourceBinding::BINDING_FAMILY_UNIFORM_BUFFER:
                    {
                        assert(res.m_Type.m_UseTypeIndex);
                        program_resource_binding.m_DataOffset         = info.m_UniformDataSize;
                        program_resource_binding.m_DynamicOffsetIndex = info.m_UniformBufferCount;

                        info.m_UniformBufferCount++;
                        info.m_UniformDataSize        += res.m_BindingInfo.m_BlockSize;
                        info.m_UniformDataSizeAligned += DM_ALIGN(res.m_BindingInfo.m_BlockSize, ubo_alignment);
                    }
                    break;
                    case ShaderResourceBinding::BINDING_FAMILY_GENERIC:
                    default:break;
                }

                info.m_MaxSet     = dmMath::Max(info.m_MaxSet, (uint32_t) (res.m_Set + 1));
                info.m_MaxBinding = dmMath::Max(info.m_MaxBinding, (uint32_t) (res.m_Binding + 1));
            #if 0
                dmLogInfo("    name=%s, set=%d, binding=%d, data_offset=%d", res.m_Name, res.m_Set, res.m_Binding, program_resource_binding.m_DataOffset);
            #endif
            }

            binding.stageFlags |= stage_flag;
        }
    }

    static void FillProgramResourceBindings(
        VulkanProgram*               program,
        ShaderModule*                module,
        VkDescriptorSetLayoutBinding bindings[MAX_SET_COUNT][MAX_BINDINGS_PER_SET_COUNT],
        uint32_t                     ubo_alignment,
        uint32_t                     ssbo_alignment,
        VkShaderStageFlagBits        stage_flag,
        ProgramResourceBindingsInfo& info)
    {
        FillProgramResourceBindings(program, module->m_ShaderMeta.m_UniformBuffers, module->m_ShaderMeta.m_TypeInfos, bindings, ubo_alignment, ssbo_alignment, stage_flag, info);
        FillProgramResourceBindings(program, module->m_ShaderMeta.m_StorageBuffers, module->m_ShaderMeta.m_TypeInfos, bindings, ubo_alignment, ssbo_alignment, stage_flag, info);
        FillProgramResourceBindings(program, module->m_ShaderMeta.m_Textures, module->m_ShaderMeta.m_TypeInfos, bindings, ubo_alignment, ssbo_alignment, stage_flag, info);

        // Each module must resolve samplers individually since there is no contextual information across modules (currently)
        ResolveSamplerTextureUnits(program, module->m_ShaderMeta.m_Textures);
    }

    static void CreateProgramResourceBindings(VulkanContext* context, VulkanProgram* program)
    {
        VkDescriptorSetLayoutBinding bindings[MAX_SET_COUNT][MAX_BINDINGS_PER_SET_COUNT] = {};

        uint32_t ubo_alignment  = (uint32_t) context->m_PhysicalDevice.m_Properties.limits.minUniformBufferOffsetAlignment;
        uint32_t ssbo_alignment = (uint32_t) context->m_PhysicalDevice.m_Properties.limits.minStorageBufferOffsetAlignment;

        ProgramResourceBindingsInfo binding_info = {};

        if (program->m_ComputeModule)
        {
            FillProgramResourceBindings(program, program->m_ComputeModule, bindings, ubo_alignment, ssbo_alignment, VK_SHADER_STAGE_COMPUTE_BIT, binding_info);
        }
        else
        {
            assert(program->m_VertexModule && program->m_FragmentModule);
            FillProgramResourceBindings(program, program->m_VertexModule, bindings, ubo_alignment, ssbo_alignment, VK_SHADER_STAGE_VERTEX_BIT, binding_info);
            FillProgramResourceBindings(program, program->m_FragmentModule, bindings, ubo_alignment, ssbo_alignment, VK_SHADER_STAGE_FRAGMENT_BIT, binding_info);
        }

        program->m_UniformData = new uint8_t[binding_info.m_UniformDataSize];
        memset(program->m_UniformData, 0, binding_info.m_UniformDataSize);

        program->m_UniformDataSizeAligned = binding_info.m_UniformDataSizeAligned;
        program->m_UniformBufferCount     = binding_info.m_UniformBufferCount;
        program->m_StorageBufferCount     = binding_info.m_StorageBufferCount;
        program->m_TextureSamplerCount    = binding_info.m_TextureCount;
        program->m_TotalResourcesCount    = binding_info.m_UniformBufferCount + binding_info.m_TextureCount + binding_info.m_SamplerCount + binding_info.m_StorageBufferCount; // num actual descriptors
        program->m_BaseProgram.m_MaxSet     = binding_info.m_MaxSet;
        program->m_BaseProgram.m_MaxBinding = binding_info.m_MaxBinding;

        CreatePipelineLayout(context, program, bindings, binding_info.m_MaxSet);

        BuildUniforms(&program->m_BaseProgram);
    }

    static void CreateComputeProgram(VulkanContext* context, VulkanProgram* program, ShaderModule* compute_module)
    {
        program->m_ComputeModule  = compute_module;
        program->m_Hash           = compute_module->m_Hash;
        CreateProgramResourceBindings(context, program);
    }

    static void CreateGraphicsProgram(VulkanContext* context, VulkanProgram* program, ShaderModule* vertex_module, ShaderModule* fragment_module)
    {
        program->m_Hash           = 0;
        program->m_UniformData    = 0;
        program->m_VertexModule   = vertex_module;
        program->m_FragmentModule = fragment_module;

        HashState64 program_hash;
        dmHashInit64(&program_hash, false);

        for (uint32_t i=0; i < vertex_module->m_ShaderMeta.m_Inputs.Size(); i++)
        {
            dmHashUpdateBuffer64(&program_hash, &vertex_module->m_ShaderMeta.m_Inputs[i].m_Binding, sizeof(vertex_module->m_ShaderMeta.m_Inputs[i].m_Binding));
        }

        dmHashUpdateBuffer64(&program_hash, &vertex_module->m_Hash, sizeof(vertex_module->m_Hash));
        dmHashUpdateBuffer64(&program_hash, &fragment_module->m_Hash, sizeof(fragment_module->m_Hash));
        program->m_Hash = dmHashFinal64(&program_hash);

        CreateProgramResourceBindings(context, program);
    }

    static HProgram VulkanNewProgram(HContext context, HVertexProgram vertex_program, HFragmentProgram fragment_program)
    {
        VulkanProgram* program = new VulkanProgram;
        CreateGraphicsProgram((VulkanContext*) context, program, (ShaderModule*) vertex_program, (ShaderModule*) fragment_program);
        return (HProgram) program;
    }

    static void DestroyProgram(HContext context, VulkanProgram* program)
    {
        if (program->m_UniformData)
        {
            delete[] program->m_UniformData;
        }

        DestroyResourceDeferred(g_VulkanContext->m_MainResourcesToDestroy[g_VulkanContext->m_SwapChain->m_ImageIndex], program);
    }

    static void VulkanDeleteProgram(HContext context, HProgram program)
    {
        assert(program);
        VulkanProgram* program_ptr = (VulkanProgram*) program;
        delete program_ptr;
    }

    static void DestroyShader(ShaderModule* shader)
    {
        if (!shader)
        {
            return;
        }

        DestroyShaderModule(g_VulkanContext->m_LogicalDevice.m_Device, shader);
        DestroyShaderMeta(shader->m_ShaderMeta);
    }

    static bool ReloadShader(ShaderModule* shader, ShaderDesc* ddf, VkShaderStageFlagBits stage_flag)
    {
        ShaderDesc::Shader* ddf_shader = GetShaderProgram((HContext) g_VulkanContext, ddf);
        if (ddf_shader == 0x0)
        {
            return false;
        }
        ShaderModule tmp_shader;
        VkResult res = CreateShaderModule(g_VulkanContext->m_LogicalDevice.m_Device, ddf_shader->m_Source.m_Data, ddf_shader->m_Source.m_Count, stage_flag, &tmp_shader);
        if (res == VK_SUCCESS)
        {
            DestroyShader(shader);
            memset(shader, 0, sizeof(*shader));

            // Transfer created module to old pointer and recreate resource bindings
            shader->m_Hash    = tmp_shader.m_Hash;
            shader->m_Module  = tmp_shader.m_Module;

            CreateShaderMeta(&ddf->m_Reflection, &shader->m_ShaderMeta);
            return true;
        }

        return false;
    }

    static bool VulkanReloadVertexProgram(HVertexProgram prog, ShaderDesc* ddf)
    {
        return ReloadShader((ShaderModule*) prog, ddf, VK_SHADER_STAGE_VERTEX_BIT);
    }

    static bool VulkanReloadFragmentProgram(HFragmentProgram prog, ShaderDesc* ddf)
    {
        return ReloadShader((ShaderModule*) prog, ddf, VK_SHADER_STAGE_FRAGMENT_BIT);
    }

    static void VulkanDeleteVertexProgram(HVertexProgram prog)
    {
        ShaderModule* shader = (ShaderModule*) prog;
        DestroyShader(shader);
        delete shader;
    }

    static void VulkanDeleteFragmentProgram(HFragmentProgram prog)
    {
        ShaderModule* shader = (ShaderModule*) prog;
        DestroyShader(shader);
        delete shader;
    }

    static bool VulkanIsShaderLanguageSupported(HContext context, ShaderDesc::Language language, ShaderDesc::ShaderType shader_type)
    {
        return language == ShaderDesc::LANGUAGE_SPIRV;
    }

    static ShaderDesc::Language VulkanGetProgramLanguage(HProgram program)
    {
        return ShaderDesc::LANGUAGE_SPIRV;
    }

    static void VulkanEnableProgram(HContext context, HProgram program)
    {
        g_VulkanContext->m_CurrentProgram = (VulkanProgram*) program;
    }

    static void VulkanDisableProgram(HContext context)
    {
        g_VulkanContext->m_CurrentProgram = 0;
    }

    static bool VulkanReloadProgramGraphics(HContext context, HProgram program, HVertexProgram vert_program, HFragmentProgram frag_program)
    {
        VulkanProgram* program_ptr = (VulkanProgram*) program;
        DestroyProgram(context, program_ptr);
        CreateGraphicsProgram((VulkanContext*) context, program_ptr, (ShaderModule*) vert_program, (ShaderModule*) frag_program);
        return true;
    }

    static bool VulkanReloadProgramCompute(HContext context, HProgram program, HComputeProgram compute_program)
    {
        VulkanProgram* program_ptr = (VulkanProgram*) program;
        DestroyProgram(context, program_ptr);
        CreateComputeProgram((VulkanContext*) context, program_ptr, (ShaderModule*) compute_program);
        return true;
    }

    static bool VulkanReloadComputeProgram(HComputeProgram prog, ShaderDesc* ddf)
    {
        return ReloadShader((ShaderModule*) prog, ddf, VK_SHADER_STAGE_COMPUTE_BIT);
    }

    static uint32_t VulkanGetAttributeCount(HProgram prog)
    {
        VulkanProgram* program_ptr = (VulkanProgram*) prog;
        return program_ptr->m_VertexModule->m_ShaderMeta.m_Inputs.Size();
    }

    static void VulkanGetAttribute(HProgram prog, uint32_t index, dmhash_t* name_hash, Type* type, uint32_t* element_count, uint32_t* num_values, int32_t* location)
    {
        VulkanProgram* program_ptr = (VulkanProgram*) prog;
        assert(index < program_ptr->m_VertexModule->m_ShaderMeta.m_Inputs.Size());
        ShaderResourceBinding& attr = program_ptr->m_VertexModule->m_ShaderMeta.m_Inputs[index];

        *name_hash     = attr.m_NameHash;
        *type          = ShaderDataTypeToGraphicsType(attr.m_Type.m_ShaderType);
        *num_values    = 1;
        *location      = attr.m_Binding;
        *element_count = GetShaderTypeSize(attr.m_Type.m_ShaderType) / sizeof(float);
    }

    static inline void WriteConstantData(uint32_t offset, uint8_t* uniform_data_ptr, uint8_t* data_ptr, uint32_t data_size)
    {
        memcpy(&uniform_data_ptr[offset], data_ptr, data_size);
    }

    static void VulkanSetConstantV4(HContext _context, const dmVMath::Vector4* data, int count, HUniformLocation base_location)
    {
        VulkanContext* context = (VulkanContext*) _context;
        assert(context->m_CurrentProgram);
        assert(base_location != INVALID_UNIFORM_LOCATION);

        VulkanProgram* program_ptr = (VulkanProgram*) context->m_CurrentProgram;
        uint32_t set               = UNIFORM_LOCATION_GET_OP0(base_location);
        uint32_t binding           = UNIFORM_LOCATION_GET_OP1(base_location);
        uint32_t buffer_offset     = UNIFORM_LOCATION_GET_OP2(base_location);
        assert(!(set == UNIFORM_LOCATION_MAX && binding == UNIFORM_LOCATION_MAX));

        ProgramResourceBinding& pgm_res = program_ptr->m_BaseProgram.m_ResourceBindings[set][binding];

        uint32_t offset = pgm_res.m_DataOffset + buffer_offset;
        WriteConstantData(offset, program_ptr->m_UniformData, (uint8_t*) data, sizeof(dmVMath::Vector4) * count);
    }

    static void VulkanSetConstantM4(HContext _context, const dmVMath::Vector4* data, int count, HUniformLocation base_location)
    {
        VulkanContext* context = (VulkanContext*) _context;
        assert(context->m_CurrentProgram);
        assert(base_location != INVALID_UNIFORM_LOCATION);

        VulkanProgram* program_ptr    = (VulkanProgram*) context->m_CurrentProgram;
        uint32_t set            = UNIFORM_LOCATION_GET_OP0(base_location);
        uint32_t binding        = UNIFORM_LOCATION_GET_OP1(base_location);
        uint32_t buffer_offset  = UNIFORM_LOCATION_GET_OP2(base_location);
        assert(!(set == UNIFORM_LOCATION_MAX && binding == UNIFORM_LOCATION_MAX));

        ProgramResourceBinding& pgm_res = program_ptr->m_BaseProgram.m_ResourceBindings[set][binding];

        uint32_t offset = pgm_res.m_DataOffset + buffer_offset;
        WriteConstantData(offset, program_ptr->m_UniformData, (uint8_t*) data, sizeof(dmVMath::Vector4) * 4 * count);
    }

    static void VulkanSetSampler(HContext _context, HUniformLocation location, int32_t unit)
    {
        VulkanContext* context = (VulkanContext*) _context;
        assert(context->m_CurrentProgram);
        assert(location != INVALID_UNIFORM_LOCATION);

        VulkanProgram* program_ptr = (VulkanProgram*) context->m_CurrentProgram;
        uint32_t set         = UNIFORM_LOCATION_GET_OP0(location);
        uint32_t binding     = UNIFORM_LOCATION_GET_OP1(location);
        assert(!(set == UNIFORM_LOCATION_MAX && binding == UNIFORM_LOCATION_MAX));

        assert(program_ptr->m_BaseProgram.m_ResourceBindings[set][binding].m_Res);
        program_ptr->m_BaseProgram.m_ResourceBindings[set][binding].m_TextureUnit = unit;
    }

    static void VulkanSetViewport(HContext context, int32_t x, int32_t y, int32_t width, int32_t height)
    {
        // Defer the update to when we actually draw, since we *might* need to invert the viewport
        // depending on wether or not we have set a different rendertarget from when
        // this call was made.
        Viewport& viewport = g_VulkanContext->m_MainViewport;
        viewport.m_X       = (uint16_t) x;
        viewport.m_Y       = (uint16_t) y;
        viewport.m_W       = (uint16_t) width;
        viewport.m_H       = (uint16_t) height;

        g_VulkanContext->m_ViewportChanged = 1;
    }

    static void VulkanEnableState(HContext context, State state)
    {
        assert(context);
        SetPipelineStateValue(g_VulkanContext->m_PipelineState, state, 1);
    }

    static void VulkanDisableState(HContext context, State state)
    {
        assert(context);
        SetPipelineStateValue(g_VulkanContext->m_PipelineState, state, 0);
    }

    static void VulkanSetBlendFunc(HContext context, BlendFactor source_factor, BlendFactor destinaton_factor)
    {
        assert(context);
        g_VulkanContext->m_PipelineState.m_BlendSrcFactor = source_factor;
        g_VulkanContext->m_PipelineState.m_BlendDstFactor = destinaton_factor;
    }

    static void VulkanSetColorMask(HContext context, bool red, bool green, bool blue, bool alpha)
    {
        assert(context);
        uint8_t write_mask = red   ? DM_GRAPHICS_STATE_WRITE_R : 0;
        write_mask        |= green ? DM_GRAPHICS_STATE_WRITE_G : 0;
        write_mask        |= blue  ? DM_GRAPHICS_STATE_WRITE_B : 0;
        write_mask        |= alpha ? DM_GRAPHICS_STATE_WRITE_A : 0;

        g_VulkanContext->m_PipelineState.m_WriteColorMask = write_mask;
    }

    static void VulkanSetDepthMask(HContext context, bool mask)
    {
        g_VulkanContext->m_PipelineState.m_WriteDepth = mask;
    }

    static void VulkanSetDepthFunc(HContext context, CompareFunc func)
    {
        g_VulkanContext->m_PipelineState.m_DepthTestFunc = func;
    }

    static void VulkanSetScissor(HContext _context, int32_t x, int32_t y, int32_t width, int32_t height)
    {
        VulkanContext* context              = (VulkanContext*) _context;
        context->m_ViewportChanged          = 1;
        RenderTarget* current_rt            = GetAssetFromContainer<RenderTarget>(context->m_AssetHandleContainer, context->m_CurrentRenderTarget);
        current_rt->m_Scissor.extent.width  = width;
        current_rt->m_Scissor.extent.height = height;
        current_rt->m_Scissor.offset.x      = x;
        current_rt->m_Scissor.offset.y      = y;
    }

    static void VulkanSetStencilMask(HContext context, uint32_t mask)
    {
        g_VulkanContext->m_PipelineState.m_StencilWriteMask = mask;
    }

    static void VulkanSetStencilFunc(HContext context, CompareFunc func, uint32_t ref, uint32_t mask)
    {
        assert(context);
        g_VulkanContext->m_PipelineState.m_StencilFrontTestFunc = (uint8_t) func;
        g_VulkanContext->m_PipelineState.m_StencilBackTestFunc  = (uint8_t) func;
        g_VulkanContext->m_PipelineState.m_StencilReference     = (uint8_t) ref;
        g_VulkanContext->m_PipelineState.m_StencilCompareMask   = (uint8_t) mask;
    }

    static void VulkanSetStencilFuncSeparate(HContext context, FaceType face_type, CompareFunc func, uint32_t ref, uint32_t mask)
    {
        assert(context);
        if (face_type == FACE_TYPE_BACK)
        {
            g_VulkanContext->m_PipelineState.m_StencilBackTestFunc  = (uint8_t) func;
        }
        else
        {
            g_VulkanContext->m_PipelineState.m_StencilFrontTestFunc = (uint8_t) func;
        }
        g_VulkanContext->m_PipelineState.m_StencilReference     = (uint8_t) ref;
        g_VulkanContext->m_PipelineState.m_StencilCompareMask   = (uint8_t) mask;
    }

    static void VulkanSetStencilOp(HContext context, StencilOp sfail, StencilOp dpfail, StencilOp dppass)
    {
        assert(context);
        g_VulkanContext->m_PipelineState.m_StencilFrontOpFail      = sfail;
        g_VulkanContext->m_PipelineState.m_StencilFrontOpDepthFail = dpfail;
        g_VulkanContext->m_PipelineState.m_StencilFrontOpPass      = dppass;
        g_VulkanContext->m_PipelineState.m_StencilBackOpFail       = sfail;
        g_VulkanContext->m_PipelineState.m_StencilBackOpDepthFail  = dpfail;
        g_VulkanContext->m_PipelineState.m_StencilBackOpPass       = dppass;
    }

    static void VulkanSetStencilOpSeparate(HContext context, FaceType face_type, StencilOp sfail, StencilOp dpfail, StencilOp dppass)
    {
        if (face_type == FACE_TYPE_BACK)
        {
            g_VulkanContext->m_PipelineState.m_StencilBackOpFail       = sfail;
            g_VulkanContext->m_PipelineState.m_StencilBackOpDepthFail  = dpfail;
            g_VulkanContext->m_PipelineState.m_StencilBackOpPass       = dppass;
        }
        else
        {
            g_VulkanContext->m_PipelineState.m_StencilFrontOpFail      = sfail;
            g_VulkanContext->m_PipelineState.m_StencilFrontOpDepthFail = dpfail;
            g_VulkanContext->m_PipelineState.m_StencilFrontOpPass      = dppass;
        }
    }

    static void VulkanSetCullFace(HContext context, FaceType face_type)
    {
        assert(context);
        g_VulkanContext->m_PipelineState.m_CullFaceType = face_type;
        g_VulkanContext->m_CullFaceChanged              = true;
    }

    static void VulkanSetFaceWinding(HContext, FaceWinding face_winding)
    {
        // TODO: Add this to the vulkan pipeline handle aswell, for now it's a NOP
    }

    static void VulkanSetPolygonOffset(HContext context, float factor, float units)
    {
        assert(context);
        vkCmdSetDepthBias(g_VulkanContext->m_MainCommandBuffers[g_VulkanContext->m_SwapChain->m_ImageIndex], factor, 0.0, units);
    }

    static VkFormat GetVulkanFormatFromTextureFormat(TextureFormat format)
    {
        // Reference: https://github.com/KhronosGroup/Vulkan-Samples-Deprecated/blob/master/external/include/vulkan/vk_format.h
        assert(format <= TEXTURE_FORMAT_COUNT);
        switch (format)
        {
            case TEXTURE_FORMAT_LUMINANCE:          return VK_FORMAT_R8_UNORM;
            case TEXTURE_FORMAT_LUMINANCE_ALPHA:    return VK_FORMAT_R8G8_UNORM;
            case TEXTURE_FORMAT_RGB:                return VK_FORMAT_R8G8B8_UNORM;
            case TEXTURE_FORMAT_RGBA:               return VK_FORMAT_R8G8B8A8_UNORM;
            case TEXTURE_FORMAT_RGB_16BPP:          return VK_FORMAT_R5G6B5_UNORM_PACK16;
            case TEXTURE_FORMAT_RGBA_16BPP:         return VK_FORMAT_R4G4B4A4_UNORM_PACK16;
            case TEXTURE_FORMAT_DEPTH:              return VK_FORMAT_UNDEFINED;
            case TEXTURE_FORMAT_STENCIL:            return VK_FORMAT_UNDEFINED;
            case TEXTURE_FORMAT_RGB_PVRTC_2BPPV1:   return VK_FORMAT_PVRTC1_2BPP_UNORM_BLOCK_IMG;
            case TEXTURE_FORMAT_RGB_PVRTC_4BPPV1:   return VK_FORMAT_PVRTC1_4BPP_UNORM_BLOCK_IMG;
            case TEXTURE_FORMAT_RGBA_PVRTC_2BPPV1:  return VK_FORMAT_PVRTC1_2BPP_UNORM_BLOCK_IMG;
            case TEXTURE_FORMAT_RGBA_PVRTC_4BPPV1:  return VK_FORMAT_PVRTC1_4BPP_UNORM_BLOCK_IMG;
            case TEXTURE_FORMAT_RGB_ETC1:           return VK_FORMAT_ETC2_R8G8B8_UNORM_BLOCK;
            case TEXTURE_FORMAT_RGBA_ETC2:          return VK_FORMAT_ETC2_R8G8B8A8_UNORM_BLOCK;
            case TEXTURE_FORMAT_RGB_BC1:            return VK_FORMAT_BC1_RGB_UNORM_BLOCK;
            case TEXTURE_FORMAT_RGBA_BC3:           return VK_FORMAT_BC3_UNORM_BLOCK;
            case TEXTURE_FORMAT_RGBA_BC7:           return VK_FORMAT_BC7_UNORM_BLOCK;
            case TEXTURE_FORMAT_R_BC4:              return VK_FORMAT_BC4_UNORM_BLOCK;
            case TEXTURE_FORMAT_RG_BC5:             return VK_FORMAT_BC5_UNORM_BLOCK;
            case TEXTURE_FORMAT_RGB16F:             return VK_FORMAT_R16G16B16_SFLOAT;
            case TEXTURE_FORMAT_RGB32F:             return VK_FORMAT_R32G32B32_SFLOAT;
            case TEXTURE_FORMAT_RGBA16F:            return VK_FORMAT_R16G16B16A16_SFLOAT;
            case TEXTURE_FORMAT_RGBA32F:            return VK_FORMAT_R32G32B32A32_SFLOAT;
            case TEXTURE_FORMAT_R16F:               return VK_FORMAT_R16_SFLOAT;
            case TEXTURE_FORMAT_RG16F:              return VK_FORMAT_R16G16_SFLOAT;
            case TEXTURE_FORMAT_R32F:               return VK_FORMAT_R32_SFLOAT;
            case TEXTURE_FORMAT_RG32F:              return VK_FORMAT_R32G32_SFLOAT;
            case TEXTURE_FORMAT_RGBA32UI:           return VK_FORMAT_R32G32B32A32_UINT;
            case TEXTURE_FORMAT_BGRA8U:             return VK_FORMAT_B8G8R8A8_UNORM;
            case TEXTURE_FORMAT_R32UI:              return VK_FORMAT_R32_UINT;
            // ASTC
            case TEXTURE_FORMAT_RGBA_ASTC_4x4:      return VK_FORMAT_ASTC_4x4_UNORM_BLOCK;
            case TEXTURE_FORMAT_RGBA_ASTC_5x4:      return VK_FORMAT_ASTC_5x4_UNORM_BLOCK;
            case TEXTURE_FORMAT_RGBA_ASTC_5x5:      return VK_FORMAT_ASTC_5x5_UNORM_BLOCK;
            case TEXTURE_FORMAT_RGBA_ASTC_6x5:      return VK_FORMAT_ASTC_6x5_UNORM_BLOCK;
            case TEXTURE_FORMAT_RGBA_ASTC_6x6:      return VK_FORMAT_ASTC_6x6_UNORM_BLOCK;
            case TEXTURE_FORMAT_RGBA_ASTC_8x5:      return VK_FORMAT_ASTC_8x5_UNORM_BLOCK;
            case TEXTURE_FORMAT_RGBA_ASTC_8x6:      return VK_FORMAT_ASTC_8x6_UNORM_BLOCK;
            case TEXTURE_FORMAT_RGBA_ASTC_8x8:      return VK_FORMAT_ASTC_8x8_UNORM_BLOCK;
            case TEXTURE_FORMAT_RGBA_ASTC_10x5:     return VK_FORMAT_ASTC_10x5_UNORM_BLOCK;
            case TEXTURE_FORMAT_RGBA_ASTC_10x6:     return VK_FORMAT_ASTC_10x6_UNORM_BLOCK;
            case TEXTURE_FORMAT_RGBA_ASTC_10x8:     return VK_FORMAT_ASTC_10x8_UNORM_BLOCK;
            case TEXTURE_FORMAT_RGBA_ASTC_10x10:    return VK_FORMAT_ASTC_10x10_UNORM_BLOCK;
            case TEXTURE_FORMAT_RGBA_ASTC_12x10:    return VK_FORMAT_ASTC_12x10_UNORM_BLOCK;
            case TEXTURE_FORMAT_RGBA_ASTC_12x12:    return VK_FORMAT_ASTC_12x12_UNORM_BLOCK;

            default:                                return VK_FORMAT_UNDEFINED;
        };
    }

    static inline VkAttachmentStoreOp VulkanStoreOp(AttachmentOp op)
    {
        switch(op)
        {
            case ATTACHMENT_OP_STORE:     return VK_ATTACHMENT_STORE_OP_STORE;
            case ATTACHMENT_OP_DONT_CARE: return VK_ATTACHMENT_STORE_OP_DONT_CARE;
            default:break;
        }
        assert(0);
        return (VkAttachmentStoreOp) -1;
    }

    static inline VkAttachmentLoadOp VulkanLoadOp(AttachmentOp op)
    {
        switch(op)
        {
            case ATTACHMENT_OP_LOAD:      return VK_ATTACHMENT_LOAD_OP_LOAD;
            case ATTACHMENT_OP_CLEAR:     return VK_ATTACHMENT_LOAD_OP_CLEAR;
            case ATTACHMENT_OP_DONT_CARE: return VK_ATTACHMENT_LOAD_OP_DONT_CARE;
            default:break;
        }
        assert(0);
        return (VkAttachmentLoadOp) -1;
    }

    static VkResult CreateRenderTarget(VulkanContext* context, HTexture* color_textures, BufferType* buffer_types, uint8_t num_color_textures,  HTexture depth_stencil_texture, uint32_t width, uint32_t height, RenderTarget* rtOut)
    {
        assert(rtOut->m_Handle.m_Framebuffer == VK_NULL_HANDLE && rtOut->m_Handle.m_RenderPass == VK_NULL_HANDLE);
        const uint8_t num_attachments = MAX_BUFFER_COLOR_ATTACHMENTS + 1;

        RenderPassAttachment  rp_attachments[num_attachments];
        RenderPassAttachment* rp_attachment_depth_stencil = 0;

        VkImageView fb_attachments[num_attachments];
        uint16_t    fb_attachment_count = 0;
        uint16_t    fb_width            = width;
        uint16_t    fb_height           = height;

        for (int i = 0; i < num_color_textures; ++i)
        {
            VulkanTexture* color_texture_ptr = GetAssetFromContainer<VulkanTexture>(context->m_AssetHandleContainer, color_textures[i]);

            assert(!color_texture_ptr->m_Destroyed && color_texture_ptr->m_Handle.m_ImageView != VK_NULL_HANDLE && color_texture_ptr->m_Handle.m_Image != VK_NULL_HANDLE);
            uint8_t color_buffer_index = GetBufferTypeIndex(buffer_types[i]);
            fb_width                   = rtOut->m_ColorTextureParams[color_buffer_index].m_Width;
            fb_height                  = rtOut->m_ColorTextureParams[color_buffer_index].m_Height;

            RenderPassAttachment* rp_attachment_color = &rp_attachments[i];
            rp_attachment_color->m_ImageLayout        = VK_IMAGE_LAYOUT_SHADER_READ_ONLY_OPTIMAL;
            rp_attachment_color->m_ImageLayoutInitial = VK_IMAGE_LAYOUT_UNDEFINED;
            rp_attachment_color->m_Format             = color_texture_ptr->m_Format;
            rp_attachment_color->m_LoadOp             = VulkanLoadOp(rtOut->m_ColorBufferLoadOps[color_buffer_index]);
            rp_attachment_color->m_StoreOp            = VulkanStoreOp(rtOut->m_ColorBufferStoreOps[color_buffer_index]);

            if (rp_attachment_color->m_LoadOp == VK_ATTACHMENT_LOAD_OP_LOAD)
            {
                rp_attachment_color->m_ImageLayoutInitial = VK_IMAGE_LAYOUT_SHADER_READ_ONLY_OPTIMAL;
            }

            fb_attachments[fb_attachment_count++] = color_texture_ptr->m_Handle.m_ImageView;
        }

        if (depth_stencil_texture)
        {
            VulkanTexture* depth_stencil_texture_ptr = GetAssetFromContainer<VulkanTexture>(context->m_AssetHandleContainer, depth_stencil_texture);
            if (num_color_textures == 0)
            {
                fb_width  = rtOut->m_DepthStencilTextureParams.m_Height;
                fb_height = rtOut->m_DepthStencilTextureParams.m_Height;
            }

            rp_attachment_depth_stencil                = &rp_attachments[fb_attachment_count];
            rp_attachment_depth_stencil->m_ImageLayout = VK_IMAGE_LAYOUT_DEPTH_STENCIL_ATTACHMENT_OPTIMAL;
            rp_attachment_depth_stencil->m_Format      = depth_stencil_texture_ptr->m_Format;

            fb_attachments[fb_attachment_count++] = depth_stencil_texture_ptr->m_Handle.m_ImageView;
        }

        VkResult res = CreateRenderPass(context->m_LogicalDevice.m_Device, VK_SAMPLE_COUNT_1_BIT, rp_attachments, num_color_textures, rp_attachment_depth_stencil, 0, &rtOut->m_Handle.m_RenderPass);
        if (res != VK_SUCCESS)
        {
            return res;
        }

        res = CreateFramebuffer(context->m_LogicalDevice.m_Device, rtOut->m_Handle.m_RenderPass,
            fb_width, fb_height, fb_attachments, (uint8_t)fb_attachment_count, &rtOut->m_Handle.m_Framebuffer);
        if (res != VK_SUCCESS)
        {
            return res;
        }

        for (int i = 0; i < num_color_textures; ++i)
        {
            rtOut->m_TextureColor[i] = color_textures[i];
            rtOut->m_ColorAttachmentBufferTypes[i] = buffer_types[i];
        }

        rtOut->m_ColorAttachmentCount = num_color_textures;
        rtOut->m_TextureDepthStencil  = depth_stencil_texture;
        rtOut->m_Extent.width         = fb_width;
        rtOut->m_Extent.height        = fb_height;

        return VK_SUCCESS;
    }

    static void DestroyRenderTarget(VulkanContext* context, RenderTarget* renderTarget)
    {
        DestroyResourceDeferred(context->m_MainResourcesToDestroy[g_VulkanContext->m_SwapChain->m_ImageIndex], renderTarget);
        renderTarget->m_Handle.m_Framebuffer = VK_NULL_HANDLE;
        renderTarget->m_Handle.m_RenderPass = VK_NULL_HANDLE;
    }

    static inline VkImageUsageFlags GetVulkanUsageFromHints(uint8_t hint_bits)
    {
        VkImageUsageFlags vk_flags = 0;

    #define APPEND_IF_SET(usage_hint, vk_enum) \
        if (hint_bits & usage_hint) vk_flags |= vk_enum;

        APPEND_IF_SET(TEXTURE_USAGE_FLAG_SAMPLE,     VK_IMAGE_USAGE_SAMPLED_BIT);
        APPEND_IF_SET(TEXTURE_USAGE_FLAG_MEMORYLESS, VK_IMAGE_USAGE_TRANSIENT_ATTACHMENT_BIT);
        APPEND_IF_SET(TEXTURE_USAGE_FLAG_INPUT,      VK_IMAGE_USAGE_INPUT_ATTACHMENT_BIT);
        APPEND_IF_SET(TEXTURE_USAGE_FLAG_COLOR,      VK_IMAGE_USAGE_COLOR_ATTACHMENT_BIT);
        APPEND_IF_SET(TEXTURE_USAGE_FLAG_STORAGE,    VK_IMAGE_USAGE_STORAGE_BIT);
    #undef APPEND_IF_SET

        return vk_flags;
    }

    static HRenderTarget VulkanNewRenderTarget(HContext context, uint32_t buffer_type_flags, const RenderTargetCreationParams params)
    {
        RenderTarget* rt = new RenderTarget(GetNextRenderTargetId());

        memcpy(rt->m_ColorTextureParams, params.m_ColorBufferParams, sizeof(TextureParams) * MAX_BUFFER_COLOR_ATTACHMENTS);
        memcpy(rt->m_ColorBufferLoadOps, params.m_ColorBufferLoadOps, sizeof(AttachmentOp) * MAX_BUFFER_COLOR_ATTACHMENTS);
        memcpy(rt->m_ColorBufferStoreOps, params.m_ColorBufferStoreOps, sizeof(AttachmentOp) * MAX_BUFFER_COLOR_ATTACHMENTS);

        rt->m_DepthStencilTextureParams = (buffer_type_flags & BUFFER_TYPE_DEPTH_BIT) ?
            params.m_DepthBufferParams :
            params.m_StencilBufferParams;

        // don't save the data
        for (uint32_t i = 0; i < MAX_BUFFER_TYPE_COUNT; ++i)
        {
            ClearTextureParamsData(rt->m_ColorTextureParams[i]);
        }
        ClearTextureParamsData(rt->m_DepthStencilTextureParams);

        BufferType buffer_types[MAX_BUFFER_COLOR_ATTACHMENTS];
        HTexture texture_color[MAX_BUFFER_COLOR_ATTACHMENTS];
        HTexture texture_depth_stencil = 0;

        uint8_t has_depth   = buffer_type_flags & dmGraphics::BUFFER_TYPE_DEPTH_BIT;
        uint8_t has_stencil = buffer_type_flags & dmGraphics::BUFFER_TYPE_STENCIL_BIT;
        uint8_t color_index = 0;

        uint16_t fb_width  = 0;
        uint16_t fb_height = 0;

        BufferType color_buffer_flags[] = {
            BUFFER_TYPE_COLOR0_BIT,
            BUFFER_TYPE_COLOR1_BIT,
            BUFFER_TYPE_COLOR2_BIT,
            BUFFER_TYPE_COLOR3_BIT,
        };

        for (int i = 0; i < MAX_BUFFER_COLOR_ATTACHMENTS; ++i)
        {
            BufferType buffer_type = color_buffer_flags[i];

            if (buffer_type_flags & buffer_type)
            {
                TextureParams& color_buffer_params = rt->m_ColorTextureParams[i];
                fb_width                           = color_buffer_params.m_Width;
                fb_height                          = color_buffer_params.m_Height;

                VkFormat vk_color_format;

                // Promote format to RGBA if RGB, since it's not supported
                if (color_buffer_params.m_Format == TEXTURE_FORMAT_RGB)
                {
                    vk_color_format              = VK_FORMAT_R8G8B8A8_UNORM;
                    color_buffer_params.m_Format = TEXTURE_FORMAT_RGBA;
                }
                else
                {
                    vk_color_format = GetVulkanFormatFromTextureFormat(color_buffer_params.m_Format);
                }

                HTexture new_texture_color_handle = NewTexture(context, params.m_ColorBufferCreationParams[i]);
                VulkanTexture* new_texture_color = GetAssetFromContainer<VulkanTexture>(g_VulkanContext->m_AssetHandleContainer, new_texture_color_handle);

                VkImageUsageFlags vk_usage_flags     = VK_IMAGE_USAGE_COLOR_ATTACHMENT_BIT | new_texture_color->m_UsageFlags;
                VkMemoryPropertyFlags vk_memory_type = VK_MEMORY_PROPERTY_DEVICE_LOCAL_BIT;

                if (IsTextureMemoryless(new_texture_color))
                {
                    vk_memory_type |= VK_MEMORY_PROPERTY_LAZILY_ALLOCATED_BIT;
                }

                VkResult res = CreateTexture(
                    g_VulkanContext->m_PhysicalDevice.m_Device,
                    g_VulkanContext->m_LogicalDevice.m_Device,
                    new_texture_color->m_Width, new_texture_color->m_Height, 1, 1, new_texture_color->m_MipMapCount,
                    VK_SAMPLE_COUNT_1_BIT,
                    vk_color_format,
                    VK_IMAGE_TILING_OPTIMAL,
                    vk_usage_flags,
                    vk_memory_type,
                    VK_IMAGE_ASPECT_COLOR_BIT,
                    new_texture_color);
                CHECK_VK_ERROR(res);

                res = TransitionImageLayout(g_VulkanContext->m_LogicalDevice.m_Device,
                    g_VulkanContext->m_LogicalDevice.m_CommandPool,
                    g_VulkanContext->m_LogicalDevice.m_GraphicsQueue,
                    new_texture_color,
                    VK_IMAGE_ASPECT_COLOR_BIT,
                    VK_IMAGE_LAYOUT_SHADER_READ_ONLY_OPTIMAL);
                CHECK_VK_ERROR(res);

                VulkanSetTextureParamsInternal(new_texture_color, color_buffer_params.m_MinFilter, color_buffer_params.m_MagFilter, color_buffer_params.m_UWrap, color_buffer_params.m_VWrap, 1.0f);

                texture_color[color_index] = new_texture_color_handle;
                buffer_types[color_index] = buffer_type;
                color_index++;
            }
        }

        if(has_depth || has_stencil)
        {
            VkFormat vk_depth_stencil_format = VK_FORMAT_UNDEFINED;
            VkImageTiling vk_depth_tiling    = VK_IMAGE_TILING_OPTIMAL;

            const TextureCreationParams& stencil_depth_create_params = has_depth ? params.m_DepthBufferCreationParams : params.m_StencilBufferCreationParams;

            // Only try depth formats first
            if (has_depth && !has_stencil)
            {
                VkFormat vk_format_list[] = {
                    VK_FORMAT_D32_SFLOAT,
                    VK_FORMAT_D16_UNORM
                };

                GetDepthFormatAndTiling(g_VulkanContext->m_PhysicalDevice.m_Device, vk_format_list,
                    DM_ARRAY_SIZE(vk_format_list), &vk_depth_stencil_format, &vk_depth_tiling);
            }

            // If we request both depth & stencil OR test above failed,
            // try with default depth stencil formats
            if (vk_depth_stencil_format == VK_FORMAT_UNDEFINED)
            {
                GetDepthFormatAndTiling(g_VulkanContext->m_PhysicalDevice.m_Device, 0, 0, &vk_depth_stencil_format, &vk_depth_tiling);
            }

            texture_depth_stencil                    = NewTexture(context, stencil_depth_create_params);
            VulkanTexture* texture_depth_stencil_ptr = GetAssetFromContainer<VulkanTexture>(g_VulkanContext->m_AssetHandleContainer, texture_depth_stencil);

            // TODO: Right now we can only sample depth with this texture, if we want to support stencil texture reads we need to make a separate texture I think
            VkResult res = CreateDepthStencilTexture(g_VulkanContext,
                vk_depth_stencil_format, vk_depth_tiling,
                fb_width, fb_height, VK_SAMPLE_COUNT_1_BIT, // No support for multisampled FBOs
                VK_IMAGE_ASPECT_DEPTH_BIT, // JG: This limits us to sampling depth only afaik
                texture_depth_stencil_ptr);
            CHECK_VK_ERROR(res);
        }

        if (color_index > 0 || has_depth || has_stencil)
        {
            VkResult res = CreateRenderTarget(g_VulkanContext, texture_color, buffer_types, color_index, texture_depth_stencil, fb_width, fb_height, rt);
            CHECK_VK_ERROR(res);
        }

        return StoreAssetInContainer(g_VulkanContext->m_AssetHandleContainer, rt, ASSET_TYPE_RENDER_TARGET);
    }

    static void VulkanDeleteRenderTarget(HRenderTarget render_target)
    {
        RenderTarget* rt = GetAssetFromContainer<RenderTarget>(g_VulkanContext->m_AssetHandleContainer, render_target);
        g_VulkanContext->m_AssetHandleContainer.Release(render_target);

        for (int i = 0; i < MAX_BUFFER_COLOR_ATTACHMENTS; ++i)
        {
            if (rt->m_TextureColor[i])
            {
                DeleteTexture(rt->m_TextureColor[i]);
            }
        }

        if (rt->m_TextureDepthStencil)
        {
            DeleteTexture(rt->m_TextureDepthStencil);
        }

        DestroyRenderTarget(g_VulkanContext, rt);

        delete rt;
    }

    static void VulkanSetRenderTarget(HContext _context, HRenderTarget render_target, uint32_t transient_buffer_types)
    {
        (void) transient_buffer_types;
        VulkanContext* context = (VulkanContext*) _context;
        context->m_ViewportChanged = 1;
        BeginRenderPass(context, render_target != 0x0 ? render_target : context->m_MainRenderTarget);
    }

    static HTexture VulkanGetRenderTargetTexture(HRenderTarget render_target, BufferType buffer_type)
    {
        RenderTarget* rt = GetAssetFromContainer<RenderTarget>(g_VulkanContext->m_AssetHandleContainer, render_target);

        if (IsColorBufferType(buffer_type))
        {
            return rt->m_TextureColor[GetBufferTypeIndex(buffer_type)];
        }
        else if (buffer_type == BUFFER_TYPE_DEPTH_BIT || buffer_type == BUFFER_TYPE_STENCIL_BIT)
        {
            return rt->m_TextureDepthStencil;
        }
        return 0;
    }

    static void VulkanGetRenderTargetSize(HRenderTarget render_target, BufferType buffer_type, uint32_t& width, uint32_t& height)
    {
        RenderTarget* rt = GetAssetFromContainer<RenderTarget>(g_VulkanContext->m_AssetHandleContainer, render_target);
        TextureParams* params = 0;

        if (IsColorBufferType(buffer_type))
        {
            uint32_t i = GetBufferTypeIndex(buffer_type);
            assert(i < MAX_BUFFER_COLOR_ATTACHMENTS);
            params = &rt->m_ColorTextureParams[i];
        }
        else if (buffer_type == BUFFER_TYPE_DEPTH_BIT || buffer_type == BUFFER_TYPE_STENCIL_BIT)
        {
            params = &rt->m_DepthStencilTextureParams;
        }
        else
        {
            assert(0);
        }

        width  = params->m_Width;
        height = params->m_Height;
    }

    static void VulkanSetRenderTargetSize(HRenderTarget render_target, uint32_t width, uint32_t height)
    {
        RenderTarget* rt = GetAssetFromContainer<RenderTarget>(g_VulkanContext->m_AssetHandleContainer, render_target);

        for (uint32_t i = 0; i < MAX_BUFFER_COLOR_ATTACHMENTS; ++i)
        {
            rt->m_ColorTextureParams[i].m_Width = width;
            rt->m_ColorTextureParams[i].m_Height = height;

            if (rt->m_TextureColor[i])
            {
                VulkanTexture* texture_color         = GetAssetFromContainer<VulkanTexture>(g_VulkanContext->m_AssetHandleContainer, rt->m_TextureColor[i]);
                VkImageUsageFlags vk_usage_flags     = VK_IMAGE_USAGE_COLOR_ATTACHMENT_BIT | texture_color->m_UsageFlags;
                VkMemoryPropertyFlags vk_memory_type = VK_MEMORY_PROPERTY_DEVICE_LOCAL_BIT;

                if (IsTextureMemoryless(texture_color))
                {
                    vk_memory_type |= VK_MEMORY_PROPERTY_LAZILY_ALLOCATED_BIT;
                }

                texture_color->m_ImageLayout[0] = VK_IMAGE_LAYOUT_PREINITIALIZED;

                DestroyResourceDeferred(g_VulkanContext->m_MainResourcesToDestroy[g_VulkanContext->m_SwapChain->m_ImageIndex], texture_color);
                VkResult res = CreateTexture(
                    g_VulkanContext->m_PhysicalDevice.m_Device,
                    g_VulkanContext->m_LogicalDevice.m_Device,
                    width, height, 1,
                    texture_color->m_MipMapCount, 1, VK_SAMPLE_COUNT_1_BIT,
                    texture_color->m_Format,
                    VK_IMAGE_TILING_OPTIMAL,
                    vk_usage_flags,
                    vk_memory_type,
                    VK_IMAGE_ASPECT_COLOR_BIT,
                    texture_color);
                CHECK_VK_ERROR(res);

                texture_color->m_Width  = width;
                texture_color->m_Height = height;
            }
        }

        if (rt->m_TextureDepthStencil)
        {
            rt->m_DepthStencilTextureParams.m_Width = width;
            rt->m_DepthStencilTextureParams.m_Height = height;

            VulkanTexture* depth_stencil_texture = GetAssetFromContainer<VulkanTexture>(g_VulkanContext->m_AssetHandleContainer, rt->m_TextureDepthStencil);
            DestroyResourceDeferred(g_VulkanContext->m_MainResourcesToDestroy[g_VulkanContext->m_SwapChain->m_ImageIndex], depth_stencil_texture);

            // Check tiling support for this format
            VkImageTiling vk_image_tiling    = VK_IMAGE_TILING_OPTIMAL;
            VkFormat vk_depth_stencil_format = depth_stencil_texture->m_Format;
            VkFormat vk_depth_format         = GetSupportedTilingFormat(g_VulkanContext->m_PhysicalDevice.m_Device, &vk_depth_stencil_format,
                1, vk_image_tiling, VK_FORMAT_FEATURE_DEPTH_STENCIL_ATTACHMENT_BIT);

            if (vk_depth_format == VK_FORMAT_UNDEFINED)
            {
                vk_image_tiling = VK_IMAGE_TILING_LINEAR;
            }

            VkResult res = CreateDepthStencilTexture(g_VulkanContext,
                vk_depth_stencil_format, vk_image_tiling,
                width, height, VK_SAMPLE_COUNT_1_BIT,
                VK_IMAGE_ASPECT_DEPTH_BIT,
                depth_stencil_texture);
            CHECK_VK_ERROR(res);

            depth_stencil_texture->m_Width  = width;
            depth_stencil_texture->m_Height = height;
        }

        DestroyRenderTarget(g_VulkanContext, rt);
        VkResult res = CreateRenderTarget(g_VulkanContext,
            rt->m_TextureColor,
            rt->m_ColorAttachmentBufferTypes,
            rt->m_ColorAttachmentCount,
            rt->m_TextureDepthStencil,
            width, height,
            rt);
        CHECK_VK_ERROR(res);
    }

    static bool VulkanIsTextureFormatSupported(HContext _context, TextureFormat format)
    {
        VulkanContext* context = (VulkanContext*) _context;
        return (context->m_TextureFormatSupport & (1 << format)) != 0 || (context->m_ASTCSupport && IsTextureFormatASTC(format));
    }

    static VulkanTexture* VulkanNewTextureInternal(const TextureCreationParams& params)
    {
        VulkanTexture* tex = new VulkanTexture;
        InitializeVulkanTexture(tex);

    #ifdef __MACH__
        if (params.m_UsageHintBits & dmGraphics::TEXTURE_USAGE_FLAG_INPUT &&
            params.m_UsageHintBits & dmGraphics::TEXTURE_USAGE_FLAG_MEMORYLESS)
        {
            dmLogWarning("Using both usage hints 'TEXTURE_USAGE_FLAG_INPUT' and 'TEXTURE_USAGE_FLAG_MEMORYLESS' when creating a texture on MoltenVK is not supported. The texture will not be created as memoryless.");
        }
    #endif

        tex->m_Type           = params.m_Type;
        tex->m_Width          = params.m_Width;
        tex->m_Height         = params.m_Height;
        tex->m_Depth          = dmMath::Max((uint16_t)1, params.m_Depth);
        tex->m_LayerCount     = dmMath::Max((uint16_t)1, params.m_LayerCount);
        tex->m_MipMapCount    = params.m_MipMapCount;
        tex->m_UsageFlags     = GetVulkanUsageFromHints(params.m_UsageHintBits);
        tex->m_UsageHintFlags = params.m_UsageHintBits;

        for (int i = 0; i < DM_ARRAY_SIZE(tex->m_ImageLayout); ++i)
        {
            tex->m_ImageLayout[i] = VK_IMAGE_LAYOUT_UNDEFINED;
        }

        if (params.m_OriginalWidth == 0)
        {
            tex->m_OriginalWidth  = params.m_Width;
            tex->m_OriginalHeight = params.m_Height;
            tex->m_OriginalDepth  = params.m_Depth;
        }
        else
        {
            tex->m_OriginalWidth  = params.m_OriginalWidth;
            tex->m_OriginalHeight = params.m_OriginalHeight;
            tex->m_OriginalDepth  = params.m_OriginalDepth;
        }
        return tex;
    }

    static HTexture VulkanNewTexture(HContext context, const TextureCreationParams& params)
    {
        return StoreAssetInContainer(g_VulkanContext->m_AssetHandleContainer, VulkanNewTextureInternal(params), ASSET_TYPE_TEXTURE);
    }

    static void VulkanDeleteTextureInternal(VulkanTexture* texture)
    {
        DestroyResourceDeferred(g_VulkanContext->m_MainResourcesToDestroy[g_VulkanContext->m_SwapChain->m_ImageIndex], texture);
        delete texture;
    }

    static void VulkanDeleteTexture(HTexture texture)
    {
        VulkanDeleteTextureInternal(GetAssetFromContainer<VulkanTexture>(g_VulkanContext->m_AssetHandleContainer, texture));
        g_VulkanContext->m_AssetHandleContainer.Release(texture);
    }

    static inline uint32_t GetOffsetFromMipmap(VulkanTexture* texture, uint8_t mipmap)
    {
        uint8_t bitspp  = GetTextureFormatBitsPerPixel(texture->m_GraphicsFormat);
        uint32_t width  = texture->m_Width;
        uint32_t height = texture->m_Height;
        uint32_t offset = 0;

        for (uint32_t i = 0; i < mipmap; ++i)
        {
            offset += width * height * bitspp;
            width  /= 2;
            height /= 2;
        }

        offset /= 8;
        return offset;
    }

    static void CopyToTexture(VulkanContext* context, const TextureParams& params,
        bool useStageBuffer, uint32_t texDataSize, void* texDataPtr, VulkanTexture* textureOut)
    {
        VkDevice vk_device = context->m_LogicalDevice.m_Device;
        uint8_t layer_count = textureOut->m_LayerCount;
        assert(layer_count > 0);

        // TODO There is potentially a bunch of redundancy here.
        //      * Can we use a single command buffer for these updates,
        //        and not create a new one in every transition?
        //      * Should we batch upload all the mipmap levels instead?
        //        There's a lot of extra work doing all these transitions and image copies
        //        per mipmap instead of batching in one cmd
        if (useStageBuffer)
        {
            uint32_t slice_size = texDataSize / layer_count;

        #ifdef __MACH__
            // Note: There is an annoying validation issue on osx for layered compressed data that causes a validation error
            //       due to misalignment of the data when using a stage buffer. The offsets in the stage buffer needs to be
            //       8 byte aligned but for compressed data that is not the case for the lowest mipmaps.
            //       This might need some more investigation, but for now we don't want a crash at least...
            if (slice_size < 8 && layer_count > 1)
            {
                return;
            }
        #endif

            // Create one-time commandbuffer to carry the copy command
            VkCommandBuffer vk_command_buffer;
            CreateCommandBuffers(vk_device, context->m_LogicalDevice.m_CommandPool, 1, &vk_command_buffer);
            VkCommandBufferBeginInfo vk_command_buffer_begin_info;
            memset(&vk_command_buffer_begin_info, 0, sizeof(VkCommandBufferBeginInfo));

            vk_command_buffer_begin_info.sType = VK_STRUCTURE_TYPE_COMMAND_BUFFER_BEGIN_INFO;
            vk_command_buffer_begin_info.flags = VK_COMMAND_BUFFER_USAGE_ONE_TIME_SUBMIT_BIT;
            VkResult res = vkBeginCommandBuffer(vk_command_buffer, &vk_command_buffer_begin_info);
            CHECK_VK_ERROR(res);

            VkSubmitInfo vk_submit_info;
            memset(&vk_submit_info, 0, sizeof(vk_submit_info));
            vk_submit_info.sType              = VK_STRUCTURE_TYPE_SUBMIT_INFO;
            vk_submit_info.commandBufferCount = 1;
            vk_submit_info.pCommandBuffers    = &vk_command_buffer;

            DeviceBuffer stage_buffer(VK_BUFFER_USAGE_TRANSFER_SRC_BIT);

            res = CreateDeviceBuffer(context->m_PhysicalDevice.m_Device, vk_device, texDataSize,
                VK_MEMORY_PROPERTY_HOST_VISIBLE_BIT | VK_MEMORY_PROPERTY_HOST_COHERENT_BIT, &stage_buffer);
            CHECK_VK_ERROR(res);

            res = WriteToDeviceBuffer(vk_device, texDataSize, 0, texDataPtr, &stage_buffer);
            CHECK_VK_ERROR(res);

            // Transition image to transfer dst for the mipmap level we are uploading
            res = TransitionImageLayout(vk_device,
                context->m_LogicalDevice.m_CommandPool,
                context->m_LogicalDevice.m_GraphicsQueue,
                textureOut,
                VK_IMAGE_ASPECT_COLOR_BIT,
                VK_IMAGE_LAYOUT_TRANSFER_DST_OPTIMAL,
                params.m_MipMap,
                layer_count);
            CHECK_VK_ERROR(res);

            // NOTE: We should check max layer count in the device properties!
            VkBufferImageCopy* vk_copy_regions = new VkBufferImageCopy[layer_count];
            for (int i = 0; i < layer_count; ++i)
            {
                VkBufferImageCopy& vk_copy_region = vk_copy_regions[i];
                vk_copy_region.bufferOffset                    = i * slice_size;
                vk_copy_region.bufferRowLength                 = 0;
                vk_copy_region.bufferImageHeight               = 0;
                vk_copy_region.imageOffset.x                   = params.m_X;
                vk_copy_region.imageOffset.y                   = params.m_Y;
                vk_copy_region.imageOffset.z                   = 0; // TODO!
                vk_copy_region.imageExtent.width               = params.m_Width;
                vk_copy_region.imageExtent.height              = params.m_Height;
                vk_copy_region.imageExtent.depth               = dmMath::Max((uint32_t) 1, (uint32_t) params.m_Depth);
                vk_copy_region.imageSubresource.aspectMask     = VK_IMAGE_ASPECT_COLOR_BIT;
                vk_copy_region.imageSubresource.mipLevel       = params.m_MipMap;
                vk_copy_region.imageSubresource.baseArrayLayer = i;
                vk_copy_region.imageSubresource.layerCount     = 1;
            }

            vkCmdCopyBufferToImage(vk_command_buffer, stage_buffer.m_Handle.m_Buffer,
                textureOut->m_Handle.m_Image, VK_IMAGE_LAYOUT_TRANSFER_DST_OPTIMAL,
                layer_count, vk_copy_regions);

            res = vkEndCommandBuffer(vk_command_buffer);
            CHECK_VK_ERROR(res);

            res = vkQueueSubmit(context->m_LogicalDevice.m_GraphicsQueue, 1, &vk_submit_info, VK_NULL_HANDLE);
            CHECK_VK_ERROR(res);

            vkQueueWaitIdle(context->m_LogicalDevice.m_GraphicsQueue);

            res = TransitionImageLayout(vk_device,
                context->m_LogicalDevice.m_CommandPool,
                context->m_LogicalDevice.m_GraphicsQueue,
                textureOut,
                VK_IMAGE_ASPECT_COLOR_BIT,
                VK_IMAGE_LAYOUT_SHADER_READ_ONLY_OPTIMAL,
                params.m_MipMap,
                layer_count);
            CHECK_VK_ERROR(res);

            DestroyDeviceBuffer(vk_device, &stage_buffer.m_Handle);

            vkFreeCommandBuffers(vk_device, context->m_LogicalDevice.m_CommandPool, 1, &vk_command_buffer);

            delete[] vk_copy_regions;
        }
        else
        {
            uint32_t write_offset = GetOffsetFromMipmap(textureOut, (uint8_t) params.m_MipMap);

            VkResult res = WriteToDeviceBuffer(vk_device, texDataSize, write_offset, texDataPtr, &textureOut->m_DeviceBuffer);
            CHECK_VK_ERROR(res);

            res = TransitionImageLayout(vk_device,
                context->m_LogicalDevice.m_CommandPool,
                context->m_LogicalDevice.m_GraphicsQueue,
                textureOut,
                VK_IMAGE_ASPECT_COLOR_BIT,
                VK_IMAGE_LAYOUT_SHADER_READ_ONLY_OPTIMAL,
                params.m_MipMap,
                layer_count);
            CHECK_VK_ERROR(res);
        }
    }

    static inline bool Is3DTexture(TextureType type)
    {
        return type == TEXTURE_TYPE_3D || type == TEXTURE_TYPE_3D || type == TEXTURE_TYPE_IMAGE_3D;
    }

    static void VulkanSetTextureInternal(VulkanTexture* texture, const TextureParams& params)
    {
        // Same as graphics_opengl.cpp
        switch (params.m_Format)
        {
            case TEXTURE_FORMAT_DEPTH:
            case TEXTURE_FORMAT_STENCIL:
                dmLogError("Unable to upload texture data, unsupported type (%s).", GetTextureFormatLiteral(params.m_Format));
                return;
            default:break;
        }

        assert(params.m_Width  <= g_VulkanContext->m_PhysicalDevice.m_Properties.limits.maxImageDimension2D);
        assert(params.m_Height <= g_VulkanContext->m_PhysicalDevice.m_Properties.limits.maxImageDimension2D);

        if (texture->m_MipMapCount == 1 && params.m_MipMap > 0)
        {
            return;
        }

        TextureFormat format_orig   = params.m_Format;
        uint16_t tex_layer_count    = dmMath::Max(texture->m_LayerCount, params.m_LayerCount);
        uint16_t tex_depth          = dmMath::Max(texture->m_Depth, params.m_Depth);
        uint8_t tex_bpp             = GetTextureFormatBitsPerPixel(params.m_Format);
        size_t tex_data_size        = params.m_DataSize * tex_layer_count * 8; // Convert into bits
        void*  tex_data_ptr         = (void*)params.m_Data;
        VkFormat vk_format          = GetVulkanFormatFromTextureFormat(params.m_Format);

        if (vk_format == VK_FORMAT_UNDEFINED)
        {
            dmLogError("Unable to upload texture data, unsupported type (%s).", GetTextureFormatLiteral(format_orig));
            return;
        }

        // For future reference, we could validate ASTC buffer sizes by using these calculations:
        // https://registry.khronos.org/webgl/extensions/WEBGL_compressed_texture_astc/

        // In cases where we just want to clear the texture we don't have a valid data or datasize, so we need to infer it.
        // This will NOT work for clearing compressed texture formats, but I don't think that is a case we can support anyway.
        if (tex_data_size == 0)
        {
            tex_data_size = tex_bpp * params.m_Width * params.m_Height * tex_layer_count;
        }

        LogicalDevice& logical_device       = g_VulkanContext->m_LogicalDevice;
        VkPhysicalDevice vk_physical_device = g_VulkanContext->m_PhysicalDevice.m_Device;

        // Note: There's no RGB support in Vulkan. We have to expand this to four channels
        // TODO: Can we use R11G11B10 somehow?
        if (format_orig == TEXTURE_FORMAT_RGB)
        {
            uint32_t data_pixel_count = params.m_Width * params.m_Height * tex_layer_count;
            uint8_t* data_new         = new uint8_t[data_pixel_count * 4]; // RGBA => 4 bytes per pixel

            RepackRGBToRGBA(data_pixel_count, (uint8_t*) tex_data_ptr, data_new);
            vk_format     = VK_FORMAT_R8G8B8A8_UNORM;
            tex_data_ptr  = data_new;
            tex_bpp       = 32;
            tex_data_size = tex_bpp * params.m_Width * params.m_Height * tex_layer_count;
        }

<<<<<<< HEAD
        tex_data_size             = tex_bpp * params.m_Width * params.m_Height * tex_depth * tex_layer_count;
=======
>>>>>>> bffea42c
        texture->m_GraphicsFormat = params.m_Format;
        texture->m_MipMapCount    = dmMath::Max(texture->m_MipMapCount, (uint16_t)(params.m_MipMap+1));
        texture->m_LayerCount     = tex_layer_count;

        VulkanSetTextureParamsInternal(texture, params.m_MinFilter, params.m_MagFilter, params.m_UWrap, params.m_VWrap, 1.0f);

        if (params.m_SubUpdate)
        {
            // TODO: Not sure this will work for compressed formats..
            // data size might be different if we have generated a new image
            tex_data_size = params.m_Width * params.m_Height * tex_bpp * tex_layer_count;
        }
        else if (params.m_MipMap == 0)
        {
            if (texture->m_Format != vk_format ||
                texture->m_Width != params.m_Width ||
                texture->m_Height != params.m_Height ||
                (Is3DTexture(texture->m_Type) && (texture->m_Depth != params.m_Depth)))
            {
                DestroyResourceDeferred(g_VulkanContext->m_MainResourcesToDestroy[g_VulkanContext->m_SwapChain->m_ImageIndex], texture);
                texture->m_Format = vk_format;
                texture->m_Width  = params.m_Width;
                texture->m_Height = params.m_Height;
                texture->m_Depth  = params.m_Depth;

                // Note:
                // If the texture has requested mipmaps and we need to recreate the texture, make sure to allocate enough mipmaps.
                // For vulkan this means that we can't cap a texture to a specific mipmap count since the engine expects
                // that setting texture data works like the OpenGL backend where we set the mipmap count to zero and then
                // update the mipmap count based on the params. If we recreate the texture when that is detected (i.e we have too few mipmaps in the texture)
                // we will lose all the data that was previously uploaded. We could copy that data, but for now this is the easiest way of dealing with this..

                if (texture->m_MipMapCount > 1)
                {
                    texture->m_MipMapCount = (uint16_t) GetMipmapCount(dmMath::Max(texture->m_Width, texture->m_Height));
                }
            }
        }

        bool use_stage_buffer = true;
        bool memoryless = IsTextureMemoryless(texture);

#if defined(DM_PLATFORM_IOS)
        // Can't use a staging buffer for MoltenVK when we upload
        // PVRTC textures.
        if (vk_format == VK_FORMAT_PVRTC1_2BPP_UNORM_BLOCK_IMG ||
            vk_format == VK_FORMAT_PVRTC1_4BPP_UNORM_BLOCK_IMG)
        {
            use_stage_buffer = false;
        }
#endif

        // If texture hasn't been used yet or if it has been changed
        if (texture->m_Destroyed || texture->m_Handle.m_Image == VK_NULL_HANDLE)
        {
            assert(!params.m_SubUpdate);
            VkImageTiling vk_image_tiling           = VK_IMAGE_TILING_OPTIMAL;
            VkImageUsageFlags vk_usage_flags        = VK_IMAGE_USAGE_TRANSFER_DST_BIT;
            VkFormatFeatureFlags vk_format_features = VK_FORMAT_FEATURE_SAMPLED_IMAGE_BIT;
            VkMemoryPropertyFlags vk_memory_type    = VK_MEMORY_PROPERTY_DEVICE_LOCAL_BIT;

            if (!use_stage_buffer)
            {
                vk_usage_flags = 0;
                vk_memory_type = VK_MEMORY_PROPERTY_HOST_VISIBLE_BIT | VK_MEMORY_PROPERTY_HOST_COHERENT_BIT;
            }

            vk_usage_flags |= texture->m_UsageFlags;

            if (memoryless)
            {
                vk_memory_type |= VK_MEMORY_PROPERTY_LAZILY_ALLOCATED_BIT;
            }

            // Check this format for optimal layout support
            if (GetSupportedTilingFormat(vk_physical_device, &vk_format, 1, vk_image_tiling, vk_format_features) == VK_FORMAT_UNDEFINED)
            {
                // Linear doesn't support mipmapping (for MoltenVK only?)
                vk_image_tiling        = VK_IMAGE_TILING_LINEAR;
                texture->m_MipMapCount = 1;
            }

            VkResult res = CreateTexture(
                vk_physical_device,
                logical_device.m_Device,
                texture->m_Width,
                texture->m_Height,
                tex_depth,
                tex_layer_count,
                texture->m_MipMapCount,
                VK_SAMPLE_COUNT_1_BIT,
                vk_format,
                vk_image_tiling,
                vk_usage_flags,
                vk_memory_type,
                VK_IMAGE_ASPECT_COLOR_BIT,
                texture);
            CHECK_VK_ERROR(res);
        }

        if (!memoryless)
        {
            tex_data_size = (int) ceil((float) tex_data_size / 8.0f);
            CopyToTexture(g_VulkanContext, params, use_stage_buffer, tex_data_size, tex_data_ptr, texture);
        }

        if (format_orig == TEXTURE_FORMAT_RGB)
        {
            delete[] (uint8_t*)tex_data_ptr;
        }
    }

    void VulkanDestroyResources(HContext _context)
    {
        VulkanContext* context = (VulkanContext*)_context;
        VkDevice vk_device = context->m_LogicalDevice.m_Device;

        context->m_PipelineCache.Iterate(DestroyPipelineCacheCb, context);

        DestroyDeviceBuffer(vk_device, &context->m_MainTextureDepthStencil.m_DeviceBuffer.m_Handle);
        DestroyTexture(vk_device, &context->m_MainTextureDepthStencil.m_Handle);
        DestroyTexture(vk_device, &context->m_DefaultTexture2D->m_Handle);
        DestroyTexture(vk_device, &context->m_DefaultTexture2DArray->m_Handle);
        DestroyTexture(vk_device, &context->m_DefaultTextureCubeMap->m_Handle);

        vkDestroyRenderPass(vk_device, context->m_MainRenderPass, 0);

        vkFreeCommandBuffers(vk_device, context->m_LogicalDevice.m_CommandPool, context->m_MainCommandBuffers.Size(), context->m_MainCommandBuffers.Begin());
        vkFreeCommandBuffers(vk_device, context->m_LogicalDevice.m_CommandPool, 1, &context->m_MainCommandBufferUploadHelper);

        for (uint8_t i=0; i < context->m_MainFrameBuffers.Size(); i++)
        {
            vkDestroyFramebuffer(vk_device, context->m_MainFrameBuffers[i], 0);
        }

        for (uint8_t i=0; i < context->m_TextureSamplers.Size(); i++)
        {
            DestroyTextureSampler(vk_device, &context->m_TextureSamplers[i]);
        }

        for (uint8_t i=0; i < context->m_MainScratchBuffers.Size(); i++)
        {
            DestroyDeviceBuffer(vk_device, &context->m_MainScratchBuffers[i].m_DeviceBuffer.m_Handle);
        }

        for (uint8_t i=0; i < context->m_MainDescriptorAllocators.Size(); i++)
        {
            DestroyDescriptorAllocator(vk_device, &context->m_MainDescriptorAllocators[i]);
        }

        for (uint8_t i=0; i < context->m_MainCommandBuffers.Size(); i++)
        {
            FlushResourcesToDestroy(vk_device, context->m_MainResourcesToDestroy[i]);
        }

        for (size_t i = 0; i < DM_MAX_FRAMES_IN_FLIGHT; i++) {
            FrameResource& frame_resource = context->m_FrameResources[i];
            vkDestroySemaphore(vk_device, frame_resource.m_RenderFinished, 0);
            vkDestroySemaphore(vk_device, frame_resource.m_ImageAvailable, 0);
            vkDestroyFence(vk_device, frame_resource.m_SubmitFence, 0);
        }

        DestroySwapChain(vk_device, context->m_SwapChain);
        DestroyLogicalDevice(&context->m_LogicalDevice);
        DestroyPhysicalDevice(&context->m_PhysicalDevice);
    }

    static void VulkanSetTexture(HTexture texture, const TextureParams& params)
    {
        VulkanTexture* tex = GetAssetFromContainer<VulkanTexture>(g_VulkanContext->m_AssetHandleContainer, texture);
        VulkanSetTextureInternal(tex, params);
    }

    static void VulkanSetTextureAsync(HTexture texture, const TextureParams& params, SetTextureAsyncCallback callback, void* user_data)
    {
        // Async texture loading is not supported in Vulkan, defaulting to syncronous loading until then
        VulkanTexture* tex = GetAssetFromContainer<VulkanTexture>(g_VulkanContext->m_AssetHandleContainer, texture);
        VulkanSetTextureInternal(tex, params);
        if (callback)
        {
            callback(texture, user_data);
        }
    }

    static float GetMaxAnisotrophyClamped(float max_anisotropy_requested)
    {
        return dmMath::Min(max_anisotropy_requested, g_VulkanContext->m_PhysicalDevice.m_Properties.limits.maxSamplerAnisotropy);
    }

    static void VulkanSetTextureParamsInternal(VulkanTexture* texture, TextureFilter minfilter, TextureFilter magfilter, TextureWrap uwrap, TextureWrap vwrap, float max_anisotropy)
    {
        TextureSampler sampler   = g_VulkanContext->m_TextureSamplers[texture->m_TextureSamplerIndex];
        float anisotropy_clamped = GetMaxAnisotrophyClamped(max_anisotropy);

        if (sampler.m_MinFilter     != minfilter              ||
            sampler.m_MagFilter     != magfilter              ||
            sampler.m_AddressModeU  != uwrap                  ||
            sampler.m_AddressModeV  != vwrap                  ||
            sampler.m_MaxLod        != texture->m_MipMapCount ||
            sampler.m_MaxAnisotropy != anisotropy_clamped)
        {
            int16_t sampler_index = GetTextureSamplerIndex(g_VulkanContext->m_TextureSamplers, minfilter, magfilter, uwrap, vwrap, texture->m_MipMapCount, anisotropy_clamped);
            if (sampler_index < 0)
            {
                sampler_index = CreateVulkanTextureSampler(g_VulkanContext->m_LogicalDevice.m_Device, g_VulkanContext->m_TextureSamplers, minfilter, magfilter, uwrap, vwrap, texture->m_MipMapCount, anisotropy_clamped);
            }

            texture->m_TextureSamplerIndex = sampler_index;
        }
    }

    static void VulkanSetTextureParams(HTexture texture, TextureFilter minfilter, TextureFilter magfilter, TextureWrap uwrap, TextureWrap vwrap, float max_anisotropy)
    {
        VulkanTexture* tex = GetAssetFromContainer<VulkanTexture>(g_VulkanContext->m_AssetHandleContainer, texture);
        VulkanSetTextureParamsInternal(tex, minfilter, magfilter, uwrap, vwrap, max_anisotropy);
    }

    // NOTE: Currently over estimates the resource usage for compressed formats!
    static uint32_t VulkanGetTextureResourceSize(HTexture texture)
    {
        VulkanTexture* tex = GetAssetFromContainer<VulkanTexture>(g_VulkanContext->m_AssetHandleContainer, texture);
        if (!tex)
        {
            return 0;
        }
        uint32_t size_total = 0;
        uint32_t size = tex->m_Width * tex->m_Height * dmMath::Max(1U, GetTextureFormatBitsPerPixel(tex->m_GraphicsFormat)/8);
        for(uint32_t i = 0; i < tex->m_MipMapCount; ++i)
        {
            size_total += size;
            size >>= 2;
        }
        if (tex->m_Type == TEXTURE_TYPE_CUBE_MAP)
        {
            size_total *= 6;
        }
        return size_total + sizeof(VulkanTexture);
    }

    static uint16_t VulkanGetTextureWidth(HTexture texture)
    {
        return GetAssetFromContainer<VulkanTexture>(g_VulkanContext->m_AssetHandleContainer, texture)->m_Width;
    }

    static uint16_t VulkanGetTextureHeight(HTexture texture)
    {
        return GetAssetFromContainer<VulkanTexture>(g_VulkanContext->m_AssetHandleContainer, texture)->m_Height;
    }

    static uint16_t VulkanGetOriginalTextureWidth(HTexture texture)
    {
        return GetAssetFromContainer<VulkanTexture>(g_VulkanContext->m_AssetHandleContainer, texture)->m_OriginalWidth;
    }

    static uint16_t VulkanGetOriginalTextureHeight(HTexture texture)
    {
        return GetAssetFromContainer<VulkanTexture>(g_VulkanContext->m_AssetHandleContainer, texture)->m_OriginalHeight;
    }

    static uint16_t VulkanGetTextureDepth(HTexture texture)
    {
        return GetAssetFromContainer<VulkanTexture>(g_VulkanContext->m_AssetHandleContainer, texture)->m_Depth;
    }

    static uint16_t VulkanGetTextureLayerCount(HTexture texture)
    {
        return GetAssetFromContainer<VulkanTexture>(g_VulkanContext->m_AssetHandleContainer, texture)->m_LayerCount;
    }

    static uint8_t VulkanGetTextureMipmapCount(HTexture texture)
    {
        return GetAssetFromContainer<VulkanTexture>(g_VulkanContext->m_AssetHandleContainer, texture)->m_MipMapCount;
    }

    static TextureType VulkanGetTextureType(HTexture texture)
    {
        return GetAssetFromContainer<VulkanTexture>(g_VulkanContext->m_AssetHandleContainer, texture)->m_Type;
    }

    static uint32_t VulkanGetTextureUsageHintFlags(HTexture texture)
    {
        return GetAssetFromContainer<VulkanTexture>(g_VulkanContext->m_AssetHandleContainer, texture)->m_UsageHintFlags;
    }

    static HandleResult VulkanGetTextureHandle(HTexture texture, void** out_handle)
    {
        assert(0 && "GetTextureHandle is not implemented on Vulkan.");
        return HANDLE_RESULT_NOT_AVAILABLE;
    }

    static uint8_t VulkanGetNumTextureHandles(HTexture texture)
    {
        return 1;
    }

    static void VulkanEnableTexture(HContext context, uint32_t unit, uint8_t value_index, HTexture texture)
    {
        assert(unit < DM_MAX_TEXTURE_UNITS);
        g_VulkanContext->m_TextureUnits[unit] = texture;
    }

    static void VulkanDisableTexture(HContext context, uint32_t unit, HTexture texture)
    {
        assert(unit < DM_MAX_TEXTURE_UNITS);
        g_VulkanContext->m_TextureUnits[unit] = 0x0;
    }

    static uint32_t VulkanGetMaxTextureSize(HContext context)
    {
        return g_VulkanContext->m_PhysicalDevice.m_Properties.limits.maxImageDimension2D;
    }

    static uint32_t VulkanGetTextureStatusFlags(HTexture texture)
    {
        return 0;
    }

    static void VulkanReadPixels(HContext _context, void* buffer, uint32_t buffer_size)
    {
        VulkanContext* context = (VulkanContext*) _context;

        uint32_t w = context->m_WindowWidth;
        uint32_t h = context->m_WindowHeight;
        assert (buffer_size >= w * h * 4);

        HRenderTarget currentt_rt_h = context->m_CurrentRenderTarget;
        bool in_render_pass = IsRenderTargetbound(context, currentt_rt_h);

        // We can't copy an image if we are inside a render pass.
        // This is considered an expensive operation, but unless we have user facing functionality to begin/end render passes,
        // this is as good as it gets currently.
        if (in_render_pass)
        {
            EndRenderPass(context);
        }

        // Create a temporary stage buffer that we can map to
        DeviceBuffer stage_buffer(VK_IMAGE_USAGE_TRANSFER_DST_BIT);
        VkResult res = CreateDeviceBuffer(context->m_PhysicalDevice.m_Device, context->m_LogicalDevice.m_Device, buffer_size,
            VK_MEMORY_PROPERTY_HOST_VISIBLE_BIT | VK_MEMORY_PROPERTY_HOST_COHERENT_BIT, &stage_buffer);
        CHECK_VK_ERROR(res);

        // input image must be in VK_IMAGE_LAYOUT_TRANSFER_SRC_OPTIMAL or VK_IMAGE_LAYOUT_GENERAL, so we pick the optimal layout
        // otherwise, the validation layers will complain that this is a performance issue and spam errors..

        OneTimeCommandBuffer cmd_buffer(context);
        res = cmd_buffer.Begin();
        CHECK_VK_ERROR(res);

        VulkanTexture* tex_sc = GetAssetFromContainer<VulkanTexture>(context->m_AssetHandleContainer, context->m_CurrentSwapchainTexture);

        res = TransitionImageLayout(context->m_LogicalDevice.m_Device,
                context->m_LogicalDevice.m_CommandPool,
                context->m_LogicalDevice.m_GraphicsQueue,
                tex_sc,
                VK_IMAGE_ASPECT_COLOR_BIT,
                VK_IMAGE_LAYOUT_TRANSFER_SRC_OPTIMAL);
        CHECK_VK_ERROR(res);

        VkBufferImageCopy vk_copy_region = {};
        vk_copy_region.imageExtent.width           = w;
        vk_copy_region.imageExtent.height          = h;
        vk_copy_region.imageExtent.depth           = 1;
        vk_copy_region.imageSubresource.aspectMask = VK_IMAGE_ASPECT_COLOR_BIT;
        vk_copy_region.imageSubresource.layerCount = 1;

        vkCmdCopyImageToBuffer(
            cmd_buffer.m_CmdBuffer,
            context->m_SwapChain->Image(),
            VK_IMAGE_LAYOUT_TRANSFER_SRC_OPTIMAL,
            stage_buffer.m_Handle.m_Buffer,
            1, &vk_copy_region);

        res = cmd_buffer.End();
        CHECK_VK_ERROR(res);

        res = stage_buffer.MapMemory(context->m_LogicalDevice.m_Device);
        CHECK_VK_ERROR(res);

        memcpy(buffer, stage_buffer.m_MappedDataPtr, stage_buffer.m_MemorySize);

        stage_buffer.UnmapMemory(context->m_LogicalDevice.m_Device);

        DestroyResourceDeferred(context->m_MainResourcesToDestroy[g_VulkanContext->m_SwapChain->m_ImageIndex], &stage_buffer);

        if (in_render_pass)
        {
            BeginRenderPass(context, currentt_rt_h);
        }
    }

    static dmPlatform::HWindow VulkanGetWindow(HContext context)
    {
        return ((VulkanContext*) context)->m_Window;
    }

    static uint32_t VulkanGetWidth(HContext context)
    {
        return ((VulkanContext*) context)->m_Width;
    }

    static uint32_t VulkanGetHeight(HContext context)
    {
        return ((VulkanContext*) context)->m_Height;
    }

    static uint32_t VulkanGetDisplayDpi(HContext context)
    {
        return 0;
    }

    static void VulkanRunApplicationLoop(void* user_data, WindowStepMethod step_method, WindowIsRunning is_running)
    {
        while (0 != is_running(user_data))
        {
            step_method(user_data);
        }
    }

    void DestroyPipelineCacheCb(VulkanContext* context, const uint64_t* key, Pipeline* value)
    {
        DestroyPipeline(g_VulkanContext->m_LogicalDevice.m_Device, value);
    }

    static bool VulkanIsContextFeatureSupported(HContext context, ContextFeature feature)
    {
        return true;
    }

    static bool VulkanIsAssetHandleValid(HContext _context, HAssetHandle asset_handle)
    {
        if (asset_handle == 0)
        {
            return false;
        }

        VulkanContext* context = (VulkanContext*) _context;
        AssetType type         = GetAssetType(asset_handle);

        if (type == ASSET_TYPE_TEXTURE)
        {
            return GetAssetFromContainer<VulkanTexture>(context->m_AssetHandleContainer, asset_handle) != 0;
        }
        else if (type == ASSET_TYPE_RENDER_TARGET)
        {
            return GetAssetFromContainer<RenderTarget>(context->m_AssetHandleContainer, asset_handle) != 0;
        }
        return false;
    }

    static HComputeProgram VulkanNewComputeProgram(HContext _context, ShaderDesc* ddf, char* error_buffer, uint32_t error_buffer_size)
    {
        ShaderDesc::Shader* ddf_shader = GetShaderProgram(_context, ddf);
        if (ddf_shader == 0x0)
        {
            return 0x0;
        }

        VulkanContext* context = (VulkanContext*) _context;
        ShaderModule* shader   = new ShaderModule;
        memset(shader, 0, sizeof(*shader));

        VkResult res = CreateShaderModule(context->m_LogicalDevice.m_Device, ddf_shader->m_Source.m_Data, ddf_shader->m_Source.m_Count, VK_SHADER_STAGE_COMPUTE_BIT, shader);
        CHECK_VK_ERROR(res);
        CreateShaderMeta(&ddf->m_Reflection, &shader->m_ShaderMeta);

        if (!ValidateShaderModule(context, shader, error_buffer, error_buffer_size))
        {
            DeleteComputeProgram((HComputeProgram) shader);
            return 0;
        }

        return (HComputeProgram) shader;
    }

    static HProgram VulkanNewProgramFromCompute(HContext context, HComputeProgram compute_program)
    {
        VulkanProgram* program = new VulkanProgram;
        CreateComputeProgram((VulkanContext*) context, program, (ShaderModule*) compute_program);
        return (HProgram) program;
    }

    static void VulkanDeleteComputeProgram(HComputeProgram prog)
    {
        ShaderModule* shader = (ShaderModule*) prog;
        DestroyShader(shader);
        delete shader;
    }

    static void VulkanInvalidateGraphicsHandles(HContext context)
    {
        // NOP
    }

    ///////////////////////////////////
    // dmsdk / graphics_vulkan.h impls:
    ///////////////////////////////////

    HTexture VulkanGetActiveSwapChainTexture(HContext _context)
    {
        VulkanContext* context = (VulkanContext*) _context;
        return context->m_CurrentSwapchainTexture;
    }

    static GraphicsAdapterFunctionTable VulkanRegisterFunctionTable()
    {
        GraphicsAdapterFunctionTable fn_table = {};
        DM_REGISTER_GRAPHICS_FUNCTION_TABLE(fn_table, Vulkan);
        return fn_table;
    }
}<|MERGE_RESOLUTION|>--- conflicted
+++ resolved
@@ -3802,13 +3802,9 @@
             vk_format     = VK_FORMAT_R8G8B8A8_UNORM;
             tex_data_ptr  = data_new;
             tex_bpp       = 32;
-            tex_data_size = tex_bpp * params.m_Width * params.m_Height * tex_layer_count;
-        }
-
-<<<<<<< HEAD
+        }
+
         tex_data_size             = tex_bpp * params.m_Width * params.m_Height * tex_depth * tex_layer_count;
-=======
->>>>>>> bffea42c
         texture->m_GraphicsFormat = params.m_Format;
         texture->m_MipMapCount    = dmMath::Max(texture->m_MipMapCount, (uint16_t)(params.m_MipMap+1));
         texture->m_LayerCount     = tex_layer_count;
