// Copyright 2020-2024 The Defold Foundation
// Copyright 2014-2020 King
// Copyright 2009-2014 Ragnar Svensson, Christian Murray
// Licensed under the Defold License version 1.0 (the "License"); you may not use
// this file except in compliance with the License.
//
// You may obtain a copy of the License, together with FAQs at
// https://www.defold.com/license
//
// Unless required by applicable law or agreed to in writing, software distributed
// under the License is distributed on an "AS IS" BASIS, WITHOUT WARRANTIES OR
// CONDITIONS OF ANY KIND, either express or implied. See the License for the
// specific language governing permissions and limitations under the License.

// Creating a small app test for initializing an running a small graphics app

#include <stdint.h>
#include <stdio.h>
#include <string.h>
#define JC_TEST_IMPLEMENTATION
#include <jc_test/jc_test.h>

#include <dlib/log.h>
#include <dlib/time.h>

#include "test_app_graphics.h"

#include <dmsdk/graphics/graphics_vulkan.h>

#include "test_app_graphics_assets.h"

// From engine_private.h

enum UpdateResult
{
    RESULT_OK       =  0,
    RESULT_REBOOT   =  1,
    RESULT_EXIT     = -1,
};

typedef void* (*EngineCreateFn)(int argc, char** argv);
typedef void (*EngineDestroyFn)(void* engine);
typedef UpdateResult (*EngineUpdateFn)(void* engine);
typedef void (*EngineGetResultFn)(void* engine, int* run_action, int* exit_code, int* argc, char*** argv);

struct RunLoopParams
{
    int     m_Argc;
    char**  m_Argv;

    void*   m_AppCtx;
    void    (*m_AppCreate)(void* ctx);
    void    (*m_AppDestroy)(void* ctx);

    EngineCreateFn      m_EngineCreate;
    EngineDestroyFn     m_EngineDestroy;
    EngineUpdateFn      m_EngineUpdate;
    EngineGetResultFn   m_EngineGetResult;
};

static dmGraphics::HUniformLocation GetUniformLocation(dmGraphics::HProgram program, const char* name)
{
    dmhash_t hash = dmHashString64(name);
    for (int i = 0; i < dmGraphics::GetUniformCount(program); ++i)
    {
        dmGraphics::Uniform uniform;
        dmGraphics::GetUniform(program, i, &uniform);

        if (uniform.m_NameHash == hash)
        {
            return uniform.m_Location;
        }
    }
    return dmGraphics::INVALID_UNIFORM_LOCATION;
}

// From engine_loop.cpp

static int RunLoop(const RunLoopParams* params)
{
    if (params->m_AppCreate)
        params->m_AppCreate(params->m_AppCtx);

    int argc = params->m_Argc;
    char** argv = params->m_Argv;
    int exit_code = 0;
    void* engine = 0;
    UpdateResult result = RESULT_OK;
    while (RESULT_OK == result)
    {
        if (engine == 0)
        {
            engine = params->m_EngineCreate(argc, argv);
            if (!engine)
            {
                exit_code = 1;
                break;
            }
        }

        result = params->m_EngineUpdate(engine);

        if (RESULT_OK != result)
        {
            int run_action = 0;
            params->m_EngineGetResult(engine, &run_action, &exit_code, &argc, &argv);

            params->m_EngineDestroy(engine);
            engine = 0;

            if (RESULT_REBOOT == result)
            {
                // allows us to reboot
                result = RESULT_OK;
            }
        }
    }

    if (params->m_AppDestroy)
        params->m_AppDestroy(params->m_AppCtx);

    return exit_code;
}


struct AppCtx
{
    int m_Created;
    int m_Destroyed;
};

static void AppCreate(void* _ctx)
{
    dmLog::LogParams params;
    dmLog::LogInitialize(&params);

    AppCtx* ctx = (AppCtx*)_ctx;
    ctx->m_Created++;
}

static void AppDestroy(void* _ctx)
{
    AppCtx* ctx = (AppCtx*)_ctx;
    ctx->m_Destroyed++;
}

struct EngineCtx;

struct ITest
{
    virtual void Initialize(EngineCtx*) {};
    virtual void Execute(EngineCtx*) {};
};

struct EngineCtx
{
    int m_WasCreated;
    int m_WasRun;
    int m_WasDestroyed;
    int m_WasResultCalled;
    int m_Running;

    uint64_t m_TimeStart;

    dmPlatform::HWindow  m_Window;
    dmGraphics::HContext m_GraphicsContext;

    ITest* m_Test;
    bool m_WindowClosed;

} g_EngineCtx;

struct ClearBackbufferTest : ITest
{
    void Initialize(EngineCtx* engine) override
    {
    }

    void Execute(EngineCtx* engine) override
    {
        static uint8_t color_r = 0;
        static uint8_t color_g = 80;
        static uint8_t color_b = 140;
        static uint8_t color_a = 255;

        dmGraphics::Clear(engine->m_GraphicsContext, dmGraphics::BUFFER_TYPE_COLOR0_BIT,
                                    (float)color_r,
                                    (float)color_g,
                                    (float)color_b,
                                    (float)color_a,
                                    1.0f, 0);
    }
};

struct ReadPixelsTest : ITest
{
    uint8_t m_Buffer[512 * 512 * 4];
    bool m_DidRead;

    void Initialize(EngineCtx* engine) override
    {
        m_DidRead = false;
        memset(m_Buffer, 0, sizeof(m_Buffer));
    }

    void Execute(EngineCtx* engine) override
    {
        static uint8_t color_r = 0;
        static uint8_t color_g = 80;
        static uint8_t color_b = 140;
        static uint8_t color_a = 255;

        dmGraphics::Clear(engine->m_GraphicsContext, dmGraphics::BUFFER_TYPE_COLOR0_BIT,
                                    (float) color_r,
                                    (float) color_g,
                                    (float) color_b,
                                    (float) color_a,
                                    1.0f, 0);

        dmGraphics::ReadPixels(engine->m_GraphicsContext, m_Buffer, 512 * 512 * 4);
        dmLogInfo("%d, %d, %d, %d", m_Buffer[0], m_Buffer[1], m_Buffer[2], m_Buffer[3]);
    }
};

struct ComputeTest : ITest
{
    dmGraphics::HProgram         m_Program;
    dmGraphics::HUniformLocation m_UniformLoc;

    struct buf
    {
        float color[4];
    };

    void Initialize(EngineCtx* engine) override
    {
        dmGraphics::ShaderDesc compute_desc = {};

        if (dmGraphics::GetInstalledAdapterFamily() == dmGraphics::ADAPTER_FAMILY_OPENGL)
        {
            AddShader(&compute_desc, dmGraphics::ShaderDesc::LANGUAGE_GLSL_SM430, (uint8_t*) graphics_assets::glsl_compute_program, sizeof(graphics_assets::glsl_compute_program));
        }
        else
        {
            AddShader(&compute_desc, dmGraphics::ShaderDesc::LANGUAGE_SPIRV, (uint8_t*) graphics_assets::spirv_compute_program, sizeof(graphics_assets::spirv_compute_program));
        }

        dmGraphics::ShaderDesc::ResourceTypeInfo* type_info = AddShaderType(&compute_desc, "buf");
        AddShaderTypeMember(&compute_desc, type_info, "color", dmGraphics::ShaderDesc::ShaderDataType::SHADER_TYPE_VEC4);
        AddShaderResource(&compute_desc, "buf", 0, 0, 0, BINDING_TYPE_UNIFORM_BUFFER);

        dmGraphics::HComputeProgram compute_program = dmGraphics::NewComputeProgram(engine->m_GraphicsContext, &compute_desc, 0, 0);

        DeleteShaderDesc(&compute_desc);

        m_Program = dmGraphics::NewProgram(engine->m_GraphicsContext, compute_program);

        m_UniformLoc = GetUniformLocation(m_Program, "buf");
    }

    void Execute(EngineCtx* engine) override
    {
        dmVMath::Vector4 color(1.0f, 0.0f, 0.0f, 1.0f);

        dmGraphics::EnableProgram(engine->m_GraphicsContext, m_Program);
        dmGraphics::SetConstantV4(engine->m_GraphicsContext, &color, 1, m_UniformLoc);

        dmGraphics::DispatchCompute(engine->m_GraphicsContext, 1, 1, 1);
        dmGraphics::DisableProgram(engine->m_GraphicsContext);
    }
};

<<<<<<< HEAD
static bool OnWindowClose(void* user_data)
{
    EngineCtx* engine = (EngineCtx*)user_data;
    engine->m_Running = 0;
    return false;
}

=======
// Note: the vulkan dmsdk doens't contain these functions anymore, but since SSBOs is something we want eventually,
//       we can leave this test code here for later.
#if 0
>>>>>>> 628d1245
struct StorageBufferTest : ITest
{
    dmGraphics::HProgram           m_Program;
    dmGraphics::HStorageBuffer     m_StorageBuffer;
    dmGraphics::HVertexDeclaration m_VertexDeclaration;
    dmGraphics::HVertexBuffer      m_VertexBuffer;

    void Initialize(EngineCtx* engine) override
    {
        const float vertex_data_no_index[] = {
            -0.5f, -0.5f,
             0.5f, -0.5f,
            -0.5f,  0.5f,
             0.5f, -0.5f,
             0.5f,  0.5f,
            -0.5f,  0.5f,
        };

        m_VertexBuffer = dmGraphics::NewVertexBuffer(engine->m_GraphicsContext, sizeof(vertex_data_no_index), (void*) vertex_data_no_index, dmGraphics::BUFFER_USAGE_STATIC_DRAW);

        dmGraphics::ShaderDesc vs_desc = {};
        dmGraphics::ShaderDesc fs_desc = {};

        if (dmGraphics::GetInstalledAdapterFamily() == dmGraphics::ADAPTER_FAMILY_OPENGL)
        {
            assert(false && "TODO: storage buffers are only supported on vulkan currently");
            AddShader(&vs_desc, dmGraphics::ShaderDesc::LANGUAGE_GLSL_SM430, (uint8_t*) graphics_assets::glsl_vertex_program, sizeof(graphics_assets::glsl_vertex_program));
            AddShader(&fs_desc, dmGraphics::ShaderDesc::LANGUAGE_GLSL_SM430, (uint8_t*) graphics_assets::glsl_fragment_program_ssbo, sizeof(graphics_assets::glsl_fragment_program_ssbo));
        }
        else
        {
            AddShader(&vs_desc, dmGraphics::ShaderDesc::LANGUAGE_SPIRV, (uint8_t*) graphics_assets::spirv_vertex_program, sizeof(graphics_assets::spirv_vertex_program));
            AddShader(&fs_desc, dmGraphics::ShaderDesc::LANGUAGE_SPIRV, (uint8_t*) graphics_assets::spirv_fragment_program_ssbo, sizeof(graphics_assets::spirv_fragment_program_ssbo));
        }

        AddShaderResource(&vs_desc, "pos", dmGraphics::ShaderDesc::ShaderDataType::SHADER_TYPE_VEC2, 0, 0, BINDING_TYPE_INPUT);
        AddShaderResource(&fs_desc, "Test", dmGraphics::ShaderDesc::SHADER_TYPE_STORAGE_BUFFER, 0, 1, BINDING_TYPE_STORAGE_BUFFER);

        dmGraphics::HVertexProgram vs_program   = dmGraphics::NewVertexProgram(engine->m_GraphicsContext, &vs_desc, 0, 0);
        dmGraphics::HFragmentProgram fs_program = dmGraphics::NewFragmentProgram(engine->m_GraphicsContext, &fs_desc, 0, 0);

        DeleteShaderDesc(&vs_desc);
        DeleteShaderDesc(&fs_desc);

        m_Program = dmGraphics::NewProgram(engine->m_GraphicsContext, vs_program, fs_program);

        dmGraphics::HVertexStreamDeclaration stream_declaration = dmGraphics::NewVertexStreamDeclaration(engine->m_GraphicsContext);
        dmGraphics::AddVertexStream(stream_declaration, "pos", 2, dmGraphics::TYPE_FLOAT, false);
        m_VertexDeclaration = dmGraphics::NewVertexDeclaration(engine->m_GraphicsContext, stream_declaration);

        struct StorageBuffer_Data
        {
            float m_Member1[4];
        };

        StorageBuffer_Data storage_data[16] = {};

        for (int i = 0; i < DM_ARRAY_SIZE(storage_data); ++i)
        {
            storage_data[i].m_Member1[0] = (float) (10 * i + 0);
            storage_data[i].m_Member1[1] = (float) (10 * i + 1);
            storage_data[i].m_Member1[2] = (float) (10 * i + 2);
            storage_data[i].m_Member1[3] = (float) (10 * i + 3);
        }

        m_StorageBuffer = dmGraphics::VulkanNewStorageBuffer(engine->m_GraphicsContext, sizeof(storage_data));
        dmGraphics::VulkanSetStorageBufferData(engine->m_GraphicsContext, m_StorageBuffer, sizeof(storage_data), (void*) storage_data);
    }

    void Execute(EngineCtx* engine) override
    {
        dmGraphics::EnableProgram(engine->m_GraphicsContext, m_Program);
        dmGraphics::EnableVertexBuffer(engine->m_GraphicsContext, m_VertexBuffer, 0);
        dmGraphics::EnableVertexDeclaration(engine->m_GraphicsContext, m_VertexDeclaration, 0, 0, m_Program);

        dmGraphics::HUniformLocation loc = GetUniformLocation(m_Program, "Test");
        dmGraphics::VulkanSetStorageBuffer(engine->m_GraphicsContext, m_StorageBuffer, 0, 0, loc);

        dmGraphics::Draw(engine->m_GraphicsContext, dmGraphics::PRIMITIVE_TRIANGLES, 0, 6, 1);
    }
};
#endif

static bool OnWindowClose(void* user_data)
{
    EngineCtx* engine = (EngineCtx*) user_data;
    engine->m_WindowClosed = 1;
    return true;
}

static void* EngineCreate(int argc, char** argv)
{
    EngineCtx* engine = &g_EngineCtx;
    engine->m_Window = dmPlatform::NewWindow();

    dmPlatform::WindowParams window_params = {};
    window_params.m_Width                  = 512;
    window_params.m_Height                 = 512;
    window_params.m_Title                  = "Graphics Test App";
    window_params.m_GraphicsApi            = dmPlatform::PLATFORM_GRAPHICS_API_VULKAN;
    window_params.m_CloseCallback          = OnWindowClose;
    window_params.m_CloseCallbackUserData  = (void*) engine;

    if (dmGraphics::GetInstalledAdapterFamily() == dmGraphics::ADAPTER_FAMILY_OPENGL)
    {
        window_params.m_GraphicsApi = dmPlatform::PLATFORM_GRAPHICS_API_OPENGL;
    }

    dmPlatform::OpenWindow(engine->m_Window, window_params);
    dmPlatform::ShowWindow(engine->m_Window);

    dmGraphics::ContextParams graphics_context_params = {};
    graphics_context_params.m_DefaultTextureMinFilter = dmGraphics::TEXTURE_FILTER_LINEAR_MIPMAP_NEAREST;
    graphics_context_params.m_DefaultTextureMagFilter = dmGraphics::TEXTURE_FILTER_LINEAR_MIPMAP_NEAREST;
    graphics_context_params.m_VerifyGraphicsCalls     = 1;
    graphics_context_params.m_UseValidationLayers     = 1;
    graphics_context_params.m_Window                  = engine->m_Window;
    graphics_context_params.m_Width                   = 512;
    graphics_context_params.m_Height                  = 512;

    engine->m_GraphicsContext = dmGraphics::NewContext(graphics_context_params);

    //engine->m_Test = new ComputeTest();
    //engine->m_Test = new ComputeTest();
    //engine->m_Test = new StorageBufferTest();
    //engine->m_Test = new ReadPixelsTest();
    engine->m_Test = new ClearBackbufferTest();
    engine->m_Test->Initialize(engine);

    engine->m_WasCreated++;
    engine->m_Running = 1;
    engine->m_TimeStart = dmTime::GetMonotonicTime();

    return &g_EngineCtx;
}

static void EngineDestroy(void* _engine)
{
    EngineCtx* engine = (EngineCtx*)_engine;
    dmGraphics::CloseWindow(engine->m_GraphicsContext);
    dmGraphics::DeleteContext(engine->m_GraphicsContext);
    dmGraphics::Finalize();
    engine->m_WasDestroyed++;
}

static UpdateResult EngineUpdate(void* _engine)
{
    EngineCtx* engine = (EngineCtx*)_engine;
    engine->m_WasRun++;
    uint64_t t = dmTime::GetMonotonicTime();
    float elapsed = (t - engine->m_TimeStart) / 1000000.0f;
    /*
    if (elapsed > 3.0f)
        return RESULT_EXIT;
    */

    if (!engine->m_Running)
    {
        return RESULT_EXIT;
    }

    dmPlatform::PollEvents(engine->m_Window);

    if (engine->m_WindowClosed)
    {
        return RESULT_EXIT;
    }

    dmGraphics::BeginFrame(engine->m_GraphicsContext);

    engine->m_Test->Execute(engine);

    dmGraphics::Flip(engine->m_GraphicsContext);

    return RESULT_OK;
}

static void EngineGetResult(void* _engine, int* run_action, int* exit_code, int* argc, char*** argv)
{
    EngineCtx* ctx = (EngineCtx*)_engine;
    ctx->m_WasResultCalled++;
}

static void InstallAdapter(int argc, char **argv)
{
    dmGraphics::AdapterFamily family = dmGraphics::ADAPTER_FAMILY_VULKAN;

    for (int i = 0; i < argc; ++i)
    {
        if (strcmp(argv[i], "opengl") == 0)
        {
            family = dmGraphics::ADAPTER_FAMILY_OPENGL;
        }
    }

    dmGraphics::InstallAdapter(family);
}

TEST(App, Run)
{
    AppCtx ctx;
    memset(&ctx, 0, sizeof(ctx));
    memset(&g_EngineCtx, 0, sizeof(g_EngineCtx));

    RunLoopParams params;
    params.m_AppCtx = &ctx;
    params.m_AppCreate = AppCreate;
    params.m_AppDestroy = AppDestroy;
    params.m_EngineCreate = EngineCreate;
    params.m_EngineDestroy = EngineDestroy;
    params.m_EngineUpdate = EngineUpdate;
    params.m_EngineGetResult = EngineGetResult;

    int ret = RunLoop(&params);
    ASSERT_EQ(0, ret);


    uint64_t t = dmTime::GetMonotonicTime();
    float elapsed = (t - g_EngineCtx.m_TimeStart) / 1000000.0f;
    (void)elapsed;

    ASSERT_EQ(1, ctx.m_Created);
    ASSERT_EQ(1, ctx.m_Destroyed);
    ASSERT_EQ(1, g_EngineCtx.m_WasCreated);
    //ASSERT_EQ(200, g_EngineCtx.m_WasRun);
    ASSERT_EQ(1, g_EngineCtx.m_WasDestroyed);
    ASSERT_EQ(1, g_EngineCtx.m_WasResultCalled);
}

extern "C" void dmExportedSymbols();

int main(int argc, char **argv)
{
    dmExportedSymbols();
    InstallAdapter(argc, argv);
    jc_test_init(&argc, argv);
    return jc_test_run_all();
}<|MERGE_RESOLUTION|>--- conflicted
+++ resolved
@@ -270,19 +270,9 @@
     }
 };
 
-<<<<<<< HEAD
-static bool OnWindowClose(void* user_data)
-{
-    EngineCtx* engine = (EngineCtx*)user_data;
-    engine->m_Running = 0;
-    return false;
-}
-
-=======
 // Note: the vulkan dmsdk doens't contain these functions anymore, but since SSBOs is something we want eventually,
 //       we can leave this test code here for later.
 #if 0
->>>>>>> 628d1245
 struct StorageBufferTest : ITest
 {
     dmGraphics::HProgram           m_Program;
