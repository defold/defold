// Copyright 2020-2024 The Defold Foundation
// Copyright 2014-2020 King
// Copyright 2009-2014 Ragnar Svensson, Christian Murray
// Licensed under the Defold License version 1.0 (the "License"); you may not use
// this file except in compliance with the License.
//
// You may obtain a copy of the License, together with FAQs at
// https://www.defold.com/license
//
// Unless required by applicable law or agreed to in writing, software distributed
// under the License is distributed on an "AS IS" BASIS, WITHOUT WARRANTIES OR
// CONDITIONS OF ANY KIND, either express or implied. See the License for the
// specific language governing permissions and limitations under the License.

// Creating a small app test for initializing an running a small graphics app

#include <stdint.h>
#include <stdio.h>
#include <string.h>
#define JC_TEST_IMPLEMENTATION
#include <jc_test/jc_test.h>

#include <dlib/log.h>
#include <dlib/time.h>

#include "test_app_graphics.h"

#include <dmsdk/graphics/graphics_vulkan.h>

#include "test_app_graphics_assets.h"

// From engine_private.h

enum UpdateResult
{
    RESULT_OK       =  0,
    RESULT_REBOOT   =  1,
    RESULT_EXIT     = -1,
};

typedef void* (*EngineCreateFn)(int argc, char** argv);
typedef void (*EngineDestroyFn)(void* engine);
typedef UpdateResult (*EngineUpdateFn)(void* engine);
typedef void (*EngineGetResultFn)(void* engine, int* run_action, int* exit_code, int* argc, char*** argv);

struct RunLoopParams
{
    int     m_Argc;
    char**  m_Argv;

    void*   m_AppCtx;
    void    (*m_AppCreate)(void* ctx);
    void    (*m_AppDestroy)(void* ctx);

    EngineCreateFn      m_EngineCreate;
    EngineDestroyFn     m_EngineDestroy;
    EngineUpdateFn      m_EngineUpdate;
    EngineGetResultFn   m_EngineGetResult;
};

// From engine_loop.cpp

static int RunLoop(const RunLoopParams* params)
{
    if (params->m_AppCreate)
        params->m_AppCreate(params->m_AppCtx);

    int argc = params->m_Argc;
    char** argv = params->m_Argv;
    int exit_code = 0;
    void* engine = 0;
    UpdateResult result = RESULT_OK;
    while (RESULT_OK == result)
    {
        if (engine == 0)
        {
            engine = params->m_EngineCreate(argc, argv);
            if (!engine)
            {
                exit_code = 1;
                break;
            }
        }

        result = params->m_EngineUpdate(engine);

        if (RESULT_OK != result)
        {
            int run_action = 0;
            params->m_EngineGetResult(engine, &run_action, &exit_code, &argc, &argv);

            params->m_EngineDestroy(engine);
            engine = 0;

            if (RESULT_REBOOT == result)
            {
                // allows us to reboot
                result = RESULT_OK;
            }
        }
    }

    if (params->m_AppDestroy)
        params->m_AppDestroy(params->m_AppCtx);

    return exit_code;
}


struct AppCtx
{
    int m_Created;
    int m_Destroyed;
};

static void AppCreate(void* _ctx)
{
    dmLog::LogParams params;
    dmLog::LogInitialize(&params);

    AppCtx* ctx = (AppCtx*)_ctx;
    ctx->m_Created++;
}

static void AppDestroy(void* _ctx)
{
    AppCtx* ctx = (AppCtx*)_ctx;
    ctx->m_Destroyed++;
}

struct EngineCtx;

struct ITest
{
    virtual void Initialize(EngineCtx*) {};
    virtual void Execute(EngineCtx*) {};
};

struct EngineCtx
{
    int m_WasCreated;
    int m_WasRun;
    int m_WasDestroyed;
    int m_WasResultCalled;
    int m_Running;

    uint64_t m_TimeStart;

    dmPlatform::HWindow  m_Window;
    dmGraphics::HContext m_GraphicsContext;

    ITest* m_Test;
    bool m_WindowClosed;

} g_EngineCtx;

struct ClearBackbufferTest : ITest
{
    void Initialize(EngineCtx* engine) override
    {
    }

    void Execute(EngineCtx* engine) override
    {
        static uint8_t color_r = 0;
        static uint8_t color_g = 80;
        static uint8_t color_b = 140;
        static uint8_t color_a = 255;

        dmGraphics::Clear(engine->m_GraphicsContext, dmGraphics::BUFFER_TYPE_COLOR0_BIT,
                                    (float)color_r,
                                    (float)color_g,
                                    (float)color_b,
                                    (float)color_a,
                                    1.0f, 0);
    }
};

struct CopyToBufferTest : ITest
{
    dmGraphics::HTexture      m_CopyBufferToTextureTexture;
    dmGraphics::HVertexBuffer m_CopyBufferToTextureBuffer;

    void Initialize(EngineCtx* engine) override
    {
        dmGraphics::TextureCreationParams tp = {};
        tp.m_Width                           = 128;
        tp.m_Height                          = 128;
        tp.m_OriginalWidth                   = 128;
        tp.m_OriginalHeight                  = 128;
        m_CopyBufferToTextureTexture = dmGraphics::NewTexture(engine->m_GraphicsContext, tp);

        dmGraphics::TextureParams p = {};
        p.m_Width    = 128;
        p.m_Height   = 128;
        p.m_Format   = dmGraphics::TEXTURE_FORMAT_RGBA;
        dmGraphics::SetTexture(m_CopyBufferToTextureTexture, p);

        m_CopyBufferToTextureBuffer = dmGraphics::NewVertexBuffer(engine->m_GraphicsContext, 128 * 128 * 4, 0, dmGraphics::BUFFER_USAGE_TRANSFER);

        uint8_t* pixels = (uint8_t*) dmGraphics::VulkanMapVertexBuffer(engine->m_GraphicsContext, m_CopyBufferToTextureBuffer, dmGraphics::BUFFER_ACCESS_READ_WRITE);

        for (int i = 0; i < 128; i++)
        {
            for (int j = 0; j < 128; j++)
            {
                float u = ((float) j) / (float) 128;
                float v = ((float) i) / (float) 128;

                uint32_t ix = (i * 128 + j) * 4;
                pixels[ix + 0] = (uint8_t) (u * 255.0f);
                pixels[ix + 1] = 0;
                pixels[ix + 2] = (uint8_t) (v * 255.0f);
                pixels[ix + 3] = 255;
            }
        }

        dmGraphics::VulkanUnmapVertexBuffer(engine->m_GraphicsContext, m_CopyBufferToTextureBuffer);
    }

    void Execute(EngineCtx* engine) override
    {
        dmGraphics::VulkanCopyBufferToTexture(engine->m_GraphicsContext, m_CopyBufferToTextureBuffer, m_CopyBufferToTextureTexture, dmGraphics::GetTextureWidth(m_CopyBufferToTextureTexture), dmGraphics::GetTextureHeight(m_CopyBufferToTextureTexture));
    }
};

struct ReadPixelsTest : ITest
{
    uint8_t m_Buffer[512 * 512 * 4];
    bool m_DidRead;

    void Initialize(EngineCtx* engine) override
    {
        m_DidRead = false;
        memset(m_Buffer, 0, sizeof(m_Buffer));
    }

    void Execute(EngineCtx* engine) override
    {
        static uint8_t color_r = 0;
        static uint8_t color_g = 80;
        static uint8_t color_b = 140;
        static uint8_t color_a = 255;

        dmGraphics::Clear(engine->m_GraphicsContext, dmGraphics::BUFFER_TYPE_COLOR0_BIT,
                                    (float) color_r,
                                    (float) color_g,
                                    (float) color_b,
                                    (float) color_a,
                                    1.0f, 0);

        dmGraphics::ReadPixels(engine->m_GraphicsContext, m_Buffer, 512 * 512 * 4);
        dmLogInfo("%d, %d, %d, %d", m_Buffer[0], m_Buffer[1], m_Buffer[2], m_Buffer[3]);
    }
};

struct SubPassTest : ITest
{
    dmGraphics::HRenderTarget      m_Rendertarget;
    dmGraphics::HProgram           m_ShaderProgram;
    dmGraphics::HVertexDeclaration m_VertexDeclaration;
    dmGraphics::HVertexBuffer      m_VertexBuffer;

    void Initialize(EngineCtx* engine) override
    {
        const float vertex_data_no_index[] = {
            -0.5f, -0.5f,
             0.5f, -0.5f,
            -0.5f,  0.5f,
             0.5f, -0.5f,
             0.5f,  0.5f,
            -0.5f,  0.5f,
        };

        m_VertexBuffer = dmGraphics::NewVertexBuffer(engine->m_GraphicsContext, sizeof(vertex_data_no_index), (void*) vertex_data_no_index, dmGraphics::BUFFER_USAGE_STATIC_DRAW);

        dmGraphics::HVertexStreamDeclaration stream_declaration = dmGraphics::NewVertexStreamDeclaration(engine->m_GraphicsContext);
        dmGraphics::AddVertexStream(stream_declaration, "pos", 2, dmGraphics::TYPE_FLOAT, false);

        dmGraphics::ShaderDesc vs_desc = {};
        dmGraphics::ShaderDesc fs_desc = {};

        AddShader(&vs_desc, dmGraphics::ShaderDesc::LANGUAGE_SPIRV, (uint8_t*) graphics_assets::spirv_vertex_program, sizeof(graphics_assets::spirv_vertex_program));
        AddShaderResource(&vs_desc, "pos", dmGraphics::ShaderDesc::ShaderDataType::SHADER_TYPE_VEC2, 0, 0, BINDING_TYPE_INPUT);

        AddShader(&fs_desc, dmGraphics::ShaderDesc::LANGUAGE_SPIRV, (uint8_t*) graphics_assets::spirv_fragment_program, sizeof(graphics_assets::spirv_fragment_program));
        AddShaderResource(&fs_desc, "inputColor", dmGraphics::ShaderDesc::SHADER_TYPE_RENDER_PASS_INPUT, 0, 0, BINDING_TYPE_TEXTURE);

        dmGraphics::HVertexProgram vs_program   = dmGraphics::NewVertexProgram(engine->m_GraphicsContext, &vs_desc, 0, 0);
        dmGraphics::HFragmentProgram fs_program = dmGraphics::NewFragmentProgram(engine->m_GraphicsContext, &fs_desc, 0, 0);

        DeleteShaderDesc(&vs_desc);
        DeleteShaderDesc(&fs_desc);

        m_ShaderProgram     = dmGraphics::NewProgram(engine->m_GraphicsContext, vs_program, fs_program);
        m_VertexDeclaration = dmGraphics::NewVertexDeclaration(engine->m_GraphicsContext, stream_declaration);

        //////////// RENDER TARGET ////////////
        dmGraphics::RenderTargetCreationParams p = {};

        for (int i = 0; i < dmGraphics::MAX_BUFFER_COLOR_ATTACHMENTS; ++i)
        {
            p.m_ColorBufferCreationParams[i].m_Type           = dmGraphics::TEXTURE_TYPE_2D;
            p.m_ColorBufferCreationParams[i].m_Width          = 512;
            p.m_ColorBufferCreationParams[i].m_Height         = 512;
            p.m_ColorBufferCreationParams[i].m_OriginalWidth  = 512;
            p.m_ColorBufferCreationParams[i].m_OriginalHeight = 512;

            p.m_ColorBufferParams[i].m_Format = dmGraphics::TEXTURE_FORMAT_RGBA;
            p.m_ColorBufferParams[i].m_Width  = 512;
            p.m_ColorBufferParams[i].m_Height = 512;
        }

        p.m_ColorBufferCreationParams[0].m_UsageHintBits = dmGraphics::TEXTURE_USAGE_FLAG_INPUT | dmGraphics::TEXTURE_USAGE_FLAG_MEMORYLESS;

        m_Rendertarget = dmGraphics::NewRenderTarget(engine->m_GraphicsContext, dmGraphics::BUFFER_TYPE_COLOR0_BIT | dmGraphics::BUFFER_TYPE_COLOR1_BIT, p);

        //////////// RENDER PASS ////////////
        uint8_t sub_pass_0_color_attachments[] = { 0 };
        uint8_t sub_pass_1_color_attachments[] = { 1 };
        uint8_t sub_pass_1_input_attachments[] = { 0 };

        dmGraphics::CreateRenderPassParams rp = {};
        rp.m_SubPassCount = 2;

        rp.m_SubPasses[0].m_ColorAttachmentIndices      = sub_pass_0_color_attachments;
        rp.m_SubPasses[0].m_ColorAttachmentIndicesCount = DM_ARRAY_SIZE(sub_pass_0_color_attachments);

        rp.m_SubPasses[1].m_ColorAttachmentIndices      = sub_pass_1_color_attachments;
        rp.m_SubPasses[1].m_ColorAttachmentIndicesCount = DM_ARRAY_SIZE(sub_pass_1_color_attachments);

        rp.m_SubPasses[1].m_InputAttachmentIndices      = sub_pass_1_input_attachments;
        rp.m_SubPasses[1].m_InputAttachmentIndicesCount = DM_ARRAY_SIZE(sub_pass_1_input_attachments);

        rp.m_DependencyCount = 3;
        rp.m_Dependencies[0].m_Src = dmGraphics::SUBPASS_EXTERNAL;
        rp.m_Dependencies[0].m_Dst = 0;

        rp.m_Dependencies[1].m_Src = 0;
        rp.m_Dependencies[1].m_Dst = 1;

        rp.m_Dependencies[2].m_Src = 1;
        rp.m_Dependencies[2].m_Dst = dmGraphics::SUBPASS_EXTERNAL;

        dmGraphics::VulkanCreateRenderPass(engine->m_GraphicsContext, m_Rendertarget, rp);
    }

    void Execute(EngineCtx* engine) override
    {
        dmGraphics::HTexture sub_pass_0_color = dmGraphics::GetRenderTargetTexture(m_Rendertarget, dmGraphics::BUFFER_TYPE_COLOR0_BIT);

        dmGraphics::SetRenderTarget(engine->m_GraphicsContext, m_Rendertarget, 0);

        dmGraphics::SetViewport(engine->m_GraphicsContext, 0, 0, 512, 512);

        static uint8_t color_r = 0;
        static uint8_t color_g = 80;
        static uint8_t color_b = 140;
        static uint8_t color_a = 255;

        dmGraphics::Clear(engine->m_GraphicsContext, dmGraphics::BUFFER_TYPE_COLOR0_BIT,
                                    (float)color_r,
                                    (float)color_g,
                                    (float)color_b,
                                    (float)color_a,
                                    1.0f, 0);

        dmGraphics::VulkanNextRenderPass(engine->m_GraphicsContext, m_Rendertarget);

        dmGraphics::EnableProgram(engine->m_GraphicsContext, m_ShaderProgram);
        dmGraphics::DisableState(engine->m_GraphicsContext, dmGraphics::STATE_DEPTH_TEST);

        dmGraphics::EnableTexture(engine->m_GraphicsContext, 0, 0, sub_pass_0_color);

        dmGraphics::EnableVertexDeclaration(engine->m_GraphicsContext, m_VertexDeclaration, m_VertexBuffer);
        dmGraphics::Draw(engine->m_GraphicsContext, dmGraphics::PRIMITIVE_TRIANGLES, 0, 6, 1);

        dmGraphics::SetRenderTarget(engine->m_GraphicsContext, 0, 0);
    }
};

struct ComputeTest : ITest
{
    dmGraphics::HProgram         m_Program;
    dmGraphics::HUniformLocation m_UniformLoc;

    struct buf
    {
        float color[4];
    };

    void Initialize(EngineCtx* engine) override
    {
        dmGraphics::ShaderDesc compute_desc = {};

        if (dmGraphics::GetInstalledAdapterFamily() == dmGraphics::ADAPTER_FAMILY_OPENGL)
        {
            AddShader(&compute_desc, dmGraphics::ShaderDesc::LANGUAGE_GLSL_SM430, (uint8_t*) graphics_assets::glsl_compute_program, sizeof(graphics_assets::glsl_compute_program));
        }
        else
        {
            AddShader(&compute_desc, dmGraphics::ShaderDesc::LANGUAGE_SPIRV, (uint8_t*) graphics_assets::spirv_compute_program, sizeof(graphics_assets::spirv_compute_program));
        }

        dmGraphics::ShaderDesc::ResourceTypeInfo* type_info = AddShaderType(&compute_desc, "buf");
        AddShaderTypeMember(&compute_desc, type_info, "color", dmGraphics::ShaderDesc::ShaderDataType::SHADER_TYPE_VEC4);
        AddShaderResource(&compute_desc, "buf", 0, 0, 0, BINDING_TYPE_UNIFORM_BUFFER);

        dmGraphics::HComputeProgram compute_program = dmGraphics::NewComputeProgram(engine->m_GraphicsContext, &compute_desc, 0, 0);

        DeleteShaderDesc(&compute_desc);

        m_Program = dmGraphics::NewProgram(engine->m_GraphicsContext, compute_program);

        m_UniformLoc = dmGraphics::GetUniformLocation(m_Program, "buf");
    }

    void Execute(EngineCtx* engine) override
    {
        dmVMath::Vector4 color(1.0f, 0.0f, 0.0f, 1.0f);

        dmGraphics::EnableProgram(engine->m_GraphicsContext, m_Program);
        dmGraphics::SetConstantV4(engine->m_GraphicsContext, &color, 1, m_UniformLoc);

        dmGraphics::DispatchCompute(engine->m_GraphicsContext, 1, 1, 1);
        dmGraphics::DisableProgram(engine->m_GraphicsContext);
    }
};

static bool OnWindowClose(void* user_data)
{
    EngineCtx* engine = (EngineCtx*)user_data;
    engine->m_Running = 0;
    return false;
}

struct StorageBufferTest : ITest
{
    dmGraphics::HProgram           m_Program;
    dmGraphics::HStorageBuffer     m_StorageBuffer;
    dmGraphics::HVertexDeclaration m_VertexDeclaration;
    dmGraphics::HVertexBuffer      m_VertexBuffer;

    void Initialize(EngineCtx* engine) override
    {
        const float vertex_data_no_index[] = {
            -0.5f, -0.5f,
             0.5f, -0.5f,
            -0.5f,  0.5f,
             0.5f, -0.5f,
             0.5f,  0.5f,
            -0.5f,  0.5f,
        };

        m_VertexBuffer = dmGraphics::NewVertexBuffer(engine->m_GraphicsContext, sizeof(vertex_data_no_index), (void*) vertex_data_no_index, dmGraphics::BUFFER_USAGE_STATIC_DRAW);

        dmGraphics::ShaderDesc vs_desc = {};
        dmGraphics::ShaderDesc fs_desc = {};

        if (dmGraphics::GetInstalledAdapterFamily() == dmGraphics::ADAPTER_FAMILY_OPENGL)
        {
            assert(false && "TODO: storage buffers are only supported on vulkan currently");
            AddShader(&vs_desc, dmGraphics::ShaderDesc::LANGUAGE_GLSL_SM430, (uint8_t*) graphics_assets::glsl_vertex_program, sizeof(graphics_assets::glsl_vertex_program));
            AddShader(&fs_desc, dmGraphics::ShaderDesc::LANGUAGE_GLSL_SM430, (uint8_t*) graphics_assets::glsl_fragment_program_ssbo, sizeof(graphics_assets::glsl_fragment_program_ssbo));
        }
        else
        {
            AddShader(&vs_desc, dmGraphics::ShaderDesc::LANGUAGE_SPIRV, (uint8_t*) graphics_assets::spirv_vertex_program, sizeof(graphics_assets::spirv_vertex_program));
            AddShader(&fs_desc, dmGraphics::ShaderDesc::LANGUAGE_SPIRV, (uint8_t*) graphics_assets::spirv_fragment_program_ssbo, sizeof(graphics_assets::spirv_fragment_program_ssbo));
        }

        AddShaderResource(&vs_desc, "pos", dmGraphics::ShaderDesc::ShaderDataType::SHADER_TYPE_VEC2, 0, 0, BINDING_TYPE_INPUT);
        AddShaderResource(&fs_desc, "Test", dmGraphics::ShaderDesc::SHADER_TYPE_STORAGE_BUFFER, 0, 1, BINDING_TYPE_STORAGE_BUFFER);

        dmGraphics::HVertexProgram vs_program   = dmGraphics::NewVertexProgram(engine->m_GraphicsContext, &vs_desc, 0, 0);
        dmGraphics::HFragmentProgram fs_program = dmGraphics::NewFragmentProgram(engine->m_GraphicsContext, &fs_desc, 0, 0);

        DeleteShaderDesc(&vs_desc);
        DeleteShaderDesc(&fs_desc);

        m_Program = dmGraphics::NewProgram(engine->m_GraphicsContext, vs_program, fs_program);

        dmGraphics::HVertexStreamDeclaration stream_declaration = dmGraphics::NewVertexStreamDeclaration(engine->m_GraphicsContext);
        dmGraphics::AddVertexStream(stream_declaration, "pos", 2, dmGraphics::TYPE_FLOAT, false);
        m_VertexDeclaration = dmGraphics::NewVertexDeclaration(engine->m_GraphicsContext, stream_declaration);

        struct StorageBuffer_Data
        {
            float m_Member1[4];
        };

        StorageBuffer_Data storage_data[16] = {};

        for (int i = 0; i < DM_ARRAY_SIZE(storage_data); ++i)
        {
            storage_data[i].m_Member1[0] = (float) (10 * i + 0);
            storage_data[i].m_Member1[1] = (float) (10 * i + 1);
            storage_data[i].m_Member1[2] = (float) (10 * i + 2);
            storage_data[i].m_Member1[3] = (float) (10 * i + 3);
        }

        m_StorageBuffer = dmGraphics::VulkanNewStorageBuffer(engine->m_GraphicsContext, sizeof(storage_data));
        dmGraphics::VulkanSetStorageBufferData(engine->m_GraphicsContext, m_StorageBuffer, sizeof(storage_data), (void*) storage_data);
    }

    void Execute(EngineCtx* engine) override
    {
        dmGraphics::EnableProgram(engine->m_GraphicsContext, m_Program);
        dmGraphics::EnableVertexBuffer(engine->m_GraphicsContext, m_VertexBuffer, 0);
        dmGraphics::EnableVertexDeclaration(engine->m_GraphicsContext, m_VertexDeclaration, 0, 0, m_Program);

        dmGraphics::HUniformLocation loc = dmGraphics::GetUniformLocation(m_Program, "Test");
        dmGraphics::VulkanSetStorageBuffer(engine->m_GraphicsContext, m_StorageBuffer, 0, 0, loc);

        dmGraphics::Draw(engine->m_GraphicsContext, dmGraphics::PRIMITIVE_TRIANGLES, 0, 6, 1);
    }
};

static bool OnWindowClose(void* user_data)
{
    EngineCtx* engine = (EngineCtx*) user_data;
    engine->m_WindowClosed = 1;
    return true;
}

static void* EngineCreate(int argc, char** argv)
{
    EngineCtx* engine = &g_EngineCtx;
    engine->m_Window = dmPlatform::NewWindow();

    dmPlatform::WindowParams window_params = {};
    window_params.m_Width                  = 512;
    window_params.m_Height                 = 512;
    window_params.m_Title                  = "Graphics Test App";
    window_params.m_GraphicsApi            = dmPlatform::PLATFORM_GRAPHICS_API_VULKAN;
    window_params.m_CloseCallback          = OnWindowClose;
    window_params.m_CloseCallbackUserData  = (void*) engine;

    if (dmGraphics::GetInstalledAdapterFamily() == dmGraphics::ADAPTER_FAMILY_OPENGL)
    {
        window_params.m_GraphicsApi = dmPlatform::PLATFORM_GRAPHICS_API_OPENGL;
    }

    dmPlatform::OpenWindow(engine->m_Window, window_params);
    dmPlatform::ShowWindow(engine->m_Window);

    dmGraphics::ContextParams graphics_context_params = {};
    graphics_context_params.m_DefaultTextureMinFilter = dmGraphics::TEXTURE_FILTER_LINEAR_MIPMAP_NEAREST;
    graphics_context_params.m_DefaultTextureMagFilter = dmGraphics::TEXTURE_FILTER_LINEAR_MIPMAP_NEAREST;
    graphics_context_params.m_VerifyGraphicsCalls     = 1;
    graphics_context_params.m_UseValidationLayers     = 1;
    graphics_context_params.m_Window                  = engine->m_Window;
    graphics_context_params.m_Width                   = 512;
    graphics_context_params.m_Height                  = 512;

    engine->m_GraphicsContext = dmGraphics::NewContext(graphics_context_params);

    //engine->m_Test = new ComputeTest();
    //engine->m_Test = new ComputeTest();
    //engine->m_Test = new StorageBufferTest();
    //engine->m_Test = new ReadPixelsTest();
    engine->m_Test = new ClearBackbufferTest();
    engine->m_Test->Initialize(engine);

    engine->m_WasCreated++;
<<<<<<< HEAD
    engine->m_TimeStart = dmTime::GetTime();
    engine->m_Running = 1;
=======
    engine->m_TimeStart = dmTime::GetMonotonicTime();
>>>>>>> 4c6af0a5
    return &g_EngineCtx;
}

static void EngineDestroy(void* _engine)
{
    EngineCtx* engine = (EngineCtx*)_engine;
    dmGraphics::CloseWindow(engine->m_GraphicsContext);
    dmGraphics::DeleteContext(engine->m_GraphicsContext);
    dmGraphics::Finalize();
    engine->m_WasDestroyed++;
}

static UpdateResult EngineUpdate(void* _engine)
{
    EngineCtx* engine = (EngineCtx*)_engine;
    engine->m_WasRun++;
    uint64_t t = dmTime::GetMonotonicTime();
    float elapsed = (t - engine->m_TimeStart) / 1000000.0f;
    /*
    if (elapsed > 3.0f)
        return RESULT_EXIT;
    */

    if (!engine->m_Running)
    {
        return RESULT_EXIT;
    }

    dmPlatform::PollEvents(engine->m_Window);

    if (engine->m_WindowClosed)
    {
        return RESULT_EXIT;
    }

    dmGraphics::BeginFrame(engine->m_GraphicsContext);

    engine->m_Test->Execute(engine);

    dmGraphics::Flip(engine->m_GraphicsContext);

    return RESULT_OK;
}

static void EngineGetResult(void* _engine, int* run_action, int* exit_code, int* argc, char*** argv)
{
    EngineCtx* ctx = (EngineCtx*)_engine;
    ctx->m_WasResultCalled++;
}

static void InstallAdapter(int argc, char **argv)
{
    dmGraphics::AdapterFamily family = dmGraphics::ADAPTER_FAMILY_VULKAN;

    for (int i = 0; i < argc; ++i)
    {
        if (strcmp(argv[i], "opengl") == 0)
        {
            family = dmGraphics::ADAPTER_FAMILY_OPENGL;
        }
    }

    dmGraphics::InstallAdapter(family);
}

TEST(App, Run)
{
    AppCtx ctx;
    memset(&ctx, 0, sizeof(ctx));
    memset(&g_EngineCtx, 0, sizeof(g_EngineCtx));

    RunLoopParams params;
    params.m_AppCtx = &ctx;
    params.m_AppCreate = AppCreate;
    params.m_AppDestroy = AppDestroy;
    params.m_EngineCreate = EngineCreate;
    params.m_EngineDestroy = EngineDestroy;
    params.m_EngineUpdate = EngineUpdate;
    params.m_EngineGetResult = EngineGetResult;

    int ret = RunLoop(&params);
    ASSERT_EQ(0, ret);


    uint64_t t = dmTime::GetMonotonicTime();
    float elapsed = (t - g_EngineCtx.m_TimeStart) / 1000000.0f;
    (void)elapsed;

    ASSERT_EQ(1, ctx.m_Created);
    ASSERT_EQ(1, ctx.m_Destroyed);
    ASSERT_EQ(1, g_EngineCtx.m_WasCreated);
    //ASSERT_EQ(200, g_EngineCtx.m_WasRun);
    ASSERT_EQ(1, g_EngineCtx.m_WasDestroyed);
    ASSERT_EQ(1, g_EngineCtx.m_WasResultCalled);
}

extern "C" void dmExportedSymbols();

int main(int argc, char **argv)
{
    dmExportedSymbols();
    InstallAdapter(argc, argv);
    jc_test_init(&argc, argv);
    return jc_test_run_all();
}<|MERGE_RESOLUTION|>--- conflicted
+++ resolved
@@ -563,12 +563,9 @@
     engine->m_Test->Initialize(engine);
 
     engine->m_WasCreated++;
-<<<<<<< HEAD
-    engine->m_TimeStart = dmTime::GetTime();
     engine->m_Running = 1;
-=======
     engine->m_TimeStart = dmTime::GetMonotonicTime();
->>>>>>> 4c6af0a5
+
     return &g_EngineCtx;
 }
 
