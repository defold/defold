--- conflicted
+++ resolved
@@ -574,11 +574,7 @@
 
     //engine->m_Test = new ComputeTest();
     //engine->m_Test = new StorageBufferTest();
-<<<<<<< HEAD
-=======
-    engine->m_Test = new ReadPixelsTest();
->>>>>>> 45043405
-
+    //engine->m_Test = new ReadPixelsTest();
     engine->m_Test = new ClearBackbufferTest();
     engine->m_Test->Initialize(engine);
 
