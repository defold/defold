--- conflicted
+++ resolved
@@ -204,11 +204,61 @@
     }
 };
 
-<<<<<<< HEAD
-struct SubPassTest : ITest
-{
-    dmGraphics::HRenderTarget      m_Rendertarget;
-    dmGraphics::HProgram           m_ShaderProgram;
+struct ComputeTest : ITest
+{
+    dmGraphics::HProgram         m_Program;
+    dmGraphics::HUniformLocation m_UniformLoc;
+
+    struct buf
+    {
+        float color[4];
+    };
+
+    void Initialize(EngineCtx* engine) override
+    {
+        dmGraphics::ShaderDesc compute_desc = {};
+
+        if (dmGraphics::GetInstalledAdapterFamily() == dmGraphics::ADAPTER_FAMILY_OPENGL)
+        {
+            AddShader(&compute_desc, dmGraphics::ShaderDesc::LANGUAGE_GLSL_SM430, (uint8_t*) graphics_assets::glsl_compute_program, sizeof(graphics_assets::glsl_compute_program));
+        }
+        else
+        {
+            AddShader(&compute_desc, dmGraphics::ShaderDesc::LANGUAGE_SPIRV, (uint8_t*) graphics_assets::spirv_compute_program, sizeof(graphics_assets::spirv_compute_program));
+        }
+
+        dmGraphics::ShaderDesc::ResourceTypeInfo* type_info = AddShaderType(&compute_desc, "buf");
+        AddShaderTypeMember(&compute_desc, type_info, "color", dmGraphics::ShaderDesc::ShaderDataType::SHADER_TYPE_VEC4);
+        AddShaderResource(&compute_desc, "buf", 0, 0, 0, BINDING_TYPE_UNIFORM_BUFFER);
+
+        dmGraphics::HComputeProgram compute_program = dmGraphics::NewComputeProgram(engine->m_GraphicsContext, &compute_desc, 0, 0);
+
+        DeleteShaderDesc(&compute_desc);
+
+        m_Program = dmGraphics::NewProgram(engine->m_GraphicsContext, compute_program);
+
+        m_UniformLoc = GetUniformLocation(m_Program, "buf");
+    }
+
+    void Execute(EngineCtx* engine) override
+    {
+        dmVMath::Vector4 color(1.0f, 0.0f, 0.0f, 1.0f);
+
+        dmGraphics::EnableProgram(engine->m_GraphicsContext, m_Program);
+        dmGraphics::SetConstantV4(engine->m_GraphicsContext, &color, 1, m_UniformLoc);
+
+        dmGraphics::DispatchCompute(engine->m_GraphicsContext, 1, 1, 1);
+        dmGraphics::DisableProgram(engine->m_GraphicsContext);
+    }
+};
+
+// Note: the vulkan dmsdk doens't contain these functions anymore, but since SSBOs is something we want eventually,
+//       we can leave this test code here for later.
+#if 0
+struct StorageBufferTest : ITest
+{
+    dmGraphics::HProgram           m_Program;
+    dmGraphics::HStorageBuffer     m_StorageBuffer;
     dmGraphics::HVertexDeclaration m_VertexDeclaration;
     dmGraphics::HVertexBuffer      m_VertexBuffer;
 
@@ -225,200 +275,6 @@
 
         m_VertexBuffer = dmGraphics::NewVertexBuffer(engine->m_GraphicsContext, sizeof(vertex_data_no_index), (void*) vertex_data_no_index, dmGraphics::BUFFER_USAGE_STATIC_DRAW);
 
-        dmGraphics::HVertexStreamDeclaration stream_declaration = dmGraphics::NewVertexStreamDeclaration(engine->m_GraphicsContext);
-        dmGraphics::AddVertexStream(stream_declaration, "pos", 2, dmGraphics::TYPE_FLOAT, false);
-
-        dmGraphics::ShaderDesc vs_desc = {};
-        dmGraphics::ShaderDesc fs_desc = {};
-
-        AddShader(&vs_desc, dmGraphics::ShaderDesc::LANGUAGE_SPIRV, (uint8_t*) graphics_assets::spirv_vertex_program, sizeof(graphics_assets::spirv_vertex_program));
-        AddShaderResource(&vs_desc, "pos", dmGraphics::ShaderDesc::ShaderDataType::SHADER_TYPE_VEC2, 0, 0, BINDING_TYPE_INPUT);
-
-        AddShader(&fs_desc, dmGraphics::ShaderDesc::LANGUAGE_SPIRV, (uint8_t*) graphics_assets::spirv_fragment_program, sizeof(graphics_assets::spirv_fragment_program));
-        AddShaderResource(&fs_desc, "inputColor", dmGraphics::ShaderDesc::SHADER_TYPE_RENDER_PASS_INPUT, 0, 0, BINDING_TYPE_TEXTURE);
-
-        dmGraphics::HVertexProgram vs_program   = dmGraphics::NewVertexProgram(engine->m_GraphicsContext, &vs_desc, 0, 0);
-        dmGraphics::HFragmentProgram fs_program = dmGraphics::NewFragmentProgram(engine->m_GraphicsContext, &fs_desc, 0, 0);
-
-        DeleteShaderDesc(&vs_desc);
-        DeleteShaderDesc(&fs_desc);
-
-        m_ShaderProgram     = dmGraphics::NewProgram(engine->m_GraphicsContext, vs_program, fs_program);
-        m_VertexDeclaration = dmGraphics::NewVertexDeclaration(engine->m_GraphicsContext, stream_declaration);
-
-        //////////// RENDER TARGET ////////////
-        dmGraphics::RenderTargetCreationParams p = {};
-
-        for (int i = 0; i < dmGraphics::MAX_BUFFER_COLOR_ATTACHMENTS; ++i)
-        {
-            p.m_ColorBufferCreationParams[i].m_Type           = dmGraphics::TEXTURE_TYPE_2D;
-            p.m_ColorBufferCreationParams[i].m_Width          = 512;
-            p.m_ColorBufferCreationParams[i].m_Height         = 512;
-            p.m_ColorBufferCreationParams[i].m_OriginalWidth  = 512;
-            p.m_ColorBufferCreationParams[i].m_OriginalHeight = 512;
-
-            p.m_ColorBufferParams[i].m_Format = dmGraphics::TEXTURE_FORMAT_RGBA;
-            p.m_ColorBufferParams[i].m_Width  = 512;
-            p.m_ColorBufferParams[i].m_Height = 512;
-        }
-
-        p.m_ColorBufferCreationParams[0].m_UsageHintBits = dmGraphics::TEXTURE_USAGE_FLAG_INPUT | dmGraphics::TEXTURE_USAGE_FLAG_MEMORYLESS;
-
-        m_Rendertarget = dmGraphics::NewRenderTarget(engine->m_GraphicsContext, dmGraphics::BUFFER_TYPE_COLOR0_BIT | dmGraphics::BUFFER_TYPE_COLOR1_BIT, p);
-
-        //////////// RENDER PASS ////////////
-        uint8_t sub_pass_0_color_attachments[] = { 0 };
-        uint8_t sub_pass_1_color_attachments[] = { 1 };
-        uint8_t sub_pass_1_input_attachments[] = { 0 };
-
-        dmGraphics::CreateRenderPassParams rp = {};
-        rp.m_SubPassCount = 2;
-
-        rp.m_SubPasses[0].m_ColorAttachmentIndices      = sub_pass_0_color_attachments;
-        rp.m_SubPasses[0].m_ColorAttachmentIndicesCount = DM_ARRAY_SIZE(sub_pass_0_color_attachments);
-
-        rp.m_SubPasses[1].m_ColorAttachmentIndices      = sub_pass_1_color_attachments;
-        rp.m_SubPasses[1].m_ColorAttachmentIndicesCount = DM_ARRAY_SIZE(sub_pass_1_color_attachments);
-
-        rp.m_SubPasses[1].m_InputAttachmentIndices      = sub_pass_1_input_attachments;
-        rp.m_SubPasses[1].m_InputAttachmentIndicesCount = DM_ARRAY_SIZE(sub_pass_1_input_attachments);
-
-        rp.m_DependencyCount = 3;
-        rp.m_Dependencies[0].m_Src = dmGraphics::SUBPASS_EXTERNAL;
-        rp.m_Dependencies[0].m_Dst = 0;
-
-        rp.m_Dependencies[1].m_Src = 0;
-        rp.m_Dependencies[1].m_Dst = 1;
-
-        rp.m_Dependencies[2].m_Src = 1;
-        rp.m_Dependencies[2].m_Dst = dmGraphics::SUBPASS_EXTERNAL;
-
-        dmGraphics::VulkanCreateRenderPass(engine->m_GraphicsContext, m_Rendertarget, rp);
-    }
-
-    void Execute(EngineCtx* engine) override
-    {
-        dmGraphics::HTexture sub_pass_0_color = dmGraphics::GetRenderTargetTexture(m_Rendertarget, dmGraphics::BUFFER_TYPE_COLOR0_BIT);
-
-        dmGraphics::SetRenderTarget(engine->m_GraphicsContext, m_Rendertarget, 0);
-
-        dmGraphics::SetViewport(engine->m_GraphicsContext, 0, 0, 512, 512);
-
-        static uint8_t color_r = 0;
-        static uint8_t color_g = 80;
-        static uint8_t color_b = 140;
-        static uint8_t color_a = 255;
-
-        dmGraphics::Clear(engine->m_GraphicsContext, dmGraphics::BUFFER_TYPE_COLOR0_BIT,
-                                    (float)color_r,
-                                    (float)color_g,
-                                    (float)color_b,
-                                    (float)color_a,
-                                    1.0f, 0);
-
-        dmGraphics::VulkanNextRenderPass(engine->m_GraphicsContext, m_Rendertarget);
-
-        dmGraphics::EnableProgram(engine->m_GraphicsContext, m_ShaderProgram);
-        dmGraphics::DisableState(engine->m_GraphicsContext, dmGraphics::STATE_DEPTH_TEST);
-
-        dmGraphics::EnableTexture(engine->m_GraphicsContext, 0, 0, sub_pass_0_color);
-
-        dmGraphics::EnableVertexDeclaration(engine->m_GraphicsContext, m_VertexDeclaration, m_VertexBuffer);
-        dmGraphics::Draw(engine->m_GraphicsContext, dmGraphics::PRIMITIVE_TRIANGLES, 0, 6, 1);
-
-        dmGraphics::SetRenderTarget(engine->m_GraphicsContext, 0, 0);
-    }
-};
-
-static dmGraphics::HUniformLocation GetUniformLocation(dmGraphics::HProgram program, const char* name)
-{
-    dmhash_t hash = dmHashString64(name);
-    for (int i = 0; i < dmGraphics::GetUniformCount(program); ++i)
-    {
-        dmGraphics::Uniform uniform;
-        dmGraphics::GetUniform(program, i, &uniform);
-
-        if (uniform.m_NameHash == hash)
-        {
-            return uniform.m_Location;
-        }
-    }
-    return dmGraphics::INVALID_UNIFORM_LOCATION;
-}
-
-=======
->>>>>>> 6ab9beea
-struct ComputeTest : ITest
-{
-    dmGraphics::HProgram         m_Program;
-    dmGraphics::HUniformLocation m_UniformLoc;
-
-    struct buf
-    {
-        float color[4];
-    };
-
-    void Initialize(EngineCtx* engine) override
-    {
-        dmGraphics::ShaderDesc compute_desc = {};
-
-        if (dmGraphics::GetInstalledAdapterFamily() == dmGraphics::ADAPTER_FAMILY_OPENGL)
-        {
-            AddShader(&compute_desc, dmGraphics::ShaderDesc::LANGUAGE_GLSL_SM430, (uint8_t*) graphics_assets::glsl_compute_program, sizeof(graphics_assets::glsl_compute_program));
-        }
-        else
-        {
-            AddShader(&compute_desc, dmGraphics::ShaderDesc::LANGUAGE_SPIRV, (uint8_t*) graphics_assets::spirv_compute_program, sizeof(graphics_assets::spirv_compute_program));
-        }
-
-        dmGraphics::ShaderDesc::ResourceTypeInfo* type_info = AddShaderType(&compute_desc, "buf");
-        AddShaderTypeMember(&compute_desc, type_info, "color", dmGraphics::ShaderDesc::ShaderDataType::SHADER_TYPE_VEC4);
-        AddShaderResource(&compute_desc, "buf", 0, 0, 0, BINDING_TYPE_UNIFORM_BUFFER);
-
-        dmGraphics::HComputeProgram compute_program = dmGraphics::NewComputeProgram(engine->m_GraphicsContext, &compute_desc, 0, 0);
-
-        DeleteShaderDesc(&compute_desc);
-
-        m_Program = dmGraphics::NewProgram(engine->m_GraphicsContext, compute_program);
-
-        m_UniformLoc = GetUniformLocation(m_Program, "buf");
-    }
-
-    void Execute(EngineCtx* engine) override
-    {
-        dmVMath::Vector4 color(1.0f, 0.0f, 0.0f, 1.0f);
-
-        dmGraphics::EnableProgram(engine->m_GraphicsContext, m_Program);
-        dmGraphics::SetConstantV4(engine->m_GraphicsContext, &color, 1, m_UniformLoc);
-
-        dmGraphics::DispatchCompute(engine->m_GraphicsContext, 1, 1, 1);
-        dmGraphics::DisableProgram(engine->m_GraphicsContext);
-    }
-};
-
-// Note: the vulkan dmsdk doens't contain these functions anymore, but since SSBOs is something we want eventually,
-//       we can leave this test code here for later.
-#if 0
-struct StorageBufferTest : ITest
-{
-    dmGraphics::HProgram           m_Program;
-    dmGraphics::HStorageBuffer     m_StorageBuffer;
-    dmGraphics::HVertexDeclaration m_VertexDeclaration;
-    dmGraphics::HVertexBuffer      m_VertexBuffer;
-
-    void Initialize(EngineCtx* engine) override
-    {
-        const float vertex_data_no_index[] = {
-            -0.5f, -0.5f,
-             0.5f, -0.5f,
-            -0.5f,  0.5f,
-             0.5f, -0.5f,
-             0.5f,  0.5f,
-            -0.5f,  0.5f,
-        };
-
-        m_VertexBuffer = dmGraphics::NewVertexBuffer(engine->m_GraphicsContext, sizeof(vertex_data_no_index), (void*) vertex_data_no_index, dmGraphics::BUFFER_USAGE_STATIC_DRAW);
-
         dmGraphics::ShaderDesc vs_desc = {};
         dmGraphics::ShaderDesc fs_desc = {};
 
