--- conflicted
+++ resolved
@@ -613,15 +613,11 @@
 
     engine->m_GraphicsContext = dmGraphics::NewContext(graphics_context_params);
 
-    engine->m_Test = new ComputeTest();
+    //engine->m_Test = new ComputeTest();
     //engine->m_Test = new ComputeTest();
     //engine->m_Test = new StorageBufferTest();
     //engine->m_Test = new ReadPixelsTest();
-<<<<<<< HEAD
-
-=======
     engine->m_Test = new ClearBackbufferTest();
->>>>>>> eaef1441
     engine->m_Test->Initialize(engine);
 
     engine->m_WasCreated++;
