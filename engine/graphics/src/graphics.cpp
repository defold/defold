// Copyright 2020-2023 The Defold Foundation
// Copyright 2014-2020 King
// Copyright 2009-2014 Ragnar Svensson, Christian Murray
// Licensed under the Defold License version 1.0 (the "License"); you may not use
// this file except in compliance with the License.
//
// You may obtain a copy of the License, together with FAQs at
// https://www.defold.com/license
//
// Unless required by applicable law or agreed to in writing, software distributed
// under the License is distributed on an "AS IS" BASIS, WITHOUT WARRANTIES OR
// CONDITIONS OF ANY KIND, either express or implied. See the License for the
// specific language governing permissions and limitations under the License.

#include "graphics.h"
#include "graphics_private.h"
#include "graphics_adapter.h"

#if defined(DM_PLATFORM_IOS)
#include  <glfw/glfw_native.h> // for glfwAppBootstrap
#endif
#include <string.h>
#include <assert.h>
#include <dlib/profile.h>

DM_PROPERTY_GROUP(rmtp_Graphics, "Graphics");
DM_PROPERTY_U32(rmtp_DrawCalls, 0, FrameReset, "# vertices", &rmtp_Graphics);

#include <dlib/log.h>
#include <dlib/dstrings.h>

namespace dmGraphics
{
    static GraphicsAdapter*             g_adapter_list = 0;
    static GraphicsAdapter*             g_adapter = 0;
    static GraphicsAdapterFunctionTable g_functions;

    void RegisterGraphicsAdapter(GraphicsAdapter* adapter, GraphicsAdapterIsSupportedCb is_supported_cb, GraphicsAdapterRegisterFunctionsCb register_functions_cb, int8_t priority)
    {
        adapter->m_Next          = g_adapter_list;
        adapter->m_IsSupportedCb = is_supported_cb;
        adapter->m_RegisterCb    = register_functions_cb;
        adapter->m_Priority      = priority;
        g_adapter_list           = adapter;
    }

    static bool SelectAdapterByFamily(AdapterFamily family)
    {
        if (family != ADAPTER_FAMILY_NONE)
        {
            GraphicsAdapter* next = g_adapter_list;

            while(next)
            {
                if (next->m_Family == family && next->m_IsSupportedCb())
                {
                    g_functions = next->m_RegisterCb();
                    g_adapter   = next;
                    return true;
                }
                next = next->m_Next;
            }
        }

        return false;
    }

    static bool SelectAdapterByPriority()
    {
        GraphicsAdapter* next     = g_adapter_list;
        GraphicsAdapter* selected = next;

        while(next)
        {
            if (next->m_Priority < selected->m_Priority && next->m_IsSupportedCb())
            {
                selected = next;
            }

            next = next->m_Next;
        }

        if (!selected)
        {
            return false;
        }

        g_functions = selected->m_RegisterCb();
        g_adapter   = selected;
        return true;
    }

    AdapterFamily GetAdapterFamily(const char* adapter_name)
    {
        if (adapter_name == 0)
            return ADAPTER_FAMILY_NONE;
        if (dmStrCaseCmp("null", adapter_name) == 0)
            return ADAPTER_FAMILY_NULL;
        if (dmStrCaseCmp("opengl", adapter_name) == 0)
            return ADAPTER_FAMILY_OPENGL;
        if (dmStrCaseCmp("vulkan", adapter_name) == 0)
            return ADAPTER_FAMILY_VULKAN;
        if (dmStrCaseCmp("vendor", adapter_name) == 0)
            return ADAPTER_FAMILY_VENDOR;
        assert(0 && "Adapter type not supported?");
        return ADAPTER_FAMILY_NONE;
    }

    #define GRAPHICS_ENUM_TO_STR_CASE(x) case x: return #x;

    const char* GetAdapterFamilyLiteral(AdapterFamily family)
    {
        switch(family)
        {
            GRAPHICS_ENUM_TO_STR_CASE(ADAPTER_FAMILY_NONE);
            GRAPHICS_ENUM_TO_STR_CASE(ADAPTER_FAMILY_NULL);
            GRAPHICS_ENUM_TO_STR_CASE(ADAPTER_FAMILY_OPENGL);
            GRAPHICS_ENUM_TO_STR_CASE(ADAPTER_FAMILY_VULKAN);
            GRAPHICS_ENUM_TO_STR_CASE(ADAPTER_FAMILY_VENDOR);
            default:break;
        }
        return "<unknown dmGraphics::AdapterFamily>";
    }

    const char* GetTextureTypeLiteral(TextureType texture_type)
    {
        switch(texture_type)
        {
            GRAPHICS_ENUM_TO_STR_CASE(TEXTURE_TYPE_2D);
            GRAPHICS_ENUM_TO_STR_CASE(TEXTURE_TYPE_2D_ARRAY);
            GRAPHICS_ENUM_TO_STR_CASE(TEXTURE_TYPE_CUBE_MAP);
            default:break;
        }
        return "<unknown dmGraphics::TextureType>";
    }

    const char* GetBufferTypeLiteral(BufferType buffer_type)
    {
        switch(buffer_type)
        {
            GRAPHICS_ENUM_TO_STR_CASE(BUFFER_TYPE_COLOR0_BIT);
            GRAPHICS_ENUM_TO_STR_CASE(BUFFER_TYPE_COLOR1_BIT);
            GRAPHICS_ENUM_TO_STR_CASE(BUFFER_TYPE_COLOR2_BIT);
            GRAPHICS_ENUM_TO_STR_CASE(BUFFER_TYPE_COLOR3_BIT);
            GRAPHICS_ENUM_TO_STR_CASE(BUFFER_TYPE_DEPTH_BIT);
            GRAPHICS_ENUM_TO_STR_CASE(BUFFER_TYPE_STENCIL_BIT);
            default:break;
        }
        return "<unknown dmGraphics::BufferType>";
    }

    const char* GetGraphicsTypeLiteral(Type type)
    {
        switch(type)
        {
            GRAPHICS_ENUM_TO_STR_CASE(TYPE_BYTE);
            GRAPHICS_ENUM_TO_STR_CASE(TYPE_UNSIGNED_BYTE);
            GRAPHICS_ENUM_TO_STR_CASE(TYPE_SHORT);
            GRAPHICS_ENUM_TO_STR_CASE(TYPE_UNSIGNED_SHORT);
            GRAPHICS_ENUM_TO_STR_CASE(TYPE_INT);
            GRAPHICS_ENUM_TO_STR_CASE(TYPE_UNSIGNED_INT);
            GRAPHICS_ENUM_TO_STR_CASE(TYPE_FLOAT);
            GRAPHICS_ENUM_TO_STR_CASE(TYPE_FLOAT_VEC4);
            GRAPHICS_ENUM_TO_STR_CASE(TYPE_FLOAT_MAT4);
            GRAPHICS_ENUM_TO_STR_CASE(TYPE_SAMPLER_2D);
            GRAPHICS_ENUM_TO_STR_CASE(TYPE_SAMPLER_CUBE);
            GRAPHICS_ENUM_TO_STR_CASE(TYPE_SAMPLER_2D_ARRAY);
            GRAPHICS_ENUM_TO_STR_CASE(TYPE_FLOAT_VEC2);
            GRAPHICS_ENUM_TO_STR_CASE(TYPE_FLOAT_VEC3);
            GRAPHICS_ENUM_TO_STR_CASE(TYPE_FLOAT_MAT2);
            GRAPHICS_ENUM_TO_STR_CASE(TYPE_FLOAT_MAT3);
            default:break;
        }
        return "<unknown dmGraphics::Type>";
    }

    const char* GetAssetTypeLiteral(AssetType type)
    {
        switch(type)
        {
            GRAPHICS_ENUM_TO_STR_CASE(ASSET_TYPE_NONE);
            GRAPHICS_ENUM_TO_STR_CASE(ASSET_TYPE_TEXTURE);
            GRAPHICS_ENUM_TO_STR_CASE(ASSET_TYPE_RENDER_TARGET);
            default:break;
        }
        return "<unknown dmGraphics::AssetType>";
    }

    const char* GetTextureFormatLiteral(TextureFormat format)
    {
        switch(format)
        {
            GRAPHICS_ENUM_TO_STR_CASE(TEXTURE_FORMAT_LUMINANCE);
            GRAPHICS_ENUM_TO_STR_CASE(TEXTURE_FORMAT_LUMINANCE_ALPHA);
            GRAPHICS_ENUM_TO_STR_CASE(TEXTURE_FORMAT_RGB);
            GRAPHICS_ENUM_TO_STR_CASE(TEXTURE_FORMAT_RGBA);
            GRAPHICS_ENUM_TO_STR_CASE(TEXTURE_FORMAT_RGB_16BPP);
            GRAPHICS_ENUM_TO_STR_CASE(TEXTURE_FORMAT_RGBA_16BPP);
            GRAPHICS_ENUM_TO_STR_CASE(TEXTURE_FORMAT_DEPTH);
            GRAPHICS_ENUM_TO_STR_CASE(TEXTURE_FORMAT_STENCIL);
            GRAPHICS_ENUM_TO_STR_CASE(TEXTURE_FORMAT_RGB_PVRTC_2BPPV1);
            GRAPHICS_ENUM_TO_STR_CASE(TEXTURE_FORMAT_RGB_PVRTC_4BPPV1);
            GRAPHICS_ENUM_TO_STR_CASE(TEXTURE_FORMAT_RGBA_PVRTC_2BPPV1);
            GRAPHICS_ENUM_TO_STR_CASE(TEXTURE_FORMAT_RGBA_PVRTC_4BPPV1);
            GRAPHICS_ENUM_TO_STR_CASE(TEXTURE_FORMAT_RGB_ETC1);
            GRAPHICS_ENUM_TO_STR_CASE(TEXTURE_FORMAT_RGBA_ETC2);
            GRAPHICS_ENUM_TO_STR_CASE(TEXTURE_FORMAT_RGBA_ASTC_4x4);
            GRAPHICS_ENUM_TO_STR_CASE(TEXTURE_FORMAT_RGB_BC1);
            GRAPHICS_ENUM_TO_STR_CASE(TEXTURE_FORMAT_RGBA_BC3);
            GRAPHICS_ENUM_TO_STR_CASE(TEXTURE_FORMAT_R_BC4);
            GRAPHICS_ENUM_TO_STR_CASE(TEXTURE_FORMAT_RG_BC5);
            GRAPHICS_ENUM_TO_STR_CASE(TEXTURE_FORMAT_RGBA_BC7);
            GRAPHICS_ENUM_TO_STR_CASE(TEXTURE_FORMAT_RGB16F);
            GRAPHICS_ENUM_TO_STR_CASE(TEXTURE_FORMAT_RGB32F);
            GRAPHICS_ENUM_TO_STR_CASE(TEXTURE_FORMAT_RGBA16F);
            GRAPHICS_ENUM_TO_STR_CASE(TEXTURE_FORMAT_RGBA32F);
            GRAPHICS_ENUM_TO_STR_CASE(TEXTURE_FORMAT_R16F);
            GRAPHICS_ENUM_TO_STR_CASE(TEXTURE_FORMAT_RG16F);
            GRAPHICS_ENUM_TO_STR_CASE(TEXTURE_FORMAT_R32F);
            GRAPHICS_ENUM_TO_STR_CASE(TEXTURE_FORMAT_RG32F);
            GRAPHICS_ENUM_TO_STR_CASE(TEXTURE_FORMAT_RGBA32UI);
            default:break;
        }
        return "<unknown dmGraphics::TextureFormat>";
    }

    #undef GRAPHICS_ENUM_TO_STR_CASE

    #define SHADERDESC_ENUM_TO_STR_CASE(x) case ShaderDesc::x: return #x;

    const char* GetShaderProgramLanguageLiteral(ShaderDesc::Language language)
    {
        switch(language)
        {
            SHADERDESC_ENUM_TO_STR_CASE(LANGUAGE_GLSL_SM120);
            SHADERDESC_ENUM_TO_STR_CASE(LANGUAGE_GLSL_SM140);
            SHADERDESC_ENUM_TO_STR_CASE(LANGUAGE_GLES_SM100);
            SHADERDESC_ENUM_TO_STR_CASE(LANGUAGE_GLES_SM300);
            SHADERDESC_ENUM_TO_STR_CASE(LANGUAGE_SPIRV);
            SHADERDESC_ENUM_TO_STR_CASE(LANGUAGE_PSSL);
            default:break;
        }
        return "<unknown ShaderDesc::Language>";
    }

    #undef SHADERDESC_ENUM_TO_STR_CASE

    ContextParams::ContextParams()
    : m_DefaultTextureMinFilter(TEXTURE_FILTER_LINEAR_MIPMAP_NEAREST)
    , m_DefaultTextureMagFilter(TEXTURE_FILTER_LINEAR)
    , m_GraphicsMemorySize(0)
    , m_VerifyGraphicsCalls(false)
    , m_RenderDocSupport(0)
    , m_UseValidationLayers(0)
    {

    }

    AttachmentToBufferType::AttachmentToBufferType()
    {
        memset(m_AttachmentToBufferType, 0x0, sizeof(m_AttachmentToBufferType));
        m_AttachmentToBufferType[ATTACHMENT_COLOR] = BUFFER_TYPE_COLOR0_BIT;
        m_AttachmentToBufferType[ATTACHMENT_DEPTH] = BUFFER_TYPE_DEPTH_BIT;
        m_AttachmentToBufferType[ATTACHMENT_STENCIL] = BUFFER_TYPE_STENCIL_BIT;
    }

    HContext NewContext(const ContextParams& params)
    {
        return g_functions.m_NewContext(params);
    }


    static inline BufferType GetAttachmentBufferType(RenderTargetAttachment attachment)
    {
        static AttachmentToBufferType g_AttachmentToBufferType;
        assert(attachment < MAX_ATTACHMENT_COUNT);
        return g_AttachmentToBufferType.m_AttachmentToBufferType[attachment];
    }

    HTexture GetRenderTargetAttachment(HRenderTarget render_target, RenderTargetAttachment attachment)
    {
        return GetRenderTargetTexture(render_target, GetAttachmentBufferType(attachment));
    }

    ShaderDesc::Shader* GetShaderProgram(HContext context, ShaderDesc* shader_desc)
    {
        assert(shader_desc);
        ShaderDesc::Language language = GetShaderProgramLanguage(context, shader_desc->m_ShaderClass);
        ShaderDesc::Shader* selected_shader = 0x0;

        for(uint32_t i = 0; i < shader_desc->m_Shaders.m_Count; ++i)
        {
            ShaderDesc::Shader* shader = &shader_desc->m_Shaders.m_Data[i];
            if(shader->m_Language == language)
            {
                if (shader->m_VariantTextureArray)
                {
                    // Only select this variant if we don't support texture arrays natively
                    if (!IsContextFeatureSupported(context, CONTEXT_FEATURE_TEXTURE_ARRAY))
                    {
                        return shader;
                    }
                }
                else
                {
                    selected_shader = shader;
                }
            }
        }

        if (selected_shader == 0)
        {
            const char* error_hint = "";
            if (language == ShaderDesc::LANGUAGE_SPIRV)
            {
                error_hint = "Has the project been built with spir-v output enabled?";
            }

            dmLogError("Unable to get a valid shader with shader language \"%s\" from a ShaderDesc for this context. %s",
                GetShaderProgramLanguageLiteral(language), error_hint);
        }

        return selected_shader;
    }

    uint32_t GetBufferTypeIndex(BufferType buffer_type)
    {
        switch(buffer_type)
        {
            case BUFFER_TYPE_COLOR0_BIT:  return 0;
            case BUFFER_TYPE_COLOR1_BIT:  return 1;
            case BUFFER_TYPE_COLOR2_BIT:  return 2;
            case BUFFER_TYPE_COLOR3_BIT:  return 3;
            case BUFFER_TYPE_DEPTH_BIT:   return 4;
            case BUFFER_TYPE_STENCIL_BIT: return 5;
            default: break;
        }
        return ~0u;
    }

    uint32_t GetTypeSize(dmGraphics::Type type)
    {
        if (type == dmGraphics::TYPE_BYTE || type == dmGraphics::TYPE_UNSIGNED_BYTE)
        {
            return 1;
        }
        else if (type == dmGraphics::TYPE_SHORT || type == dmGraphics::TYPE_UNSIGNED_SHORT)
        {
            return 2;
        }
        else if (type == dmGraphics::TYPE_INT || type == dmGraphics::TYPE_UNSIGNED_INT || type == dmGraphics::TYPE_FLOAT)
        {
             return 4;
        }
        else if (type == dmGraphics::TYPE_FLOAT_VEC2)
        {
            return 2 * 4;
        }
        else if (type == dmGraphics::TYPE_FLOAT_VEC3)
        {
            return 3 * 4;
        }
        else if (type == dmGraphics::TYPE_FLOAT_VEC4)
        {
            return 4 * 4;
        }
        else if (type == dmGraphics::TYPE_FLOAT_MAT2)
        {
            return 2 * 4 * 4;
        }
        else if (type == dmGraphics::TYPE_FLOAT_MAT3)
        {
            return 3 * 4 * 4;
        }
        else if (type == dmGraphics::TYPE_FLOAT_MAT4)
        {
            return 4 * 4 * 4;
        }
        else if (type == TYPE_SAMPLER_2D ||
                 type == TYPE_SAMPLER_CUBE ||
                 type == TYPE_SAMPLER_2D_ARRAY ||
                 type == TYPE_IMAGE_2D)
        {
            return 0;
        }

        assert(0 && "Invalid/unsupported type");
        return 0;
    }

    uint32_t GetShaderTypeSize(ShaderDesc::ShaderDataType type)
    {
        switch(type)
        {
            case ShaderDesc::SHADER_TYPE_INT:     return 4;
            case ShaderDesc::SHADER_TYPE_UINT:    return 4;
            case ShaderDesc::SHADER_TYPE_FLOAT:   return 4;
            case ShaderDesc::SHADER_TYPE_VEC2:    return 8;
            case ShaderDesc::SHADER_TYPE_VEC3:    return 12;
            case ShaderDesc::SHADER_TYPE_VEC4:    return 16;
            case ShaderDesc::SHADER_TYPE_MAT2:    return 16;
            case ShaderDesc::SHADER_TYPE_MAT3:    return 36;
            case ShaderDesc::SHADER_TYPE_MAT4:    return 64;
            case ShaderDesc::SHADER_TYPE_UVEC2:   return 16;
            case ShaderDesc::SHADER_TYPE_UVEC3:   return 36;
            case ShaderDesc::SHADER_TYPE_UVEC4:   return 64;
            default: break;
        }
        return 0;
    }

    void GetAttributeValues(const dmGraphics::VertexAttribute& attribute, const uint8_t** data_ptr, uint32_t* data_size)
    {
        *data_ptr  = attribute.m_Values.m_BinaryValues.m_Data;
        *data_size = attribute.m_Values.m_BinaryValues.m_Count;
    }

    dmGraphics::Type GetGraphicsType(dmGraphics::VertexAttribute::DataType data_type)
    {
        switch(data_type)
        {
            case dmGraphics::VertexAttribute::TYPE_BYTE:           return dmGraphics::TYPE_BYTE;
            case dmGraphics::VertexAttribute::TYPE_UNSIGNED_BYTE:  return dmGraphics::TYPE_UNSIGNED_BYTE;
            case dmGraphics::VertexAttribute::TYPE_SHORT:          return dmGraphics::TYPE_SHORT;
            case dmGraphics::VertexAttribute::TYPE_UNSIGNED_SHORT: return dmGraphics::TYPE_UNSIGNED_SHORT;
            case dmGraphics::VertexAttribute::TYPE_INT:            return dmGraphics::TYPE_INT;
            case dmGraphics::VertexAttribute::TYPE_UNSIGNED_INT:   return dmGraphics::TYPE_UNSIGNED_INT;
            case dmGraphics::VertexAttribute::TYPE_FLOAT:          return dmGraphics::TYPE_FLOAT;
            default: assert(0 && "Unsupported dmGraphics::VertexAttribute::DataType");
        }
        return (dmGraphics::Type) -1;
    }

    Type ShaderDataTypeToGraphicsType(ShaderDesc::ShaderDataType shader_type)
    {
        switch(shader_type)
        {
            case ShaderDesc::SHADER_TYPE_INT:             return TYPE_INT;
            case ShaderDesc::SHADER_TYPE_UINT:            return TYPE_UNSIGNED_INT;
            case ShaderDesc::SHADER_TYPE_FLOAT:           return TYPE_FLOAT;
            case ShaderDesc::SHADER_TYPE_VEC2:            return TYPE_FLOAT_VEC2;
            case ShaderDesc::SHADER_TYPE_VEC3:            return TYPE_FLOAT_VEC3;
            case ShaderDesc::SHADER_TYPE_VEC4:            return TYPE_FLOAT_VEC4;
            case ShaderDesc::SHADER_TYPE_MAT2:            return TYPE_FLOAT_MAT2;
            case ShaderDesc::SHADER_TYPE_MAT3:            return TYPE_FLOAT_MAT3;
            case ShaderDesc::SHADER_TYPE_MAT4:            return TYPE_FLOAT_MAT4;
            case ShaderDesc::SHADER_TYPE_SAMPLER2D:       return TYPE_SAMPLER_2D;
            case ShaderDesc::SHADER_TYPE_SAMPLER_CUBE:    return TYPE_SAMPLER_CUBE;
            case ShaderDesc::SHADER_TYPE_SAMPLER2D_ARRAY: return TYPE_SAMPLER_2D_ARRAY;
            case ShaderDesc::SHADER_TYPE_IMAGE2D:         return TYPE_IMAGE_2D;
            default: break;
        }

        // Not supported
        return (Type) 0xffffffff;
    }

    HVertexStreamDeclaration NewVertexStreamDeclaration(HContext context)
    {
        VertexStreamDeclaration* sd = new VertexStreamDeclaration();
        memset(sd, 0, sizeof(*sd));
        return sd;
    }

    void AddVertexStream(HVertexStreamDeclaration stream_declaration, const char* name, uint32_t size, Type type, bool normalize)
    {
        AddVertexStream(stream_declaration, dmHashString64(name), size, type, normalize);
    }

    void AddVertexStream(HVertexStreamDeclaration stream_declaration, dmhash_t name_hash, uint32_t size, Type type, bool normalize)
    {
        if (stream_declaration->m_StreamCount >= MAX_VERTEX_STREAM_COUNT)
        {
            dmLogError("Unable to add vertex stream '%s', stream declaration has no slots left (max: %d)",
                dmHashReverseSafe64(name_hash), MAX_VERTEX_STREAM_COUNT);
            return;
        }

        uint8_t stream_index = stream_declaration->m_StreamCount;
        stream_declaration->m_Streams[stream_index].m_NameHash  = name_hash;
        stream_declaration->m_Streams[stream_index].m_Size      = size;
        stream_declaration->m_Streams[stream_index].m_Type      = type;
        stream_declaration->m_Streams[stream_index].m_Normalize = normalize;
        stream_declaration->m_Streams[stream_index].m_Stream    = stream_index;
        stream_declaration->m_StreamCount++;
    }

    void DeleteVertexStreamDeclaration(HVertexStreamDeclaration stream_declaration)
    {
        delete stream_declaration;
    }

    #define DM_TEXTURE_FORMAT_TO_STR_CASE(x) case TEXTURE_FORMAT_##x: return #x;
    const char* TextureFormatToString(TextureFormat format)
    {
        switch(format)
        {
            DM_TEXTURE_FORMAT_TO_STR_CASE(LUMINANCE);
            DM_TEXTURE_FORMAT_TO_STR_CASE(LUMINANCE_ALPHA);
            DM_TEXTURE_FORMAT_TO_STR_CASE(RGB);
            DM_TEXTURE_FORMAT_TO_STR_CASE(RGBA);
            DM_TEXTURE_FORMAT_TO_STR_CASE(RGB_16BPP);
            DM_TEXTURE_FORMAT_TO_STR_CASE(RGBA_16BPP);
            DM_TEXTURE_FORMAT_TO_STR_CASE(DEPTH);
            DM_TEXTURE_FORMAT_TO_STR_CASE(STENCIL);
            DM_TEXTURE_FORMAT_TO_STR_CASE(RGB_PVRTC_2BPPV1);
            DM_TEXTURE_FORMAT_TO_STR_CASE(RGB_PVRTC_4BPPV1);
            DM_TEXTURE_FORMAT_TO_STR_CASE(RGBA_PVRTC_2BPPV1);
            DM_TEXTURE_FORMAT_TO_STR_CASE(RGBA_PVRTC_4BPPV1);
            DM_TEXTURE_FORMAT_TO_STR_CASE(RGB_ETC1);
            DM_TEXTURE_FORMAT_TO_STR_CASE(RGBA_ETC2);
            DM_TEXTURE_FORMAT_TO_STR_CASE(RGBA_ASTC_4x4);
            DM_TEXTURE_FORMAT_TO_STR_CASE(RGB_BC1);
            DM_TEXTURE_FORMAT_TO_STR_CASE(RGBA_BC3);
            DM_TEXTURE_FORMAT_TO_STR_CASE(R_BC4);
            DM_TEXTURE_FORMAT_TO_STR_CASE(RG_BC5);
            DM_TEXTURE_FORMAT_TO_STR_CASE(RGBA_BC7);
            DM_TEXTURE_FORMAT_TO_STR_CASE(RGB16F);
            DM_TEXTURE_FORMAT_TO_STR_CASE(RGB32F);
            DM_TEXTURE_FORMAT_TO_STR_CASE(RGBA16F);
            DM_TEXTURE_FORMAT_TO_STR_CASE(RGBA32F);
            DM_TEXTURE_FORMAT_TO_STR_CASE(R16F);
            DM_TEXTURE_FORMAT_TO_STR_CASE(RG16F);
            DM_TEXTURE_FORMAT_TO_STR_CASE(R32F);
            DM_TEXTURE_FORMAT_TO_STR_CASE(RG32F);
            default:break;
        }
        return "UNKNOWN_FORMAT";
    }
    #undef DM_TEXTURE_FORMAT_TO_STR_CASE

    // For estimating resource size
    uint32_t GetTextureFormatBitsPerPixel(TextureFormat format)
    {
        switch(format)
        {
        case TEXTURE_FORMAT_LUMINANCE:          return 8;
        case TEXTURE_FORMAT_LUMINANCE_ALPHA:    return 16;
        case TEXTURE_FORMAT_RGB:                return 24;
        case TEXTURE_FORMAT_RGBA:               return 32;
        case TEXTURE_FORMAT_RGB_16BPP:          return 16;
        case TEXTURE_FORMAT_RGBA_16BPP:         return 16;
        case TEXTURE_FORMAT_RGB_ETC1:           return 4;
        case TEXTURE_FORMAT_R_ETC2:             return 8;
        case TEXTURE_FORMAT_RG_ETC2:            return 8;
        case TEXTURE_FORMAT_RGBA_ETC2:          return 8;
        case TEXTURE_FORMAT_RGBA_ASTC_4x4:      return 8;
        case TEXTURE_FORMAT_RGB_BC1:            return 4;
        case TEXTURE_FORMAT_RGBA_BC3:           return 4;
        case TEXTURE_FORMAT_R_BC4:              return 8;
        case TEXTURE_FORMAT_RG_BC5:             return 8;
        case TEXTURE_FORMAT_RGBA_BC7:           return 8;
        case TEXTURE_FORMAT_DEPTH:              return 24;
        case TEXTURE_FORMAT_STENCIL:            return 8;
        case TEXTURE_FORMAT_RGB_PVRTC_2BPPV1:   return 2;
        case TEXTURE_FORMAT_RGB_PVRTC_4BPPV1:   return 4;
        case TEXTURE_FORMAT_RGBA_PVRTC_2BPPV1:  return 2;
        case TEXTURE_FORMAT_RGBA_PVRTC_4BPPV1:  return 4;
        case TEXTURE_FORMAT_RGB16F:             return 48;
        case TEXTURE_FORMAT_RGB32F:             return 96;
        case TEXTURE_FORMAT_RGBA16F:            return 64;
        case TEXTURE_FORMAT_RGBA32F:            return 128;
        case TEXTURE_FORMAT_R16F:               return 16;
        case TEXTURE_FORMAT_RG16F:              return 32;
        case TEXTURE_FORMAT_R32F:               return 32;
        case TEXTURE_FORMAT_RG32F:              return 64;
        case TEXTURE_FORMAT_RGBA32UI:           return 128;
        case TEXTURE_FORMAT_BGRA8U:             return 32;
        case TEXTURE_FORMAT_R32UI:              return 32;
        default:
            assert(false && "Unknown texture format");
            return TEXTURE_FORMAT_COUNT;
        }
    }

    uint32_t GetGraphicsTypeDataSize(Type type)
    {
        if (type == TYPE_BYTE || type == TYPE_UNSIGNED_BYTE)
        {
            return 1;
        }
        else if (type == TYPE_SHORT || type == TYPE_UNSIGNED_SHORT)
        {
            return 2;
        }
        else if (type == TYPE_INT || type == TYPE_UNSIGNED_INT || type == TYPE_FLOAT)
        {
            return 4;
        }
        else if (type == TYPE_FLOAT_VEC4)
        {
            return 16;
        }
        else if (type == TYPE_FLOAT_MAT4)
        {
            return 64;
        }
        assert(0 && "Unsupported data type");
        return 0;
    }

    Type GetGraphicsTypeFromShaderDataType(ShaderDesc::ShaderDataType shader_type)
    {
        switch(shader_type)
        {
            case ShaderDesc::SHADER_TYPE_INT:             return TYPE_INT;
            case ShaderDesc::SHADER_TYPE_UINT:            return TYPE_UNSIGNED_INT;
            case ShaderDesc::SHADER_TYPE_FLOAT:           return TYPE_FLOAT;
            case ShaderDesc::SHADER_TYPE_VEC2:            return TYPE_FLOAT_VEC2;
            case ShaderDesc::SHADER_TYPE_VEC3:            return TYPE_FLOAT_VEC3;
            case ShaderDesc::SHADER_TYPE_VEC4:            return TYPE_FLOAT_VEC4;
            case ShaderDesc::SHADER_TYPE_MAT2:            return TYPE_FLOAT_MAT2;
            case ShaderDesc::SHADER_TYPE_MAT3:            return TYPE_FLOAT_MAT3;
            case ShaderDesc::SHADER_TYPE_MAT4:            return TYPE_FLOAT_MAT4;
            case ShaderDesc::SHADER_TYPE_SAMPLER2D:       return TYPE_SAMPLER_2D;
            case ShaderDesc::SHADER_TYPE_SAMPLER_CUBE:    return TYPE_SAMPLER_CUBE;
            case ShaderDesc::SHADER_TYPE_SAMPLER2D_ARRAY: return TYPE_SAMPLER_2D_ARRAY;
            default: break;
        }

        // Not supported
        return (Type) 0xffffffff;
    }

    bool IsUniformTextureSampler(ShaderDesc::ShaderDataType uniform_type)
    {
        return uniform_type == ShaderDesc::SHADER_TYPE_SAMPLER2D       ||
               uniform_type == ShaderDesc::SHADER_TYPE_SAMPLER2D_ARRAY ||
               uniform_type == ShaderDesc::SHADER_TYPE_SAMPLER3D       ||
               uniform_type == ShaderDesc::SHADER_TYPE_SAMPLER_CUBE;
    }

    bool IsTextureFormatCompressed(dmGraphics::TextureFormat format)
    {
        switch(format)
        {
            case dmGraphics::TEXTURE_FORMAT_RGB_PVRTC_4BPPV1:
            case dmGraphics::TEXTURE_FORMAT_RGBA_PVRTC_4BPPV1:
            case dmGraphics::TEXTURE_FORMAT_RGB_ETC1:
            case dmGraphics::TEXTURE_FORMAT_RGBA_ETC2:
            case dmGraphics::TEXTURE_FORMAT_RGBA_ASTC_4x4:
            case dmGraphics::TEXTURE_FORMAT_RGB_BC1:
            case dmGraphics::TEXTURE_FORMAT_RGBA_BC3:
            case dmGraphics::TEXTURE_FORMAT_R_BC4:
            case dmGraphics::TEXTURE_FORMAT_RG_BC5:
            case dmGraphics::TEXTURE_FORMAT_RGBA_BC7:
                return true;
            default:
                return false;
        }
    }

    static bool IsFormatRGBA(dmGraphics::TextureFormat format)
    {
        switch(format)
        {
            case dmGraphics::TEXTURE_FORMAT_RGBA:
            case dmGraphics::TEXTURE_FORMAT_RGBA32UI:
            case dmGraphics::TEXTURE_FORMAT_RGBA_BC7:
            case dmGraphics::TEXTURE_FORMAT_RGBA_BC3:
            case dmGraphics::TEXTURE_FORMAT_RGBA_ASTC_4x4:
            case dmGraphics::TEXTURE_FORMAT_RGBA_ETC2:
            case dmGraphics::TEXTURE_FORMAT_RGBA_PVRTC_4BPPV1:
            case dmGraphics::TEXTURE_FORMAT_RGBA_16BPP:
                return true;
            default:
                return false;
        }
    }

    static bool IsFormatRGB(dmGraphics::TextureFormat format)
    {
        switch(format)
        {
            case dmGraphics::TEXTURE_FORMAT_RGB:
            case dmGraphics::TEXTURE_FORMAT_RGB_BC1:
            case dmGraphics::TEXTURE_FORMAT_RGB_ETC1:
            case dmGraphics::TEXTURE_FORMAT_RGB_PVRTC_4BPPV1:
            case dmGraphics::TEXTURE_FORMAT_RGB_16BPP:
                return true;
            default:
                return false;
        }
    }

    static bool IsFormatRG(dmGraphics::TextureFormat format)
    {
        switch(format)
        {
            case dmGraphics::TEXTURE_FORMAT_LUMINANCE_ALPHA:
            case dmGraphics::TEXTURE_FORMAT_RG_BC5:
                return true;
            default:
                return false;
        }
    }

    static bool IsFormatR(dmGraphics::TextureFormat format)
    {
        switch(format)
        {
            case dmGraphics::TEXTURE_FORMAT_LUMINANCE:
            case dmGraphics::TEXTURE_FORMAT_R_BC4:
                return true;
            default:
                return false;
        }
    }

    uint16_t GetMipmapSize(uint16_t size_0, uint8_t mipmap)
    {
        for (uint32_t i = 0; i < mipmap; ++i)
        {
            size_0 /= 2;
        }
        return size_0;
    }

    uint8_t GetMipmapCount(uint16_t size)
    {
        return (uint8_t) floor(log2f(size)) + 1;
    }

    PipelineState GetDefaultPipelineState()
    {
        PipelineState ps;
        ps.m_WriteColorMask           = DM_GRAPHICS_STATE_WRITE_R | DM_GRAPHICS_STATE_WRITE_G | DM_GRAPHICS_STATE_WRITE_B | DM_GRAPHICS_STATE_WRITE_A;
        ps.m_WriteDepth               = 1;
        ps.m_PrimtiveType             = PRIMITIVE_TRIANGLES;
        ps.m_DepthTestEnabled         = 1;
        ps.m_DepthTestFunc            = COMPARE_FUNC_LEQUAL;
        ps.m_BlendEnabled             = 0;
        ps.m_BlendSrcFactor           = BLEND_FACTOR_ZERO;
        ps.m_BlendDstFactor           = BLEND_FACTOR_ZERO;
        ps.m_StencilEnabled           = 0;
        ps.m_StencilFrontOpFail       = STENCIL_OP_KEEP;
        ps.m_StencilFrontOpDepthFail  = STENCIL_OP_KEEP;
        ps.m_StencilFrontOpPass       = STENCIL_OP_KEEP;
        ps.m_StencilFrontTestFunc     = COMPARE_FUNC_ALWAYS;
        ps.m_StencilBackOpFail        = STENCIL_OP_KEEP;
        ps.m_StencilBackOpDepthFail   = STENCIL_OP_KEEP;
        ps.m_StencilBackOpPass        = STENCIL_OP_KEEP;
        ps.m_StencilBackTestFunc      = COMPARE_FUNC_ALWAYS;
        ps.m_StencilWriteMask         = 0xff;
        ps.m_StencilCompareMask       = 0xff;
        ps.m_StencilReference         = 0x0;
        ps.m_CullFaceEnabled          = 0;
        ps.m_CullFaceType             = FACE_TYPE_BACK;
        ps.m_PolygonOffsetFillEnabled = 0;
        return ps;
    }

    // The goal is to find a supported compression format, since they're smaller than the uncompressed ones
    // The user can also choose RGB(a) 16BPP as the fallback if they wish to have smaller size than full RGB(a)
    dmGraphics::TextureFormat GetSupportedCompressionFormat(dmGraphics::HContext context, dmGraphics::TextureFormat format, uint32_t width, uint32_t height)
    {
        #define TEST_AND_RETURN(_TYPEN_ENUM) if (dmGraphics::IsTextureFormatSupported(context, (_TYPEN_ENUM))) return (_TYPEN_ENUM);

        if (IsFormatRGBA(format))
        {
            TEST_AND_RETURN(dmGraphics::TEXTURE_FORMAT_RGBA_BC7);
            TEST_AND_RETURN(dmGraphics::TEXTURE_FORMAT_RGBA_ASTC_4x4);
            TEST_AND_RETURN(dmGraphics::TEXTURE_FORMAT_RGBA_ETC2);
            if (width == height) {
                TEST_AND_RETURN(dmGraphics::TEXTURE_FORMAT_RGBA_PVRTC_4BPPV1);
            }
            TEST_AND_RETURN(format);
            return dmGraphics::TEXTURE_FORMAT_RGBA;
        }

        if (IsFormatRGB(format))
        {
            TEST_AND_RETURN(dmGraphics::TEXTURE_FORMAT_RGB_BC1);
            TEST_AND_RETURN(dmGraphics::TEXTURE_FORMAT_RGB_ETC1);
            if (width == height) {
                TEST_AND_RETURN(dmGraphics::TEXTURE_FORMAT_RGB_PVRTC_4BPPV1);
            }
            TEST_AND_RETURN(format);
            return dmGraphics::TEXTURE_FORMAT_RGB;
        }

        if (IsFormatRG(format))
        {
            TEST_AND_RETURN(dmGraphics::TEXTURE_FORMAT_RG_BC5);
            TEST_AND_RETURN(dmGraphics::TEXTURE_FORMAT_RG_ETC2);
            TEST_AND_RETURN(format);
            return dmGraphics::TEXTURE_FORMAT_LUMINANCE_ALPHA;
        }

        if (IsFormatR(format))
        {
            TEST_AND_RETURN(dmGraphics::TEXTURE_FORMAT_R_BC4);
            TEST_AND_RETURN(dmGraphics::TEXTURE_FORMAT_R_ETC2);
            TEST_AND_RETURN(format);
            return dmGraphics::TEXTURE_FORMAT_LUMINANCE;
        }

        #undef TEST_AND_RETURN
        return format;
    }

    void SetPipelineStateValue(dmGraphics::PipelineState& pipeline_state, State state, uint8_t value)
    {
        switch(state)
        {
            case STATE_DEPTH_TEST:
                pipeline_state.m_DepthTestEnabled = value;
            break;
            case STATE_STENCIL_TEST:
                pipeline_state.m_StencilEnabled = value;
            break;
            case STATE_BLEND:
                pipeline_state.m_BlendEnabled = value;
            break;
            case STATE_CULL_FACE:
                pipeline_state.m_CullFaceEnabled = value;
            break;
            case STATE_POLYGON_OFFSET_FILL:
                pipeline_state.m_PolygonOffsetFillEnabled = value;
            break;
            default:
                assert(0 && "EnableState: State not supported");
            break;
        }
    }

    void RepackRGBToRGBA(uint32_t num_pixels, uint8_t* rgb, uint8_t* rgba)
    {
        for(uint32_t px=0; px < num_pixels; px++)
        {
            rgba[0] = rgb[0];
            rgba[1] = rgb[1];
            rgba[2] = rgb[2];
            rgba[3] = 255;
            rgba+=4;
            rgb+=3;
        }
    }

    // TODO, comment from the PR (#4544):
    //   "These frequent lookups could be improved by sorting on the key beforehand,
    //   and during lookup, do a lower_bound, to find the item (or not).
    //   E.g see: engine/render/src/render/material.cpp#L446"
    bool GetUniformIndices(const dmArray<ShaderResourceBinding>& uniforms, dmhash_t name_hash, uint64_t* index_out, uint64_t* index_member_out)
    {
        assert(uniforms.Size() < UNIFORM_LOCATION_MAX);
        for (uint32_t i = 0; i < uniforms.Size(); ++i)
        {
            if (uniforms[i].m_NameHash == name_hash)
            {
                *index_out = i;
                *index_member_out = 0;
                return true;
            }
            else
            {
                assert(uniforms[i].m_BlockMembers.Size() < UNIFORM_LOCATION_MAX);
                for (uint32_t j = 0; j < uniforms[i].m_BlockMembers.Size(); ++j)
                {
                    if (uniforms[i].m_BlockMembers[j].m_NameHash == name_hash)
                    {
                        *index_out = i;
                        *index_member_out = j;
                        return true;
                    }
                }
            }
        }

        return false;
    }

    void DeleteContext(HContext context)
    {
        g_functions.m_DeleteContext(context);
    }

    bool InstallAdapter(AdapterFamily family)
    {
        if (g_adapter)
        {
            return true;
        }

        bool result = SelectAdapterByFamily(family);

        if (!result)
        {
            result = SelectAdapterByPriority();
        }

        if (result)
        {
            dmLogInfo("Installed graphics device '%s'", GetAdapterFamilyLiteral(g_adapter->m_Family));
            return true;
        }

        dmLogError("Could not install a graphics adapter. No compatible adapter was found.");
        return false;
    }

    AdapterFamily GetInstalledAdapterFamily()
    {
        if (g_adapter)
        {
            return g_adapter->m_Family;
        }
        return ADAPTER_FAMILY_NONE;
    }

    void Finalize()
    {
        g_functions.m_Finalize();
    }

    ///////////////////////////////////////////////////
    ////// PLATFORM / WINDOWS SPECIFIC FUNCTIONS //////

    dmPlatform::HWindow GetWindow(HContext context)
    {
        return g_functions.m_GetWindow(context);
    }
    uint32_t GetWindowRefreshRate(HContext context)
    {
        return dmPlatform::GetWindowStateParam(g_functions.m_GetWindow(context), dmPlatform::WINDOW_STATE_REFRESH_RATE);
    }
    uint32_t GetWindowStateParam(HContext context, dmPlatform::WindowState state)
    {
        return dmPlatform::GetWindowStateParam(g_functions.m_GetWindow(context), state);
    }
    uint32_t GetWindowWidth(HContext context)
    {
        return dmPlatform::GetWindowWidth(g_functions.m_GetWindow(context));
    }
    uint32_t GetWindowHeight(HContext context)
    {
        return dmPlatform::GetWindowHeight(g_functions.m_GetWindow(context));
    }
    float GetDisplayScaleFactor(HContext context)
    {
        return dmPlatform::GetDisplayScaleFactor(g_functions.m_GetWindow(context));
    }
    void IconifyWindow(HContext context)
    {
        dmPlatform::IconifyWindow(g_functions.m_GetWindow(context));
    }
    void SetSwapInterval(HContext context, uint32_t swap_interval)
    {
        dmPlatform::SetSwapInterval(g_functions.m_GetWindow(context), swap_interval);
    }
    ///////////////////////////////////////////////////
    void CloseWindow(HContext context)
    {
        g_functions.m_CloseWindow(context);
    }
    uint32_t GetDisplayDpi(HContext context)
    {
        return g_functions.m_GetDisplayDpi(context);
    }
    uint32_t GetWidth(HContext context)
    {
        return g_functions.m_GetWidth(context);
    }
    uint32_t GetHeight(HContext context)
    {
        return g_functions.m_GetHeight(context);
    }
    void SetWindowSize(HContext context, uint32_t width, uint32_t height)
    {
        g_functions.m_SetWindowSize(context, width, height);
    }
    void ResizeWindow(HContext context, uint32_t width, uint32_t height)
    {
        g_functions.m_ResizeWindow(context, width, height);
    }
    void GetDefaultTextureFilters(HContext context, TextureFilter& out_min_filter, TextureFilter& out_mag_filter)
    {
        g_functions.m_GetDefaultTextureFilters(context, out_min_filter, out_mag_filter);
    }
    void BeginFrame(HContext context)
    {
        g_functions.m_BeginFrame(context);
    }
    void Flip(HContext context)
    {
        g_functions.m_Flip(context);
    }
    void Clear(HContext context, uint32_t flags, uint8_t red, uint8_t green, uint8_t blue, uint8_t alpha, float depth, uint32_t stencil)
    {
        g_functions.m_Clear(context, flags, red, green, blue, alpha, depth, stencil);
    }
    HVertexBuffer NewVertexBuffer(HContext context, uint32_t size, const void* data, BufferUsage buffer_usage)
    {
        return g_functions.m_NewVertexBuffer(context, size, data, buffer_usage);
    }
    void DeleteVertexBuffer(HVertexBuffer buffer)
    {
        g_functions.m_DeleteVertexBuffer(buffer);
    }
    void SetVertexBufferData(HVertexBuffer buffer, uint32_t size, const void* data, BufferUsage buffer_usage)
    {
        g_functions.m_SetVertexBufferData(buffer, size, data, buffer_usage);
    }
    void SetVertexBufferSubData(HVertexBuffer buffer, uint32_t offset, uint32_t size, const void* data)
    {
        g_functions.m_SetVertexBufferSubData(buffer, offset, size, data);
    }
    uint32_t GetMaxElementsVertices(HContext context)
    {
        return g_functions.m_GetMaxElementsVertices(context);
    }
    HIndexBuffer NewIndexBuffer(HContext context, uint32_t size, const void* data, BufferUsage buffer_usage)
    {
        return g_functions.m_NewIndexBuffer(context, size, data, buffer_usage);
    }
    void DeleteIndexBuffer(HIndexBuffer buffer)
    {
        g_functions.m_DeleteIndexBuffer(buffer);
    }
    void SetIndexBufferData(HIndexBuffer buffer, uint32_t size, const void* data, BufferUsage buffer_usage)
    {
        g_functions.m_SetIndexBufferData(buffer, size, data, buffer_usage);
    }
    void SetIndexBufferSubData(HIndexBuffer buffer, uint32_t offset, uint32_t size, const void* data)
    {
        g_functions.m_SetIndexBufferSubData(buffer, offset, size, data);
    }
    bool IsIndexBufferFormatSupported(HContext context, IndexBufferFormat format)
    {
        return g_functions.m_IsIndexBufferFormatSupported(context, format);
    }
    uint32_t GetMaxElementsIndices(HContext context)
    {
        return g_functions.m_GetMaxElementsIndices(context);
    }
    HVertexDeclaration NewVertexDeclaration(HContext context, HVertexStreamDeclaration stream_declaration)
    {
        return g_functions.m_NewVertexDeclaration(context, stream_declaration);
    }
    HVertexDeclaration NewVertexDeclaration(HContext context, HVertexStreamDeclaration stream_declaration, uint32_t stride)
    {
        return g_functions.m_NewVertexDeclarationStride(context, stream_declaration, stride);
    }
    bool SetStreamOffset(HVertexDeclaration vertex_declaration, uint32_t stream_index, uint16_t offset)
    {
        return g_functions.m_SetStreamOffset(vertex_declaration, stream_index, offset);
    }
    void DeleteVertexDeclaration(HVertexDeclaration vertex_declaration)
    {
        g_functions.m_DeleteVertexDeclaration(vertex_declaration);
    }
    void EnableVertexDeclaration(HContext context, HVertexDeclaration vertex_declaration, uint32_t binding_index, HProgram program)
    {
        g_functions.m_EnableVertexDeclaration(context, vertex_declaration, binding_index, program);
    }
    void DisableVertexDeclaration(HContext context, HVertexDeclaration vertex_declaration)
    {
        g_functions.m_DisableVertexDeclaration(context, vertex_declaration);
    }
    void HashVertexDeclaration(HashState32* state, HVertexDeclaration vertex_declaration)
    {
        g_functions.m_HashVertexDeclaration(state, vertex_declaration);
    }
    uint32_t GetVertexDeclarationStride(HVertexDeclaration vertex_declaration)
    {
        return g_functions.m_GetVertexDeclarationStride(vertex_declaration);
    }
<<<<<<< HEAD
=======
    void EnableVertexBuffer(HContext context, HVertexBuffer vertex_buffer, uint32_t binding_index)
    {
        return g_functions.m_EnableVertexBuffer(context, vertex_buffer, binding_index);
    }
    void DisableVertexBuffer(HContext context, HVertexBuffer vertex_buffer)
    {
        g_functions.m_DisableVertexBuffer(context, vertex_buffer);
    }
>>>>>>> 958caf09
    uint32_t GetVertexStreamOffset(HVertexDeclaration vertex_declaration, uint64_t name_hash)
    {
        return g_functions.m_GetVertexStreamOffset(vertex_declaration, name_hash);
    }
    void DrawElements(HContext context, PrimitiveType prim_type, uint32_t first, uint32_t count, Type type, HIndexBuffer index_buffer)
    {
        g_functions.m_DrawElements(context, prim_type, first, count, type, index_buffer);
    }
    void Draw(HContext context, PrimitiveType prim_type, uint32_t first, uint32_t count)
    {
        g_functions.m_Draw(context, prim_type, first, count);
    }
    HVertexProgram NewVertexProgram(HContext context, ShaderDesc::Shader* ddf)
    {
        return g_functions.m_NewVertexProgram(context, ddf);
    }
    HFragmentProgram NewFragmentProgram(HContext context, ShaderDesc::Shader* ddf)
    {
        return g_functions.m_NewFragmentProgram(context, ddf);
    }
    HProgram NewProgram(HContext context, HVertexProgram vertex_program, HFragmentProgram fragment_program)
    {
        return g_functions.m_NewProgram(context, vertex_program, fragment_program);
    }
    void DeleteProgram(HContext context, HProgram program)
    {
        g_functions.m_DeleteProgram(context, program);
    }
    bool ReloadVertexProgram(HVertexProgram prog, ShaderDesc::Shader* ddf)
    {
        return g_functions.m_ReloadVertexProgram(prog, ddf);
    }
    bool ReloadFragmentProgram(HFragmentProgram prog, ShaderDesc::Shader* ddf)
    {
        return g_functions.m_ReloadFragmentProgram(prog, ddf);
    }
    void DeleteVertexProgram(HVertexProgram prog)
    {
        g_functions.m_DeleteVertexProgram(prog);
    }
    void DeleteFragmentProgram(HFragmentProgram prog)
    {
        g_functions.m_DeleteFragmentProgram(prog);
    }
    ShaderDesc::Language GetProgramLanguage(HProgram program)
    {
        return g_functions.m_GetProgramLanguage(program);
    }
    ShaderDesc::Language GetShaderProgramLanguage(HContext context, ShaderDesc::ShaderClass shader_class)
    {
        return g_functions.m_GetShaderProgramLanguage(context, shader_class);
    }
    void EnableProgram(HContext context, HProgram program)
    {
        g_functions.m_EnableProgram(context, program);
    }
    void DisableProgram(HContext context)
    {
        g_functions.m_DisableProgram(context);
    }
    bool ReloadProgram(HContext context, HProgram program, HVertexProgram vert_program, HFragmentProgram frag_program)
    {
        return g_functions.m_ReloadProgramGraphics(context, program, vert_program, frag_program);
    }
    bool ReloadProgram(HContext context, HProgram program, HComputeProgram compute_program)
    {
        return g_functions.m_ReloadProgramCompute(context, program, compute_program);
    }
    bool ReloadComputeProgram(HComputeProgram prog, ShaderDesc::Shader* ddf)
    {
        return g_functions.m_ReloadComputeProgram(prog, ddf);
    }
    uint32_t GetAttributeCount(HProgram prog)
    {
        return g_functions.m_GetAttributeCount(prog);
    }
    void GetAttribute(HProgram prog, uint32_t index, dmhash_t* name_hash, Type* type, uint32_t* element_count, uint32_t* num_values, int32_t* location)
    {
        return g_functions.m_GetAttribute(prog, index, name_hash, type, element_count, num_values, location);
    }
    uint32_t GetUniformName(HProgram prog, uint32_t index, char* buffer, uint32_t buffer_size, Type* type, int32_t* size)
    {
        return g_functions.m_GetUniformName(prog, index, buffer, buffer_size, type, size);
    }
    uint32_t GetUniformCount(HProgram prog)
    {
        return g_functions.m_GetUniformCount(prog);
    }
    HUniformLocation GetUniformLocation(HProgram prog, const char* name)
    {
        return g_functions.m_GetUniformLocation(prog, name);
    }
    void SetConstantV4(HContext context, const dmVMath::Vector4* data, int count, HUniformLocation base_location)
    {
        g_functions.m_SetConstantV4(context, data, count, base_location);
    }
    void SetConstantM4(HContext context, const dmVMath::Vector4* data, int count, HUniformLocation base_location)
    {
        g_functions.m_SetConstantM4(context, data, count, base_location);
    }
    void SetSampler(HContext context, HUniformLocation location, int32_t unit)
    {
        g_functions.m_SetSampler(context, location, unit);
    }
    void SetViewport(HContext context, int32_t x, int32_t y, int32_t width, int32_t height)
    {
        g_functions.m_SetViewport(context, x, y, width, height);
    }
    void EnableState(HContext context, State state)
    {
        g_functions.m_EnableState(context, state);
    }
    void DisableState(HContext context, State state)
    {
        g_functions.m_DisableState(context, state);
    }
    void SetBlendFunc(HContext context, BlendFactor source_factor, BlendFactor destinaton_factor)
    {
        g_functions.m_SetBlendFunc(context, source_factor, destinaton_factor);
    }
    void SetColorMask(HContext context, bool red, bool green, bool blue, bool alpha)
    {
        g_functions.m_SetColorMask(context, red, green, blue, alpha);
    }
    void SetDepthMask(HContext context, bool mask)
    {
        g_functions.m_SetDepthMask(context, mask);
    }
    void SetDepthFunc(HContext context, CompareFunc func)
    {
        g_functions.m_SetDepthFunc(context, func);
    }
    void SetScissor(HContext context, int32_t x, int32_t y, int32_t width, int32_t height)
    {
        g_functions.m_SetScissor(context, x, y, width, height);
    }
    void SetStencilMask(HContext context, uint32_t mask)
    {
        g_functions.m_SetStencilMask(context, mask);
    }
    void SetStencilFunc(HContext context, CompareFunc func, uint32_t ref, uint32_t mask)
    {
        g_functions.m_SetStencilFunc(context, func, ref, mask);
    }
    void SetStencilFuncSeparate(HContext context, FaceType face_type, CompareFunc func, uint32_t ref, uint32_t mask)
    {
        g_functions.m_SetStencilFuncSeparate(context, face_type, func, ref, mask);
    }
    void SetStencilOp(HContext context, StencilOp sfail, StencilOp dpfail, StencilOp dppass)
    {
        g_functions.m_SetStencilOp(context, sfail, dpfail, dppass);
    }
    void SetStencilOpSeparate(HContext context, FaceType face_type, StencilOp sfail, StencilOp dpfail, StencilOp dppass)
    {
        g_functions.m_SetStencilOpSeparate(context, face_type, sfail, dpfail, dppass);
    }
    void SetCullFace(HContext context, FaceType face_type)
    {
        g_functions.m_SetCullFace(context, face_type);
    }
    void SetFaceWinding(HContext context, FaceWinding face_winding)
    {
        g_functions.m_SetFaceWinding(context, face_winding);
    }
    void SetPolygonOffset(HContext context, float factor, float units)
    {
        g_functions.m_SetPolygonOffset(context, factor, units);
    }
    HRenderTarget NewRenderTarget(HContext context, uint32_t buffer_type_flags, const RenderTargetCreationParams params)
    {
        return g_functions.m_NewRenderTarget(context, buffer_type_flags, params);
    }
    void DeleteRenderTarget(HRenderTarget render_target)
    {
        g_functions.m_DeleteRenderTarget(render_target);
    }
    void SetRenderTarget(HContext context, HRenderTarget render_target, uint32_t transient_buffer_types)
    {
        g_functions.m_SetRenderTarget(context, render_target, transient_buffer_types);
    }
    HTexture GetRenderTargetTexture(HRenderTarget render_target, BufferType buffer_type)
    {
        return g_functions.m_GetRenderTargetTexture(render_target, buffer_type);
    }
    void GetRenderTargetSize(HRenderTarget render_target, BufferType buffer_type, uint32_t& width, uint32_t& height)
    {
        g_functions.m_GetRenderTargetSize(render_target, buffer_type, width, height);
    }
    void SetRenderTargetSize(HRenderTarget render_target, uint32_t width, uint32_t height)
    {
        g_functions.m_SetRenderTargetSize(render_target, width, height);
    }
    bool IsTextureFormatSupported(HContext context, TextureFormat format)
    {
        return g_functions.m_IsTextureFormatSupported(context, format);
    }
    HTexture NewTexture(HContext context, const TextureCreationParams& params)
    {
        return g_functions.m_NewTexture(context, params);
    }
    void DeleteTexture(HTexture t)
    {
        g_functions.m_DeleteTexture(t);
    }
    void SetTexture(HTexture texture, const TextureParams& params)
    {
        g_functions.m_SetTexture(texture, params);
    }
    void SetTextureAsync(HTexture texture, const TextureParams& paramsa)
    {
        g_functions.m_SetTextureAsync(texture, paramsa);
    }
    void SetTextureParams(HTexture texture, TextureFilter minfilter, TextureFilter magfilter, TextureWrap uwrap, TextureWrap vwrap, float max_anisotropy)
    {
        g_functions.m_SetTextureParams(texture, minfilter, magfilter, uwrap, vwrap, max_anisotropy);
    }
    uint32_t GetTextureResourceSize(HTexture texture)
    {
        return g_functions.m_GetTextureResourceSize(texture);
    }
    uint16_t GetTextureWidth(HTexture texture)
    {
        return g_functions.m_GetTextureWidth(texture);
    }
    uint16_t GetTextureHeight(HTexture texture)
    {
        return g_functions.m_GetTextureHeight(texture);
    }
    uint16_t GetTextureDepth(HTexture texture)
    {
        return g_functions.m_GetTextureDepth(texture);
    }
    uint16_t GetOriginalTextureWidth(HTexture texture)
    {
        return g_functions.m_GetOriginalTextureWidth(texture);
    }
    uint16_t GetOriginalTextureHeight(HTexture texture)
    {
        return g_functions.m_GetOriginalTextureHeight(texture);
    }
    uint8_t GetTextureMipmapCount(HTexture texture)
    {
        return g_functions.m_GetTextureMipmapCount(texture);
    }
    TextureType GetTextureType(HTexture texture)
    {
        return g_functions.m_GetTextureType(texture);
    }
    void EnableTexture(HContext context, uint32_t unit, uint8_t id_index, HTexture texture)
    {
        g_functions.m_EnableTexture(context, unit, id_index, texture);
    }
    void DisableTexture(HContext context, uint32_t unit, HTexture texture)
    {
        g_functions.m_DisableTexture(context, unit, texture);
    }
    uint32_t GetMaxTextureSize(HContext context)
    {
        return g_functions.m_GetMaxTextureSize(context);
    }
    uint32_t GetTextureStatusFlags(HTexture texture)
    {
        return g_functions.m_GetTextureStatusFlags(texture);
    }
    void ReadPixels(HContext context, void* buffer, uint32_t buffer_size)
    {
        g_functions.m_ReadPixels(context, buffer, buffer_size);
    }
    void RunApplicationLoop(void* user_data, WindowStepMethod step_method, WindowIsRunning is_running)
    {
        g_functions.m_RunApplicationLoop(user_data, step_method, is_running);
    }
    HandleResult GetTextureHandle(HTexture texture, void** out_handle)
    {
        return g_functions.m_GetTextureHandle(texture, out_handle);
    }
    bool IsExtensionSupported(HContext context, const char* extension)
    {
        return g_functions.m_IsExtensionSupported(context, extension);
    }
    uint32_t GetNumSupportedExtensions(HContext context)
    {
        return g_functions.m_GetNumSupportedExtensions(context);
    }
    const char* GetSupportedExtension(HContext context, uint32_t index)
    {
        return g_functions.m_GetSupportedExtension(context, index);
    }
    bool IsContextFeatureSupported(HContext context, ContextFeature feature)
    {
        return g_functions.m_IsContextFeatureSupported(context, feature);
    }
    PipelineState GetPipelineState(HContext context)
    {
        return g_functions.m_GetPipelineState(context);
    }
    uint8_t GetNumTextureHandles(HTexture texture)
    {
        return g_functions.m_GetNumTextureHandles(texture);
    }
    bool IsAssetHandleValid(HContext context, HAssetHandle asset_handle)
    {
        assert(asset_handle <= MAX_ASSET_HANDLE_VALUE);
        return g_functions.m_IsAssetHandleValid(context, asset_handle);
    }
    HComputeProgram NewComputeProgram(HContext context, ShaderDesc::Shader* ddf)
    {
        return g_functions.m_NewComputeProgram(context, ddf);
    }
    HProgram NewProgram(HContext context, HComputeProgram compute_program)
    {
        return g_functions.m_NewProgramFromCompute(context, compute_program);
    }
    void DeleteComputeProgram(HComputeProgram prog)
    {
        return g_functions.m_DeleteComputeProgram(prog);
    }
#ifdef DM_EXPERIMENTAL_GRAPHICS_FEATURES
    void* MapVertexBuffer(HContext context, HVertexBuffer buffer, BufferAccess access)
    {
        return g_functions.m_MapVertexBuffer(context, buffer, access);
    }
    bool UnmapVertexBuffer(HContext context, HVertexBuffer buffer)
    {
        return g_functions.m_UnmapVertexBuffer(context, buffer);
    }
    void* MapIndexBuffer(HContext context, HIndexBuffer buffer, BufferAccess access)
    {
        return g_functions.m_MapIndexBuffer(context, buffer, access);
    }
    bool UnmapIndexBuffer(HContext context, HIndexBuffer buffer)
    {
        return g_functions.m_UnmapIndexBuffer(context, buffer);
    }
#endif

#if defined(DM_PLATFORM_IOS)
    void AppBootstrap(int argc, char** argv, void* init_ctx, EngineInit init_fn, EngineExit exit_fn, EngineCreate create_fn, EngineDestroy destroy_fn, EngineUpdate update_fn, EngineGetResult result_fn)
    {
        glfwAppBootstrap(argc, argv, init_ctx, init_fn, exit_fn, create_fn, destroy_fn, update_fn, result_fn);
    }
#endif
}<|MERGE_RESOLUTION|>--- conflicted
+++ resolved
@@ -1065,8 +1065,6 @@
     {
         return g_functions.m_GetVertexDeclarationStride(vertex_declaration);
     }
-<<<<<<< HEAD
-=======
     void EnableVertexBuffer(HContext context, HVertexBuffer vertex_buffer, uint32_t binding_index)
     {
         return g_functions.m_EnableVertexBuffer(context, vertex_buffer, binding_index);
@@ -1075,7 +1073,6 @@
     {
         g_functions.m_DisableVertexBuffer(context, vertex_buffer);
     }
->>>>>>> 958caf09
     uint32_t GetVertexStreamOffset(HVertexDeclaration vertex_declaration, uint64_t name_hash)
     {
         return g_functions.m_GetVertexStreamOffset(vertex_declaration, name_hash);
