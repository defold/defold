--- conflicted
+++ resolved
@@ -1561,8 +1561,6 @@
         assert(asset_handle <= MAX_ASSET_HANDLE_VALUE);
         return g_functions.m_IsAssetHandleValid(context, asset_handle);
     }
-<<<<<<< HEAD
-=======
     void InvalidateGraphicsHandles(HContext context)
     {
         g_functions.m_InvalidateGraphicsHandles(context);
@@ -1580,7 +1578,6 @@
     {
         return g_functions.m_DeleteComputeProgram(prog);
     }
->>>>>>> 1608cc0a
 
 #if defined(DM_PLATFORM_IOS)
     void AppBootstrap(int argc, char** argv, void* init_ctx, EngineInit init_fn, EngineExit exit_fn, EngineCreate create_fn, EngineDestroy destroy_fn, EngineUpdate update_fn, EngineGetResult result_fn)
