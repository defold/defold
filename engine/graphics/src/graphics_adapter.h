// Copyright 2020-2024 The Defold Foundation
// Copyright 2014-2020 King
// Copyright 2009-2014 Ragnar Svensson, Christian Murray
// Licensed under the Defold License version 1.0 (the "License"); you may not use
// this file except in compliance with the License.
//
// You may obtain a copy of the License, together with FAQs at
// https://www.defold.com/license
//
// Unless required by applicable law or agreed to in writing, software distributed
// under the License is distributed on an "AS IS" BASIS, WITHOUT WARRANTIES OR
// CONDITIONS OF ANY KIND, either express or implied. See the License for the
// specific language governing permissions and limitations under the License.

#ifndef DM_GRAPHICS_ADAPTER_H
#define DM_GRAPHICS_ADAPTER_H

#include <dlib/hash.h>
#include <dmsdk/graphics/graphics.h>
#include <dmsdk/dlib/vmath.h>

namespace dmGraphics
{
    struct GraphicsAdapterFunctionTable;
    typedef GraphicsAdapterFunctionTable (*GraphicsAdapterRegisterFunctionsCb)();
    typedef bool                         (*GraphicsAdapterIsSupportedCb)();
    typedef HContext                     (*GraphicsAdapterGetContextCb)();

    struct GraphicsAdapter
    {
        GraphicsAdapter(AdapterFamily family)
        : m_Family(family) {}

        struct GraphicsAdapter*            m_Next;
        GraphicsAdapterRegisterFunctionsCb m_RegisterCb;
        GraphicsAdapterIsSupportedCb       m_IsSupportedCb;
        GraphicsAdapterGetContextCb        m_GetContextCb;
        AdapterFamily                      m_Family;
        int8_t                             m_Priority;
    };

    void RegisterGraphicsAdapter(GraphicsAdapter* adapter, GraphicsAdapterIsSupportedCb is_supported_cb, GraphicsAdapterRegisterFunctionsCb register_functions_cb, GraphicsAdapterGetContextCb get_context_cb, int8_t priority);

    // This snippet is taken from extension.h (SDK)
    #define DM_REGISTER_GRAPHICS_ADAPTER(adapter_name, adapter_ptr, is_supported_cb, register_functions_cb, get_context_cb, priority) extern "C" void adapter_name () { \
        RegisterGraphicsAdapter(adapter_ptr, is_supported_cb, register_functions_cb, get_context_cb, priority); \
    }

    typedef HContext (*NewContextFn)(const ContextParams& params);
    typedef void (*DeleteContextFn)(HContext context);
    typedef void (*FinalizeFn)();
    typedef void (*AppBootstrapFn)(int argc, char** argv, EngineCreate create_fn, EngineDestroy destroy_fn, EngineUpdate update_fn, EngineGetResult result_fn);
    typedef void (*CloseWindowFn)(HContext context);
    typedef dmPlatform::HWindow (*GetWindowFn)(HContext context);
    typedef uint32_t (*GetDisplayDpiFn)(HContext context);
    typedef uint32_t (*GetWidthFn)(HContext context);
    typedef uint32_t (*GetHeightFn)(HContext context);
    typedef PipelineState (*GetPipelineStateFn)(HContext context);
    typedef void (*SetWindowSizeFn)(HContext context, uint32_t width, uint32_t height);
    typedef void (*ResizeWindowFn)(HContext context, uint32_t width, uint32_t height);
    typedef void (*GetDefaultTextureFiltersFn)(HContext context, TextureFilter& out_min_filter, TextureFilter& out_mag_filter);
    typedef void (*BeginFrameFn)(HContext context);
    typedef void (*FlipFn)(HContext context);
    typedef void (*ClearFn)(HContext context, uint32_t flags, uint8_t red, uint8_t green, uint8_t blue, uint8_t alpha, float depth, uint32_t stencil);
    typedef HVertexBuffer (*NewVertexBufferFn)(HContext context, uint32_t size, const void* data, BufferUsage buffer_usage);
    typedef void (*DeleteVertexBufferFn)(HVertexBuffer buffer);
    typedef void (*SetVertexBufferDataFn)(HVertexBuffer buffer, uint32_t size, const void* data, BufferUsage buffer_usage);
    typedef void (*SetVertexBufferSubDataFn)(HVertexBuffer buffer, uint32_t offset, uint32_t size, const void* data);
    typedef uint32_t (*GetVertexBufferSizeFn)(HVertexBuffer buffer);
    typedef uint32_t (*GetMaxElementsVerticesFn)(HContext context);
    typedef HIndexBuffer (*NewIndexBufferFn)(HContext context, uint32_t size, const void* data, BufferUsage buffer_usage);
    typedef void (*DeleteIndexBufferFn)(HIndexBuffer buffer);
    typedef void (*SetIndexBufferDataFn)(HIndexBuffer buffer, uint32_t size, const void* data, BufferUsage buffer_usage);
    typedef void (*SetIndexBufferSubDataFn)(HIndexBuffer buffer, uint32_t offset, uint32_t size, const void* data);
    typedef uint32_t (*GetIndexBufferSizeFn)(HIndexBuffer buffer);
    typedef bool (*IsIndexBufferFormatSupportedFn)(HContext context, IndexBufferFormat format);
    typedef uint32_t (*GetMaxElementsIndicesFn)(HContext context);
    typedef HVertexDeclaration (*NewVertexDeclarationFn)(HContext context, HVertexStreamDeclaration stream_declaration);
    typedef HVertexDeclaration (*NewVertexDeclarationStrideFn)(HContext context, HVertexStreamDeclaration stream_declaration, uint32_t stride);
    typedef void (*EnableVertexDeclarationFn)(HContext context, HVertexDeclaration vertex_declaration, uint32_t binding_index, uint32_t base_offset, HProgram program);
    typedef void (*DisableVertexDeclarationFn)(HContext context, HVertexDeclaration vertex_declaration);
    typedef uint32_t (*GetVertexDeclarationFn)(HVertexDeclaration vertex_declaration);
    typedef void (*EnableVertexBufferFn)(HContext context, HVertexBuffer vertex_buffer, uint32_t binding_index);
    typedef void (*DisableVertexBufferFn)(HContext context, HVertexBuffer vertex_buffer);
    typedef void (*DrawElementsFn)(HContext context, PrimitiveType prim_type, uint32_t first, uint32_t count, Type type, HIndexBuffer index_buffer, uint32_t instance_count);
    typedef void (*DrawFn)(HContext context, PrimitiveType prim_type, uint32_t first, uint32_t count, uint32_t instance_count);
    typedef void (*DispatchComputeFn)(HContext context, uint32_t group_count_x, uint32_t group_count_y, uint32_t group_count_z);
    typedef HProgram (*NewProgramFn)(HContext context, ShaderDesc* ddf, char* error_buffer, uint32_t error_buffer_size);
    typedef bool (*ReloadProgramFn)(HContext context, HProgram program, ShaderDesc* ddf);
    typedef void (*DeleteProgramFn)(HContext context, HProgram program);
    typedef bool (*IsShaderLanguageSupportedFn)(HContext context, ShaderDesc::Language language, ShaderDesc::ShaderType shader_type);
    typedef ShaderDesc::Language (*GetProgramLanguageFn)(HProgram program);
    typedef void (*EnableProgramFn)(HContext context, HProgram program);
    typedef void (*DisableProgramFn)(HContext context);
    typedef uint32_t (*GetAttributeCountFn)(HProgram prog);
    typedef void (*GetAttributeFn)(HProgram prog, uint32_t index, dmhash_t* name_hash, Type* type, uint32_t* element_count, uint32_t* num_values, int32_t* location);
    typedef uint32_t (*GetUniformNameFn)(HProgram prog, uint32_t index, char* buffer, uint32_t buffer_size, Type* type, int32_t* size);
    typedef uint32_t (*GetUniformCountFn)(HProgram prog);
    typedef HUniformLocation (* GetUniformLocationFn)(HProgram prog, const char* name);
    typedef void (*SetConstantV4Fn)(HContext context, const dmVMath::Vector4* data, int count, HUniformLocation base_location);
    typedef void (*SetConstantM4Fn)(HContext context, const dmVMath::Vector4* data, int count, HUniformLocation base_location);
    typedef void (*SetSamplerFn)(HContext context, HUniformLocation location, int32_t unit);
    typedef void (*SetViewportFn)(HContext context, int32_t x, int32_t y, int32_t width, int32_t height);
    typedef void (*EnableStateFn)(HContext context, State state);
    typedef void (*DisableStateFn)(HContext context, State state);
    typedef void (*SetBlendFuncFn)(HContext context, BlendFactor source_factor, BlendFactor destinaton_factor);
    typedef void (*SetColorMaskFn)(HContext context, bool red, bool green, bool blue, bool alpha);
    typedef void (*SetDepthMaskFn)(HContext context, bool mask);
    typedef void (*SetDepthFuncFn)(HContext context, CompareFunc func);
    typedef void (*SetScissorFn)(HContext context, int32_t x, int32_t y, int32_t width, int32_t height);
    typedef void (*SetStencilMaskFn)(HContext context, uint32_t mask);
    typedef void (*SetStencilFuncFn)(HContext context, CompareFunc func, uint32_t ref, uint32_t mask);
    typedef void (*SetStencilFuncSeparateFn)(HContext context, FaceType face_type, CompareFunc func, uint32_t ref, uint32_t mask);
    typedef void (*SetStencilOpFn)(HContext context, StencilOp sfail, StencilOp dpfail, StencilOp dppass);
    typedef void (*SetStencilOpSeparateFn)(HContext context, FaceType face_type, StencilOp sfail, StencilOp dpfail, StencilOp dppass);
    typedef void (*SetCullFaceFn)(HContext context, FaceType face_type);
    typedef void (*SetFaceWindingFn)(HContext context, FaceWinding face_winding);
    typedef void (*SetPolygonOffsetFn)(HContext context, float factor, float units);
    typedef HRenderTarget (*NewRenderTargetFn)(HContext context, uint32_t buffer_type_flags, const RenderTargetCreationParams params);
    typedef void (*DeleteRenderTargetFn)(HRenderTarget render_target);
    typedef void (*SetRenderTargetFn)(HContext context, HRenderTarget render_target, uint32_t transient_buffer_types);
    typedef HTexture (*GetRenderTargetTextureFn)(HRenderTarget render_target, BufferType buffer_type);
    typedef void (*GetRenderTargetSizeFn)(HRenderTarget render_target, BufferType buffer_type, uint32_t& width, uint32_t& height);
    typedef void (*SetRenderTargetSizeFn)(HRenderTarget render_target, uint32_t width, uint32_t height);
    typedef bool (*IsTextureFormatSupportedFn)(HContext context, TextureFormat format);
    typedef HTexture (*NewTextureFn)(HContext context, const TextureCreationParams& params);
    typedef void (*DeleteTextureFn)(HTexture t);
    typedef void (*SetTextureFn)(HTexture texture, const TextureParams& params);
    typedef void (*SetTextureAsyncFn)(HTexture texture, const TextureParams& params, SetTextureAsyncCallback callback, void* user_data);
    typedef void (*SetTextureParamsFn)(HTexture texture, TextureFilter minfilter, TextureFilter magfilter, TextureWrap uwrap, TextureWrap vwrap, float max_anisotropy);
    typedef uint32_t (*GetTextureResourceSizeFn)(HTexture texture);
    typedef uint16_t (*GetTextureWidthFn)(HTexture texture);
    typedef uint16_t (*GetTextureHeightFn)(HTexture texture);
    typedef uint16_t (*GetOriginalTextureWidthFn)(HTexture texture);
    typedef uint16_t (*GetOriginalTextureHeightFn)(HTexture texture);
    typedef uint16_t (*GetTextureDepthFn)(HTexture texture);
    typedef uint8_t (*GetTextureMipmapCountFn)(HTexture texture);
    typedef TextureType (*GetTextureTypeFn)(HTexture texture);
    typedef void (*EnableTextureFn)(HContext context, uint32_t unit, uint8_t id_index, HTexture texture);
    typedef void (*DisableTextureFn)(HContext context, uint32_t unit, HTexture texture);
    typedef uint32_t (*GetMaxTextureSizeFn)(HContext context);
    typedef uint32_t (*GetTextureStatusFlagsFn)(HTexture texture);
    typedef void (*ReadPixelsFn)(HContext context, void* buffer, uint32_t buffer_size);
    typedef void (*RunApplicationLoopFn)(void* user_data, WindowStepMethod step_method, WindowIsRunning is_running);
    typedef HandleResult (*GetTextureHandleFn)(HTexture texture, void** out_handle);
    typedef bool (*IsExtensionSupportedFn)(HContext context, const char* extension);
    typedef uint32_t (*GetNumSupportedExtensionsFn)(HContext context);
    typedef const char* (*GetSupportedExtensionFn)(HContext context, uint32_t index);
    typedef uint8_t (*GetNumTextureHandlesFn)(HTexture texture);
    typedef uint32_t (*GetTextureUsageHintFlagsFn)(HTexture texture);
    typedef bool (*IsContextFeatureSupportedFn)(HContext context, ContextFeature feature);
    typedef bool (*IsAssetHandleValidFn)(HContext context, HAssetHandle asset_handle);
<<<<<<< HEAD
=======
    typedef HComputeProgram (*NewComputeProgramFn)(HContext context, ShaderDesc* ddf, char* error_buffer, uint32_t error_buffer_size);
    typedef HProgram (*NewProgramFromComputeFn)(HContext context, HComputeProgram compute_program);
    typedef void (*DeleteComputeProgramFn)(HComputeProgram prog);
    typedef void (*InvalidateGraphicsHandlesFn)(HContext context);
>>>>>>> 1608cc0a

    struct GraphicsAdapterFunctionTable
    {
        NewContextFn m_NewContext;
        DeleteContextFn m_DeleteContext;
        FinalizeFn m_Finalize;
        CloseWindowFn m_CloseWindow;
        GetWindowFn m_GetWindow;
        GetDisplayDpiFn m_GetDisplayDpi;
        GetWidthFn m_GetWidth;
        GetHeightFn m_GetHeight;
        SetWindowSizeFn m_SetWindowSize;
        ResizeWindowFn m_ResizeWindow;
        GetDefaultTextureFiltersFn m_GetDefaultTextureFilters;
        BeginFrameFn m_BeginFrame;
        FlipFn m_Flip;
        ClearFn m_Clear;
        NewVertexBufferFn m_NewVertexBuffer;
        DeleteVertexBufferFn m_DeleteVertexBuffer;
        SetVertexBufferDataFn m_SetVertexBufferData;
        SetVertexBufferSubDataFn m_SetVertexBufferSubData;
        GetVertexBufferSizeFn m_GetVertexBufferSize;
        GetMaxElementsVerticesFn m_GetMaxElementsVertices;
        NewIndexBufferFn m_NewIndexBuffer;
        DeleteIndexBufferFn m_DeleteIndexBuffer;
        SetIndexBufferDataFn m_SetIndexBufferData;
        SetIndexBufferSubDataFn m_SetIndexBufferSubData;
        GetIndexBufferSizeFn m_GetIndexBufferSize;
        IsIndexBufferFormatSupportedFn m_IsIndexBufferFormatSupported;
        GetMaxElementsIndicesFn m_GetMaxElementsIndices;
        NewVertexDeclarationFn m_NewVertexDeclaration;
        NewVertexDeclarationStrideFn m_NewVertexDeclarationStride;
        EnableVertexDeclarationFn m_EnableVertexDeclaration;
        DisableVertexDeclarationFn m_DisableVertexDeclaration;
        EnableVertexBufferFn m_EnableVertexBuffer;
        DisableVertexBufferFn m_DisableVertexBuffer;
        DrawElementsFn m_DrawElements;
        DrawFn m_Draw;
        DispatchComputeFn m_DispatchCompute;
        NewProgramFn m_NewProgram;
        DeleteProgramFn m_DeleteProgram;
        GetProgramLanguageFn m_GetProgramLanguage;
        IsShaderLanguageSupportedFn m_IsShaderLanguageSupported;
        EnableProgramFn m_EnableProgram;
        DisableProgramFn m_DisableProgram;
        ReloadProgramFn m_ReloadProgram;
        GetAttributeCountFn m_GetAttributeCount;
        GetAttributeFn m_GetAttribute;
        GetUniformNameFn m_GetUniformName;
        GetUniformCountFn m_GetUniformCount;
        GetUniformLocationFn m_GetUniformLocation;
        SetConstantV4Fn m_SetConstantV4;
        SetConstantM4Fn m_SetConstantM4;
        SetSamplerFn m_SetSampler;
        SetViewportFn m_SetViewport;
        EnableStateFn m_EnableState;
        DisableStateFn m_DisableState;
        SetBlendFuncFn m_SetBlendFunc;
        SetColorMaskFn m_SetColorMask;
        SetDepthMaskFn m_SetDepthMask;
        SetDepthFuncFn m_SetDepthFunc;
        SetScissorFn m_SetScissor;
        SetStencilMaskFn m_SetStencilMask;
        SetStencilFuncFn m_SetStencilFunc;
        SetStencilFuncSeparateFn m_SetStencilFuncSeparate;
        SetStencilOpFn m_SetStencilOp;
        SetStencilOpSeparateFn m_SetStencilOpSeparate;
        SetCullFaceFn m_SetCullFace;
        SetFaceWindingFn m_SetFaceWinding;
        SetPolygonOffsetFn m_SetPolygonOffset;
        NewRenderTargetFn m_NewRenderTarget;
        DeleteRenderTargetFn m_DeleteRenderTarget;
        SetRenderTargetFn m_SetRenderTarget;
        GetRenderTargetTextureFn m_GetRenderTargetTexture;
        GetRenderTargetSizeFn m_GetRenderTargetSize;
        SetRenderTargetSizeFn m_SetRenderTargetSize;
        IsTextureFormatSupportedFn m_IsTextureFormatSupported;
        NewTextureFn m_NewTexture;
        DeleteTextureFn m_DeleteTexture;
        SetTextureFn m_SetTexture;
        SetTextureAsyncFn m_SetTextureAsync;
        SetTextureParamsFn m_SetTextureParams;
        GetTextureResourceSizeFn m_GetTextureResourceSize;
        GetTextureWidthFn m_GetTextureWidth;
        GetTextureHeightFn m_GetTextureHeight;
        GetTextureTypeFn m_GetTextureType;
        GetOriginalTextureWidthFn m_GetOriginalTextureWidth;
        GetOriginalTextureHeightFn m_GetOriginalTextureHeight;
        GetTextureDepthFn m_GetTextureDepth;
        GetTextureMipmapCountFn m_GetTextureMipmapCount;
        EnableTextureFn m_EnableTexture;
        DisableTextureFn m_DisableTexture;
        GetMaxTextureSizeFn m_GetMaxTextureSize;
        GetTextureStatusFlagsFn m_GetTextureStatusFlags;
        ReadPixelsFn m_ReadPixels;
        RunApplicationLoopFn m_RunApplicationLoop;
        GetTextureHandleFn m_GetTextureHandle;
        IsExtensionSupportedFn m_IsExtensionSupported;
        GetNumSupportedExtensionsFn m_GetNumSupportedExtensions;
        GetSupportedExtensionFn m_GetSupportedExtension;
        GetNumTextureHandlesFn m_GetNumTextureHandles;
        GetTextureUsageHintFlagsFn m_GetTextureUsageHintFlags;
        GetPipelineStateFn m_GetPipelineState;
        IsContextFeatureSupportedFn m_IsContextFeatureSupported;
        IsAssetHandleValidFn m_IsAssetHandleValid;
<<<<<<< HEAD
=======
        InvalidateGraphicsHandlesFn m_InvalidateGraphicsHandles;

        // Compute
        ReloadComputeProgramFn  m_ReloadComputeProgram;
        ReloadProgramComputeFn  m_ReloadProgramCompute;
        NewComputeProgramFn     m_NewComputeProgram;
        NewProgramFromComputeFn m_NewProgramFromCompute;
        DeleteComputeProgramFn  m_DeleteComputeProgram;
>>>>>>> 1608cc0a
    };

    #define DM_REGISTER_GRAPHICS_FUNCTION(tbl, adapter_name, fn_name) \
        tbl.m_##fn_name = adapter_name##fn_name
    #define DM_REGISTER_GRAPHICS_FUNCTION_TABLE(tbl, adapter_name) \
        DM_REGISTER_GRAPHICS_FUNCTION(tbl, adapter_name, NewContext); \
        DM_REGISTER_GRAPHICS_FUNCTION(tbl, adapter_name, DeleteContext); \
        DM_REGISTER_GRAPHICS_FUNCTION(tbl, adapter_name, Finalize); \
        DM_REGISTER_GRAPHICS_FUNCTION(tbl, adapter_name, CloseWindow); \
        DM_REGISTER_GRAPHICS_FUNCTION(tbl, adapter_name, GetWindow); \
        DM_REGISTER_GRAPHICS_FUNCTION(tbl, adapter_name, GetDisplayDpi); \
        DM_REGISTER_GRAPHICS_FUNCTION(tbl, adapter_name, GetWidth); \
        DM_REGISTER_GRAPHICS_FUNCTION(tbl, adapter_name, GetHeight); \
        DM_REGISTER_GRAPHICS_FUNCTION(tbl, adapter_name, SetWindowSize); \
        DM_REGISTER_GRAPHICS_FUNCTION(tbl, adapter_name, ResizeWindow); \
        DM_REGISTER_GRAPHICS_FUNCTION(tbl, adapter_name, GetDefaultTextureFilters); \
        DM_REGISTER_GRAPHICS_FUNCTION(tbl, adapter_name, BeginFrame); \
        DM_REGISTER_GRAPHICS_FUNCTION(tbl, adapter_name, Flip); \
        DM_REGISTER_GRAPHICS_FUNCTION(tbl, adapter_name, Clear); \
        DM_REGISTER_GRAPHICS_FUNCTION(tbl, adapter_name, NewVertexBuffer); \
        DM_REGISTER_GRAPHICS_FUNCTION(tbl, adapter_name, DeleteVertexBuffer); \
        DM_REGISTER_GRAPHICS_FUNCTION(tbl, adapter_name, SetVertexBufferData); \
        DM_REGISTER_GRAPHICS_FUNCTION(tbl, adapter_name, SetVertexBufferSubData); \
        DM_REGISTER_GRAPHICS_FUNCTION(tbl, adapter_name, GetVertexBufferSize); \
        DM_REGISTER_GRAPHICS_FUNCTION(tbl, adapter_name, GetMaxElementsVertices); \
        DM_REGISTER_GRAPHICS_FUNCTION(tbl, adapter_name, NewIndexBuffer); \
        DM_REGISTER_GRAPHICS_FUNCTION(tbl, adapter_name, DeleteIndexBuffer); \
        DM_REGISTER_GRAPHICS_FUNCTION(tbl, adapter_name, SetIndexBufferData); \
        DM_REGISTER_GRAPHICS_FUNCTION(tbl, adapter_name, SetIndexBufferSubData); \
        DM_REGISTER_GRAPHICS_FUNCTION(tbl, adapter_name, GetIndexBufferSize); \
        DM_REGISTER_GRAPHICS_FUNCTION(tbl, adapter_name, IsIndexBufferFormatSupported); \
        DM_REGISTER_GRAPHICS_FUNCTION(tbl, adapter_name, NewVertexDeclaration); \
        DM_REGISTER_GRAPHICS_FUNCTION(tbl, adapter_name, NewVertexDeclarationStride); \
        DM_REGISTER_GRAPHICS_FUNCTION(tbl, adapter_name, EnableVertexDeclaration); \
        DM_REGISTER_GRAPHICS_FUNCTION(tbl, adapter_name, DisableVertexDeclaration); \
        DM_REGISTER_GRAPHICS_FUNCTION(tbl, adapter_name, EnableVertexBuffer); \
        DM_REGISTER_GRAPHICS_FUNCTION(tbl, adapter_name, DisableVertexBuffer); \
        DM_REGISTER_GRAPHICS_FUNCTION(tbl, adapter_name, DrawElements); \
        DM_REGISTER_GRAPHICS_FUNCTION(tbl, adapter_name, Draw); \
        DM_REGISTER_GRAPHICS_FUNCTION(tbl, adapter_name, DispatchCompute); \
        DM_REGISTER_GRAPHICS_FUNCTION(tbl, adapter_name, NewProgram); \
        DM_REGISTER_GRAPHICS_FUNCTION(tbl, adapter_name, DeleteProgram); \
        DM_REGISTER_GRAPHICS_FUNCTION(tbl, adapter_name, GetProgramLanguage); \
        DM_REGISTER_GRAPHICS_FUNCTION(tbl, adapter_name, IsShaderLanguageSupported); \
        DM_REGISTER_GRAPHICS_FUNCTION(tbl, adapter_name, EnableProgram); \
        DM_REGISTER_GRAPHICS_FUNCTION(tbl, adapter_name, DisableProgram); \
        DM_REGISTER_GRAPHICS_FUNCTION(tbl, adapter_name, ReloadProgram); \
        DM_REGISTER_GRAPHICS_FUNCTION(tbl, adapter_name, GetAttributeCount); \
        DM_REGISTER_GRAPHICS_FUNCTION(tbl, adapter_name, GetAttribute); \
        DM_REGISTER_GRAPHICS_FUNCTION(tbl, adapter_name, GetUniformName); \
        DM_REGISTER_GRAPHICS_FUNCTION(tbl, adapter_name, GetUniformCount); \
        DM_REGISTER_GRAPHICS_FUNCTION(tbl, adapter_name, GetUniformLocation); \
        DM_REGISTER_GRAPHICS_FUNCTION(tbl, adapter_name, SetConstantV4); \
        DM_REGISTER_GRAPHICS_FUNCTION(tbl, adapter_name, SetConstantM4); \
        DM_REGISTER_GRAPHICS_FUNCTION(tbl, adapter_name, SetSampler); \
        DM_REGISTER_GRAPHICS_FUNCTION(tbl, adapter_name, SetViewport); \
        DM_REGISTER_GRAPHICS_FUNCTION(tbl, adapter_name, EnableState); \
        DM_REGISTER_GRAPHICS_FUNCTION(tbl, adapter_name, DisableState); \
        DM_REGISTER_GRAPHICS_FUNCTION(tbl, adapter_name, SetBlendFunc); \
        DM_REGISTER_GRAPHICS_FUNCTION(tbl, adapter_name, SetColorMask); \
        DM_REGISTER_GRAPHICS_FUNCTION(tbl, adapter_name, SetDepthMask); \
        DM_REGISTER_GRAPHICS_FUNCTION(tbl, adapter_name, SetDepthFunc); \
        DM_REGISTER_GRAPHICS_FUNCTION(tbl, adapter_name, SetScissor); \
        DM_REGISTER_GRAPHICS_FUNCTION(tbl, adapter_name, SetStencilMask); \
        DM_REGISTER_GRAPHICS_FUNCTION(tbl, adapter_name, SetStencilFunc); \
        DM_REGISTER_GRAPHICS_FUNCTION(tbl, adapter_name, SetStencilFuncSeparate); \
        DM_REGISTER_GRAPHICS_FUNCTION(tbl, adapter_name, SetStencilOp); \
        DM_REGISTER_GRAPHICS_FUNCTION(tbl, adapter_name, SetStencilOpSeparate); \
        DM_REGISTER_GRAPHICS_FUNCTION(tbl, adapter_name, SetCullFace); \
        DM_REGISTER_GRAPHICS_FUNCTION(tbl, adapter_name, SetFaceWinding); \
        DM_REGISTER_GRAPHICS_FUNCTION(tbl, adapter_name, SetPolygonOffset); \
        DM_REGISTER_GRAPHICS_FUNCTION(tbl, adapter_name, NewRenderTarget); \
        DM_REGISTER_GRAPHICS_FUNCTION(tbl, adapter_name, DeleteRenderTarget); \
        DM_REGISTER_GRAPHICS_FUNCTION(tbl, adapter_name, SetRenderTarget); \
        DM_REGISTER_GRAPHICS_FUNCTION(tbl, adapter_name, GetRenderTargetTexture); \
        DM_REGISTER_GRAPHICS_FUNCTION(tbl, adapter_name, GetRenderTargetSize); \
        DM_REGISTER_GRAPHICS_FUNCTION(tbl, adapter_name, SetRenderTargetSize); \
        DM_REGISTER_GRAPHICS_FUNCTION(tbl, adapter_name, IsTextureFormatSupported); \
        DM_REGISTER_GRAPHICS_FUNCTION(tbl, adapter_name, NewTexture); \
        DM_REGISTER_GRAPHICS_FUNCTION(tbl, adapter_name, DeleteTexture); \
        DM_REGISTER_GRAPHICS_FUNCTION(tbl, adapter_name, SetTexture); \
        DM_REGISTER_GRAPHICS_FUNCTION(tbl, adapter_name, SetTextureAsync); \
        DM_REGISTER_GRAPHICS_FUNCTION(tbl, adapter_name, SetTextureParams); \
        DM_REGISTER_GRAPHICS_FUNCTION(tbl, adapter_name, GetTextureResourceSize); \
        DM_REGISTER_GRAPHICS_FUNCTION(tbl, adapter_name, GetTextureWidth); \
        DM_REGISTER_GRAPHICS_FUNCTION(tbl, adapter_name, GetTextureHeight); \
        DM_REGISTER_GRAPHICS_FUNCTION(tbl, adapter_name, GetOriginalTextureWidth); \
        DM_REGISTER_GRAPHICS_FUNCTION(tbl, adapter_name, GetOriginalTextureHeight); \
        DM_REGISTER_GRAPHICS_FUNCTION(tbl, adapter_name, GetTextureDepth); \
        DM_REGISTER_GRAPHICS_FUNCTION(tbl, adapter_name, GetTextureMipmapCount); \
        DM_REGISTER_GRAPHICS_FUNCTION(tbl, adapter_name, GetTextureType); \
        DM_REGISTER_GRAPHICS_FUNCTION(tbl, adapter_name, EnableTexture); \
        DM_REGISTER_GRAPHICS_FUNCTION(tbl, adapter_name, DisableTexture); \
        DM_REGISTER_GRAPHICS_FUNCTION(tbl, adapter_name, GetMaxTextureSize); \
        DM_REGISTER_GRAPHICS_FUNCTION(tbl, adapter_name, GetTextureStatusFlags); \
        DM_REGISTER_GRAPHICS_FUNCTION(tbl, adapter_name, ReadPixels); \
        DM_REGISTER_GRAPHICS_FUNCTION(tbl, adapter_name, RunApplicationLoop); \
        DM_REGISTER_GRAPHICS_FUNCTION(tbl, adapter_name, GetTextureHandle); \
        DM_REGISTER_GRAPHICS_FUNCTION(tbl, adapter_name, GetMaxElementsIndices); \
        DM_REGISTER_GRAPHICS_FUNCTION(tbl, adapter_name, IsExtensionSupported); \
        DM_REGISTER_GRAPHICS_FUNCTION(tbl, adapter_name, GetNumSupportedExtensions); \
        DM_REGISTER_GRAPHICS_FUNCTION(tbl, adapter_name, GetSupportedExtension); \
        DM_REGISTER_GRAPHICS_FUNCTION(tbl, adapter_name, GetNumTextureHandles); \
        DM_REGISTER_GRAPHICS_FUNCTION(tbl, adapter_name, GetTextureUsageHintFlags); \
        DM_REGISTER_GRAPHICS_FUNCTION(tbl, adapter_name, GetPipelineState); \
        DM_REGISTER_GRAPHICS_FUNCTION(tbl, adapter_name, IsContextFeatureSupported); \
<<<<<<< HEAD
        DM_REGISTER_GRAPHICS_FUNCTION(tbl, adapter_name, IsAssetHandleValid);
=======
        DM_REGISTER_GRAPHICS_FUNCTION(tbl, adapter_name, IsAssetHandleValid); \
        DM_REGISTER_GRAPHICS_FUNCTION(tbl, adapter_name, InvalidateGraphicsHandles); \
        DM_REGISTER_GRAPHICS_FUNCTION(tbl, adapter_name, NewComputeProgram); \
        DM_REGISTER_GRAPHICS_FUNCTION(tbl, adapter_name, NewProgramFromCompute); \
        DM_REGISTER_GRAPHICS_FUNCTION(tbl, adapter_name, DeleteComputeProgram);
>>>>>>> 1608cc0a
}

#endif<|MERGE_RESOLUTION|>--- conflicted
+++ resolved
@@ -150,13 +150,10 @@
     typedef uint32_t (*GetTextureUsageHintFlagsFn)(HTexture texture);
     typedef bool (*IsContextFeatureSupportedFn)(HContext context, ContextFeature feature);
     typedef bool (*IsAssetHandleValidFn)(HContext context, HAssetHandle asset_handle);
-<<<<<<< HEAD
-=======
     typedef HComputeProgram (*NewComputeProgramFn)(HContext context, ShaderDesc* ddf, char* error_buffer, uint32_t error_buffer_size);
     typedef HProgram (*NewProgramFromComputeFn)(HContext context, HComputeProgram compute_program);
     typedef void (*DeleteComputeProgramFn)(HComputeProgram prog);
     typedef void (*InvalidateGraphicsHandlesFn)(HContext context);
->>>>>>> 1608cc0a
 
     struct GraphicsAdapterFunctionTable
     {
@@ -262,8 +259,6 @@
         GetPipelineStateFn m_GetPipelineState;
         IsContextFeatureSupportedFn m_IsContextFeatureSupported;
         IsAssetHandleValidFn m_IsAssetHandleValid;
-<<<<<<< HEAD
-=======
         InvalidateGraphicsHandlesFn m_InvalidateGraphicsHandles;
 
         // Compute
@@ -272,7 +267,6 @@
         NewComputeProgramFn     m_NewComputeProgram;
         NewProgramFromComputeFn m_NewProgramFromCompute;
         DeleteComputeProgramFn  m_DeleteComputeProgram;
->>>>>>> 1608cc0a
     };
 
     #define DM_REGISTER_GRAPHICS_FUNCTION(tbl, adapter_name, fn_name) \
@@ -379,15 +373,11 @@
         DM_REGISTER_GRAPHICS_FUNCTION(tbl, adapter_name, GetTextureUsageHintFlags); \
         DM_REGISTER_GRAPHICS_FUNCTION(tbl, adapter_name, GetPipelineState); \
         DM_REGISTER_GRAPHICS_FUNCTION(tbl, adapter_name, IsContextFeatureSupported); \
-<<<<<<< HEAD
-        DM_REGISTER_GRAPHICS_FUNCTION(tbl, adapter_name, IsAssetHandleValid);
-=======
         DM_REGISTER_GRAPHICS_FUNCTION(tbl, adapter_name, IsAssetHandleValid); \
         DM_REGISTER_GRAPHICS_FUNCTION(tbl, adapter_name, InvalidateGraphicsHandles); \
         DM_REGISTER_GRAPHICS_FUNCTION(tbl, adapter_name, NewComputeProgram); \
         DM_REGISTER_GRAPHICS_FUNCTION(tbl, adapter_name, NewProgramFromCompute); \
         DM_REGISTER_GRAPHICS_FUNCTION(tbl, adapter_name, DeleteComputeProgram);
->>>>>>> 1608cc0a
 }
 
 #endif