--- conflicted
+++ resolved
@@ -389,26 +389,6 @@
     };
 
     /*#
-<<<<<<< HEAD
-     * @struct
-     * @name VertexElement
-     * @member m_Name [type: const char*] name of the element (e.g. "position")
-     * @member m_Stream [type: uint32_t] stream index
-     * @member m_Size [type: uint32_t] number of elements (e.g. 3 for "position")
-     * @member m_Type [type: dmGraphics::Type] data type
-     * @member m_Normalize [type: bool] if set, will normalize the output in the program
-     * @member m_NameHash [type: uint64_t] hashed name of the element
-     */
-    struct VertexElement
-    {
-        const char*     m_Name;
-        uint32_t        m_Stream;
-        uint32_t        m_Size;
-        Type            m_Type;
-        bool            m_Normalize;
-        uint64_t        m_NameHash;
-    };
-=======
      * Create new vertex stream declaration. A stream declaration contains a list of vertex streams
      * that should be used to create a vertex declaration from.
      * @name NewVertexStreamDeclaration
@@ -429,12 +409,22 @@
     void AddVertexStream(HVertexStreamDeclaration stream_declaration, const char* name, uint32_t size, Type type, bool normalize);
 
     /*#
+     * Adds a stream to a stream declaration
+     * @name AddVertexStream
+     * @param context [type: dmGraphics::HContext] the context
+     * @param name_hash [type: uint64_t] the name hash of the stream
+     * @param size [type: uint32_t] the size of the stream, i.e number of components
+     * @param type [type: dmGraphics::Type] the data type of the stream
+     * @param normalize [type: bool] true if the stream should be normalized in the 0..1 range
+     */
+    void AddVertexStream(HVertexStreamDeclaration stream_declaration, uint64_t name_hash, uint32_t size, Type type, bool normalize);
+
+    /*#
      * Delete vertex stream declaration
      * @name DeleteVertexStreamDeclaration
      * @param stream_declaration [type: dmGraphics::HVertexStreamDeclaration] the vertex stream declaration
      */
     void DeleteVertexStreamDeclaration(HVertexStreamDeclaration stream_declaration);
->>>>>>> 0b9dfc98
 
     /*#
      * Create new vertex declaration from a vertex stream declaration
