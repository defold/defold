--- conflicted
+++ resolved
@@ -1,3215 +1,3207 @@
-// Copyright 2020-2023 The Defold Foundation
-// Copyright 2014-2020 King
-// Copyright 2009-2014 Ragnar Svensson, Christian Murray
-// Licensed under the Defold License version 1.0 (the "License"); you may not use
-// this file except in compliance with the License.
-//
-// You may obtain a copy of the License, together with FAQs at
-// https://www.defold.com/license
-//
-// Unless required by applicable law or agreed to in writing, software distributed
-// under the License is distributed on an "AS IS" BASIS, WITHOUT WARRANTIES OR
-// CONDITIONS OF ANY KIND, either express or implied. See the License for the
-// specific language governing permissions and limitations under the License.
-
-#include <string.h>
-#include <assert.h>
-
-#include <d3d12.h>
-#include <d3dx12.h>
-#include <D3DCompiler.h>
-
-#include <dxgi1_6.h>
-
-#include <dmsdk/dlib/vmath.h>
-
-#include <dlib/array.h>
-#include <dlib/dstrings.h>
-#include <dlib/log.h>
-#include <dlib/math.h>
-#include <dlib/profile.h>
-
-#include <platform/platform_window.h>
-
-#include <platform/platform_window_win32.h>
-
-#include "../graphics_private.h"
-#include "../graphics_native.h"
-#include "../graphics_adapter.h"
-
-#include "graphics_dx12_private.h"
-
-DM_PROPERTY_EXTERN(rmtp_DrawCalls);
-DM_PROPERTY_EXTERN(rmtp_DispatchCalls);
-
-namespace dmGraphics
-{
-    static GraphicsAdapterFunctionTable DX12RegisterFunctionTable();
-    static bool                         DX12IsSupported();
-    static HContext                     DX12GetContext();
-    static bool                         DX12Initialize(HContext _context);
-    static GraphicsAdapter g_dx12_adapter(ADAPTER_FAMILY_DIRECTX);
-    static DX12Context*    g_DX12Context = 0x0;
-
-    DM_REGISTER_GRAPHICS_ADAPTER(GraphicsAdapterDX12, &g_dx12_adapter, DX12IsSupported, DX12RegisterFunctionTable, DX12GetContext, ADAPTER_FAMILY_PRIORITY_DIRECTX);
-
-    static int16_t CreateTextureSampler(DX12Context* context, TextureFilter minfilter, TextureFilter magfilter, TextureWrap uwrap, TextureWrap vwrap, uint8_t maxLod, float max_anisotropy);
-    static void    FlushResourcesToDestroy(DX12FrameResource& current_frame_resource);
-
-    #define CHECK_HR_ERROR(result) \
-    { \
-        if(g_DX12Context->m_VerifyGraphicsCalls && result != S_OK) { \
-            dmLogError("DX Error (%s:%d) code: %d", __FILE__, __LINE__, HRESULT_CODE(result)); \
-            assert(0); \
-        } \
-    }
-
-    DX12Context::DX12Context(const ContextParams& params)
-    {
-        memset(this, 0, sizeof(*this));
-        m_NumFramesInFlight       = MAX_FRAMES_IN_FLIGHT;
-        m_DefaultTextureMinFilter = params.m_DefaultTextureMinFilter;
-        m_DefaultTextureMagFilter = params.m_DefaultTextureMagFilter;
-        m_VerifyGraphicsCalls     = params.m_VerifyGraphicsCalls;
-        m_PrintDeviceInfo         = params.m_PrintDeviceInfo;
-        m_Window                  = params.m_Window;
-        m_Width                   = params.m_Width;
-        m_Height                  = params.m_Height;
-        m_UseValidationLayers     = params.m_UseValidationLayers;
-
-        m_TextureFormatSupport |= 1 << TEXTURE_FORMAT_LUMINANCE;
-        m_TextureFormatSupport |= 1 << TEXTURE_FORMAT_LUMINANCE_ALPHA;
-        m_TextureFormatSupport |= 1 << TEXTURE_FORMAT_RGB;
-        m_TextureFormatSupport |= 1 << TEXTURE_FORMAT_RGBA;
-        m_TextureFormatSupport |= 1 << TEXTURE_FORMAT_RGB_16BPP;
-        m_TextureFormatSupport |= 1 << TEXTURE_FORMAT_RGBA_16BPP;
-
-        assert(dmPlatform::GetWindowStateParam(m_Window, dmPlatform::WINDOW_STATE_OPENED));
-    }
-
-    static HContext DX12NewContext(const ContextParams& params)
-    {
-        if (!g_DX12Context)
-        {
-            g_DX12Context = new DX12Context(params);
-
-            if (DX12Initialize(g_DX12Context))
-            {
-                return g_DX12Context;
-            }
-
-            DeleteContext(g_DX12Context);
-        }
-        return 0x0;
-    }
-
-    static HContext DX12GetContext()
-    {
-        return g_DX12Context;
-    }
-
-    static IDXGIAdapter1* CreateDeviceAdapter(IDXGIFactory4* dxgiFactory)
-    {
-        IDXGIAdapter1* adapter = 0;
-        int adapterIndex = 0;
-
-        // find first hardware gpu that supports d3d 12
-        while (dxgiFactory->EnumAdapters1(adapterIndex, &adapter) != DXGI_ERROR_NOT_FOUND)
-        {
-            DXGI_ADAPTER_DESC1 desc;
-            adapter->GetDesc1(&desc);
-
-            if (desc.Flags & DXGI_ADAPTER_FLAG_SOFTWARE)
-            {
-                adapterIndex++;
-                continue;
-            }
-
-            // we want a device that is compatible with direct3d 12 (feature level 11 or higher)
-            HRESULT hr = D3D12CreateDevice(adapter, D3D_FEATURE_LEVEL_11_0, _uuidof(ID3D12Device), NULL);
-            if (SUCCEEDED(hr))
-            {
-                break;
-            }
-
-            adapterIndex++;
-        }
-
-        return adapter;
-    }
-
-    static IDXGIFactory4* CreateDXGIFactory()
-    {
-        IDXGIFactory4* factory;
-        HRESULT hr = CreateDXGIFactory1(IID_PPV_ARGS(&factory));
-        if (FAILED(hr))
-        {
-            return 0;
-        }
-        return factory;
-    }
-
-    static bool DX12IsSupported()
-    {
-        IDXGIAdapter1* adapter = CreateDeviceAdapter(CreateDXGIFactory());
-        if (adapter)
-        {
-            adapter->Release();
-            return true;
-        }
-        return false;
-    }
-
-    static void DX12DeleteContext(HContext _context)
-    {
-        assert(_context);
-        if (g_DX12Context)
-        {
-            DX12Context* context = (DX12Context*) _context;
-
-            for (uint8_t i=0; i < DM_ARRAY_SIZE(context->m_FrameResources); i++)
-            {
-                FlushResourcesToDestroy(context->m_FrameResources[i]);
-            }
-
-            delete (DX12Context*) context;
-            g_DX12Context = 0x0;
-        }
-    }
-
-    static void CreateRootSignature(DX12Context* context, CD3DX12_ROOT_SIGNATURE_DESC* desc, DX12ShaderProgram* program)
-    {
-        ID3DBlob* signature;
-        ID3DBlob* error;
-        HRESULT hr = D3D12SerializeRootSignature(desc, D3D_ROOT_SIGNATURE_VERSION_1, &signature, &error);
-        CHECK_HR_ERROR(hr);
-
-        hr = context->m_Device->CreateRootSignature(0, signature->GetBufferPointer(), signature->GetBufferSize(), IID_PPV_ARGS(&program->m_RootSignature));
-        CHECK_HR_ERROR(hr);
-    }
-
-    static void SetupMainRenderTarget(DX12Context* context, DXGI_SAMPLE_DESC sample_desc)
-    {
-        // Initialize the dummy rendertarget for the main framebuffer
-        // The m_Framebuffer construct will be rotated sequentially
-        // with the framebuffer objects created per swap chain.
-        DX12RenderTarget* rt = GetAssetFromContainer<DX12RenderTarget>(context->m_AssetHandleContainer, context->m_MainRenderTarget);
-        assert(rt == 0x0);
-
-        rt               = new DX12RenderTarget();
-        rt->m_Id         = DM_RENDERTARGET_BACKBUFFER_ID;
-        rt->m_Format     = DXGI_FORMAT_R8G8B8A8_UNORM;
-        rt->m_SampleDesc = sample_desc;
-
-        context->m_MainRenderTarget    = StoreAssetInContainer(context->m_AssetHandleContainer, rt, ASSET_TYPE_RENDER_TARGET);
-        context->m_CurrentRenderTarget = context->m_MainRenderTarget;
-    }
-
-    void DX12ScratchBuffer::Initialize(DX12Context* context, uint32_t frame_index)
-    {
-        m_FrameIndex = frame_index;
-
-        // Initialize constant buffer heap
-        {
-            uint32_t pool_block_count = MAX_BLOCK_SIZE / BLOCK_STEP_SIZE;
-            m_MemoryPools.SetCapacity(pool_block_count);
-            m_MemoryPools.SetSize(pool_block_count);
-
-            for (int i = 0; i < m_MemoryPools.Size(); ++i)
-            {
-                m_MemoryPools[i].m_BlockSize        = (i+1) * BLOCK_STEP_SIZE;
-                m_MemoryPools[i].m_DescriptorCursor = 0;
-                m_MemoryPools[i].m_MemoryCursor     = 0;
-
-                D3D12_DESCRIPTOR_HEAP_DESC heap_Desc = {};
-                heap_Desc.NumDescriptors             = DESCRIPTORS_PER_POOL;
-                heap_Desc.Flags                      = D3D12_DESCRIPTOR_HEAP_FLAG_SHADER_VISIBLE;
-                heap_Desc.Type                       = D3D12_DESCRIPTOR_HEAP_TYPE_CBV_SRV_UAV;
-
-                HRESULT hr = context->m_Device->CreateDescriptorHeap(&heap_Desc, IID_PPV_ARGS(&m_MemoryPools[i].m_DescriptorHeap));
-                CHECK_HR_ERROR(hr);
-
-                const uint32_t memory_heap_alignment = 1024 * 64;
-                const uint32_t memory_heap_size      = DM_ALIGN(DESCRIPTORS_PER_POOL * m_MemoryPools[i].m_BlockSize, memory_heap_alignment);
-
-                hr = context->m_Device->CreateCommittedResource(
-                    &CD3DX12_HEAP_PROPERTIES(D3D12_HEAP_TYPE_UPLOAD), // this heap will be used to upload the constant buffer data
-                    D3D12_HEAP_FLAG_NONE,                             // no flags
-                    &CD3DX12_RESOURCE_DESC::Buffer(memory_heap_size), // size of the resource heap. Must be a multiple of 64KB for single-textures and constant buffers
-                    D3D12_RESOURCE_STATE_GENERIC_READ,                // will be data that is read from so we keep it in the generic read state
-                    NULL,                                             // we do not have use an optimized clear value for constant buffers
-                    IID_PPV_ARGS(&m_MemoryPools[i].m_MemoryHeap));
-                CHECK_HR_ERROR(hr);
-
-                for (int j = 0; j < DESCRIPTORS_PER_POOL; ++j)
-                {
-                    D3D12_CONSTANT_BUFFER_VIEW_DESC view_desc = {};
-                    view_desc.BufferLocation = m_MemoryPools[i].m_MemoryHeap->GetGPUVirtualAddress() + j * m_MemoryPools[i].m_BlockSize;
-                    view_desc.SizeInBytes    = m_MemoryPools[i].m_BlockSize;
-
-                    CD3DX12_CPU_DESCRIPTOR_HANDLE view_handle(m_MemoryPools[i].m_DescriptorHeap->GetCPUDescriptorHandleForHeapStart(), j, context->m_Device->GetDescriptorHandleIncrementSize(D3D12_DESCRIPTOR_HEAP_TYPE_CBV_SRV_UAV));
-                    context->m_Device->CreateConstantBufferView(&view_desc, view_handle);
-                }
-
-                hr = m_MemoryPools[i].m_MemoryHeap->Map(0, 0, &m_MemoryPools[i].m_MappedDataPtr);
-                CHECK_HR_ERROR(hr);
-            }
-        }
-    }
-
-    void* DX12ScratchBuffer::AllocateConstantBuffer(DX12Context* context, uint32_t buffer_index, uint32_t non_aligned_byte_size)
-    {
-        assert(non_aligned_byte_size < MAX_BLOCK_SIZE);
-        uint32_t pool_index     = non_aligned_byte_size / BLOCK_STEP_SIZE;
-        uint32_t memory_cursor  = m_MemoryPools[pool_index].m_MemoryCursor;
-        uint8_t* base_ptr       = ((uint8_t*) m_MemoryPools[pool_index].m_MappedDataPtr) + memory_cursor;
-
-        context->m_CommandList->SetGraphicsRootConstantBufferView(buffer_index, m_MemoryPools[pool_index].m_MemoryHeap->GetGPUVirtualAddress() + memory_cursor);
-
-        m_MemoryPools[pool_index].m_MemoryCursor += m_MemoryPools[pool_index].m_BlockSize;
-        m_MemoryPools[pool_index].m_DescriptorCursor++;
-
-    #if 0
-        dmLogInfo("AllocateConstantBuffer: ptr: %p, frame: %d, pool: %d, descriptor: %d, offset: %d", base_ptr, m_FrameIndex, pool_index, m_MemoryPools[pool_index].m_DescriptorCursor, cursor);
-    #endif
-
-        return (void*) base_ptr;
-    }
-
-    void DX12ScratchBuffer::AllocateSampler(DX12Context* context, const DX12TextureSampler& sampler, uint32_t sampler_index)
-    {
-        CD3DX12_GPU_DESCRIPTOR_HANDLE handle_sampler(context->m_SamplerPool.m_DescriptorHeap->GetGPUDescriptorHandleForHeapStart(), sampler.m_DescriptorOffset);
-        context->m_CommandList->SetGraphicsRootDescriptorTable(sampler_index, handle_sampler);
-    }
-
-    void DX12ScratchBuffer::AllocateTexture2D(DX12Context* context, DX12Texture* texture, uint32_t texture_index)
-    {
-        D3D12_SHADER_RESOURCE_VIEW_DESC view_desc = {};
-        view_desc.Format                          = texture->m_ResourceDesc.Format;
-        view_desc.ViewDimension                   = D3D12_SRV_DIMENSION_TEXTURE2D;
-        view_desc.Shader4ComponentMapping         = D3D12_DEFAULT_SHADER_4_COMPONENT_MAPPING;
-        view_desc.Texture2D.MipLevels             = texture->m_MipMapCount;
-
-        if (texture->m_Type == TEXTURE_TYPE_2D_ARRAY)
-        {
-            view_desc.ViewDimension = D3D12_SRV_DIMENSION_TEXTURE2DARRAY;
-            view_desc.Texture2DArray.MostDetailedMip = 0;
-            view_desc.Texture2DArray.MipLevels       = texture->m_MipMapCount;
-            view_desc.Texture2DArray.FirstArraySlice = 0;  // Start from the first slice
-            view_desc.Texture2DArray.ArraySize       = texture->m_LayerCount;  // Number of slices
-            view_desc.Texture2DArray.PlaneSlice      = 0;  // This is generally 0 for 2D arrays (1D textures have planes)
-        }
-        else if (texture->m_Type == TEXTURE_TYPE_CUBE_MAP)
-        {
-            view_desc.ViewDimension                   = D3D12_SRV_DIMENSION_TEXTURECUBE;
-            view_desc.TextureCube.MipLevels           = texture->m_MipMapCount;
-            view_desc.TextureCube.MostDetailedMip     = 0;
-            view_desc.TextureCube.ResourceMinLODClamp = 0.0f;
-        }
-
-        uint32_t desc_size   = context->m_Device->GetDescriptorHandleIncrementSize(D3D12_DESCRIPTOR_HEAP_TYPE_CBV_SRV_UAV);
-        uint32_t desc_offset = desc_size * m_MemoryPools[0].m_DescriptorCursor;
-
-        CD3DX12_CPU_DESCRIPTOR_HANDLE  view_desc_handle(
-            m_MemoryPools[0].m_DescriptorHeap->GetCPUDescriptorHandleForHeapStart(),
-            m_MemoryPools[0].m_DescriptorCursor,
-            desc_size);
-
-        context->m_Device->CreateShaderResourceView(texture->m_Resource, &view_desc, view_desc_handle);
-        m_MemoryPools[0].m_DescriptorCursor++;
-
-        CD3DX12_GPU_DESCRIPTOR_HANDLE handle_texture(m_MemoryPools[0].m_DescriptorHeap->GetGPUDescriptorHandleForHeapStart(), desc_offset);
-
-        context->m_CommandList->SetGraphicsRootDescriptorTable(texture_index, handle_texture);
-    }
-
-    void DX12ScratchBuffer::Reset(DX12Context* context)
-    {
-        for (int i = 0; i < m_MemoryPools.Size(); ++i)
-        {
-            m_MemoryPools[i].m_DescriptorCursor = 0;
-            m_MemoryPools[i].m_MemoryCursor     = 0;
-        }
-    }
-
-    // Can we bind this at start of frame?
-    void DX12ScratchBuffer::Bind(DX12Context* context)
-    {
-        // TODO: multiple heaps needs to be bound here
-        ID3D12DescriptorHeap* heaps[] = {
-            m_MemoryPools[0].m_DescriptorHeap
-        };
-        context->m_CommandList->SetDescriptorHeaps(DM_ARRAY_SIZE(heaps), heaps);
-    }
-
-    static bool MultiSamplingCountSupported(ID3D12Device* device, DXGI_FORMAT format, uint32_t requested_count)
-    {
-        D3D12_FEATURE_DATA_MULTISAMPLE_QUALITY_LEVELS query = {};
-        query.Format           = format;
-        query.SampleCount      = requested_count;
-        query.Flags            = D3D12_MULTISAMPLE_QUALITY_LEVELS_FLAG_NONE;
-        query.NumQualityLevels = 0;
-
-        HRESULT hr = device->CheckFeatureSupport(
-            D3D12_FEATURE_MULTISAMPLE_QUALITY_LEVELS,
-            &query,
-            sizeof(query)
-        );
-        return SUCCEEDED(hr) && query.NumQualityLevels > 0;
-    }
-
-    static uint32_t GetClosestMultiSamplingCount(ID3D12Device* device, DXGI_FORMAT format, uint32_t requested_count)
-    {
-        if (MultiSamplingCountSupported(device, format, requested_count))
-            return requested_count;
-
-        // Same sample counts as vulkan
-        static const uint32_t sample_counts[] = { 64, 32, 16, 8, 4, 2, 1 };
-
-        for (uint32_t i=0; i < DM_ARRAY_SIZE(sample_counts); i++)
-        {
-            if (sample_counts[i] > requested_count)
-                continue;
-
-            if (MultiSamplingCountSupported(device, format, sample_counts[i]))
-            {
-                return sample_counts[i];
-            }
-        }
-
-        return 1;
-    }
-
-    static bool DX12Initialize(HContext _context)
-    {
-        DX12Context* context = (DX12Context*) _context;
-
-        HRESULT hr = S_OK;
-
-        bool has_debug_layer = false;
-
-        // This needs to be created before the device
-        // if (context->m_UseValidationLayers)
-        if (true)
-        {
-            hr = D3D12GetDebugInterface(IID_PPV_ARGS(&context->m_DebugInterface));
-            CHECK_HR_ERROR(hr);
-
-            context->m_DebugInterface->EnableDebugLayer();
-            context->m_DebugInterface->Release();
-
-            has_debug_layer = true;
-        }
-
-        IDXGIFactory4* factory = CreateDXGIFactory();
-        IDXGIAdapter1* adapter = CreateDeviceAdapter(factory);
-
-        hr = D3D12CreateDevice(adapter, D3D_FEATURE_LEVEL_11_0, IID_PPV_ARGS(&context->m_Device));
-        CHECK_HR_ERROR(hr);
-
-        D3D12_COMMAND_QUEUE_DESC cmd_queue_desc = {};
-        hr = context->m_Device->CreateCommandQueue(&cmd_queue_desc, IID_PPV_ARGS(&context->m_CommandQueue));
-        CHECK_HR_ERROR(hr);
-
-        uint32_t window_width = dmPlatform::GetWindowWidth(context->m_Window);
-        uint32_t window_height = dmPlatform::GetWindowHeight(context->m_Window);
-
-        DXGI_FORMAT color_format = DXGI_FORMAT_R8G8B8A8_UNORM;
-        DXGI_FORMAT depth_format = DXGI_FORMAT_D24_UNORM_S8_UINT;
-
-        // Create swapchain
-        DXGI_MODE_DESC back_buffer_desc = {};
-        back_buffer_desc.Width          = window_width;
-        back_buffer_desc.Height         = window_height;
-        back_buffer_desc.Format         = color_format;
-
-        // Note: These must be 1 and 0 - for MSAA we will render to an offscreen texture that is multisampled
-        DXGI_SAMPLE_DESC sample_desc = {};
-        sample_desc.Count            = 1;
-        sample_desc.Quality          = 0;
-
-        DXGI_SWAP_CHAIN_DESC swap_chain_desc = {};
-        swap_chain_desc.BufferCount          = MAX_FRAMEBUFFERS;
-        swap_chain_desc.BufferDesc           = back_buffer_desc;
-        swap_chain_desc.BufferUsage          = DXGI_USAGE_RENDER_TARGET_OUTPUT;
-        swap_chain_desc.SwapEffect           = DXGI_SWAP_EFFECT_FLIP_DISCARD;
-        swap_chain_desc.OutputWindow         = GetWindowsHWND(context->m_Window);
-        swap_chain_desc.SampleDesc           = sample_desc;
-        swap_chain_desc.Windowed             = true;
-
-        IDXGISwapChain* swap_chain_tmp = 0;
-        factory->CreateSwapChain(context->m_CommandQueue, &swap_chain_desc, &swap_chain_tmp);
-        context->m_SwapChain = static_cast<IDXGISwapChain3*>(swap_chain_tmp);
-
-        context->m_MSAASampleCount = GetClosestMultiSamplingCount(context->m_Device, color_format, dmPlatform::GetWindowStateParam(context->m_Window, dmPlatform::WINDOW_STATE_SAMPLE_COUNT));
-
-        ////// MOVE THIS?
-        D3D12_DESCRIPTOR_HEAP_DESC sampler_heap_desc = {};
-        sampler_heap_desc.NumDescriptors             = 128; // TODO, I don't know if this is a good value, the sampler pool should be fully dynamic I think
-        sampler_heap_desc.Flags                      = D3D12_DESCRIPTOR_HEAP_FLAG_SHADER_VISIBLE;
-        sampler_heap_desc.Type                       = D3D12_DESCRIPTOR_HEAP_TYPE_SAMPLER;
-        hr = context->m_Device->CreateDescriptorHeap(&sampler_heap_desc, IID_PPV_ARGS(&context->m_SamplerPool.m_DescriptorHeap));
-        CHECK_HR_ERROR(hr);
-
-        // this heap is a render target view heap, we use this heap for the swapchain render targets only. The other render targets will use another heap for this
-        D3D12_DESCRIPTOR_HEAP_DESC rt_view_heap_desc = {};
-        rt_view_heap_desc.NumDescriptors             = MAX_FRAMEBUFFERS * (context->m_MSAASampleCount > 1 ? 2 : 1);
-        rt_view_heap_desc.Type                       = D3D12_DESCRIPTOR_HEAP_TYPE_RTV;
-        rt_view_heap_desc.Flags                      = D3D12_DESCRIPTOR_HEAP_FLAG_NONE;
-
-        hr = context->m_Device->CreateDescriptorHeap(&rt_view_heap_desc, IID_PPV_ARGS(&context->m_RtvDescriptorHeap));
-        CHECK_HR_ERROR(hr);
-
-        context->m_RtvDescriptorSize = context->m_Device->GetDescriptorHandleIncrementSize(D3D12_DESCRIPTOR_HEAP_TYPE_RTV);
-
-        // Depth/stencil heap
-        D3D12_DESCRIPTOR_HEAP_DESC dsv_heap_desc = {};
-        dsv_heap_desc.NumDescriptors             = MAX_FRAMEBUFFERS;
-        dsv_heap_desc.Type                       = D3D12_DESCRIPTOR_HEAP_TYPE_DSV;
-        dsv_heap_desc.Flags                      = D3D12_DESCRIPTOR_HEAP_FLAG_NONE;
-
-        hr = context->m_Device->CreateDescriptorHeap(&dsv_heap_desc, IID_PPV_ARGS(&context->m_DsvDescriptorHeap));
-        CHECK_HR_ERROR(hr);
-
-        context->m_DsvDescriptorSize = context->m_Device->GetDescriptorHandleIncrementSize(D3D12_DESCRIPTOR_HEAP_TYPE_DSV);
-
-        // get a handle to the first descriptor in the descriptor heap. a handle is basically a pointer,
-        // but we cannot literally use it like a c++ pointer.
-        CD3DX12_CPU_DESCRIPTOR_HANDLE rtv_handle(context->m_RtvDescriptorHeap->GetCPUDescriptorHandleForHeapStart());
-
-        TextureCreationParams texture_create_params;
-        texture_create_params.m_Width          = window_width;
-        texture_create_params.m_Height         = window_height;
-        texture_create_params.m_OriginalWidth  = window_width;
-        texture_create_params.m_OriginalHeight = window_height;
-
-        for (int i = 0; i < MAX_FRAMEBUFFERS; i++)
-        {
-            context->m_FrameResources[i].m_TextureColor        = NewTexture(_context, texture_create_params);
-            context->m_FrameResources[i].m_TextureDepthStencil = NewTexture(_context, texture_create_params);
-            DX12Texture* texture_color = GetAssetFromContainer<DX12Texture>(context->m_AssetHandleContainer, context->m_FrameResources[i].m_TextureColor);
-            DX12Texture* texture_depth = GetAssetFromContainer<DX12Texture>(context->m_AssetHandleContainer, context->m_FrameResources[i].m_TextureDepthStencil);
-
-            // first we get the n'th buffer in the swap chain and store it in the n'th
-            // position of our ID3D12Resource array
-            hr = context->m_SwapChain->GetBuffer(i, IID_PPV_ARGS(&texture_color->m_Resource));
-            CHECK_HR_ERROR(hr);
-
-            // we "create" a render target view which binds the swap chain buffer (ID3D12Resource[n]) to the rtv handle
-            context->m_Device->CreateRenderTargetView(texture_color->m_Resource, NULL, rtv_handle);
-            rtv_handle.Offset(1, context->m_RtvDescriptorSize);
-
-
-            // If the project is using multisampling, we need to create a secondary RT that we render into.
-            // This will later be resolved into the swap chain RT before presenting (via EndRenderPass).
-            if (context->m_MSAASampleCount > 1)
-            {
-                D3D12_RESOURCE_DESC msaa_desc = {};
-                msaa_desc.Dimension           = D3D12_RESOURCE_DIMENSION_TEXTURE2D;
-                msaa_desc.Width               = window_width;
-                msaa_desc.Height              = window_height;
-                msaa_desc.DepthOrArraySize    = 1;
-                msaa_desc.MipLevels           = 1;
-                msaa_desc.Format              = color_format;
-                msaa_desc.SampleDesc.Count    = context->m_MSAASampleCount;
-                msaa_desc.SampleDesc.Quality  = 0;
-                msaa_desc.Layout              = D3D12_TEXTURE_LAYOUT_UNKNOWN;
-                msaa_desc.Flags               = D3D12_RESOURCE_FLAG_ALLOW_RENDER_TARGET;
-
-                D3D12_CLEAR_VALUE clear_value = {};
-                clear_value.Format            = color_format;
-                clear_value.Color[0]          = 0.0f;
-                clear_value.Color[1]          = 0.0f;
-                clear_value.Color[2]          = 0.0f;
-                clear_value.Color[3]          = 1.0f;
-
-                hr = context->m_Device->CreateCommittedResource(
-                    &CD3DX12_HEAP_PROPERTIES(D3D12_HEAP_TYPE_DEFAULT),
-                    D3D12_HEAP_FLAG_NONE,
-                    &msaa_desc,
-                    D3D12_RESOURCE_STATE_RENDER_TARGET,
-                    &clear_value,
-                    IID_PPV_ARGS(&context->m_FrameResources[i].m_MsaaRenderTarget)
-                );
-                CHECK_HR_ERROR(hr);
-
-                context->m_Device->CreateRenderTargetView(context->m_FrameResources[i].m_MsaaRenderTarget, NULL, rtv_handle);
-                rtv_handle.Offset(1, context->m_RtvDescriptorSize);
-            }
-
-            // Create the depth/stencil attachment(s)
-            D3D12_RESOURCE_DESC depth_desc = {};
-            depth_desc.Dimension           = D3D12_RESOURCE_DIMENSION_TEXTURE2D;
-            depth_desc.Width               = window_width;
-            depth_desc.Height              = window_height;
-            depth_desc.DepthOrArraySize    = 1;
-            depth_desc.MipLevels           = 1;
-            depth_desc.Format              = depth_format;
-            depth_desc.SampleDesc.Count    = context->m_MSAASampleCount;
-            depth_desc.SampleDesc.Quality  = 0;
-            depth_desc.Layout              = D3D12_TEXTURE_LAYOUT_UNKNOWN;
-            depth_desc.Flags               = D3D12_RESOURCE_FLAG_ALLOW_DEPTH_STENCIL;
-
-            D3D12_CLEAR_VALUE depth_clear    = {};
-            depth_clear.Format               = depth_format;
-            depth_clear.DepthStencil.Depth   = 1.0f;
-            depth_clear.DepthStencil.Stencil = 0;
-
-            hr = context->m_Device->CreateCommittedResource(
-                &CD3DX12_HEAP_PROPERTIES(D3D12_HEAP_TYPE_DEFAULT),
-                D3D12_HEAP_FLAG_NONE,
-                &depth_desc,
-                D3D12_RESOURCE_STATE_DEPTH_WRITE,
-                &depth_clear,
-                IID_PPV_ARGS(&texture_depth->m_Resource)
-            );
-            CHECK_HR_ERROR(hr);
-
-            // Create depth stencil view
-            CD3DX12_CPU_DESCRIPTOR_HANDLE dsv_handle(context->m_DsvDescriptorHeap->GetCPUDescriptorHandleForHeapStart(), i, context->m_DsvDescriptorSize);
-
-            D3D12_DEPTH_STENCIL_VIEW_DESC dsv_desc = {};
-            dsv_desc.Format        = depth_format;
-            dsv_desc.ViewDimension = (context->m_MSAASampleCount > 1) ? D3D12_DSV_DIMENSION_TEXTURE2DMS : D3D12_DSV_DIMENSION_TEXTURE2D;
-            dsv_desc.Flags         = D3D12_DSV_FLAG_NONE;
-
-            context->m_Device->CreateDepthStencilView(texture_depth->m_Resource, &dsv_desc, dsv_handle);
-
-            // Create the rest of the per-frame resources
-            hr = context->m_Device->CreateCommandAllocator(D3D12_COMMAND_LIST_TYPE_DIRECT, IID_PPV_ARGS(&context->m_FrameResources[i].m_CommandAllocator));
-            CHECK_HR_ERROR(hr);
-
-            // Create the frame fence that will be signaled when we can render to this frame
-            hr = context->m_Device->CreateFence(0, D3D12_FENCE_FLAG_NONE, IID_PPV_ARGS(&context->m_FrameResources[i].m_Fence));
-            CHECK_HR_ERROR(hr);
-
-            context->m_FrameResources[i].m_FenceValue = RENDER_CONTEXT_STATE_FREE;
-            context->m_FrameResources[i].m_ScratchBuffer.Initialize(context, i);
-        }
-
-
-        context->m_FenceEvent = CreateEvent(NULL, false, false, NULL);
-        if (!context->m_FenceEvent)
-        {
-            dmLogFatal("Unable to create fence event");
-            return false;
-        }
-
-        // command buffer / command list
-        // TODO: We should create one of these for every thread we have that are recording commands
-        hr = context->m_Device->CreateCommandList(0, D3D12_COMMAND_LIST_TYPE_DIRECT, context->m_FrameResources[0].m_CommandAllocator, NULL, IID_PPV_ARGS(&context->m_CommandList));
-        CHECK_HR_ERROR(hr);
-
-        context->m_CommandList->Close();
-
-        SetupMainRenderTarget(context, sample_desc);
-
-        context->m_PipelineState = GetDefaultPipelineState();
-
-        CreateTextureSampler(context, TEXTURE_FILTER_LINEAR, TEXTURE_FILTER_LINEAR, TEXTURE_WRAP_REPEAT, TEXTURE_WRAP_REPEAT, 1, 1.0f);
-
-        if (context->m_PrintDeviceInfo)
-        {
-            dmLogInfo("Device: DirectX 12");
-        }
-
-        if (has_debug_layer)
-        {
-            // We install a custom message filter here to avoid the spam that occurs when issuing clear commands
-            // that contains colors that ARE NOT the same as the values that was used when the RT was created.
-            // This will be slower, but we would have to change the API to fix it..
-            ID3D12InfoQueue* infoQueue = NULL;
-            if (SUCCEEDED(context->m_Device->QueryInterface(IID_PPV_ARGS(&infoQueue))))
-            {
-                // Define the warning to suppress
-                D3D12_MESSAGE_ID messageId = D3D12_MESSAGE_ID_CLEARRENDERTARGETVIEW_MISMATCHINGCLEARVALUE;
-
-                // Set up a filter to ignore the warning
-                D3D12_MESSAGE_SEVERITY severities[] = { D3D12_MESSAGE_SEVERITY_WARNING };
-                D3D12_MESSAGE_ID denyIds[] = { messageId };
-
-                D3D12_INFO_QUEUE_FILTER filter = {};
-                filter.DenyList.NumSeverities = _countof(severities);
-                filter.DenyList.pSeverityList = severities;
-                filter.DenyList.NumIDs = _countof(denyIds);
-                filter.DenyList.pIDList = denyIds;
-
-                // Apply the filter
-                infoQueue->PushStorageFilter(&filter);
-                infoQueue->Release();
-            }
-        }
-
-        return true;
-    }
-
-    static void DX12Finalize()
-    {
-
-    }
-
-    static void DX12CloseWindow(HContext _context)
-    {
-        DX12Context* context = (DX12Context*) _context;
-
-        if (dmPlatform::GetWindowStateParam(context->m_Window, dmPlatform::WINDOW_STATE_OPENED))
-        {
-        }
-    }
-
-    static void DX12RunApplicationLoop(void* user_data, WindowStepMethod step_method, WindowIsRunning is_running)
-    {
-    }
-
-    static dmPlatform::HWindow DX12GetWindow(HContext _context)
-    {
-        DX12Context* context = (DX12Context*) _context;
-        return context->m_Window;
-    }
-
-    static uint32_t DX12GetDisplayDpi(HContext context)
-    {
-        assert(context);
-        return 0;
-    }
-
-    static uint32_t DX12GetWidth(HContext _context)
-    {
-        DX12Context* context = (DX12Context*) _context;
-        return context->m_Width;
-    }
-
-    static uint32_t DX12GetHeight(HContext _context)
-    {
-        DX12Context* context = (DX12Context*) _context;
-        return context->m_Height;
-    }
-
-    static void DX12SetWindowSize(HContext _context, uint32_t width, uint32_t height)
-    {
-        assert(_context);
-        DX12Context* context = (DX12Context*) _context;
-        if (dmPlatform::GetWindowStateParam(context->m_Window, dmPlatform::WINDOW_STATE_OPENED))
-        {
-            dmPlatform::SetWindowSize(context->m_Window, width, height);
-        }
-    }
-
-    static void DX12ResizeWindow(HContext _context, uint32_t width, uint32_t height)
-    {
-        assert(_context);
-        DX12Context* context = (DX12Context*) _context;
-        if (dmPlatform::GetWindowStateParam(context->m_Window, dmPlatform::WINDOW_STATE_OPENED))
-        {
-            dmPlatform::SetWindowSize(context->m_Window, width, height);
-        }
-    }
-
-    static void DX12GetDefaultTextureFilters(HContext _context, TextureFilter& out_min_filter, TextureFilter& out_mag_filter)
-    {
-        DX12Context* context = (DX12Context*) _context;
-        out_min_filter = context->m_DefaultTextureMinFilter;
-        out_mag_filter = context->m_DefaultTextureMagFilter;
-    }
-
-    static void DX12Clear(HContext _context, uint32_t flags, uint8_t red, uint8_t green, uint8_t blue, uint8_t alpha, float depth, uint32_t stencil)
-    {
-        DX12Context* context = (DX12Context*) _context;
-        DX12RenderTarget* current_rt = GetAssetFromContainer<DX12RenderTarget>(context->m_AssetHandleContainer, context->m_CurrentRenderTarget);
-
-        const float r = ((float)red) / 255.0f;
-        const float g = ((float)green) / 255.0f;
-        const float b = ((float)blue) / 255.0f;
-        const float a = ((float)alpha) / 255.0f;
-        const float clearColor[] = { r, g, b, a };
-
-        bool has_depth_stencil_texture = current_rt->m_Id == DM_RENDERTARGET_BACKBUFFER_ID; // || current_rt->m_TextureDepthStencil;
-        bool clear_depth_stencil       = flags & (BUFFER_TYPE_DEPTH_BIT | BUFFER_TYPE_STENCIL_BIT);
-
-        if (flags & BUFFER_TYPE_COLOR0_BIT)
-        {
-            context->m_CommandList->ClearRenderTargetView(context->m_RtvHandle, clearColor, 0, NULL);
-        }
-
-        // Clear depth / stencil
-        if (has_depth_stencil_texture && clear_depth_stencil)
-        {
-            D3D12_CLEAR_FLAGS clear_depth_stencil_flags = (D3D12_CLEAR_FLAGS) 0;
-
-            if (flags & BUFFER_TYPE_DEPTH_BIT)
-            {
-                clear_depth_stencil_flags |= D3D12_CLEAR_FLAG_DEPTH;
-            }
-
-            if (flags & BUFFER_TYPE_STENCIL_BIT)
-            {
-                clear_depth_stencil_flags |= D3D12_CLEAR_FLAG_STENCIL;
-            }
-
-            // Clear the depth and stencil buffer
-            context->m_CommandList->ClearDepthStencilView(
-                context->m_DsvHandle,
-                clear_depth_stencil_flags,
-                depth,
-                (UINT8) stencil,
-                0,
-                NULL);
-        }
-    }
-
-    static void SyncronizeFrame(DX12Context* context)
-    {
-        // swap the current rtv buffer index so we draw on the correct buffer
-        context->m_CurrentFrameIndex = context->m_SwapChain->GetCurrentBackBufferIndex();
-
-        DX12FrameResource& current_frame_resource = context->m_FrameResources[context->m_CurrentFrameIndex];
-
-        // if the current fence value is still less than "fenceValue", then we know the GPU has not finished executing
-        // the command queue since it has not reached the "commandQueue->Signal(fence, fenceValue)" command
-
-        HRESULT hr = S_OK;
-
-        if (current_frame_resource.m_Fence->GetCompletedValue() < current_frame_resource.m_FenceValue)
-        {
-            // we have the fence create an event which is signaled once the fence's current value is "fenceValue"
-            hr = current_frame_resource.m_Fence->SetEventOnCompletion(current_frame_resource.m_FenceValue, context->m_FenceEvent);
-            CHECK_HR_ERROR(hr);
-
-            // We will wait until the fence has triggered the event that it's current value has reached "fenceValue". once it's value
-            // has reached "fenceValue", we know the command queue has finished executing
-            WaitForSingleObject(context->m_FenceEvent, INFINITE);
-        }
-
-        // increment fenceValue for next frame
-        current_frame_resource.m_FenceValue++;
-    }
-
-    static bool EndRenderPass(DX12Context* context)
-    {
-        DX12RenderTarget* current_rt = GetAssetFromContainer<DX12RenderTarget>(context->m_AssetHandleContainer, context->m_CurrentRenderTarget);
-
-        if (!current_rt->m_IsBound)
-            return false;
-
-        if (current_rt->m_Id == DM_RENDERTARGET_BACKBUFFER_ID)
-        {
-            // NOTE: We rotate the swap chain textures into the RT at the beginning of the frame
-            DX12Texture* texture_color         = GetAssetFromContainer<DX12Texture>(context->m_AssetHandleContainer, current_rt->m_TextureColor[0]);
-            ID3D12Resource* color              = texture_color->m_Resource;
-
-            if (context->m_MSAASampleCount > 1)
-            {
-                ID3D12Resource* msaaRT = context->m_FrameResources[context->m_CurrentFrameIndex].m_MsaaRenderTarget;
-
-                // Transition targets into dest and source (TODO: We should track the state of the resources, or actually _all_ resources)
-                context->m_CommandList->ResourceBarrier(1, &CD3DX12_RESOURCE_BARRIER::Transition(color, D3D12_RESOURCE_STATE_PRESENT, D3D12_RESOURCE_STATE_RESOLVE_DEST));
-                context->m_CommandList->ResourceBarrier(1, &CD3DX12_RESOURCE_BARRIER::Transition(msaaRT, D3D12_RESOURCE_STATE_RENDER_TARGET, D3D12_RESOURCE_STATE_RESOLVE_SOURCE));
-
-                // Resolve from MSAA to swapchain
-                context->m_CommandList->ResolveSubresource(
-                    color, 0,
-                    msaaRT, 0,
-                    DXGI_FORMAT_R8G8B8A8_UNORM
-                );
-
-                // Transition resources back to previous state (to be used for next frame)
-                context->m_CommandList->ResourceBarrier(1, &CD3DX12_RESOURCE_BARRIER::Transition(color, D3D12_RESOURCE_STATE_RESOLVE_DEST, D3D12_RESOURCE_STATE_PRESENT));
-                context->m_CommandList->ResourceBarrier(1, &CD3DX12_RESOURCE_BARRIER::Transition(msaaRT, D3D12_RESOURCE_STATE_RESOLVE_SOURCE, D3D12_RESOURCE_STATE_RENDER_TARGET));
-            }
-            else
-            {
-                // No MSAA: just transition swapchain RT to PRESENT
-                context->m_CommandList->ResourceBarrier(1, &CD3DX12_RESOURCE_BARRIER::Transition(color, D3D12_RESOURCE_STATE_RENDER_TARGET, D3D12_RESOURCE_STATE_PRESENT));
-            }
-
-            DX12Texture* texture_depth_stencil = GetAssetFromContainer<DX12Texture>(context->m_AssetHandleContainer, current_rt->m_TextureDepthStencil);
-
-            // Regardless of MSAA count (no resolve needed for depth target I think?), we need to transition backbuffer DSV to COMMON
-            if (texture_depth_stencil && texture_depth_stencil->m_Resource)
-            {
-                context->m_CommandList->ResourceBarrier(1, &CD3DX12_RESOURCE_BARRIER::Transition(texture_depth_stencil->m_Resource, D3D12_RESOURCE_STATE_DEPTH_WRITE, D3D12_RESOURCE_STATE_COMMON));
-            }
-        }
-        else
-        {
-            // Transition custom render target's depth/stencil back to COMMON
-            if (current_rt->m_TextureDepthStencil)
-            {
-                DX12Texture* texture_depth_stencil = GetAssetFromContainer<DX12Texture>(context->m_AssetHandleContainer, current_rt->m_TextureDepthStencil);
-                context->m_CommandList->ResourceBarrier(1, &CD3DX12_RESOURCE_BARRIER::Transition(texture_depth_stencil->m_Resource, D3D12_RESOURCE_STATE_DEPTH_WRITE, D3D12_RESOURCE_STATE_COMMON));
-            }
-        }
-
-        current_rt->m_IsBound = 0;
-        return true;
-    }
-
-    static void BeginRenderPass(DX12Context* context, HRenderTarget render_target)
-    {
-        DX12RenderTarget* current_rt = GetAssetFromContainer<DX12RenderTarget>(context->m_AssetHandleContainer, context->m_CurrentRenderTarget);
-        DX12RenderTarget* rt         = GetAssetFromContainer<DX12RenderTarget>(context->m_AssetHandleContainer, render_target);
-
-        if (current_rt->m_Id == rt->m_Id && current_rt->m_IsBound)
-            return;
-
-        if (current_rt->m_IsBound)
-            EndRenderPass(context);
-
-        ID3D12DescriptorHeap* rtv_heap = NULL;
-        uint32_t num_attachments = 0;
-
-        CD3DX12_CPU_DESCRIPTOR_HANDLE rtv_handle;
-
-        if (rt->m_Id == DM_RENDERTARGET_BACKBUFFER_ID)
-        {
-            num_attachments = 1;
-            rtv_heap = context->m_RtvDescriptorHeap;
-
-            if (context->m_MSAASampleCount > 1)
-            {
-                // MSAA: bind the MSAA RT for current frame
-                uint32_t rtv_index = context->m_CurrentFrameIndex * 2 + 1;
-
-                ID3D12Resource* msaaRT = context->m_FrameResources[context->m_CurrentFrameIndex].m_MsaaRenderTarget;
-                rtv_handle = CD3DX12_CPU_DESCRIPTOR_HANDLE(
-                    context->m_RtvDescriptorHeap->GetCPUDescriptorHandleForHeapStart(),
-                    rtv_index,
-                    context->m_RtvDescriptorSize
-                );
-            }
-            else
-            {
-                DX12Texture* texture_color = GetAssetFromContainer<DX12Texture>(context->m_AssetHandleContainer, current_rt->m_TextureColor[0]);
-
-                // No MSAA: use the regular swapchain RT
-                rtv_handle = CD3DX12_CPU_DESCRIPTOR_HANDLE(
-                    context->m_RtvDescriptorHeap->GetCPUDescriptorHandleForHeapStart(),
-                    context->m_CurrentFrameIndex,
-                    context->m_RtvDescriptorSize
-                );
-
-                context->m_CommandList->ResourceBarrier(1, &CD3DX12_RESOURCE_BARRIER::Transition(texture_color->m_Resource, D3D12_RESOURCE_STATE_PRESENT, D3D12_RESOURCE_STATE_RENDER_TARGET));
-            }
-        }
-        else
-        {
-            rtv_heap = rt->m_ColorAttachmentDescriptorHeap;
-            rtv_handle = rt->m_ColorAttachmentDescriptorHeap->GetCPUDescriptorHandleForHeapStart();
-
-            for (int i = 0; i < MAX_BUFFER_COLOR_ATTACHMENTS; ++i)
-            {
-                if (rt->m_TextureColor[i])
-                {
-                    DX12Texture* attachment = GetAssetFromContainer<DX12Texture>(context->m_AssetHandleContainer, rt->m_TextureColor[i]);
-
-                    if (attachment->m_ResourceStates[0] != D3D12_RESOURCE_STATE_RENDER_TARGET)
-                    {
-                        // Transition the first mipmap into a render target
-                        context->m_CommandList->ResourceBarrier(1, &CD3DX12_RESOURCE_BARRIER::Transition(attachment->m_Resource, attachment->m_ResourceStates[0], D3D12_RESOURCE_STATE_RENDER_TARGET));
-                        attachment->m_ResourceStates[0] = D3D12_RESOURCE_STATE_RENDER_TARGET;
-                    }
-                    num_attachments++;
-                }
-            }
-        }
-
-        // Setup DSV if available
-        D3D12_CPU_DESCRIPTOR_HANDLE* dsv_handle_ptr = NULL;
-        CD3DX12_CPU_DESCRIPTOR_HANDLE dsv_handle;
-
-        if (rt->m_Id == DM_RENDERTARGET_BACKBUFFER_ID)
-        {
-            dsv_handle = CD3DX12_CPU_DESCRIPTOR_HANDLE(
-                context->m_DsvDescriptorHeap->GetCPUDescriptorHandleForHeapStart(),
-                context->m_CurrentFrameIndex,
-                context->m_DsvDescriptorSize
-            );
-            dsv_handle_ptr = &dsv_handle;
-        }
-        else if (rt->m_DepthStencilDescriptorHeap)
-        {
-            dsv_handle     = CD3DX12_CPU_DESCRIPTOR_HANDLE(rt->m_DepthStencilDescriptorHeap->GetCPUDescriptorHandleForHeapStart());
-            dsv_handle_ptr = &dsv_handle;
-
-            DX12Texture* texture_depth_stencil = GetAssetFromContainer<DX12Texture>(context->m_AssetHandleContainer, rt->m_TextureDepthStencil);
-
-            if (texture_depth_stencil && texture_depth_stencil->m_Resource)
-            {
-                context->m_CommandList->ResourceBarrier(1, &CD3DX12_RESOURCE_BARRIER::Transition(texture_depth_stencil->m_Resource, D3D12_RESOURCE_STATE_COMMON, D3D12_RESOURCE_STATE_DEPTH_WRITE));
-            }
-        }
-
-        context->m_RtvHandle = rtv_handle;
-        context->m_DsvHandle = dsv_handle;
-
-        // Bind render target(s) and optional depth-stencil
-        context->m_CommandList->OMSetRenderTargets(1, &context->m_RtvHandle, FALSE, dsv_handle_ptr);
-
-        rt->m_IsBound = 1;
-        context->m_CurrentRenderTarget = render_target;
-    }
-
-    template <typename T>
-    static void DestroyResourceDeferred(DX12FrameResource& current_frame_resource, T* resource) 
-    {
-        if (resource == 0x0 || resource->m_Resource == 0x0)
-        {
-            return;
-        }
-
-        if (current_frame_resource.m_ResourcesToDestroy.Full())
-        {
-            current_frame_resource.m_ResourcesToDestroy.OffsetCapacity(8);
-        }
-
-        current_frame_resource.m_ResourcesToDestroy.Push(resource->m_Resource);
-        resource->m_Destroyed = 1;
-        resource->m_Resource = 0;
-    }
-
-    static void FlushResourcesToDestroy(DX12FrameResource& current_frame_resource)
-    {
-        if (current_frame_resource.m_ResourcesToDestroy.Size() > 0)
-        {
-            for (uint32_t i = 0; i < current_frame_resource.m_ResourcesToDestroy.Size(); ++i)
-            {
-                current_frame_resource.m_ResourcesToDestroy[i]->Release();
-            }
-            current_frame_resource.m_ResourcesToDestroy.SetSize(0);
-        }
-    }
-
-    static void DX12BeginFrame(HContext _context)
-    {
-        DX12Context* context = (DX12Context*) _context;
-        SyncronizeFrame(context);
-
-        DX12FrameResource& current_frame_resource = context->m_FrameResources[context->m_CurrentFrameIndex];
-
-        HRESULT hr = current_frame_resource.m_CommandAllocator->Reset();
-        CHECK_HR_ERROR(hr);
-
-        DX12RenderTarget* rt = GetAssetFromContainer<DX12RenderTarget>(context->m_AssetHandleContainer, context->m_MainRenderTarget);
-        rt->m_TextureColor[0] = current_frame_resource.m_TextureColor;
-        rt->m_TextureDepthStencil = current_frame_resource.m_TextureDepthStencil;
-
-        FlushResourcesToDestroy(current_frame_resource);
-
-        // Enter "record" mode
-        hr = context->m_CommandList->Reset(current_frame_resource.m_CommandAllocator, NULL); // Second argument is a pipeline object (TODO)
-        CHECK_HR_ERROR(hr);
-
-        current_frame_resource.m_ScratchBuffer.Reset(context);
-
-        context->m_FrameBegun = 1;
-
-        ID3D12DescriptorHeap* heaps[] = {
-            context->m_SamplerPool.m_DescriptorHeap,
-            current_frame_resource.m_ScratchBuffer.m_MemoryPools[0].m_DescriptorHeap
-        };
-
-        context->m_CommandList->SetDescriptorHeaps(DM_ARRAY_SIZE(heaps), heaps);
-
-        BeginRenderPass(context, context->m_MainRenderTarget);
-    }
-
-    static void DX12Flip(HContext _context)
-    {
-        DX12Context* context = (DX12Context*) _context;
-        EndRenderPass(context);
-
-        DX12FrameResource& current_frame_resource = context->m_FrameResources[context->m_CurrentFrameIndex];
-
-        // Close the command list for recording
-        HRESULT hr = context->m_CommandList->Close();
-
-        // create an array of command lists (only one command list here)
-        ID3D12CommandList* execute_cmd_lists[] = { context->m_CommandList };
-
-        // execute the array of command lists
-        context->m_CommandQueue->ExecuteCommandLists(DM_ARRAY_SIZE(execute_cmd_lists), execute_cmd_lists);
-
-        hr = context->m_CommandQueue->Signal(current_frame_resource.m_Fence, current_frame_resource.m_FenceValue);
-        CHECK_HR_ERROR(hr);
-
-        hr = context->m_SwapChain->Present(0, 0);
-        CHECK_HR_ERROR(hr);
-
-        context->m_FrameBegun = 0;
-    }
-
-    static inline uint32_t GetPitchFromMipMap(uint32_t pitch, uint8_t mipmap)
-    {
-        for (uint32_t i = 0; i < mipmap; ++i)
-        {
-            pitch /= 2;
-        }
-        return pitch;
-    }
-
-    static void CopyTextureDataMipmapLevel(const TextureParams& params, TextureFormat format_dst, TextureFormat format_src,
-        const D3D12_PLACED_SUBRESOURCE_FOOTPRINT* layouts, const uint32_t* num_rows, uint32_t array_count,
-        uint32_t mipmap_count, const uint32_t* slice_row_pitch, const uint8_t* pixels, uint8_t* upload_data, uint32_t mipmap)
-    {
-        const uint8_t bpp_dst = GetTextureFormatBitsPerPixel(format_dst) / 8;
-        const uint8_t bpp_src = GetTextureFormatBitsPerPixel(format_src) / 8;
-        const uint64_t srcRowPitch = slice_row_pitch[0];  // Assuming only one mip being uploaded
-        const uint32_t copy_width = params.m_Width;
-        const uint32_t copy_height = params.m_Height;
-        const uint32_t copy_x = params.m_X;
-        const uint32_t copy_y = params.m_Y;
-
-        for (uint32_t array = 0; array < array_count; ++array)
-        {
-            const D3D12_PLACED_SUBRESOURCE_FOOTPRINT& layout = layouts[array];
-            const uint64_t dstRowPitch = layout.Footprint.RowPitch;
-            const uint32_t depth = layout.Footprint.Depth;
-
-            uint8_t* dst = upload_data + layout.Offset;
-            const uint8_t* src = pixels + array * copy_height * srcRowPitch * depth;
-
-            for (uint32_t z = 0; z < depth; ++z)
-            {
-                for (uint32_t row = 0; row < copy_height; ++row)
-                {
-                    const uint8_t* src_row = src + (z * copy_height + row) * srcRowPitch;
-                    uint8_t* dst_row = dst + (z * copy_height + row) * dstRowPitch;
-
-                    memcpy(dst_row, src_row, copy_width * bpp_dst);
-                }
-            }
-        }
-    }
-
-    static inline void CreateOneTimeCommandList(ID3D12Device* device, DX12OneTimeCommandList* cmd_list)
-    {
-        HRESULT hr = device->CreateCommandAllocator(D3D12_COMMAND_LIST_TYPE_DIRECT, IID_PPV_ARGS(&cmd_list->m_CommandAllocator));
-        CHECK_HR_ERROR(hr);
-
-        hr = device->CreateCommandList(0, D3D12_COMMAND_LIST_TYPE_DIRECT, cmd_list->m_CommandAllocator, NULL, IID_PPV_ARGS(&cmd_list->m_CommandList));
-        CHECK_HR_ERROR(hr);
-
-        hr = device->CreateFence(0, D3D12_FENCE_FLAG_NONE, IID_PPV_ARGS(&cmd_list->m_Fence));
-        CHECK_HR_ERROR(hr);
-    }
-
-    static inline void ResetOneTimeCommandList(DX12OneTimeCommandList* cmd_list)
-    {
-        cmd_list->m_Fence->Release();
-        cmd_list->m_CommandAllocator->Reset();
-        cmd_list->m_CommandList->Reset(cmd_list->m_CommandAllocator, 0);
-    }
-
-    static inline void SyncronizeOneTimeCommandList(ID3D12Device* device, ID3D12CommandQueue* queue, DX12OneTimeCommandList* cmd_list)
-    {
-        UINT64 fence_value = FENCE_VALUE_SYNCRONIZE_UPLOAD;
-        HANDLE fence_event = CreateEvent(NULL, FALSE, FALSE, NULL);
-        device->CreateFence(0, D3D12_FENCE_FLAG_NONE, IID_PPV_ARGS(&cmd_list->m_Fence));
-
-        queue->Signal(cmd_list->m_Fence, fence_value);
-        if (cmd_list->m_Fence->GetCompletedValue() != fence_value)
-        {
-            cmd_list->m_Fence->SetEventOnCompletion(fence_value, fence_event);
-            WaitForSingleObject(fence_event, INFINITE);
-        }
-        CloseHandle(fence_event);
-    }
-
-    static void TextureBufferUploadHelper(DX12Context* context, DX12Texture* texture, TextureFormat format_dst, TextureFormat format_src, const TextureParams& params, uint8_t* pixels)
-    {
-        const uint32_t target_mip        = params.m_MipMap;
-        const uint16_t tex_layer_count   = dmMath::Max(texture->m_LayerCount, params.m_LayerCount);
-        const uint32_t subresource_count = tex_layer_count; // only one mip, full array
-
-        D3D12_PLACED_SUBRESOURCE_FOOTPRINT fp[16] = {};
-        uint32_t num_rows[16];
-        uint64_t row_size_in_bytes[16];
-        uint64_t total_upload_size = 0;
-
-        // Calculate offset/footprint per array slice
-        for (uint32_t array = 0; array < tex_layer_count; ++array)
-        {
-            const uint32_t subresource = D3D12CalcSubresource(target_mip, array, 0, texture->m_MipMapCount, tex_layer_count);
-            
-            D3D12_PLACED_SUBRESOURCE_FOOTPRINT layout = {};
-            UINT rows = 0;
-            UINT64 rowSize = 0;
-            UINT64 size = 0;
-            
-            context->m_Device->GetCopyableFootprints(
-                &texture->m_ResourceDesc, subresource, 1,
-                total_upload_size, &layout, &rows, &rowSize, &size);
-            
-            fp[array] = layout;
-            num_rows[array] = rows;
-            row_size_in_bytes[array] = rowSize;
-            total_upload_size += size;
-        }
-
-        // Create upload heap
-        D3D12_RESOURCE_DESC upload_desc = {};
-        upload_desc.Dimension = D3D12_RESOURCE_DIMENSION_BUFFER;
-        upload_desc.Alignment = D3D12_DEFAULT_RESOURCE_PLACEMENT_ALIGNMENT;
-        upload_desc.Width = total_upload_size;
-        upload_desc.Height = 1;
-        upload_desc.DepthOrArraySize = 1;
-        upload_desc.MipLevels = 1;
-        upload_desc.Format = DXGI_FORMAT_UNKNOWN;
-        upload_desc.Layout = D3D12_TEXTURE_LAYOUT_ROW_MAJOR;
-        upload_desc.SampleDesc.Count = 1;
-
-        ID3D12Resource* upload_heap;
-        HRESULT hr = context->m_Device->CreateCommittedResource(
-            &CD3DX12_HEAP_PROPERTIES(D3D12_HEAP_TYPE_UPLOAD),
-            D3D12_HEAP_FLAG_NONE,
-            &upload_desc,
-            D3D12_RESOURCE_STATE_GENERIC_READ,
-            NULL,
-            IID_PPV_ARGS(&upload_heap));
-        CHECK_HR_ERROR(hr);
-
-        uint8_t* upload_data = NULL;
-        hr = upload_heap->Map(0, NULL, (void**)&upload_data);
-        CHECK_HR_ERROR(hr);
-
-        // Compute only the target mip’s row pitch
-        uint8_t bpp_src = GetTextureFormatBitsPerPixel(format_src) / 8;
-        uint32_t slice_row_pitch[1] = { params.m_Width * bpp_src };
-
-        // Copy only the selected mip level's data
-        CopyTextureDataMipmapLevel(params, format_dst, format_src, fp, num_rows, tex_layer_count,
-            texture->m_MipMapCount, slice_row_pitch, pixels, upload_data, target_mip);
-
-        ID3D12GraphicsCommandList* cmd_list = context->m_CommandList;
-        DX12OneTimeCommandList one_time_cmd_list = {};
-        if (!context->m_FrameBegun)
-        {
-            CreateOneTimeCommandList(context->m_Device, &one_time_cmd_list);
-            cmd_list = one_time_cmd_list.m_CommandList;
-        }
-
-        // Transition resource state if needed
-        if (texture->m_ResourceStates[target_mip] != D3D12_RESOURCE_STATE_COPY_DEST)
-        {
-            cmd_list->ResourceBarrier(1, &CD3DX12_RESOURCE_BARRIER::Transition(
-                texture->m_Resource, texture->m_ResourceStates[target_mip],
-                D3D12_RESOURCE_STATE_COPY_DEST, target_mip));
-            texture->m_ResourceStates[target_mip] = D3D12_RESOURCE_STATE_COPY_DEST;
-        }
-
-        // Copy per array slice
-        for (uint32_t array = 0; array < texture->m_LayerCount; ++array)
-        {
-            const uint32_t subresourceIndex = D3D12CalcSubresource(target_mip, array, 0, texture->m_MipMapCount, texture->m_LayerCount);
-
-            D3D12_TEXTURE_COPY_LOCATION copy_dst = {};
-            copy_dst.pResource                   = texture->m_Resource;
-            copy_dst.Type                        = D3D12_TEXTURE_COPY_TYPE_SUBRESOURCE_INDEX;
-            copy_dst.SubresourceIndex            = subresourceIndex;
-
-            D3D12_TEXTURE_COPY_LOCATION copy_src = {};
-            copy_src.pResource                   = upload_heap;
-            copy_src.Type                        = D3D12_TEXTURE_COPY_TYPE_PLACED_FOOTPRINT;
-            copy_src.PlacedFootprint             = fp[array];  // One footprint per array slice
-
-            // This box represents the region of the "source" data that we should copy
-            D3D12_BOX box = {};
-            box.left      = 0;
-            box.top       = 0;
-            box.front     = 0;
-            box.right     = params.m_Width;
-            box.bottom    = params.m_Height;
-            box.back      = 1;
-
-            cmd_list->CopyTextureRegion(&copy_dst, params.m_X, params.m_Y, 0, &copy_src, &box);
-        }
-
-        // Transition back
-        if (texture->m_ResourceStates[target_mip] != D3D12_RESOURCE_STATE_GENERIC_READ)
-        {
-            cmd_list->ResourceBarrier(1, &CD3DX12_RESOURCE_BARRIER::Transition(
-                texture->m_Resource, texture->m_ResourceStates[target_mip],
-                D3D12_RESOURCE_STATE_GENERIC_READ, target_mip));
-            texture->m_ResourceStates[target_mip] = D3D12_RESOURCE_STATE_GENERIC_READ;
-        }
-
-        // Submit command list if needed
-        if (!context->m_FrameBegun)
-        {
-            cmd_list->Close();
-            ID3D12CommandList* execute_cmd_lists[] = { cmd_list };
-            context->m_CommandQueue->ExecuteCommandLists(DM_ARRAY_SIZE(execute_cmd_lists), execute_cmd_lists);
-
-            SyncronizeOneTimeCommandList(context->m_Device, context->m_CommandQueue, &one_time_cmd_list);
-            ResetOneTimeCommandList(&one_time_cmd_list);
-        }
-    }
-
-    static void CreateDeviceBuffer(DX12Context* context, DX12DeviceBuffer* device_buffer, uint32_t size)
-    {
-        assert(device_buffer->m_Resource == 0x0);
-
-        // create default heap
-        // default heap is memory on the GPU. Only the GPU has access to this memory
-        // To get data into this heap, we will have to upload the data using
-        // an upload heap
-        HRESULT hr = context->m_Device->CreateCommittedResource(
-            &CD3DX12_HEAP_PROPERTIES(D3D12_HEAP_TYPE_DEFAULT), // a default heap
-            D3D12_HEAP_FLAG_NONE,                              // no flags
-            &CD3DX12_RESOURCE_DESC::Buffer(size),              // resource description for a buffer
-            D3D12_RESOURCE_STATE_COMMON,                       // we will start this heap in the copy destination state since we will copy data from the upload heap to this heap
-            NULL,                                              // optimized clear value must be null for this type of resource. used for render targets and depth/stencil buffers
-            IID_PPV_ARGS(&device_buffer->m_Resource));
-        CHECK_HR_ERROR(hr);
-
-        device_buffer->m_Resource->SetName(L"Vertex Buffer Resource Heap");
-    }
-
-    static void DeviceBufferUploadHelper(DX12Context* context, DX12DeviceBuffer* device_buffer, const void* data, uint32_t data_size)
-    {
-        if (data == 0 || data_size == 0)
-            return;
-
-        if (device_buffer->m_Destroyed || device_buffer->m_Resource == 0x0)
-        {
-            CreateDeviceBuffer(context, device_buffer, data_size);
-        }
-
-        // create upload heap
-        // upload heaps are used to upload data to the GPU. CPU can write to it, GPU can read from it
-        // We will upload the vertex buffer using this heap to the default heap
-        ID3D12Resource* upload_heap;
-        HRESULT hr = context->m_Device->CreateCommittedResource(
-            &CD3DX12_HEAP_PROPERTIES(D3D12_HEAP_TYPE_UPLOAD),   // upload heap
-            D3D12_HEAP_FLAG_NONE,                               // no flags
-            &CD3DX12_RESOURCE_DESC::Buffer(data_size),          // resource description for a buffer
-            D3D12_RESOURCE_STATE_GENERIC_READ,                  // GPU will read from this buffer and copy its contents to the default heap
-            NULL,
-            IID_PPV_ARGS(&upload_heap));
-        CHECK_HR_ERROR(hr);
-
-        upload_heap->SetName(L"Vertex Buffer Upload Resource Heap");
-
-        // store vertex buffer in upload heap
-        D3D12_SUBRESOURCE_DATA vx_data = {};
-        vx_data.pData      = data; // pointer to our vertex array
-        vx_data.RowPitch   = data_size; // size of all our vertex data
-        vx_data.SlicePitch = data_size; // also the size of our vertex data
-
-        ID3D12GraphicsCommandList* cmd_list = context->m_CommandList;
-
-        DX12OneTimeCommandList one_time_cmd_list = {};
-        if (!context->m_FrameBegun)
-        {
-            CreateOneTimeCommandList(context->m_Device, &one_time_cmd_list);
-            cmd_list = one_time_cmd_list.m_CommandList;
-        }
-
-        UpdateSubresources(cmd_list, device_buffer->m_Resource, upload_heap, 0, 0, 1, &vx_data);
-
-        // transition the vertex buffer data from copy destination state to vertex buffer state
-        cmd_list->ResourceBarrier(1, &CD3DX12_RESOURCE_BARRIER::Transition(device_buffer->m_Resource, D3D12_RESOURCE_STATE_COPY_DEST, D3D12_RESOURCE_STATE_VERTEX_AND_CONSTANT_BUFFER));
-
-        if (!context->m_FrameBegun)
-        {
-            cmd_list->Close();
-            ID3D12CommandList* execute_cmd_lists[] = { cmd_list };
-            context->m_CommandQueue->ExecuteCommandLists(DM_ARRAY_SIZE(execute_cmd_lists), execute_cmd_lists);
-
-            SyncronizeOneTimeCommandList(context->m_Device, context->m_CommandQueue, &one_time_cmd_list);
-
-            ResetOneTimeCommandList(&one_time_cmd_list);
-        }
-
-        device_buffer->m_DataSize = data_size;
-
-        // TODO: Release the heap buffer deferred(?)
-        // DeviceBuffer wrapped_heap_buffer();
-    }
-
-    static HVertexBuffer DX12NewVertexBuffer(HContext _context, uint32_t size, const void* data, BufferUsage buffer_usage)
-    {
-        DX12Context* context        = (DX12Context*) _context;
-        DX12VertexBuffer* vx_buffer = new DX12VertexBuffer();
-
-        if (size > 0)
-        {
-            DeviceBufferUploadHelper(context, &vx_buffer->m_DeviceBuffer, data, size);
-        }
-
-        return (HVertexBuffer) vx_buffer;
-    }
-
-    static void DX12DeleteVertexBuffer(HVertexBuffer buffer)
-    {
-        DX12VertexBuffer* buffer_ptr = (DX12VertexBuffer*) buffer;
-        DestroyResourceDeferred(g_DX12Context->m_FrameResources[g_DX12Context->m_CurrentFrameIndex], &buffer_ptr->m_DeviceBuffer);
-    }
-
-    static void DX12SetVertexBufferData(HVertexBuffer _buffer, uint32_t size, const void* data, BufferUsage buffer_usage)
-    {
-        DM_PROFILE(__FUNCTION__);
-
-        if (size == 0)
-        {
-            return;
-        }
-
-        DX12VertexBuffer* vx_buffer = (DX12VertexBuffer*) _buffer;
-        //if (size != vx_buffer->m_DeviceBuffer.m_DataSize)
-        {
-            DestroyResourceDeferred(g_DX12Context->m_FrameResources[g_DX12Context->m_CurrentFrameIndex], &vx_buffer->m_DeviceBuffer);
-        }
-
-        DeviceBufferUploadHelper(g_DX12Context, &vx_buffer->m_DeviceBuffer, data, size);
-    }
-
-    static void DX12SetVertexBufferSubData(HVertexBuffer buffer, uint32_t offset, uint32_t size, const void* data)
-    {
-        assert(0);
-    }
-
-    static uint32_t DX12GetVertexBufferSize(HVertexBuffer buffer)
-    {
-        if (!buffer)
-        {
-            return 0;
-        }
-        DX12VertexBuffer* buffer_ptr = (DX12VertexBuffer*) buffer;
-        return buffer_ptr->m_DeviceBuffer.m_DataSize;
-    }
-
-    static uint32_t DX12GetMaxElementsVertices(HContext context)
-    {
-        return 65536;
-    }
-
-    static HIndexBuffer DX12NewIndexBuffer(HContext _context, uint32_t size, const void* data, BufferUsage buffer_usage)
-    {
-        DX12Context* context       = (DX12Context*) _context;
-        DX12IndexBuffer* ix_buffer = new DX12IndexBuffer();
-
-        if (size > 0)
-        {
-            DeviceBufferUploadHelper(context, &ix_buffer->m_DeviceBuffer, data, size);
-        }
-
-        return (HIndexBuffer) ix_buffer;
-    }
-
-    static void DX12DeleteIndexBuffer(HIndexBuffer buffer)
-    {
-        DX12IndexBuffer* buffer_ptr = (DX12IndexBuffer*) buffer;
-        DestroyResourceDeferred(g_DX12Context->m_FrameResources[g_DX12Context->m_CurrentFrameIndex], &buffer_ptr->m_DeviceBuffer);
-    }
-
-    static void DX12SetIndexBufferData(HIndexBuffer buffer, uint32_t size, const void* data, BufferUsage buffer_usage)
-    {
-        DM_PROFILE(__FUNCTION__);
-
-        if (size == 0)
-        {
-            return;
-        }
-
-        DX12IndexBuffer* ix_buffer = (DX12IndexBuffer*) buffer;
-        //if (ix_buffer->m_DeviceBuffer.m_Resource == 0x0)
-        //{
-        //    CreateDeviceBuffer(g_DX12Context, &ix_buffer->m_DeviceBuffer, size);
-        //}
-
-        DestroyResourceDeferred(g_DX12Context->m_FrameResources[g_DX12Context->m_CurrentFrameIndex], &ix_buffer->m_DeviceBuffer);
-
-        DeviceBufferUploadHelper(g_DX12Context, &ix_buffer->m_DeviceBuffer, data, size);
-    }
-
-    static void DX12SetIndexBufferSubData(HIndexBuffer buffer, uint32_t offset, uint32_t size, const void* data)
-    {
-        assert(0);
-    }
-
-    static uint32_t DX12GetIndexBufferSize(HIndexBuffer buffer)
-    {
-        if (!buffer)
-        {
-            return 0;
-        }
-        DX12IndexBuffer* buffer_ptr = (DX12IndexBuffer*) buffer;
-        return buffer_ptr->m_DeviceBuffer.m_DataSize;
-    }
-
-    static bool DX12IsIndexBufferFormatSupported(HContext context, IndexBufferFormat format)
-    {
-        return true;
-    }
-
-    static uint32_t DX12GetMaxElementsIndices(HContext context)
-    {
-        return 65536;
-    }
-
-    static HVertexDeclaration DX12NewVertexDeclaration(HContext context, HVertexStreamDeclaration stream_declaration)
-    {
-        VertexDeclaration* vd = new VertexDeclaration;
-        memset(vd, 0, sizeof(VertexDeclaration));
-
-        vd->m_Stride = 0;
-        for (uint32_t i=0; i<stream_declaration->m_StreamCount; i++)
-        {
-            vd->m_Streams[i].m_NameHash  = stream_declaration->m_Streams[i].m_NameHash;
-            vd->m_Streams[i].m_Location  = -1;
-            vd->m_Streams[i].m_Size      = stream_declaration->m_Streams[i].m_Size;
-            vd->m_Streams[i].m_Type      = stream_declaration->m_Streams[i].m_Type;
-            vd->m_Streams[i].m_Normalize = stream_declaration->m_Streams[i].m_Normalize;
-            vd->m_Streams[i].m_Offset    = vd->m_Stride;
-
-            vd->m_Stride += stream_declaration->m_Streams[i].m_Size * GetTypeSize(stream_declaration->m_Streams[i].m_Type);
-        }
-        vd->m_StreamCount = stream_declaration->m_StreamCount;
-
-        return vd;
-    }
-
-    static HVertexDeclaration DX12NewVertexDeclarationStride(HContext context, HVertexStreamDeclaration stream_declaration, uint32_t stride)
-    {
-        HVertexDeclaration vd = DX12NewVertexDeclaration(context, stream_declaration);
-        vd->m_Stride = stride;
-        return vd;
-    }
-
-    static void DX12EnableVertexBuffer(HContext _context, HVertexBuffer vertex_buffer, uint32_t binding_index)
-    {
-        DX12Context* context                          = (DX12Context*) _context;
-        context->m_CurrentVertexBuffer[binding_index] = (DX12VertexBuffer*) vertex_buffer;
-    }
-
-    static void DX12DisableVertexBuffer(HContext _context, HVertexBuffer vertex_buffer)
-    {
-        DX12Context* context = (DX12Context*) _context;
-        for (int i = 0; i < MAX_VERTEX_BUFFERS; ++i)
-        {
-            if (context->m_CurrentVertexBuffer[i] == (DX12VertexBuffer*) vertex_buffer)
-                context->m_CurrentVertexBuffer[i] = 0;
-        }
-    }
-
-    static void DX12EnableVertexDeclaration(HContext _context, HVertexDeclaration vertex_declaration, uint32_t binding_index, uint32_t base_offset, HProgram program)
-    {
-        DX12Context* context            = (DX12Context*) _context;
-        DX12ShaderProgram* program_ptr  = (DX12ShaderProgram*) program;
-        DX12ShaderModule* vertex_shader = program_ptr->m_VertexModule;
-
-        context->m_MainVertexDeclaration[binding_index]                = {};
-        context->m_MainVertexDeclaration[binding_index].m_Stride       = vertex_declaration->m_Stride;
-        context->m_MainVertexDeclaration[binding_index].m_StepFunction = vertex_declaration->m_StepFunction;
-        context->m_MainVertexDeclaration[binding_index].m_PipelineHash = vertex_declaration->m_PipelineHash;
-
-        context->m_CurrentVertexDeclaration[binding_index]             = &context->m_MainVertexDeclaration[binding_index];
-
-        // TODO
-        // context->m_CurrentVertexBufferOffset[binding_index]            = base_offset;
-
-        uint32_t stream_ix = 0;
-        uint32_t num_inputs = program_ptr->m_BaseProgram.m_ShaderMeta.m_Inputs.Size();
-
-        for (int i = 0; i < vertex_declaration->m_StreamCount; ++i)
-        {
-            for (int j = 0; j < num_inputs; ++j)
-            {
-                ShaderResourceBinding& input = program_ptr->m_BaseProgram.m_ShaderMeta.m_Inputs[j];
-
-                if (input.m_StageFlags & SHADER_STAGE_FLAG_VERTEX && input.m_NameHash == vertex_declaration->m_Streams[i].m_NameHash)
-                {
-                    VertexDeclaration::Stream& stream = context->m_MainVertexDeclaration[binding_index].m_Streams[stream_ix];
-                    stream.m_NameHash  = input.m_NameHash;
-                    stream.m_Location  = input.m_Binding;
-                    stream.m_Type      = vertex_declaration->m_Streams[i].m_Type;
-                    stream.m_Offset    = vertex_declaration->m_Streams[i].m_Offset;
-                    stream.m_Size      = vertex_declaration->m_Streams[i].m_Size;
-                    stream.m_Normalize = vertex_declaration->m_Streams[i].m_Normalize;
-                    stream_ix++;
-
-                    context->m_MainVertexDeclaration[binding_index].m_StreamCount++;
-                    break;
-                }
-            }
-        }
-    }
-
-    static void DX12DisableVertexDeclaration(HContext _context, HVertexDeclaration vertex_declaration)
-    {
-        DX12Context* context = (DX12Context*) _context;
-        for (int i = 0; i < MAX_VERTEX_BUFFERS; ++i)
-        {
-            if (context->m_CurrentVertexDeclaration[i] == vertex_declaration)
-                context->m_CurrentVertexDeclaration[i] = 0;
-        }
-    }
-
-    static inline D3D_PRIMITIVE_TOPOLOGY GetPrimitiveTopology(PrimitiveType prim_type)
-    {
-        switch(prim_type)
-        {
-            case PRIMITIVE_LINES:          return D3D_PRIMITIVE_TOPOLOGY_LINELIST;
-            case PRIMITIVE_TRIANGLES:      return D3D_PRIMITIVE_TOPOLOGY_TRIANGLELIST;
-            case PRIMITIVE_TRIANGLE_STRIP: return D3D_PRIMITIVE_TOPOLOGY_TRIANGLESTRIP;
-            default:break;
-        }
-        return D3D_PRIMITIVE_TOPOLOGY_UNDEFINED;
-    }
-
-    static DXGI_FORMAT GetDXGIFormatFromTextureFormat(TextureFormat format)
-    {
-        switch(format)
-        {
-            case TEXTURE_FORMAT_LUMINANCE:         return DXGI_FORMAT_R8_UNORM;
-            case TEXTURE_FORMAT_LUMINANCE_ALPHA:   return DXGI_FORMAT_R8G8_UNORM;
-            case TEXTURE_FORMAT_RGB:               return DXGI_FORMAT_UNKNOWN; // Unsupported?
-            case TEXTURE_FORMAT_RGBA:              return DXGI_FORMAT_R8G8B8A8_UNORM;
-            case TEXTURE_FORMAT_RGB_16BPP:         return DXGI_FORMAT_UNKNOWN; // Unsupported
-            case TEXTURE_FORMAT_RGBA_16BPP:        return DXGI_FORMAT_R16G16B16A16_UNORM;
-            /*
-            TEXTURE_FORMAT_DEPTH:             return ;
-            TEXTURE_FORMAT_STENCIL:           return ;
-            TEXTURE_FORMAT_RGB_PVRTC_2BPPV1:  return ;
-            TEXTURE_FORMAT_RGB_PVRTC_4BPPV1:  return ;
-            TEXTURE_FORMAT_RGBA_PVRTC_2BPPV1: return ;
-            TEXTURE_FORMAT_RGBA_PVRTC_4BPPV1: return ;
-            TEXTURE_FORMAT_RGB_ETC1:          return ;
-            TEXTURE_FORMAT_R_ETC2:            return ;
-            TEXTURE_FORMAT_RG_ETC2:           return ;
-            TEXTURE_FORMAT_RGBA_ETC2:         return ;
-            TEXTURE_FORMAT_RGBA_ASTC_4x4:     return ;
-            TEXTURE_FORMAT_RGB_BC1: return ;
-            TEXTURE_FORMAT_RGBA_BC3: return ;
-            TEXTURE_FORMAT_R_BC4: return ;
-            TEXTURE_FORMAT_RG_BC5: return ;
-            TEXTURE_FORMAT_RGBA_BC7: return ;
-            // Floating point texture formats
-            TEXTURE_FORMAT_RGB16F: return ;
-            TEXTURE_FORMAT_RGB32F: return ;
-            TEXTURE_FORMAT_RGBA16F: return ;
-            TEXTURE_FORMAT_RGBA32F: return ;
-            TEXTURE_FORMAT_R16F: return ;
-            TEXTURE_FORMAT_RG16F: return ;
-            TEXTURE_FORMAT_R32F: return ;
-            TEXTURE_FORMAT_RG32F: return ;
-            // Internal formats (not exposed via script APIs)
-            TEXTURE_FORMAT_RGBA32UI: return ;
-            TEXTURE_FORMAT_BGRA8U: return ;
-            TEXTURE_FORMAT_R32UI: return ;
-            */
-        }
-
-        assert(0);
-
-        return (DXGI_FORMAT) -1;
-    }
-
-
-    static inline DXGI_FORMAT GetDXGIFormat(Type type, uint16_t size, bool normalized)
-    {
-        /*
-        // undefined formats:
-        // DXGI_FORMAT_R8G8B8_SNORM
-        // DXGI_FORMAT_R8G8B8_SINT
-        // DXGI_FORMAT_R8G8B8_UNORM
-        // DXGI_FORMAT_R8G8B8_UINT
-        // DXGI_FORMAT_R16G16B16_SNORM
-        // DXGI_FORMAT_R16G16B16_SINT
-        // DXGI_FORMAT_R16G16B16_UNORM
-        // DXGI_FORMAT_R16G16B16_UINT
-        */
-        if (type == TYPE_FLOAT)
-        {
-            switch(size)
-            {
-                case 1: return DXGI_FORMAT_R32_FLOAT;
-                case 2: return DXGI_FORMAT_R32G32_FLOAT;
-                case 3: return DXGI_FORMAT_R32G32B32_FLOAT;
-                case 4: return DXGI_FORMAT_R32G32B32A32_FLOAT;
-                default:break;
-            }
-        }
-        else if (type == TYPE_INT)
-        {
-            switch(size)
-            {
-                case 1: return DXGI_FORMAT_R32_SINT;
-                case 2: return DXGI_FORMAT_R32G32_SINT;
-                case 3: return DXGI_FORMAT_R32G32B32_SINT;
-                case 4: return DXGI_FORMAT_R32G32B32A32_SINT;
-                default:break;
-            }
-        }
-        else if (type == TYPE_UNSIGNED_INT)
-        {
-            switch(size)
-            {
-                case 1: return DXGI_FORMAT_R32_UINT;
-                case 2: return DXGI_FORMAT_R32G32_UINT;
-                case 3: return DXGI_FORMAT_R32G32B32_UINT;
-                case 4: return DXGI_FORMAT_R32G32B32A32_UINT;
-                default:break;
-            }
-        }
-        else if (type == TYPE_BYTE)
-        {
-            switch(size)
-            {
-                case 1: return normalized ? DXGI_FORMAT_R8_SNORM : DXGI_FORMAT_R8_SINT;
-                case 2: return normalized ? DXGI_FORMAT_R8G8_SNORM : DXGI_FORMAT_R8G8_SINT;
-                // case 3: return normalized ? DXGI_FORMAT_R8G8B8_SNORM : DXGI_FORMAT_R8G8B8_SINT;
-                case 4: return normalized ? DXGI_FORMAT_R8G8B8A8_SNORM : DXGI_FORMAT_R8G8B8A8_SINT;
-                default:break;
-            }
-        }
-        else if (type == TYPE_UNSIGNED_BYTE)
-        {
-            switch(size)
-            {
-                case 1: return normalized ? DXGI_FORMAT_R8_UNORM : DXGI_FORMAT_R8_UINT;
-                case 2: return normalized ? DXGI_FORMAT_R8G8_UNORM : DXGI_FORMAT_R8G8_UINT;
-                // case 3: return normalized ? DXGI_FORMAT_R8G8B8_UNORM : DXGI_FORMAT_R8G8B8_UINT;
-                case 4: return normalized ? DXGI_FORMAT_R8G8B8A8_UNORM : DXGI_FORMAT_R8G8B8A8_UINT;
-                default:break;
-            }
-        }
-        else if (type == TYPE_SHORT)
-        {
-            switch(size)
-            {
-                case 1: return normalized ? DXGI_FORMAT_R16_SNORM : DXGI_FORMAT_R16_SINT;
-                case 2: return normalized ? DXGI_FORMAT_R16G16_SNORM : DXGI_FORMAT_R16G16_SINT;
-                //case 3: return normalized ? DXGI_FORMAT_R16G16B16_SNORM : DXGI_FORMAT_R16G16B16_SINT;
-                case 4: return normalized ? DXGI_FORMAT_R16G16B16A16_SNORM : DXGI_FORMAT_R16G16B16A16_SINT;
-                default:break;
-            }
-        }
-        else if (type == TYPE_UNSIGNED_SHORT)
-        {
-            switch(size)
-            {
-                case 1: return normalized ? DXGI_FORMAT_R16_UNORM : DXGI_FORMAT_R16_UINT;
-                case 2: return normalized ? DXGI_FORMAT_R16G16_UNORM : DXGI_FORMAT_R16G16_UINT;
-                //case 3: return normalized ? DXGI_FORMAT_R16G16B16_UNORM : DXGI_FORMAT_R16G16B16_UINT;
-                case 4: return normalized ? DXGI_FORMAT_R16G16B16A16_UNORM : DXGI_FORMAT_R16G16B16A16_UINT;
-                default:break;
-            }
-        }
-        else if (type == TYPE_FLOAT_MAT4)
-        {
-            return DXGI_FORMAT_R32_FLOAT;
-        }
-        else if (type == TYPE_FLOAT_VEC4)
-        {
-            return DXGI_FORMAT_R32G32B32A32_FLOAT;
-        }
-
-        assert(0 && "Unable to deduce type from dmGraphics::Type");
-        return DXGI_FORMAT_UNKNOWN;
-    }
-
-    static inline D3D12_CULL_MODE GetCullMode(const PipelineState& state)
-    {
-        if (state.m_CullFaceEnabled)
-        {
-            if (state.m_CullFaceType == FACE_TYPE_BACK)
-                return D3D12_CULL_MODE_BACK;
-            else if (state.m_CullFaceType == FACE_TYPE_FRONT)
-                return D3D12_CULL_MODE_FRONT;
-            // FRONT_AND_BACK not supported
-        }
-        return D3D12_CULL_MODE_NONE;
-    }
-
-    static inline D3D12_COMPARISON_FUNC GetDepthTestFunc(const PipelineState& state)
-    {
-        if (state.m_DepthTestEnabled)
-        {
-            switch(state.m_DepthTestFunc)
-            {
-                case COMPARE_FUNC_NEVER:    return D3D12_COMPARISON_FUNC_NEVER;
-                case COMPARE_FUNC_LESS:     return D3D12_COMPARISON_FUNC_LESS;
-                case COMPARE_FUNC_LEQUAL:   return D3D12_COMPARISON_FUNC_LESS_EQUAL;
-                case COMPARE_FUNC_GREATER:  return D3D12_COMPARISON_FUNC_GREATER;
-                case COMPARE_FUNC_GEQUAL:   return D3D12_COMPARISON_FUNC_GREATER_EQUAL;
-                case COMPARE_FUNC_EQUAL:    return D3D12_COMPARISON_FUNC_EQUAL;
-                case COMPARE_FUNC_NOTEQUAL: return D3D12_COMPARISON_FUNC_NOT_EQUAL;
-                case COMPARE_FUNC_ALWAYS:   return D3D12_COMPARISON_FUNC_ALWAYS;
-                default:break;
-            }
-        }
-        return D3D12_COMPARISON_FUNC_NONE;
-    }
-
-    static inline D3D12_BLEND GetBlendFactor(BlendFactor factor)
-    {
-        switch(factor)
-        {
-            case BLEND_FACTOR_ZERO:                 return D3D12_BLEND_ZERO;
-            case BLEND_FACTOR_ONE:                  return D3D12_BLEND_ONE;
-            case BLEND_FACTOR_SRC_COLOR:            return D3D12_BLEND_SRC_COLOR;
-            case BLEND_FACTOR_ONE_MINUS_SRC_COLOR:  return D3D12_BLEND_INV_SRC_COLOR;
-            case BLEND_FACTOR_DST_COLOR:            return D3D12_BLEND_DEST_COLOR;
-            case BLEND_FACTOR_ONE_MINUS_DST_COLOR:  return D3D12_BLEND_INV_DEST_COLOR;
-            case BLEND_FACTOR_SRC_ALPHA:            return D3D12_BLEND_SRC_ALPHA;
-            case BLEND_FACTOR_ONE_MINUS_SRC_ALPHA:  return D3D12_BLEND_INV_SRC_ALPHA;
-            case BLEND_FACTOR_DST_ALPHA:            return D3D12_BLEND_DEST_ALPHA;
-            case BLEND_FACTOR_ONE_MINUS_DST_ALPHA:  return D3D12_BLEND_INV_DEST_ALPHA;
-            case BLEND_FACTOR_SRC_ALPHA_SATURATE:   return D3D12_BLEND_SRC_ALPHA_SAT;
-
-            // No idea about these.
-            // case BLEND_FACTOR_CONSTANT_COLOR:           return ;
-            // case BLEND_FACTOR_ONE_MINUS_CONSTANT_COLOR: return ;
-            // case BLEND_FACTOR_CONSTANT_ALPHA:           return ;
-            // case BLEND_FACTOR_ONE_MINUS_CONSTANT_ALPHA: return ;
-            default: break;
-        }
-        return D3D12_BLEND_ZERO;
-    }
-
-    static void CreatePipeline(DX12Context* context, DX12RenderTarget* rt, DX12Pipeline* pipeline)
-    {
-        D3D12_SHADER_BYTECODE vs_byte_code = {};
-        vs_byte_code.BytecodeLength        = context->m_CurrentProgram->m_VertexModule->m_ShaderBlob->GetBufferSize();
-        vs_byte_code.pShaderBytecode       = context->m_CurrentProgram->m_VertexModule->m_ShaderBlob->GetBufferPointer();
-
-        D3D12_SHADER_BYTECODE fs_byte_code = {};
-        fs_byte_code.BytecodeLength        = context->m_CurrentProgram->m_FragmentModule->m_ShaderBlob->GetBufferSize();
-        fs_byte_code.pShaderBytecode       = context->m_CurrentProgram->m_FragmentModule->m_ShaderBlob->GetBufferPointer();
-
-        uint32_t stream_count = 0;
-        D3D12_INPUT_ELEMENT_DESC input_layout[MAX_VERTEX_STREAM_COUNT] = {};
-
-        for (int i = 0; i < MAX_VERTEX_BUFFERS; ++i)
-        {
-            if (context->m_CurrentVertexDeclaration[i])
-            {
-                for (int j = 0; j < context->m_CurrentVertexDeclaration[i]->m_StreamCount; ++j)
-                {
-                    VertexDeclaration::Stream& stream = context->m_CurrentVertexDeclaration[i]->m_Streams[j];
-                    D3D12_INPUT_ELEMENT_DESC& desc    = input_layout[stream_count];
-
-                    desc.SemanticName         = "TEXCOORD";
-                    desc.SemanticIndex        = stream.m_Location;
-                    desc.Format               = GetDXGIFormat(stream.m_Type, stream.m_Size, stream.m_Normalize);
-                    desc.InputSlot            = i;
-                    desc.AlignedByteOffset    = stream.m_Offset;
-                    desc.InputSlotClass       = D3D12_INPUT_CLASSIFICATION_PER_VERTEX_DATA;
-                    desc.InstanceDataStepRate = 0;
-
-                    stream_count++;
-                }
-            }
-        }
-
-        D3D12_INPUT_LAYOUT_DESC inputLayoutDesc = {};
-        inputLayoutDesc.NumElements             = stream_count;
-        inputLayoutDesc.pInputElementDescs      = input_layout;
-
-        CD3DX12_RASTERIZER_DESC rasterizerState = CD3DX12_RASTERIZER_DESC(
-            D3D12_FILL_MODE_SOLID,
-            GetCullMode(context->m_PipelineState),
-            true,                                       // FrontCounterClockwise
-            D3D12_DEFAULT_DEPTH_BIAS,
-            D3D12_DEFAULT_DEPTH_BIAS_CLAMP,
-            D3D12_DEFAULT_SLOPE_SCALED_DEPTH_BIAS,
-            true,                                       // DepthClipEnable
-            false,                                      // MultisampleEnable
-            false,                                      // AntialiasedLineEnable: TODO
-            0,                                          // forcedSampleCount
-            D3D12_CONSERVATIVE_RASTERIZATION_MODE_OFF); // conservativeRaster
-
-        D3D12_DEPTH_STENCIL_DESC depthStencilDesc = {};
-        depthStencilDesc.DepthEnable      = context->m_PipelineState.m_DepthTestEnabled;
-        depthStencilDesc.DepthWriteMask   = (D3D12_DEPTH_WRITE_MASK) context->m_PipelineState.m_WriteDepth; // D3D12_DEPTH_WRITE_MASK_ZERO or D3D12_DEPTH_WRITE_MASK_ALL
-        depthStencilDesc.DepthFunc        = GetDepthTestFunc(context->m_PipelineState);
-        depthStencilDesc.StencilEnable    = context->m_PipelineState.m_StencilEnabled;
-        depthStencilDesc.StencilReadMask  = D3D12_DEFAULT_STENCIL_READ_MASK; // TODO
-        depthStencilDesc.StencilWriteMask = D3D12_DEFAULT_STENCIL_WRITE_MASK; // TODO
-
-        // TODO
-        const D3D12_DEPTH_STENCILOP_DESC defaultStencilOp = { D3D12_STENCIL_OP_KEEP, D3D12_STENCIL_OP_KEEP, D3D12_STENCIL_OP_KEEP, D3D12_COMPARISON_FUNC_ALWAYS };
-        depthStencilDesc.FrontFace = defaultStencilOp;
-        depthStencilDesc.BackFace  = defaultStencilOp;
-
-        D3D12_BLEND_DESC blendDesc = {};
-        blendDesc.AlphaToCoverageEnable                 = false;
-        blendDesc.IndependentBlendEnable                = false;
-        blendDesc.RenderTarget[0].BlendEnable           = context->m_PipelineState.m_BlendEnabled;
-        blendDesc.RenderTarget[0].LogicOpEnable         = false;
-        blendDesc.RenderTarget[0].SrcBlend              = GetBlendFactor((BlendFactor) context->m_PipelineState.m_BlendSrcFactor);
-        blendDesc.RenderTarget[0].DestBlend             = GetBlendFactor((BlendFactor) context->m_PipelineState.m_BlendDstFactor);
-        blendDesc.RenderTarget[0].BlendOp               = D3D12_BLEND_OP_ADD;
-        blendDesc.RenderTarget[0].SrcBlendAlpha         = GetBlendFactor((BlendFactor) context->m_PipelineState.m_BlendSrcFactor);
-        blendDesc.RenderTarget[0].DestBlendAlpha        = GetBlendFactor((BlendFactor) context->m_PipelineState.m_BlendDstFactor);
-        blendDesc.RenderTarget[0].BlendOpAlpha          = D3D12_BLEND_OP_ADD;
-        blendDesc.RenderTarget[0].LogicOp               = D3D12_LOGIC_OP_NOOP;
-        blendDesc.RenderTarget[0].RenderTargetWriteMask = context->m_PipelineState.m_WriteColorMask;
-
-        D3D12_GRAPHICS_PIPELINE_STATE_DESC psoDesc = {}; // a structure to define a pso
-        psoDesc.InputLayout           = inputLayoutDesc; // the structure describing our input layout
-        psoDesc.pRootSignature        = context->m_CurrentProgram->m_RootSignature;
-        psoDesc.VS                    = vs_byte_code;
-        psoDesc.PS                    = fs_byte_code;
-        psoDesc.PrimitiveTopologyType = D3D12_PRIMITIVE_TOPOLOGY_TYPE_TRIANGLE; // SHould we support points?
-        psoDesc.RTVFormats[0]         = rt->m_Format;
-        psoDesc.SampleDesc            = rt->m_SampleDesc; // must be the same sample description as the swapchain and depth/stencil buffer
-        psoDesc.SampleMask            = UINT_MAX; // TODO: sample mask has to do with multi-sampling. 0xffffffff means point sampling is done
-        psoDesc.RasterizerState       = rasterizerState; // TODO? rasterizerState;
-        psoDesc.BlendState            = blendDesc; // TODO
-        psoDesc.DepthStencilState     = depthStencilDesc;
-        psoDesc.NumRenderTargets      = 1; // TODO
-        psoDesc.DSVFormat             = DXGI_FORMAT_D24_UNORM_S8_UINT;
-
-        if (rt->m_Id == DM_RENDERTARGET_BACKBUFFER_ID && context->m_MSAASampleCount > 1)
-        {
-            psoDesc.RasterizerState.MultisampleEnable = true;
-            psoDesc.SampleDesc.Count                  = context->m_MSAASampleCount;
-            psoDesc.SampleDesc.Quality                = 0;
-        }
-
-        HRESULT hr = context->m_Device->CreateGraphicsPipelineState(&psoDesc, IID_PPV_ARGS(pipeline));
-        CHECK_HR_ERROR(hr);
-    }
-
-    static DX12Pipeline* GetOrCreatePipeline(DX12Context* context, DX12RenderTarget* current_rt, uint32_t num_vx_decls)
-    {
-        HashState64 pipeline_hash_state;
-        dmHashInit64(&pipeline_hash_state, false);
-        dmHashUpdateBuffer64(&pipeline_hash_state, &context->m_CurrentProgram->m_Hash,          sizeof(context->m_CurrentProgram->m_Hash));
-        dmHashUpdateBuffer64(&pipeline_hash_state, &context->m_PipelineState,                   sizeof(context->m_PipelineState));
-        dmHashUpdateBuffer64(&pipeline_hash_state, &current_rt->m_Id,                           sizeof(current_rt->m_Id));
-        dmHashUpdateBuffer64(&pipeline_hash_state, &context->m_CurrentProgram->m_RootSignature, sizeof(context->m_CurrentProgram->m_RootSignature));
-        // dmHashUpdateBuffer64(&pipeline_hash_state, &vk_sample_count,  sizeof(vk_sample_count));
-
-        for (int i = 0; i < num_vx_decls; ++i)
-        {
-            dmHashUpdateBuffer64(&pipeline_hash_state, &context->m_CurrentVertexDeclaration[i]->m_PipelineHash, sizeof(context->m_CurrentVertexDeclaration[i]->m_PipelineHash));
-            dmHashUpdateBuffer64(&pipeline_hash_state, &context->m_CurrentVertexDeclaration[i]->m_StepFunction, sizeof(context->m_CurrentVertexDeclaration[i]->m_StepFunction));
-        }
-
-        dmhash_t pipeline_hash = dmHashFinal64(&pipeline_hash_state);
-        DX12Pipeline* cached_pipeline = context->m_PipelineCache.Get(pipeline_hash);
-
-        if (!cached_pipeline)
-        {
-            if (context->m_PipelineCache.Full())
-            {
-                context->m_PipelineCache.SetCapacity(32, context->m_PipelineCache.Capacity() + 4);
-            }
-
-            context->m_PipelineCache.Put(pipeline_hash, {});
-            cached_pipeline = context->m_PipelineCache.Get(pipeline_hash);
-            CreatePipeline(context, current_rt, cached_pipeline);
-
-            dmLogDebug("Created new DX12 Pipeline with hash %llu", (unsigned long long) pipeline_hash);
-        }
-
-        return cached_pipeline;
-    }
-
-    static inline void SetViewportAndScissorHelper(DX12Context* context, int32_t x, int32_t y, int32_t width, int32_t height)
-    {
-        D3D12_VIEWPORT viewport;
-        D3D12_RECT scissor;
-
-        viewport.TopLeftX = (float) x;
-        viewport.TopLeftY = (float) y;
-        viewport.Width    = (float) width;
-        viewport.Height   = (float) height;
-        viewport.MinDepth = 0.0f;
-        viewport.MaxDepth = 1.0f;
-
-        scissor.left   = (float) x;
-        scissor.top    = (float) y;
-        scissor.right  = (float) width;
-        scissor.bottom = (float) height;
-
-        context->m_CommandList->RSSetViewports(1, &viewport);
-        context->m_CommandList->RSSetScissorRects(1, &scissor);
-    }
-
-    static void CommitUniforms(DX12Context* context, DX12FrameResource& frame_resources)
-    {
-        DX12ShaderProgram* program = context->m_CurrentProgram;
-
-        uint32_t texture_unit_start = program->m_UniformBufferCount;
-        uint32_t ubo_ix = 0;
-
-        for (int set = 0; set < program->m_BaseProgram.m_MaxSet; ++set)
-        {
-            for (int binding = 0; binding < program->m_BaseProgram.m_MaxBinding; ++binding)
-            {
-                ProgramResourceBinding& pgm_res = program->m_BaseProgram.m_ResourceBindings[set][binding];
-
-                if (pgm_res.m_Res == 0x0)
-                    continue;
-
-                switch(pgm_res.m_Res->m_BindingFamily)
-                {
-                    case ShaderResourceBinding::BINDING_FAMILY_TEXTURE:
-                    {
-                        uint32_t ix          = texture_unit_start + pgm_res.m_Res->m_Binding;
-                        DX12Texture* texture = GetAssetFromContainer<DX12Texture>(context->m_AssetHandleContainer, context->m_CurrentTextures[pgm_res.m_TextureUnit]);
-
-                        if (pgm_res.m_Res->m_Type.m_ShaderType == ShaderDesc::SHADER_TYPE_SAMPLER)
-                        {
-                            const DX12TextureSampler& sampler = context->m_TextureSamplers[texture->m_TextureSamplerIndex];
-                            frame_resources.m_ScratchBuffer.AllocateSampler(context, sampler, ix);
-                        }
-                        else
-                        {
-                            frame_resources.m_ScratchBuffer.AllocateTexture2D(context, texture, ix);
-
-                            // Transition all mipmaps into pixel read state
-                            for (int i = 0; i < texture->m_MipMapCount; ++i)
-                            {
-                                if (texture->m_ResourceStates[i] != D3D12_RESOURCE_STATE_PIXEL_SHADER_RESOURCE)
-                                {
-                                    context->m_CommandList->ResourceBarrier(1, &CD3DX12_RESOURCE_BARRIER::Transition(texture->m_Resource, texture->m_ResourceStates[i], D3D12_RESOURCE_STATE_PIXEL_SHADER_RESOURCE, (UINT) i));
-                                    texture->m_ResourceStates[i] = D3D12_RESOURCE_STATE_PIXEL_SHADER_RESOURCE;
-                                }
-                            }
-                        }
-                    } break;
-                    case ShaderResourceBinding::BINDING_FAMILY_STORAGE_BUFFER:
-                    {
-                        assert(0);
-                    } break;
-                    case ShaderResourceBinding::BINDING_FAMILY_UNIFORM_BUFFER:
-                    {
-                        const uint32_t uniform_size_nonalign = pgm_res.m_Res->m_BindingInfo.m_BlockSize;
-                        void* gpu_mapped_memory = frame_resources.m_ScratchBuffer.AllocateConstantBuffer(context, ubo_ix, uniform_size_nonalign);
-                        memcpy(gpu_mapped_memory, &program->m_UniformData[pgm_res.m_DataOffset], uniform_size_nonalign);
-                        ubo_ix++;
-                    } break;
-                    case ShaderResourceBinding::BINDING_FAMILY_GENERIC:
-                    default: continue;
-                }
-            }
-        }
-    }
-
-    static void DrawSetup(DX12Context* context, PrimitiveType prim_type)
-    {
-        assert(context->m_CurrentProgram);
-
-        DX12FrameResource& frame_resources = context->m_FrameResources[context->m_CurrentFrameIndex];
-
-        DX12RenderTarget* current_rt = GetAssetFromContainer<DX12RenderTarget>(context->m_AssetHandleContainer, context->m_CurrentRenderTarget);
-
-        D3D12_VERTEX_BUFFER_VIEW vx_buffer_views[MAX_VERTEX_BUFFERS];
-        uint32_t num_vx_buffers = 0;
-
-        for (int i = 0; i < MAX_VERTEX_BUFFERS; ++i)
-        {
-            if (context->m_CurrentVertexBuffer[i] && context->m_CurrentVertexDeclaration[i])
-            {
-                vx_buffer_views[num_vx_buffers].BufferLocation = context->m_CurrentVertexBuffer[i]->m_DeviceBuffer.m_Resource->GetGPUVirtualAddress();
-                vx_buffer_views[num_vx_buffers].SizeInBytes    = context->m_CurrentVertexBuffer[i]->m_DeviceBuffer.m_DataSize;
-                vx_buffer_views[num_vx_buffers].StrideInBytes  = context->m_CurrentVertexDeclaration[i]->m_Stride;
-                num_vx_buffers++;
-            }
-        }
-
-        // Update the viewport
-        if (context->m_ViewportChanged)
-        {
-            DX12Viewport& vp = context->m_CurrentViewport;
-            SetViewportAndScissorHelper(context, vp.m_X, vp.m_Y, vp.m_W, vp.m_H);
-            context->m_ViewportChanged = 0;
-        }
-
-        DX12Pipeline* pipeline = GetOrCreatePipeline(context, current_rt, num_vx_buffers);
-        context->m_CommandList->SetGraphicsRootSignature(context->m_CurrentProgram->m_RootSignature);
-        context->m_CommandList->SetPipelineState(*pipeline);
-        context->m_CommandList->IASetPrimitiveTopology(GetPrimitiveTopology(prim_type));
-        context->m_CommandList->IASetVertexBuffers(0, num_vx_buffers, vx_buffer_views); // set the vertex buffer (using the vertex buffer view)
-
-        // frame_resources.m_ScratchBuffer.Bind(context);
-        CommitUniforms(context, frame_resources);
-    }
-
-    static void DX12DrawElements(HContext _context, PrimitiveType prim_type, uint32_t first, uint32_t count, Type type, HIndexBuffer index_buffer, uint32_t instance_count)
-    {
-        DM_PROFILE(__FUNCTION__);
-        DM_PROPERTY_ADD_U32(rmtp_DrawCalls, 1);
-
-        DX12Context* context = (DX12Context*) _context;
-        DrawSetup(context, prim_type);
-
-        DX12IndexBuffer* ix_buffer   = (DX12IndexBuffer*) index_buffer;
-        D3D12_INDEX_BUFFER_VIEW view = {};
-        view.BufferLocation          = ix_buffer->m_DeviceBuffer.m_Resource->GetGPUVirtualAddress();
-        view.SizeInBytes             = ix_buffer->m_DeviceBuffer.m_DataSize;
-        view.Format                  = type == dmGraphics::TYPE_UNSIGNED_SHORT ? DXGI_FORMAT_R16_UINT : DXGI_FORMAT_R32_UINT;
-        uint32_t index_offset        = first / (type == TYPE_UNSIGNED_SHORT ? 2 : 4);
-
-        context->m_CommandList->IASetIndexBuffer(&view);
-        context->m_CommandList->DrawIndexedInstanced(count, dmMath::Max((uint32_t) 1, instance_count), index_offset, 0, 0); // draw first quad
-    }
-
-    static void DX12Draw(HContext _context, PrimitiveType prim_type, uint32_t first, uint32_t count, uint32_t instance_count)
-    {
-        DM_PROFILE(__FUNCTION__);
-        DM_PROPERTY_ADD_U32(rmtp_DrawCalls, 1);
-
-        DX12Context* context = (DX12Context*) _context;
-        DrawSetup(context, prim_type);
-
-        context->m_CommandList->DrawInstanced(count, dmMath::Max((uint32_t) 1, instance_count), first, 0);
-    }
-
-    static void DX12DispatchCompute(HContext _context, uint32_t group_count_x, uint32_t group_count_y, uint32_t group_count_z)
-    {
-        DM_PROFILE(__FUNCTION__);
-        DM_PROPERTY_ADD_U32(rmtp_DispatchCalls, 1);
-    }
-
-    static D3D12_SHADER_VISIBILITY GetShaderVisibilityFromStage(uint8_t stage_flag)
-    {
-        if (stage_flag & SHADER_STAGE_FLAG_VERTEX && stage_flag & SHADER_STAGE_FLAG_FRAGMENT)
-        {
-            return D3D12_SHADER_VISIBILITY_ALL;
-        }
-        else if (stage_flag & SHADER_STAGE_FLAG_VERTEX)
-        {
-            return D3D12_SHADER_VISIBILITY_VERTEX;
-        }
-        else if (stage_flag & SHADER_STAGE_FLAG_FRAGMENT)
-        {
-            return D3D12_SHADER_VISIBILITY_PIXEL;
-        }
-        else if (stage_flag & SHADER_STAGE_FLAG_COMPUTE)
-        {
-            return D3D12_SHADER_VISIBILITY_ALL;
-        }
-        return D3D12_SHADER_VISIBILITY_ALL;
-    }
-
-    static void ResolveSamplerTextureUnits(DX12ShaderProgram* program, const dmArray<ShaderResourceBinding>& texture_resources)
-    {
-        for (int i = 0; i < texture_resources.Size(); ++i)
-        {
-            const ShaderResourceBinding& shader_res = texture_resources[i];
-            assert(shader_res.m_BindingFamily == ShaderResourceBinding::BINDING_FAMILY_TEXTURE);
-
-            ProgramResourceBinding& shader_pgm_res = program->m_BaseProgram.m_ResourceBindings[shader_res.m_Set][shader_res.m_Binding];
-
-            if (shader_res.m_Type.m_ShaderType == ShaderDesc::SHADER_TYPE_SAMPLER)
-            {
-                const ShaderResourceBinding& texture_shader_res = texture_resources[shader_pgm_res.m_Res->m_BindingInfo.m_SamplerTextureIndex];
-                const ProgramResourceBinding& texture_pgm_res   = program->m_BaseProgram.m_ResourceBindings[texture_shader_res.m_Set][texture_shader_res.m_Binding];
-                shader_pgm_res.m_TextureUnit                    = texture_pgm_res.m_TextureUnit;
-            #if 0 // Debug
-                dmLogInfo("Resolving sampler at %d, %d to texture unit %d", shader_res.m_Set, shader_res.m_Binding, shader_pgm_res.m_TextureUnit);
-            #endif
-            }
-        }
-    }
-
-    static void CreateProgramResourceBindings(DX12ShaderProgram* program, DX12ShaderModule* vertex_module, DX12ShaderModule* fragment_module, DX12ShaderModule* compute_module)
-    {
-        ResourceBindingDesc bindings[MAX_SET_COUNT][MAX_BINDINGS_PER_SET_COUNT] = {};
-
-        uint32_t ubo_alignment = UNIFORM_BUFFERS_ALIGNMENT;
-        uint32_t ssbo_alignment = 0; // TODO
-
-        ProgramResourceBindingsInfo binding_info = {};
-        FillProgramResourceBindings(&program->m_BaseProgram, bindings, ubo_alignment, ssbo_alignment, binding_info);
-
-        // Each module must resolve samplers individually since there is no contextual information across modules (currently)
-        ResolveSamplerTextureUnits(program, program->m_BaseProgram.m_ShaderMeta.m_Textures);
-
-        program->m_BaseProgram.m_MaxSet     = binding_info.m_MaxSet;
-        program->m_BaseProgram.m_MaxBinding = binding_info.m_MaxBinding;
-
-        program->m_UniformData = new uint8_t[binding_info.m_UniformDataSize];
-        memset(program->m_UniformData, 0, binding_info.m_UniformDataSize);
-
-        program->m_UniformDataSizeAligned = binding_info.m_UniformDataSizeAligned;
-        program->m_UniformBufferCount     = binding_info.m_UniformBufferCount;
-        program->m_StorageBufferCount     = binding_info.m_StorageBufferCount;
-        program->m_TextureSamplerCount    = binding_info.m_TextureCount + binding_info.m_SamplerCount;
-        program->m_TotalResourcesCount    = binding_info.m_UniformBufferCount + binding_info.m_TextureCount + binding_info.m_SamplerCount + binding_info.m_StorageBufferCount; // num actual descriptors
-
-        BuildUniforms(&program->m_BaseProgram);
-    }
-
-    static HRESULT CreateShaderModule(DX12Context* context, const char* target, void* data, uint32_t data_size, DX12ShaderModule* shader)
-    {
-        ID3DBlob* error_blob;
-        uint32_t flags = D3DCOMPILE_DEBUG | D3DCOMPILE_SKIP_OPTIMIZATION;
-
-        HRESULT hr = D3DCompile(data, data_size, NULL, NULL, NULL, "main", target, flags, 0, &shader->m_ShaderBlob, &error_blob);
-        if (FAILED(hr))
-        {
-            dmLogError("%s", error_blob->GetBufferPointer());
-            return hr;
-        }
-
-        HashState64 shader_hash_state;
-        dmHashInit64(&shader_hash_state, false);
-        dmHashUpdateBuffer64(&shader_hash_state, data, data_size);
-        shader->m_Hash = dmHashFinal64(&shader_hash_state);
-
-        return S_OK;
-    }
-
-    static HProgram DX12NewProgram(HContext _context, ShaderDesc* ddf, char* error_buffer, uint32_t error_buffer_size)
-    {
-        ShaderDesc::Shader* ddf_vp = 0x0;
-        ShaderDesc::Shader* ddf_fp = 0x0;
-        ShaderDesc::Shader* ddf_cp = 0x0;
-
-        if (!GetShaderProgram(_context, ddf, &ddf_vp, &ddf_fp, &ddf_cp))
-        {
-            return 0;
-        }
-
-        DX12Context* context = (DX12Context*) _context;
-        DX12ShaderProgram* program = new DX12ShaderProgram();
-
-        CreateShaderMeta(&ddf->m_Reflection, &program->m_BaseProgram.m_ShaderMeta);
-
-        if (ddf_cp)
-        {
-            assert(0 && "Not implemented yet");
-        }
-        else
-        {
-            program->m_VertexModule = new DX12ShaderModule;
-            program->m_FragmentModule = new DX12ShaderModule;
-
-            memset(program->m_VertexModule, 0, sizeof(DX12ShaderModule));
-            memset(program->m_FragmentModule, 0, sizeof(DX12ShaderModule));
-
-            HRESULT hr = CreateShaderModule(context, "vs_5_0", ddf_vp->m_Source.m_Data, ddf_vp->m_Source.m_Count, program->m_VertexModule);
-            CHECK_HR_ERROR(hr);
-
-            hr = CreateShaderModule(context, "ps_5_0", ddf_fp->m_Source.m_Data, ddf_fp->m_Source.m_Count, program->m_FragmentModule);
-            CHECK_HR_ERROR(hr);
-
-            CreateProgramResourceBindings(program, program->m_VertexModule, program->m_FragmentModule, 0);
-
-            dmArray<CD3DX12_ROOT_PARAMETER > root_parameter_descs;
-            root_parameter_descs.SetCapacity(program->m_UniformBufferCount + program->m_TextureSamplerCount);
-            root_parameter_descs.SetSize(root_parameter_descs.Capacity());
-
-            uint32_t texture_unit_start = program->m_UniformBufferCount;
-            uint32_t texture_ix         = 0;
-            uint32_t ubo_ix             = 0;
-
-            for (int set = 0; set < program->m_BaseProgram.m_MaxSet; ++set)
-            {
-                for (int binding = 0; binding < program->m_BaseProgram.m_MaxBinding; ++binding)
-                {
-                    ProgramResourceBinding& pgm_res = program->m_BaseProgram.m_ResourceBindings[set][binding];
-
-                    if (pgm_res.m_Res == 0x0)
-                        continue;
-                    switch(pgm_res.m_Res->m_BindingFamily)
-                    {
-                        case ShaderResourceBinding::BINDING_FAMILY_TEXTURE:
-                        {
-                            uint32_t ix = texture_unit_start + pgm_res.m_Res->m_Binding;
-
-                            if (pgm_res.m_Res->m_Type.m_ShaderType == ShaderDesc::SHADER_TYPE_SAMPLER)
-                            {
-                                // Match the sampler to a resolved texture unit
-                                uint32_t texture_binding = pgm_res.m_TextureUnit;
-
-                                CD3DX12_DESCRIPTOR_RANGE sampler_range(D3D12_DESCRIPTOR_RANGE_TYPE_SAMPLER, 1, texture_binding);
-                                root_parameter_descs[ix].InitAsDescriptorTable(1, &sampler_range, GetShaderVisibilityFromStage(pgm_res.m_StageFlags));
-                            }
-                            else
-                            {
-                                CD3DX12_DESCRIPTOR_RANGE texture_range(D3D12_DESCRIPTOR_RANGE_TYPE_SRV, 1, pgm_res.m_Res->m_Binding);
-                                root_parameter_descs[ix].InitAsDescriptorTable(1, &texture_range, GetShaderVisibilityFromStage(pgm_res.m_StageFlags));
-                            }
-                        } break;
-                        case ShaderResourceBinding::BINDING_FAMILY_STORAGE_BUFFER:
-                        {
-                            // TODO
-                            assert(0);
-                        } break;
-                        case ShaderResourceBinding::BINDING_FAMILY_UNIFORM_BUFFER:
-                        {
-                            root_parameter_descs[ubo_ix].InitAsConstantBufferView(pgm_res.m_Res->m_Binding, 0, GetShaderVisibilityFromStage(pgm_res.m_StageFlags));
-                            ubo_ix++;
-                        } break;
-                        case ShaderResourceBinding::BINDING_FAMILY_GENERIC:
-                        default: continue;
-                    }
-                }
-            }
-
-            CD3DX12_ROOT_SIGNATURE_DESC root_signature_desc;
-            root_signature_desc.Init(
-                root_parameter_descs.Size(),
-                root_parameter_descs.Begin(),
-                // No static samplers
-                0, 0,
-                D3D12_ROOT_SIGNATURE_FLAG_ALLOW_INPUT_ASSEMBLER_INPUT_LAYOUT |
-                D3D12_ROOT_SIGNATURE_FLAG_SAMPLER_HEAP_DIRECTLY_INDEXED |
-                // we can deny more shader stages here for better performance
-                D3D12_ROOT_SIGNATURE_FLAG_DENY_HULL_SHADER_ROOT_ACCESS |
-                D3D12_ROOT_SIGNATURE_FLAG_DENY_DOMAIN_SHADER_ROOT_ACCESS |
-                D3D12_ROOT_SIGNATURE_FLAG_DENY_GEOMETRY_SHADER_ROOT_ACCESS);
-
-            CreateRootSignature((DX12Context*) context, &root_signature_desc, program);
-
-            HashState64 program_hash;
-            dmHashInit64(&program_hash, false);
-
-            for (uint32_t i=0; i < program->m_BaseProgram.m_ShaderMeta.m_Inputs.Size(); i++)
-            {
-                dmHashUpdateBuffer64(&program_hash, &program->m_BaseProgram.m_ShaderMeta.m_Inputs[i].m_Binding, sizeof(program->m_BaseProgram.m_ShaderMeta.m_Inputs[i].m_Binding));
-            }
-
-            dmHashUpdateBuffer64(&program_hash, &program->m_VertexModule->m_Hash, sizeof(program->m_VertexModule->m_Hash));
-            dmHashUpdateBuffer64(&program_hash, &program->m_FragmentModule->m_Hash, sizeof(program->m_FragmentModule->m_Hash));
-            program->m_Hash = dmHashFinal64(&program_hash);
-        }
-
-        return (HProgram) program;
-    }
-
-    static void DX12DeleteProgram(HContext context, HProgram program)
-    {
-    }
-
-    static bool DX12IsShaderLanguageSupported(HContext context, ShaderDesc::Language language, ShaderDesc::ShaderType shader_type)
-    {
-        return language == ShaderDesc::LANGUAGE_HLSL;
-    }
-
-    static ShaderDesc::Language DX12GetProgramLanguage(HProgram program)
-    {
-        return ShaderDesc::LANGUAGE_HLSL;
-    }
-
-    static void DX12EnableProgram(HContext context, HProgram program)
-    {
-        ((DX12Context*) context)->m_CurrentProgram = (DX12ShaderProgram*) program;
-    }
-
-    static void DX12DisableProgram(HContext context)
-    {
-        ((DX12Context*) context)->m_CurrentProgram = 0;
-    }
-
-    static bool DX12ReloadProgram(HContext _context, HProgram _program, ShaderDesc* ddf)
-    {
-        return true;
-    }
-
-    static uint32_t DX12GetAttributeCount(HProgram prog)
-    {
-        DX12ShaderProgram* program = (DX12ShaderProgram*) prog;
-        uint32_t num_vx_inputs = 0;
-        for (int i = 0; i < program->m_BaseProgram.m_ShaderMeta.m_Inputs.Size(); ++i)
-        {
-            if (program->m_BaseProgram.m_ShaderMeta.m_Inputs[i].m_StageFlags & SHADER_STAGE_FLAG_VERTEX)
-            {
-                num_vx_inputs++;
-            }
-        }
-        return num_vx_inputs;
-    }
-
-    static void DX12GetAttribute(HProgram prog, uint32_t index, dmhash_t* name_hash, Type* type, uint32_t* element_count, uint32_t* num_values, int32_t* location)
-    {
-        DX12ShaderProgram* program = (DX12ShaderProgram*) prog;
-        uint32_t input_ix = 0;
-        for (int i = 0; i < program->m_BaseProgram.m_ShaderMeta.m_Inputs.Size(); ++i)
-        {
-            if (program->m_BaseProgram.m_ShaderMeta.m_Inputs[i].m_StageFlags & SHADER_STAGE_FLAG_VERTEX)
-            {
-                if (input_ix == index)
-                {
-                    ShaderResourceBinding& attr = program->m_BaseProgram.m_ShaderMeta.m_Inputs[i];
-                    *name_hash                  = attr.m_NameHash;
-                    *type                       = ShaderDataTypeToGraphicsType(attr.m_Type.m_ShaderType);
-                    *num_values                 = 1;
-                    *location                   = attr.m_Binding;
-                    *element_count              = GetShaderTypeSize(attr.m_Type.m_ShaderType) / sizeof(float);
-                }
-                input_ix++;
-            }
-        }
-    }
-
-    static inline void WriteConstantData(uint32_t offset, uint8_t* uniform_data_ptr, uint8_t* data_ptr, uint32_t data_size)
-    {
-        memcpy(&uniform_data_ptr[offset], data_ptr, data_size);
-    }
-
-    static void DX12SetConstantV4(HContext _context, const dmVMath::Vector4* data, int count, HUniformLocation base_location)
-    {
-        DX12Context* context = (DX12Context*) _context;
-        assert(context->m_CurrentProgram);
-        assert(base_location != INVALID_UNIFORM_LOCATION);
-
-        DX12ShaderProgram* program = (DX12ShaderProgram*) context->m_CurrentProgram;
-        uint32_t set               = UNIFORM_LOCATION_GET_OP0(base_location);
-        uint32_t binding           = UNIFORM_LOCATION_GET_OP1(base_location);
-        uint32_t buffer_offset     = UNIFORM_LOCATION_GET_OP2(base_location);
-        assert(!(set == UNIFORM_LOCATION_MAX && binding == UNIFORM_LOCATION_MAX));
-
-        ProgramResourceBinding& pgm_res = program->m_BaseProgram.m_ResourceBindings[set][binding];
-
-        uint32_t offset = pgm_res.m_DataOffset + buffer_offset;
-        WriteConstantData(offset, program->m_UniformData, (uint8_t*) data, sizeof(dmVMath::Vector4) * count);
-    }
-
-    static void DX12SetConstantM4(HContext _context, const dmVMath::Vector4* data, int count, HUniformLocation base_location)
-    {
-        DX12Context* context = (DX12Context*) _context;
-        assert(context->m_CurrentProgram);
-        assert(base_location != INVALID_UNIFORM_LOCATION);
-
-        DX12ShaderProgram* program = (DX12ShaderProgram*) context->m_CurrentProgram;
-        uint32_t set            = UNIFORM_LOCATION_GET_OP0(base_location);
-        uint32_t binding        = UNIFORM_LOCATION_GET_OP1(base_location);
-        uint32_t buffer_offset  = UNIFORM_LOCATION_GET_OP2(base_location);
-        assert(!(set == UNIFORM_LOCATION_MAX && binding == UNIFORM_LOCATION_MAX));
-
-        ProgramResourceBinding& pgm_res = program->m_BaseProgram.m_ResourceBindings[set][binding];
-
-        uint32_t offset = pgm_res.m_DataOffset + buffer_offset;
-        WriteConstantData(offset, program->m_UniformData, (uint8_t*) data, sizeof(dmVMath::Vector4) * 4 * count);
-     }
-
-    static void DX12SetSampler(HContext _context, HUniformLocation location, int32_t unit)
-    {
-        DX12Context* context = (DX12Context*) _context;
-        assert(context->m_CurrentProgram);
-        assert(location != INVALID_UNIFORM_LOCATION);
-
-        DX12ShaderProgram* program = (DX12ShaderProgram*) context->m_CurrentProgram;
-        uint32_t set         = UNIFORM_LOCATION_GET_OP0(location);
-        uint32_t binding     = UNIFORM_LOCATION_GET_OP1(location);
-        assert(!(set == UNIFORM_LOCATION_MAX && binding == UNIFORM_LOCATION_MAX));
-
-        assert(program->m_BaseProgram.m_ResourceBindings[set][binding].m_Res);
-        program->m_BaseProgram.m_ResourceBindings[set][binding].m_TextureUnit = unit;
-    }
-
-    static HRenderTarget DX12NewRenderTarget(HContext _context, uint32_t buffer_type_flags, const RenderTargetCreationParams params)
-    {
-        DX12Context* context = (DX12Context*) _context;
-        DX12RenderTarget* rt = new DX12RenderTarget();
-        rt->m_Id             = GetNextRenderTargetId();
-
-        memcpy(rt->m_ColorTextureParams, params.m_ColorBufferParams, sizeof(TextureParams) * MAX_BUFFER_COLOR_ATTACHMENTS);
-
-        const BufferType color_buffer_flags[] = {
-            BUFFER_TYPE_COLOR0_BIT,
-            BUFFER_TYPE_COLOR1_BIT,
-            BUFFER_TYPE_COLOR2_BIT,
-            BUFFER_TYPE_COLOR3_BIT,
-        };
-
-        DX12Texture* color_attachments[MAX_BUFFER_COLOR_ATTACHMENTS] = {};
-        DX12Texture* depth_stencil_attachment = 0;
-
-        HRESULT hr;
-
-        uint32_t color_attachment_count = 0;
-        for (int i = 0; i < MAX_BUFFER_COLOR_ATTACHMENTS; ++i)
-        {
-            const BufferType buffer_type = color_buffer_flags[i];
-            if (buffer_type_flags & buffer_type)
-            {
-                TextureParams& color_buffer_params = rt->m_ColorTextureParams[i];
-                HTexture new_texture_color_handle  = NewTexture(_context, params.m_ColorBufferCreationParams[i]);
-                DX12Texture* new_texture_color     = GetAssetFromContainer<DX12Texture>(context->m_AssetHandleContainer, new_texture_color_handle);
-
-                color_attachments[color_attachment_count] = new_texture_color;
-                rt->m_TextureColor[color_attachment_count] = new_texture_color_handle;
-
-                if (color_buffer_params.m_Format == TEXTURE_FORMAT_RGB)
-                {
-                    color_buffer_params.m_Format = TEXTURE_FORMAT_RGBA;
-                }
-
-                DXGI_FORMAT dxgi_format = GetDXGIFormatFromTextureFormat(color_buffer_params.m_Format);
-
-                D3D12_RESOURCE_DESC texture_desc = {};
-                texture_desc.Dimension           = D3D12_RESOURCE_DIMENSION_TEXTURE2D;
-                texture_desc.Width               = color_buffer_params.m_Width;
-                texture_desc.Height              = color_buffer_params.m_Height;
-                texture_desc.DepthOrArraySize    = 1;
-                texture_desc.MipLevels           = 1;
-                texture_desc.Format              = dxgi_format;
-                texture_desc.SampleDesc.Count    = 1; // No MSAA
-                texture_desc.SampleDesc.Quality  = 0;
-                texture_desc.Layout              = D3D12_TEXTURE_LAYOUT_UNKNOWN;
-                texture_desc.Flags               = D3D12_RESOURCE_FLAG_ALLOW_RENDER_TARGET;
-
-                D3D12_CLEAR_VALUE clear_value = {};
-                clear_value.Format            = dxgi_format;
-
-                hr = context->m_Device->CreateCommittedResource(
-                    &CD3DX12_HEAP_PROPERTIES(D3D12_HEAP_TYPE_DEFAULT),
-                    D3D12_HEAP_FLAG_NONE,
-                    &texture_desc,
-                    D3D12_RESOURCE_STATE_COMMON,
-                    &clear_value,
-                    IID_PPV_ARGS(&new_texture_color->m_Resource)
-                );
-                CHECK_HR_ERROR(hr);
-
-                // Initial state (no mipmaps)
-                new_texture_color->m_ResourceStates[0] = D3D12_RESOURCE_STATE_COMMON;
-
-                color_attachment_count++;
-            }
-        }
-
-        uint8_t has_depth         = buffer_type_flags & dmGraphics::BUFFER_TYPE_DEPTH_BIT;
-        uint8_t has_stencil       = buffer_type_flags & dmGraphics::BUFFER_TYPE_STENCIL_BIT;
-        uint8_t has_depth_stencil = has_depth || has_stencil;
-
-        // Create attachments
-        if (color_attachment_count)
-        {
-            // this heap is a render target view heap
-            D3D12_DESCRIPTOR_HEAP_DESC rt_view_heap_desc = {};
-            rt_view_heap_desc.NumDescriptors             = color_attachment_count;
-            rt_view_heap_desc.Type                       = D3D12_DESCRIPTOR_HEAP_TYPE_RTV;
-            rt_view_heap_desc.Flags                      = D3D12_DESCRIPTOR_HEAP_FLAG_NONE;
-
-            hr = context->m_Device->CreateDescriptorHeap(&rt_view_heap_desc, IID_PPV_ARGS(&rt->m_ColorAttachmentDescriptorHeap));
-            CHECK_HR_ERROR(hr);
-
-            D3D12_CPU_DESCRIPTOR_HANDLE rtv_handle = rt->m_ColorAttachmentDescriptorHeap->GetCPUDescriptorHandleForHeapStart();
-            UINT rtv_descriptor_size               = context->m_Device->GetDescriptorHandleIncrementSize(D3D12_DESCRIPTOR_HEAP_TYPE_RTV);
-
-            for (int i = 0; i < color_attachment_count; ++i)
-            {
-                context->m_Device->CreateRenderTargetView(color_attachments[i]->m_Resource, NULL, rtv_handle);
-                rtv_handle.ptr += rtv_descriptor_size; // Move to the next descriptor
-            }
-        }
-
-        if (has_depth_stencil)
-        {
-
-            const TextureCreationParams& stencil_depth_create_params = has_depth ? params.m_DepthBufferCreationParams : params.m_StencilBufferCreationParams;
-
-            HTexture texture_depth_stencil         = NewTexture(_context, stencil_depth_create_params);
-            DX12Texture* texture_depth_stencil_ptr = GetAssetFromContainer<DX12Texture>(context->m_AssetHandleContainer, texture_depth_stencil);
-
-            DXGI_FORMAT ds_format = DXGI_FORMAT_D24_UNORM_S8_UINT;
-
-            if (has_depth && !has_stencil)
-            {
-                ds_format = DXGI_FORMAT_D32_FLOAT;
-            }
-
-            D3D12_RESOURCE_DESC ds_desc = {};
-            ds_desc.Dimension           = D3D12_RESOURCE_DIMENSION_TEXTURE2D;
-            ds_desc.Width               = stencil_depth_create_params.m_Width;
-            ds_desc.Height              = stencil_depth_create_params.m_Height;
-            ds_desc.DepthOrArraySize    = 1;
-            ds_desc.MipLevels           = 1;
-            ds_desc.Format              = ds_format;
-            ds_desc.SampleDesc.Count    = 1;
-            ds_desc.SampleDesc.Quality  = 0;
-            ds_desc.Layout              = D3D12_TEXTURE_LAYOUT_UNKNOWN;
-            ds_desc.Flags               = D3D12_RESOURCE_FLAG_ALLOW_DEPTH_STENCIL;
-
-            D3D12_CLEAR_VALUE clear_value    = {};
-            clear_value.Format               = ds_format;
-            clear_value.DepthStencil.Depth   = 1.0f;
-            clear_value.DepthStencil.Stencil = 0;
-
-            hr = context->m_Device->CreateCommittedResource(
-                &CD3DX12_HEAP_PROPERTIES(D3D12_HEAP_TYPE_DEFAULT),
-                D3D12_HEAP_FLAG_NONE,
-                &ds_desc,
-                D3D12_RESOURCE_STATE_DEPTH_WRITE, // Initial state
-                &clear_value,
-                IID_PPV_ARGS(&texture_depth_stencil_ptr->m_Resource)
-            );
-            CHECK_HR_ERROR(hr);
-
-            // Create DSV descriptor heap
-            D3D12_DESCRIPTOR_HEAP_DESC dsv_heap_desc = {};
-            dsv_heap_desc.NumDescriptors             = 1;
-            dsv_heap_desc.Type                       = D3D12_DESCRIPTOR_HEAP_TYPE_DSV;
-            dsv_heap_desc.Flags                      = D3D12_DESCRIPTOR_HEAP_FLAG_NONE;
-
-            hr = context->m_Device->CreateDescriptorHeap(&dsv_heap_desc, IID_PPV_ARGS(&rt->m_DepthStencilDescriptorHeap));
-            CHECK_HR_ERROR(hr);
-
-            D3D12_DEPTH_STENCIL_VIEW_DESC dsv_desc = {};
-            dsv_desc.Format              = ds_format;
-            dsv_desc.ViewDimension       = D3D12_DSV_DIMENSION_TEXTURE2D;
-            dsv_desc.Flags               = D3D12_DSV_FLAG_NONE;
-
-            context->m_Device->CreateDepthStencilView(texture_depth_stencil_ptr->m_Resource, &dsv_desc, rt->m_DepthStencilDescriptorHeap->GetCPUDescriptorHandleForHeapStart());
-        }
-
-        return StoreAssetInContainer(context->m_AssetHandleContainer, rt, ASSET_TYPE_RENDER_TARGET);
-    }
-
-    static void DX12DeleteRenderTarget(HRenderTarget render_target)
-    {
-    }
-
-    static void DX12SetRenderTarget(HContext _context, HRenderTarget render_target, uint32_t transient_buffer_types)
-    {
-        (void) transient_buffer_types;
-        DX12Context* context = (DX12Context*) _context;
-        context->m_ViewportChanged = 1;
-        BeginRenderPass(context, render_target != 0x0 ? render_target : context->m_MainRenderTarget);
-    }
-
-    static HTexture DX12GetRenderTargetTexture(HRenderTarget render_target, BufferType buffer_type)
-    {
-        DX12RenderTarget* rt = GetAssetFromContainer<DX12RenderTarget>(g_DX12Context->m_AssetHandleContainer, render_target);
-
-        if (IsColorBufferType(buffer_type))
-        {
-            return rt->m_TextureColor[GetBufferTypeIndex(buffer_type)];
-        }
-        else if (buffer_type == BUFFER_TYPE_DEPTH_BIT || buffer_type == BUFFER_TYPE_STENCIL_BIT)
-        {
-            return rt->m_TextureDepthStencil;
-        }
-        return 0;
-    }
-
-    static void DX12GetRenderTargetSize(HRenderTarget render_target, BufferType buffer_type, uint32_t& width, uint32_t& height)
-    {
-        DX12RenderTarget* rt = GetAssetFromContainer<DX12RenderTarget>(g_DX12Context->m_AssetHandleContainer, render_target);
-        TextureParams* params = 0;
-
-        if (IsColorBufferType(buffer_type))
-        {
-            uint32_t i = GetBufferTypeIndex(buffer_type);
-            assert(i < MAX_BUFFER_COLOR_ATTACHMENTS);
-            params = &rt->m_ColorTextureParams[i];
-        }
-        else if (buffer_type == BUFFER_TYPE_DEPTH_BIT || buffer_type == BUFFER_TYPE_STENCIL_BIT)
-        {
-            params = &rt->m_DepthStencilTextureParams;
-        }
-        else
-        {
-            assert(0);
-        }
-
-        width  = params->m_Width;
-        height = params->m_Height;
-    }
-
-    static void DX12SetRenderTargetSize(HRenderTarget render_target, uint32_t width, uint32_t height)
-    {
-    }
-
-    static bool DX12IsTextureFormatSupported(HContext _context, TextureFormat format)
-    {
-        DX12Context* context = (DX12Context*) _context;
-        return (context->m_TextureFormatSupport & (1 << format)) != 0;
-    }
-
-    static uint32_t DX12GetMaxTextureSize(HContext context)
-    {
-        return 1024;
-    }
-
-    static HTexture DX12NewTexture(HContext _context, const TextureCreationParams& params)
-    {
-        DX12Context* context = (DX12Context*) _context;
-        DX12Texture* tex = new DX12Texture;
-        memset(tex, 0, sizeof(DX12Texture));
-
-<<<<<<< HEAD
-        tex->m_Type        = params.m_Type;
-        tex->m_Width       = params.m_Width;
-        tex->m_Height      = params.m_Height;
-        tex->m_Depth       = dmMath::Max((uint16_t)1, params.m_Depth);
-        tex->m_LayerCount  = dmMath::Max((uint16_t)1, params.m_LayerCount);
-        tex->m_MipMapCount = params.m_MipMapCount;
-=======
-        tex->m_Type             = params.m_Type;
-        tex->m_Width            = params.m_Width;
-        tex->m_Height           = params.m_Height;
-        tex->m_Depth            = params.m_Depth;
-        tex->m_MipMapCount      = params.m_MipMapCount;
-        tex->m_PageCount        = params.m_LayerCount;
->>>>>>> 240d3be0
-
-        // tex->m_UsageFlags  = GetVulkanUsageFromHints(params.m_UsageHintBits);
-
-        if (params.m_OriginalWidth == 0)
-        {
-            tex->m_OriginalWidth  = params.m_Width;
-            tex->m_OriginalHeight = params.m_Height;
-            tex->m_OriginalDepth  = params.m_Depth;
-        }
-        else
-        {
-            tex->m_OriginalWidth  = params.m_OriginalWidth;
-            tex->m_OriginalHeight = params.m_OriginalHeight;
-            tex->m_OriginalDepth  = params.m_OriginalDepth;
-        }
-        return StoreAssetInContainer(context->m_AssetHandleContainer, tex, ASSET_TYPE_TEXTURE);
-    }
-
-    static void DX12DeleteTexture(HTexture texture)
-    {
-    }
-
-    static HandleResult DX12GetTextureHandle(HTexture texture, void** out_handle)
-    {
-
-        return HANDLE_RESULT_OK;
-    }
-
-    static int16_t GetTextureSamplerIndex(DX12Context* context, TextureFilter minfilter, TextureFilter magfilter, TextureWrap uwrap, TextureWrap vwrap, uint8_t maxLod, float max_anisotropy)
-    {
-        if (minfilter == TEXTURE_FILTER_DEFAULT)
-            minfilter = context->m_DefaultTextureMinFilter;
-        if (magfilter == TEXTURE_FILTER_DEFAULT)
-            magfilter = context->m_DefaultTextureMagFilter;
-
-        for (uint32_t i=0; i < context->m_TextureSamplers.Size(); i++)
-        {
-            const DX12TextureSampler& sampler = context->m_TextureSamplers[i];
-            if (sampler.m_MagFilter     == magfilter &&
-                sampler.m_MinFilter     == minfilter &&
-                sampler.m_AddressModeU  == uwrap     &&
-                sampler.m_AddressModeV  == vwrap     &&
-                sampler.m_MaxLod        == maxLod    &&
-                sampler.m_MaxAnisotropy == max_anisotropy)
-            {
-                return (uint8_t) i;
-            }
-        }
-
-        return -1;
-    }
-
-    static inline float GetMaxAnisotrophyClamped(float max_anisotropy_requested)
-    {
-        return dmMath::Min(max_anisotropy_requested, 32.0f); // TODO: What's the max limit here?
-    }
-
-    static inline D3D12_FILTER GetSamplerFilter(TextureFilter minfilter, TextureFilter magfilter)
-    {
-        if (magfilter == TEXTURE_FILTER_NEAREST)
-        {
-            if (minfilter == TEXTURE_FILTER_NEAREST || minfilter == TEXTURE_FILTER_NEAREST_MIPMAP_NEAREST)
-            {
-                return D3D12_FILTER_MIN_MAG_MIP_POINT;
-            }
-            else if (minfilter == TEXTURE_FILTER_LINEAR)
-            {
-                return D3D12_FILTER_MIN_LINEAR_MAG_MIP_POINT;
-            }
-            else if (minfilter == TEXTURE_FILTER_LINEAR_MIPMAP_NEAREST)
-            {
-                return D3D12_FILTER_MIN_LINEAR_MAG_MIP_POINT;
-            }
-            else if (minfilter == TEXTURE_FILTER_LINEAR_MIPMAP_LINEAR)
-            {
-                return D3D12_FILTER_MIN_LINEAR_MAG_POINT_MIP_LINEAR;
-            }
-        }
-        else if (magfilter == TEXTURE_FILTER_LINEAR)
-        {
-            if (minfilter == TEXTURE_FILTER_NEAREST || minfilter == TEXTURE_FILTER_NEAREST_MIPMAP_NEAREST)
-            {
-                return D3D12_FILTER_MIN_POINT_MAG_LINEAR_MIP_POINT;
-            }
-            else if (minfilter == TEXTURE_FILTER_LINEAR || minfilter == TEXTURE_FILTER_LINEAR_MIPMAP_NEAREST)
-            {
-                return D3D12_FILTER_MIN_MAG_LINEAR_MIP_POINT;
-            }
-            else if (minfilter == TEXTURE_FILTER_LINEAR_MIPMAP_LINEAR)
-            {
-                return D3D12_FILTER_MIN_MAG_MIP_LINEAR;
-            }
-        }
-
-        assert(0);
-        return D3D12_FILTER_MIN_MAG_MIP_POINT;
-    }
-
-    static inline D3D12_TEXTURE_ADDRESS_MODE GetAddressMode(TextureWrap mode)
-    {
-        switch(mode)
-        {
-            case TEXTURE_WRAP_CLAMP_TO_BORDER:  return D3D12_TEXTURE_ADDRESS_MODE_BORDER;
-            case TEXTURE_WRAP_CLAMP_TO_EDGE:    return D3D12_TEXTURE_ADDRESS_MODE_CLAMP;
-            case TEXTURE_WRAP_MIRRORED_REPEAT:  return D3D12_TEXTURE_ADDRESS_MODE_MIRROR;
-            case TEXTURE_WRAP_REPEAT:           return D3D12_TEXTURE_ADDRESS_MODE_WRAP;
-            default:break;
-        }
-        assert(0);
-        return D3D12_TEXTURE_ADDRESS_MODE_WRAP;
-    }
-
-    static int16_t CreateTextureSampler(DX12Context* context, TextureFilter minfilter, TextureFilter magfilter, TextureWrap uwrap, TextureWrap vwrap, uint8_t maxLod, float max_anisotropy)
-    {
-        DX12TextureSampler new_sampler  = {};
-        new_sampler.m_MinFilter     = minfilter;
-        new_sampler.m_MagFilter     = magfilter;
-        new_sampler.m_AddressModeU  = uwrap;
-        new_sampler.m_AddressModeV  = vwrap;
-        new_sampler.m_MaxLod        = maxLod;
-        new_sampler.m_MaxAnisotropy = max_anisotropy;
-
-        uint32_t sampler_index = context->m_TextureSamplers.Size();
-        if (context->m_TextureSamplers.Full())
-        {
-            context->m_TextureSamplers.OffsetCapacity(1);
-        }
-
-        D3D12_SAMPLER_DESC desc  = {};
-        desc.Filter              = GetSamplerFilter(minfilter, magfilter);
-        desc.AddressU            = GetAddressMode(uwrap);
-        desc.AddressV            = GetAddressMode(vwrap);
-        desc.AddressW            = D3D12_TEXTURE_ADDRESS_MODE_WRAP;
-        desc.MinLOD              = 0;
-        desc.MaxLOD              = D3D12_FLOAT32_MAX;
-        desc.MipLODBias          = 0.0f;
-        desc.MaxAnisotropy       = max_anisotropy;
-        desc.ComparisonFunc      = D3D12_COMPARISON_FUNC_ALWAYS;
-
-        CD3DX12_CPU_DESCRIPTOR_HANDLE  desc_handle(context->m_SamplerPool.m_DescriptorHeap->GetCPUDescriptorHandleForHeapStart(), sampler_index, context->m_Device->GetDescriptorHandleIncrementSize(D3D12_DESCRIPTOR_HEAP_TYPE_SAMPLER));
-        context->m_Device->CreateSampler(&desc, desc_handle);
-        context->m_SamplerPool.m_DescriptorCursor++;
-
-        new_sampler.m_DescriptorOffset = sampler_index * context->m_Device->GetDescriptorHandleIncrementSize(D3D12_DESCRIPTOR_HEAP_TYPE_SAMPLER);
-
-        context->m_TextureSamplers.Push(new_sampler);
-        return (int16_t) sampler_index;
-    }
-
-    static void DX12SetTextureParamsInternal(DX12Context* context, DX12Texture* texture, TextureFilter minfilter, TextureFilter magfilter, TextureWrap uwrap, TextureWrap vwrap, float max_anisotropy)
-    {
-        const DX12TextureSampler& sampler = context->m_TextureSamplers[texture->m_TextureSamplerIndex];
-        float anisotropy_clamped = GetMaxAnisotrophyClamped(max_anisotropy);
-
-        if (sampler.m_MinFilter     != minfilter              ||
-            sampler.m_MagFilter     != magfilter              ||
-            sampler.m_AddressModeU  != uwrap                  ||
-            sampler.m_AddressModeV  != vwrap                  ||
-            sampler.m_MaxLod        != texture->m_MipMapCount ||
-            sampler.m_MaxAnisotropy != anisotropy_clamped)
-        {
-            int16_t sampler_index = GetTextureSamplerIndex(context, minfilter, magfilter, uwrap, vwrap, texture->m_MipMapCount, anisotropy_clamped);
-            if (sampler_index < 0)
-            {
-                sampler_index = CreateTextureSampler(context, minfilter, magfilter, uwrap, vwrap, texture->m_MipMapCount, anisotropy_clamped);
-            }
-            texture->m_TextureSamplerIndex = sampler_index;
-        }
-    }
-
-    static void DX12SetTextureParams(HTexture texture, TextureFilter minfilter, TextureFilter magfilter, TextureWrap uwrap, TextureWrap vwrap, float max_anisotropy)
-    {
-        DX12Texture* tex = GetAssetFromContainer<DX12Texture>(g_DX12Context->m_AssetHandleContainer, texture);
-        DX12SetTextureParamsInternal(g_DX12Context, tex, minfilter, magfilter, uwrap, vwrap, max_anisotropy);
-    }
-
-    /*
-    case TEXTURE_FORMAT_LUMINANCE:          return VK_FORMAT_R8_UNORM;
-    case TEXTURE_FORMAT_LUMINANCE_ALPHA:    return VK_FORMAT_R8G8_UNORM;
-    case TEXTURE_FORMAT_RGB:                return VK_FORMAT_R8G8B8_UNORM;
-    case TEXTURE_FORMAT_RGBA:               return VK_FORMAT_R8G8B8A8_UNORM;
-    case TEXTURE_FORMAT_RGB_16BPP:          return VK_FORMAT_R5G6B5_UNORM_PACK16;
-    case TEXTURE_FORMAT_RGBA_16BPP:         return VK_FORMAT_R4G4B4A4_UNORM_PACK16;
-    case TEXTURE_FORMAT_DEPTH:              return VK_FORMAT_UNDEFINED;
-    case TEXTURE_FORMAT_STENCIL:            return VK_FORMAT_UNDEFINED;
-    case TEXTURE_FORMAT_RGB_PVRTC_2BPPV1:   return VK_FORMAT_PVRTC1_2BPP_UNORM_BLOCK_IMG;
-    case TEXTURE_FORMAT_RGB_PVRTC_4BPPV1:   return VK_FORMAT_PVRTC1_4BPP_UNORM_BLOCK_IMG;
-    case dTEXTURE_FORMAT_RGBA_PVRTC_2BPPV1:  return VK_FORMAT_PVRTC1_2BPP_UNORM_BLOCK_IMG;
-    case TEXTURE_FORMAT_RGBA_PVRTC_4BPPV1:  return VK_FORMAT_PVRTC1_4BPP_UNORM_BLOCK_IMG;
-    case TEXTURE_FORMAT_RGB_ETC1:           return VK_FORMAT_ETC2_R8G8B8_UNORM_BLOCK;
-    case TEXTURE_FORMAT_RGBA_ETC2:          return VK_FORMAT_ETC2_R8G8B8A8_UNORM_BLOCK;
-    case TEXTURE_FORMAT_RGBA_ASTC_4x4:      return VK_FORMAT_ASTC_4x4_UNORM_BLOCK;
-    case TEXTURE_FORMAT_RGB_BC1:            return VK_FORMAT_BC1_RGB_UNORM_BLOCK;
-    case TEXTURE_FORMAT_RGBA_BC3:           return VK_FORMAT_BC3_UNORM_BLOCK;
-    case TEXTURE_FORMAT_RGBA_BC7:           return VK_FORMAT_BC7_UNORM_BLOCK;
-    case TEXTURE_FORMAT_R_BC4:              return VK_FORMAT_BC4_UNORM_BLOCK;
-    case TEXTURE_FORMAT_RG_BC5:             return VK_FORMAT_BC5_UNORM_BLOCK;
-    case TEXTURE_FORMAT_RGB16F:             return VK_FORMAT_R16G16B16_SFLOAT;
-    case TEXTURE_FORMAT_RGB32F:             return VK_FORMAT_R32G32B32_SFLOAT;
-    case TEXTURE_FORMAT_RGBA16F:            return VK_FORMAT_R16G16B16A16_SFLOAT;
-    case TEXTURE_FORMAT_RGBA32F:            return VK_FORMAT_R32G32B32A32_SFLOAT;
-    case TEXTURE_FORMAT_R16F:               return VK_FORMAT_R16_SFLOAT;
-    case TEXTURE_FORMAT_RG16F:              return VK_FORMAT_R16G16_SFLOAT;
-    case TEXTURE_FORMAT_R32F:               return VK_FORMAT_R32_SFLOAT;
-    case TEXTURE_FORMAT_RG32F:              return VK_FORMAT_R32G32_SFLOAT;
-    case TEXTURE_FORMAT_RGBA32UI:           return VK_FORMAT_R32G32B32A32_UINT;
-    case TEXTURE_FORMAT_BGRA8U:             return VK_FORMAT_B8G8R8A8_UNORM;
-    case TEXTURE_FORMAT_R32UI:              return VK_FORMAT_R32_UINT;
-    default:                                return VK_FORMAT_UNDEFINED;
-        */
-    static void DX12SetTexture(HTexture texture, const TextureParams& params)
-    {
-        // Same as graphics_opengl.cpp
-        switch (params.m_Format)
-        {
-            case TEXTURE_FORMAT_DEPTH:
-            case TEXTURE_FORMAT_STENCIL:
-                dmLogError("Unable to upload texture data, unsupported type (%s).", TextureFormatToString(params.m_Format));
-                return;
-            default:break;
-        }
-
-        DX12Texture* tex             = GetAssetFromContainer<DX12Texture>(g_DX12Context->m_AssetHandleContainer, texture);
-        TextureFormat format_orig    = params.m_Format;
-        TextureFormat format_actual  = params.m_Format;
-        void* tex_data_ptr           = (void*) params.m_Data;
-        uint32_t depth_or_array_size = dmMath::Max(1U, dmMath::Max((uint32_t) params.m_Depth, (uint32_t) params.m_LayerCount));
-        uint32_t tex_data_size       = params.m_DataSize;
-        DXGI_FORMAT dxgi_format      = GetDXGIFormatFromTextureFormat(format_orig);
-
-        if (tex->m_MipMapCount == 1 && params.m_MipMap > 0)
-        {
-            return;
-        }
-
-        tex->m_MipMapCount = dmMath::Max(tex->m_MipMapCount, (uint16_t)(params.m_MipMap+1));
-
-        // Note: There's no 8 bit RGB format, we have to expand this to four channels
-        // TODO: Can we use R11G11B10 somehow?
-        if (format_orig == TEXTURE_FORMAT_RGB)
-        {
-            format_actual = TEXTURE_FORMAT_RGBA;
-            dxgi_format   = GetDXGIFormatFromTextureFormat(format_actual);
-
-            uint32_t data_pixel_count = params.m_Width * params.m_Height * depth_or_array_size;
-            uint8_t bpp_new           = 4;
-            uint8_t* data_new         = new uint8_t[data_pixel_count * bpp_new];
-
-            RepackRGBToRGBA(data_pixel_count, (uint8_t*) tex_data_ptr, data_new);
-            tex_data_ptr  = data_new;
-        }
-
-        if (!tex->m_Resource)
-        {
-            D3D12_RESOURCE_DESC desc = {};
-            desc.Format              = dxgi_format;
-            desc.Width               = params.m_Width;
-            desc.Height              = params.m_Height;
-            desc.Flags               = D3D12_RESOURCE_FLAG_NONE;
-            desc.DepthOrArraySize    = depth_or_array_size;
-            desc.MipLevels           = tex->m_MipMapCount;
-            desc.SampleDesc.Count    = 1;
-            desc.SampleDesc.Quality  = 0;
-            desc.Dimension           = D3D12_RESOURCE_DIMENSION_TEXTURE2D;
-            desc.Layout              = D3D12_TEXTURE_LAYOUT_UNKNOWN;
-            desc.Alignment           = 0;
-
-            CD3DX12_HEAP_PROPERTIES heap(D3D12_HEAP_TYPE_DEFAULT);
-
-            HRESULT hr = g_DX12Context->m_Device->CreateCommittedResource(&heap, D3D12_HEAP_FLAG_NONE, &desc, D3D12_RESOURCE_STATE_COPY_DEST, NULL, IID_PPV_ARGS(&tex->m_Resource));
-            CHECK_HR_ERROR(hr);
-
-            for (int i = 0; i < tex->m_MipMapCount; ++i)
-            {
-                tex->m_ResourceStates[i] = D3D12_RESOURCE_STATE_COPY_DEST;
-            }
-
-            tex->m_ResourceDesc = desc;
-        }
-
-        TextureBufferUploadHelper(g_DX12Context, tex, format_actual, format_actual, params, (uint8_t*) tex_data_ptr);
-
-        DX12SetTextureParamsInternal(g_DX12Context, tex, params.m_MinFilter, params.m_MagFilter, params.m_UWrap, params.m_VWrap, 1.0f);
-
-        if (format_orig == TEXTURE_FORMAT_RGB)
-        {
-            delete[] (uint8_t*)tex_data_ptr;
-        }
-    }
-
-    static uint32_t DX12GetTextureResourceSize(HTexture texture)
-    {
-        return 0;
-    }
-
-    static uint16_t DX12GetTextureWidth(HTexture texture)
-    {
-        return GetAssetFromContainer<DX12Texture>(g_DX12Context->m_AssetHandleContainer, texture)->m_Width;
-    }
-
-    static uint16_t DX12GetTextureHeight(HTexture texture)
-    {
-        return GetAssetFromContainer<DX12Texture>(g_DX12Context->m_AssetHandleContainer, texture)->m_Height;
-    }
-
-    static uint16_t DX12GetOriginalTextureWidth(HTexture texture)
-    {
-        return GetAssetFromContainer<DX12Texture>(g_DX12Context->m_AssetHandleContainer, texture)->m_OriginalWidth;
-    }
-
-    static uint16_t DX12GetOriginalTextureHeight(HTexture texture)
-    {
-        return GetAssetFromContainer<DX12Texture>(g_DX12Context->m_AssetHandleContainer, texture)->m_OriginalHeight;
-    }
-
-    static void DX12EnableTexture(HContext _context, uint32_t unit, uint8_t value_index, HTexture texture)
-    {
-        assert(unit < DM_MAX_TEXTURE_UNITS);
-        g_DX12Context->m_CurrentTextures[unit] = texture;
-    }
-
-    static void DX12DisableTexture(HContext context, uint32_t unit, HTexture texture)
-    {
-        assert(unit < DM_MAX_TEXTURE_UNITS);
-        g_DX12Context->m_CurrentTextures[unit] = 0x0;
-    }
-
-    static void DX12ReadPixels(HContext context, int32_t x, int32_t y, uint32_t width, uint32_t height, void* buffer, uint32_t buffer_size)
-    {
-    }
-
-    static void DX12SetViewport(HContext _context, int32_t x, int32_t y, int32_t width, int32_t height)
-    {
-        DX12Context* context = (DX12Context*) _context;
-
-        DX12Viewport& viewport = context->m_CurrentViewport;
-        viewport.m_X = (uint16_t) x;
-        viewport.m_Y = (uint16_t) y;
-        viewport.m_W = (uint16_t) width;
-        viewport.m_H = (uint16_t) height;
-        context->m_ViewportChanged = 1;
-    }
-
-    static void DX12GetViewport(HContext context, int32_t* x, int32_t* y, uint32_t* width, uint32_t* height)
-    {
-        DX12Context* _context = (DX12Context*) context;
-
-        const DX12Viewport& viewport = _context->m_CurrentViewport;
-        *x = viewport.m_X, *y = viewport.m_Y, *width = viewport.m_W, *height = viewport.m_H;
-    }
-
-    static void DX12EnableState(HContext context, State state)
-    {
-        SetPipelineStateValue(g_DX12Context->m_PipelineState, state, 1);
-    }
-
-    static void DX12DisableState(HContext context, State state)
-    {
-        SetPipelineStateValue(g_DX12Context->m_PipelineState, state, 0);
-    }
-
-    static void DX12SetBlendFunc(HContext _context, BlendFactor source_factor, BlendFactor destinaton_factor)
-    {
-        g_DX12Context->m_PipelineState.m_BlendSrcFactor = source_factor;
-        g_DX12Context->m_PipelineState.m_BlendDstFactor = destinaton_factor;
-    }
-
-    static void DX12SetColorMask(HContext context, bool red, bool green, bool blue, bool alpha)
-    {
-        assert(context);
-        uint8_t write_mask = red   ? DM_GRAPHICS_STATE_WRITE_R : 0;
-        write_mask        |= green ? DM_GRAPHICS_STATE_WRITE_G : 0;
-        write_mask        |= blue  ? DM_GRAPHICS_STATE_WRITE_B : 0;
-        write_mask        |= alpha ? DM_GRAPHICS_STATE_WRITE_A : 0;
-
-        g_DX12Context->m_PipelineState.m_WriteColorMask = write_mask;
-    }
-
-    static void DX12SetDepthMask(HContext context, bool mask)
-    {
-        g_DX12Context->m_PipelineState.m_WriteDepth = mask;
-    }
-
-    static void DX12SetDepthFunc(HContext context, CompareFunc func)
-    {
-        g_DX12Context->m_PipelineState.m_DepthTestFunc = func;
-    }
-
-    static void DX12SetScissor(HContext _context, int32_t x, int32_t y, int32_t width, int32_t height)
-    {
-    }
-
-    static void DX12SetStencilMask(HContext context, uint32_t mask)
-    {
-        g_DX12Context->m_PipelineState.m_StencilWriteMask = mask;
-    }
-
-    static void DX12SetStencilFunc(HContext _context, CompareFunc func, uint32_t ref, uint32_t mask)
-    {
-        g_DX12Context->m_PipelineState.m_StencilFrontTestFunc = (uint8_t) func;
-        g_DX12Context->m_PipelineState.m_StencilBackTestFunc  = (uint8_t) func;
-        g_DX12Context->m_PipelineState.m_StencilReference     = (uint8_t) ref;
-        g_DX12Context->m_PipelineState.m_StencilCompareMask   = (uint8_t) mask;
-    }
-
-    static void DX12SetStencilOp(HContext _context, StencilOp sfail, StencilOp dpfail, StencilOp dppass)
-    {
-        g_DX12Context->m_PipelineState.m_StencilFrontOpFail      = sfail;
-        g_DX12Context->m_PipelineState.m_StencilFrontOpDepthFail = dpfail;
-        g_DX12Context->m_PipelineState.m_StencilFrontOpPass      = dppass;
-        g_DX12Context->m_PipelineState.m_StencilBackOpFail       = sfail;
-        g_DX12Context->m_PipelineState.m_StencilBackOpDepthFail  = dpfail;
-        g_DX12Context->m_PipelineState.m_StencilBackOpPass       = dppass;
-    }
-
-    static void DX12SetStencilFuncSeparate(HContext _context, FaceType face_type, CompareFunc func, uint32_t ref, uint32_t mask)
-    {
-        if (face_type == FACE_TYPE_BACK)
-        {
-            g_DX12Context->m_PipelineState.m_StencilBackTestFunc  = (uint8_t) func;
-        }
-        else
-        {
-            g_DX12Context->m_PipelineState.m_StencilFrontTestFunc = (uint8_t) func;
-        }
-        g_DX12Context->m_PipelineState.m_StencilReference     = (uint8_t) ref;
-        g_DX12Context->m_PipelineState.m_StencilCompareMask   = (uint8_t) mask;
-    }
-
-    static void DX12SetStencilOpSeparate(HContext _context, FaceType face_type, StencilOp sfail, StencilOp dpfail, StencilOp dppass)
-    {
-        if (face_type == FACE_TYPE_BACK)
-        {
-            g_DX12Context->m_PipelineState.m_StencilBackOpFail       = sfail;
-            g_DX12Context->m_PipelineState.m_StencilBackOpDepthFail  = dpfail;
-            g_DX12Context->m_PipelineState.m_StencilBackOpPass       = dppass;
-        }
-        else
-        {
-            g_DX12Context->m_PipelineState.m_StencilFrontOpFail      = sfail;
-            g_DX12Context->m_PipelineState.m_StencilFrontOpDepthFail = dpfail;
-            g_DX12Context->m_PipelineState.m_StencilFrontOpPass      = dppass;
-        }
-    }
-
-    static void DX12SetFaceWinding(HContext context, FaceWinding face_winding)
-    {
-        // TODO: Add this to the DX12 pipeline handle aswell, for now it's a NOP
-    }
-
-    static void DX12SetCullFace(HContext context, FaceType face_type)
-    {
-        g_DX12Context->m_PipelineState.m_CullFaceType = face_type;
-        g_DX12Context->m_CullFaceChanged              = true;
-    }
-
-    static void DX12SetPolygonOffset(HContext context, float factor, float units)
-    {
-        // TODO: Add this to the DX12 pipeline handle aswell, for now it's a NOP
-    }
-
-    static PipelineState DX12GetPipelineState(HContext context)
-    {
-        return ((DX12Context*) context)->m_PipelineState;
-    }
-
-    static void DX12SetTextureAsync(HTexture texture, const TextureParams& params, SetTextureAsyncCallback callback, void* user_data)
-    {
-        SetTexture(texture, params);
-        if (callback)
-        {
-            callback(texture, user_data);
-        }
-    }
-
-    static uint32_t DX12GetTextureStatusFlags(HTexture texture)
-    {
-        return TEXTURE_STATUS_OK;
-    }
-
-    static bool DX12IsExtensionSupported(HContext context, const char* extension)
-    {
-        return true;
-    }
-
-    static TextureType DX12GetTextureType(HTexture texture)
-    {
-        return GetAssetFromContainer<DX12Texture>(g_DX12Context->m_AssetHandleContainer, texture)->m_Type;
-    }
-
-    static uint32_t DX12GetTextureUsageHintFlags(HTexture texture)
-    {
-        return 0;
-        // return GetAssetFromContainer<DX12Texture>(g_DX12Context->m_AssetHandleContainer, texture)->m_UsageHintFlags;
-    }
-
-    static uint8_t DX12GetTexturePageCount(HTexture texture)
-    {
-        // TODO: mutex is missed?
-        // ScopedLock lock(g_DX12Context->m_AssetHandleContainerMutex);
-        DX12Texture* tex = GetAssetFromContainer<DX12Texture>(g_DX12Context->m_AssetHandleContainer, texture);
-        return tex ? tex->m_PageCount : 0;
-
-    }
-
-    static uint32_t DX12GetNumSupportedExtensions(HContext context)
-    {
-        return 0;
-    }
-
-    static const char* DX12GetSupportedExtension(HContext context, uint32_t index)
-    {
-        return "";
-    }
-
-    static uint8_t DX12GetNumTextureHandles(HTexture texture)
-    {
-        return 1;
-    }
-
-    static bool DX12IsContextFeatureSupported(HContext context, ContextFeature feature)
-    {
-        return true;
-    }
-
-    static uint16_t DX12GetTextureDepth(HTexture texture)
-    {
-        return GetAssetFromContainer<DX12Texture>(g_DX12Context->m_AssetHandleContainer, texture)->m_Depth;
-    }
-
-    static uint8_t DX12GetTextureMipmapCount(HTexture texture)
-    {
-        return GetAssetFromContainer<DX12Texture>(g_DX12Context->m_AssetHandleContainer, texture)->m_MipMapCount;
-    }
-
-    static bool DX12IsAssetHandleValid(HContext _context, HAssetHandle asset_handle)
-    {
-        assert(_context);
-        if (asset_handle == 0)
-        {
-            return false;
-        }
-        DX12Context* context = (DX12Context*) _context;
-        AssetType type       = GetAssetType(asset_handle);
-        if (type == ASSET_TYPE_TEXTURE)
-        {
-            return GetAssetFromContainer<DX12Texture>(context->m_AssetHandleContainer, asset_handle) != 0;
-        }
-        else if (type == ASSET_TYPE_RENDER_TARGET)
-        {
-            return GetAssetFromContainer<DX12RenderTarget>(context->m_AssetHandleContainer, asset_handle) != 0;
-        }
-        return false;
-    }
-
-    static void DX12InvalidateGraphicsHandles(HContext context)
-    {
-        // NOP
-    }
-
-    static GraphicsAdapterFunctionTable DX12RegisterFunctionTable()
-    {
-        GraphicsAdapterFunctionTable fn_table = {};
-        DM_REGISTER_GRAPHICS_FUNCTION_TABLE(fn_table, DX12);
-        return fn_table;
-    }
-}
-
+// Copyright 2020-2023 The Defold Foundation
+// Copyright 2014-2020 King
+// Copyright 2009-2014 Ragnar Svensson, Christian Murray
+// Licensed under the Defold License version 1.0 (the "License"); you may not use
+// this file except in compliance with the License.
+//
+// You may obtain a copy of the License, together with FAQs at
+// https://www.defold.com/license
+//
+// Unless required by applicable law or agreed to in writing, software distributed
+// under the License is distributed on an "AS IS" BASIS, WITHOUT WARRANTIES OR
+// CONDITIONS OF ANY KIND, either express or implied. See the License for the
+// specific language governing permissions and limitations under the License.
+
+#include <string.h>
+#include <assert.h>
+
+#include <d3d12.h>
+#include <d3dx12.h>
+#include <D3DCompiler.h>
+
+#include <dxgi1_6.h>
+
+#include <dmsdk/dlib/vmath.h>
+
+#include <dlib/array.h>
+#include <dlib/dstrings.h>
+#include <dlib/log.h>
+#include <dlib/math.h>
+#include <dlib/profile.h>
+
+#include <platform/platform_window.h>
+
+#include <platform/platform_window_win32.h>
+
+#include "../graphics_private.h"
+#include "../graphics_native.h"
+#include "../graphics_adapter.h"
+
+#include "graphics_dx12_private.h"
+
+DM_PROPERTY_EXTERN(rmtp_DrawCalls);
+DM_PROPERTY_EXTERN(rmtp_DispatchCalls);
+
+namespace dmGraphics
+{
+    static GraphicsAdapterFunctionTable DX12RegisterFunctionTable();
+    static bool                         DX12IsSupported();
+    static HContext                     DX12GetContext();
+    static bool                         DX12Initialize(HContext _context);
+    static GraphicsAdapter g_dx12_adapter(ADAPTER_FAMILY_DIRECTX);
+    static DX12Context*    g_DX12Context = 0x0;
+
+    DM_REGISTER_GRAPHICS_ADAPTER(GraphicsAdapterDX12, &g_dx12_adapter, DX12IsSupported, DX12RegisterFunctionTable, DX12GetContext, ADAPTER_FAMILY_PRIORITY_DIRECTX);
+
+    static int16_t CreateTextureSampler(DX12Context* context, TextureFilter minfilter, TextureFilter magfilter, TextureWrap uwrap, TextureWrap vwrap, uint8_t maxLod, float max_anisotropy);
+    static void    FlushResourcesToDestroy(DX12FrameResource& current_frame_resource);
+
+    #define CHECK_HR_ERROR(result) \
+    { \
+        if(g_DX12Context->m_VerifyGraphicsCalls && result != S_OK) { \
+            dmLogError("DX Error (%s:%d) code: %d", __FILE__, __LINE__, HRESULT_CODE(result)); \
+            assert(0); \
+        } \
+    }
+
+    DX12Context::DX12Context(const ContextParams& params)
+    {
+        memset(this, 0, sizeof(*this));
+        m_NumFramesInFlight       = MAX_FRAMES_IN_FLIGHT;
+        m_DefaultTextureMinFilter = params.m_DefaultTextureMinFilter;
+        m_DefaultTextureMagFilter = params.m_DefaultTextureMagFilter;
+        m_VerifyGraphicsCalls     = params.m_VerifyGraphicsCalls;
+        m_PrintDeviceInfo         = params.m_PrintDeviceInfo;
+        m_Window                  = params.m_Window;
+        m_Width                   = params.m_Width;
+        m_Height                  = params.m_Height;
+        m_UseValidationLayers     = params.m_UseValidationLayers;
+
+        m_TextureFormatSupport |= 1 << TEXTURE_FORMAT_LUMINANCE;
+        m_TextureFormatSupport |= 1 << TEXTURE_FORMAT_LUMINANCE_ALPHA;
+        m_TextureFormatSupport |= 1 << TEXTURE_FORMAT_RGB;
+        m_TextureFormatSupport |= 1 << TEXTURE_FORMAT_RGBA;
+        m_TextureFormatSupport |= 1 << TEXTURE_FORMAT_RGB_16BPP;
+        m_TextureFormatSupport |= 1 << TEXTURE_FORMAT_RGBA_16BPP;
+
+        assert(dmPlatform::GetWindowStateParam(m_Window, dmPlatform::WINDOW_STATE_OPENED));
+    }
+
+    static HContext DX12NewContext(const ContextParams& params)
+    {
+        if (!g_DX12Context)
+        {
+            g_DX12Context = new DX12Context(params);
+
+            if (DX12Initialize(g_DX12Context))
+            {
+                return g_DX12Context;
+            }
+
+            DeleteContext(g_DX12Context);
+        }
+        return 0x0;
+    }
+
+    static HContext DX12GetContext()
+    {
+        return g_DX12Context;
+    }
+
+    static IDXGIAdapter1* CreateDeviceAdapter(IDXGIFactory4* dxgiFactory)
+    {
+        IDXGIAdapter1* adapter = 0;
+        int adapterIndex = 0;
+
+        // find first hardware gpu that supports d3d 12
+        while (dxgiFactory->EnumAdapters1(adapterIndex, &adapter) != DXGI_ERROR_NOT_FOUND)
+        {
+            DXGI_ADAPTER_DESC1 desc;
+            adapter->GetDesc1(&desc);
+
+            if (desc.Flags & DXGI_ADAPTER_FLAG_SOFTWARE)
+            {
+                adapterIndex++;
+                continue;
+            }
+
+            // we want a device that is compatible with direct3d 12 (feature level 11 or higher)
+            HRESULT hr = D3D12CreateDevice(adapter, D3D_FEATURE_LEVEL_11_0, _uuidof(ID3D12Device), NULL);
+            if (SUCCEEDED(hr))
+            {
+                break;
+            }
+
+            adapterIndex++;
+        }
+
+        return adapter;
+    }
+
+    static IDXGIFactory4* CreateDXGIFactory()
+    {
+        IDXGIFactory4* factory;
+        HRESULT hr = CreateDXGIFactory1(IID_PPV_ARGS(&factory));
+        if (FAILED(hr))
+        {
+            return 0;
+        }
+        return factory;
+    }
+
+    static bool DX12IsSupported()
+    {
+        IDXGIAdapter1* adapter = CreateDeviceAdapter(CreateDXGIFactory());
+        if (adapter)
+        {
+            adapter->Release();
+            return true;
+        }
+        return false;
+    }
+
+    static void DX12DeleteContext(HContext _context)
+    {
+        assert(_context);
+        if (g_DX12Context)
+        {
+            DX12Context* context = (DX12Context*) _context;
+
+            for (uint8_t i=0; i < DM_ARRAY_SIZE(context->m_FrameResources); i++)
+            {
+                FlushResourcesToDestroy(context->m_FrameResources[i]);
+            }
+
+            delete (DX12Context*) context;
+            g_DX12Context = 0x0;
+        }
+    }
+
+    static void CreateRootSignature(DX12Context* context, CD3DX12_ROOT_SIGNATURE_DESC* desc, DX12ShaderProgram* program)
+    {
+        ID3DBlob* signature;
+        ID3DBlob* error;
+        HRESULT hr = D3D12SerializeRootSignature(desc, D3D_ROOT_SIGNATURE_VERSION_1, &signature, &error);
+        CHECK_HR_ERROR(hr);
+
+        hr = context->m_Device->CreateRootSignature(0, signature->GetBufferPointer(), signature->GetBufferSize(), IID_PPV_ARGS(&program->m_RootSignature));
+        CHECK_HR_ERROR(hr);
+    }
+
+    static void SetupMainRenderTarget(DX12Context* context, DXGI_SAMPLE_DESC sample_desc)
+    {
+        // Initialize the dummy rendertarget for the main framebuffer
+        // The m_Framebuffer construct will be rotated sequentially
+        // with the framebuffer objects created per swap chain.
+        DX12RenderTarget* rt = GetAssetFromContainer<DX12RenderTarget>(context->m_AssetHandleContainer, context->m_MainRenderTarget);
+        assert(rt == 0x0);
+
+        rt               = new DX12RenderTarget();
+        rt->m_Id         = DM_RENDERTARGET_BACKBUFFER_ID;
+        rt->m_Format     = DXGI_FORMAT_R8G8B8A8_UNORM;
+        rt->m_SampleDesc = sample_desc;
+
+        context->m_MainRenderTarget    = StoreAssetInContainer(context->m_AssetHandleContainer, rt, ASSET_TYPE_RENDER_TARGET);
+        context->m_CurrentRenderTarget = context->m_MainRenderTarget;
+    }
+
+    void DX12ScratchBuffer::Initialize(DX12Context* context, uint32_t frame_index)
+    {
+        m_FrameIndex = frame_index;
+
+        // Initialize constant buffer heap
+        {
+            uint32_t pool_block_count = MAX_BLOCK_SIZE / BLOCK_STEP_SIZE;
+            m_MemoryPools.SetCapacity(pool_block_count);
+            m_MemoryPools.SetSize(pool_block_count);
+
+            for (int i = 0; i < m_MemoryPools.Size(); ++i)
+            {
+                m_MemoryPools[i].m_BlockSize        = (i+1) * BLOCK_STEP_SIZE;
+                m_MemoryPools[i].m_DescriptorCursor = 0;
+                m_MemoryPools[i].m_MemoryCursor     = 0;
+
+                D3D12_DESCRIPTOR_HEAP_DESC heap_Desc = {};
+                heap_Desc.NumDescriptors             = DESCRIPTORS_PER_POOL;
+                heap_Desc.Flags                      = D3D12_DESCRIPTOR_HEAP_FLAG_SHADER_VISIBLE;
+                heap_Desc.Type                       = D3D12_DESCRIPTOR_HEAP_TYPE_CBV_SRV_UAV;
+
+                HRESULT hr = context->m_Device->CreateDescriptorHeap(&heap_Desc, IID_PPV_ARGS(&m_MemoryPools[i].m_DescriptorHeap));
+                CHECK_HR_ERROR(hr);
+
+                const uint32_t memory_heap_alignment = 1024 * 64;
+                const uint32_t memory_heap_size      = DM_ALIGN(DESCRIPTORS_PER_POOL * m_MemoryPools[i].m_BlockSize, memory_heap_alignment);
+
+                hr = context->m_Device->CreateCommittedResource(
+                    &CD3DX12_HEAP_PROPERTIES(D3D12_HEAP_TYPE_UPLOAD), // this heap will be used to upload the constant buffer data
+                    D3D12_HEAP_FLAG_NONE,                             // no flags
+                    &CD3DX12_RESOURCE_DESC::Buffer(memory_heap_size), // size of the resource heap. Must be a multiple of 64KB for single-textures and constant buffers
+                    D3D12_RESOURCE_STATE_GENERIC_READ,                // will be data that is read from so we keep it in the generic read state
+                    NULL,                                             // we do not have use an optimized clear value for constant buffers
+                    IID_PPV_ARGS(&m_MemoryPools[i].m_MemoryHeap));
+                CHECK_HR_ERROR(hr);
+
+                for (int j = 0; j < DESCRIPTORS_PER_POOL; ++j)
+                {
+                    D3D12_CONSTANT_BUFFER_VIEW_DESC view_desc = {};
+                    view_desc.BufferLocation = m_MemoryPools[i].m_MemoryHeap->GetGPUVirtualAddress() + j * m_MemoryPools[i].m_BlockSize;
+                    view_desc.SizeInBytes    = m_MemoryPools[i].m_BlockSize;
+
+                    CD3DX12_CPU_DESCRIPTOR_HANDLE view_handle(m_MemoryPools[i].m_DescriptorHeap->GetCPUDescriptorHandleForHeapStart(), j, context->m_Device->GetDescriptorHandleIncrementSize(D3D12_DESCRIPTOR_HEAP_TYPE_CBV_SRV_UAV));
+                    context->m_Device->CreateConstantBufferView(&view_desc, view_handle);
+                }
+
+                hr = m_MemoryPools[i].m_MemoryHeap->Map(0, 0, &m_MemoryPools[i].m_MappedDataPtr);
+                CHECK_HR_ERROR(hr);
+            }
+        }
+    }
+
+    void* DX12ScratchBuffer::AllocateConstantBuffer(DX12Context* context, uint32_t buffer_index, uint32_t non_aligned_byte_size)
+    {
+        assert(non_aligned_byte_size < MAX_BLOCK_SIZE);
+        uint32_t pool_index     = non_aligned_byte_size / BLOCK_STEP_SIZE;
+        uint32_t memory_cursor  = m_MemoryPools[pool_index].m_MemoryCursor;
+        uint8_t* base_ptr       = ((uint8_t*) m_MemoryPools[pool_index].m_MappedDataPtr) + memory_cursor;
+
+        context->m_CommandList->SetGraphicsRootConstantBufferView(buffer_index, m_MemoryPools[pool_index].m_MemoryHeap->GetGPUVirtualAddress() + memory_cursor);
+
+        m_MemoryPools[pool_index].m_MemoryCursor += m_MemoryPools[pool_index].m_BlockSize;
+        m_MemoryPools[pool_index].m_DescriptorCursor++;
+
+    #if 0
+        dmLogInfo("AllocateConstantBuffer: ptr: %p, frame: %d, pool: %d, descriptor: %d, offset: %d", base_ptr, m_FrameIndex, pool_index, m_MemoryPools[pool_index].m_DescriptorCursor, cursor);
+    #endif
+
+        return (void*) base_ptr;
+    }
+
+    void DX12ScratchBuffer::AllocateSampler(DX12Context* context, const DX12TextureSampler& sampler, uint32_t sampler_index)
+    {
+        CD3DX12_GPU_DESCRIPTOR_HANDLE handle_sampler(context->m_SamplerPool.m_DescriptorHeap->GetGPUDescriptorHandleForHeapStart(), sampler.m_DescriptorOffset);
+        context->m_CommandList->SetGraphicsRootDescriptorTable(sampler_index, handle_sampler);
+    }
+
+    void DX12ScratchBuffer::AllocateTexture2D(DX12Context* context, DX12Texture* texture, uint32_t texture_index)
+    {
+        D3D12_SHADER_RESOURCE_VIEW_DESC view_desc = {};
+        view_desc.Format                          = texture->m_ResourceDesc.Format;
+        view_desc.ViewDimension                   = D3D12_SRV_DIMENSION_TEXTURE2D;
+        view_desc.Shader4ComponentMapping         = D3D12_DEFAULT_SHADER_4_COMPONENT_MAPPING;
+        view_desc.Texture2D.MipLevels             = texture->m_MipMapCount;
+
+        if (texture->m_Type == TEXTURE_TYPE_2D_ARRAY)
+        {
+            view_desc.ViewDimension = D3D12_SRV_DIMENSION_TEXTURE2DARRAY;
+            view_desc.Texture2DArray.MostDetailedMip = 0;
+            view_desc.Texture2DArray.MipLevels       = texture->m_MipMapCount;
+            view_desc.Texture2DArray.FirstArraySlice = 0;  // Start from the first slice
+            view_desc.Texture2DArray.ArraySize       = texture->m_LayerCount;  // Number of slices
+            view_desc.Texture2DArray.PlaneSlice      = 0;  // This is generally 0 for 2D arrays (1D textures have planes)
+        }
+        else if (texture->m_Type == TEXTURE_TYPE_CUBE_MAP)
+        {
+            view_desc.ViewDimension                   = D3D12_SRV_DIMENSION_TEXTURECUBE;
+            view_desc.TextureCube.MipLevels           = texture->m_MipMapCount;
+            view_desc.TextureCube.MostDetailedMip     = 0;
+            view_desc.TextureCube.ResourceMinLODClamp = 0.0f;
+        }
+
+        uint32_t desc_size   = context->m_Device->GetDescriptorHandleIncrementSize(D3D12_DESCRIPTOR_HEAP_TYPE_CBV_SRV_UAV);
+        uint32_t desc_offset = desc_size * m_MemoryPools[0].m_DescriptorCursor;
+
+        CD3DX12_CPU_DESCRIPTOR_HANDLE  view_desc_handle(
+            m_MemoryPools[0].m_DescriptorHeap->GetCPUDescriptorHandleForHeapStart(),
+            m_MemoryPools[0].m_DescriptorCursor,
+            desc_size);
+
+        context->m_Device->CreateShaderResourceView(texture->m_Resource, &view_desc, view_desc_handle);
+        m_MemoryPools[0].m_DescriptorCursor++;
+
+        CD3DX12_GPU_DESCRIPTOR_HANDLE handle_texture(m_MemoryPools[0].m_DescriptorHeap->GetGPUDescriptorHandleForHeapStart(), desc_offset);
+
+        context->m_CommandList->SetGraphicsRootDescriptorTable(texture_index, handle_texture);
+    }
+
+    void DX12ScratchBuffer::Reset(DX12Context* context)
+    {
+        for (int i = 0; i < m_MemoryPools.Size(); ++i)
+        {
+            m_MemoryPools[i].m_DescriptorCursor = 0;
+            m_MemoryPools[i].m_MemoryCursor     = 0;
+        }
+    }
+
+    // Can we bind this at start of frame?
+    void DX12ScratchBuffer::Bind(DX12Context* context)
+    {
+        // TODO: multiple heaps needs to be bound here
+        ID3D12DescriptorHeap* heaps[] = {
+            m_MemoryPools[0].m_DescriptorHeap
+        };
+        context->m_CommandList->SetDescriptorHeaps(DM_ARRAY_SIZE(heaps), heaps);
+    }
+
+    static bool MultiSamplingCountSupported(ID3D12Device* device, DXGI_FORMAT format, uint32_t requested_count)
+    {
+        D3D12_FEATURE_DATA_MULTISAMPLE_QUALITY_LEVELS query = {};
+        query.Format           = format;
+        query.SampleCount      = requested_count;
+        query.Flags            = D3D12_MULTISAMPLE_QUALITY_LEVELS_FLAG_NONE;
+        query.NumQualityLevels = 0;
+
+        HRESULT hr = device->CheckFeatureSupport(
+            D3D12_FEATURE_MULTISAMPLE_QUALITY_LEVELS,
+            &query,
+            sizeof(query)
+        );
+        return SUCCEEDED(hr) && query.NumQualityLevels > 0;
+    }
+
+    static uint32_t GetClosestMultiSamplingCount(ID3D12Device* device, DXGI_FORMAT format, uint32_t requested_count)
+    {
+        if (MultiSamplingCountSupported(device, format, requested_count))
+            return requested_count;
+
+        // Same sample counts as vulkan
+        static const uint32_t sample_counts[] = { 64, 32, 16, 8, 4, 2, 1 };
+
+        for (uint32_t i=0; i < DM_ARRAY_SIZE(sample_counts); i++)
+        {
+            if (sample_counts[i] > requested_count)
+                continue;
+
+            if (MultiSamplingCountSupported(device, format, sample_counts[i]))
+            {
+                return sample_counts[i];
+            }
+        }
+
+        return 1;
+    }
+
+    static bool DX12Initialize(HContext _context)
+    {
+        DX12Context* context = (DX12Context*) _context;
+
+        HRESULT hr = S_OK;
+
+        bool has_debug_layer = false;
+
+        // This needs to be created before the device
+        // if (context->m_UseValidationLayers)
+        if (true)
+        {
+            hr = D3D12GetDebugInterface(IID_PPV_ARGS(&context->m_DebugInterface));
+            CHECK_HR_ERROR(hr);
+
+            context->m_DebugInterface->EnableDebugLayer();
+            context->m_DebugInterface->Release();
+
+            has_debug_layer = true;
+        }
+
+        IDXGIFactory4* factory = CreateDXGIFactory();
+        IDXGIAdapter1* adapter = CreateDeviceAdapter(factory);
+
+        hr = D3D12CreateDevice(adapter, D3D_FEATURE_LEVEL_11_0, IID_PPV_ARGS(&context->m_Device));
+        CHECK_HR_ERROR(hr);
+
+        D3D12_COMMAND_QUEUE_DESC cmd_queue_desc = {};
+        hr = context->m_Device->CreateCommandQueue(&cmd_queue_desc, IID_PPV_ARGS(&context->m_CommandQueue));
+        CHECK_HR_ERROR(hr);
+
+        uint32_t window_width = dmPlatform::GetWindowWidth(context->m_Window);
+        uint32_t window_height = dmPlatform::GetWindowHeight(context->m_Window);
+
+        DXGI_FORMAT color_format = DXGI_FORMAT_R8G8B8A8_UNORM;
+        DXGI_FORMAT depth_format = DXGI_FORMAT_D24_UNORM_S8_UINT;
+
+        // Create swapchain
+        DXGI_MODE_DESC back_buffer_desc = {};
+        back_buffer_desc.Width          = window_width;
+        back_buffer_desc.Height         = window_height;
+        back_buffer_desc.Format         = color_format;
+
+        // Note: These must be 1 and 0 - for MSAA we will render to an offscreen texture that is multisampled
+        DXGI_SAMPLE_DESC sample_desc = {};
+        sample_desc.Count            = 1;
+        sample_desc.Quality          = 0;
+
+        DXGI_SWAP_CHAIN_DESC swap_chain_desc = {};
+        swap_chain_desc.BufferCount          = MAX_FRAMEBUFFERS;
+        swap_chain_desc.BufferDesc           = back_buffer_desc;
+        swap_chain_desc.BufferUsage          = DXGI_USAGE_RENDER_TARGET_OUTPUT;
+        swap_chain_desc.SwapEffect           = DXGI_SWAP_EFFECT_FLIP_DISCARD;
+        swap_chain_desc.OutputWindow         = GetWindowsHWND(context->m_Window);
+        swap_chain_desc.SampleDesc           = sample_desc;
+        swap_chain_desc.Windowed             = true;
+
+        IDXGISwapChain* swap_chain_tmp = 0;
+        factory->CreateSwapChain(context->m_CommandQueue, &swap_chain_desc, &swap_chain_tmp);
+        context->m_SwapChain = static_cast<IDXGISwapChain3*>(swap_chain_tmp);
+
+        context->m_MSAASampleCount = GetClosestMultiSamplingCount(context->m_Device, color_format, dmPlatform::GetWindowStateParam(context->m_Window, dmPlatform::WINDOW_STATE_SAMPLE_COUNT));
+
+        ////// MOVE THIS?
+        D3D12_DESCRIPTOR_HEAP_DESC sampler_heap_desc = {};
+        sampler_heap_desc.NumDescriptors             = 128; // TODO, I don't know if this is a good value, the sampler pool should be fully dynamic I think
+        sampler_heap_desc.Flags                      = D3D12_DESCRIPTOR_HEAP_FLAG_SHADER_VISIBLE;
+        sampler_heap_desc.Type                       = D3D12_DESCRIPTOR_HEAP_TYPE_SAMPLER;
+        hr = context->m_Device->CreateDescriptorHeap(&sampler_heap_desc, IID_PPV_ARGS(&context->m_SamplerPool.m_DescriptorHeap));
+        CHECK_HR_ERROR(hr);
+
+        // this heap is a render target view heap, we use this heap for the swapchain render targets only. The other render targets will use another heap for this
+        D3D12_DESCRIPTOR_HEAP_DESC rt_view_heap_desc = {};
+        rt_view_heap_desc.NumDescriptors             = MAX_FRAMEBUFFERS * (context->m_MSAASampleCount > 1 ? 2 : 1);
+        rt_view_heap_desc.Type                       = D3D12_DESCRIPTOR_HEAP_TYPE_RTV;
+        rt_view_heap_desc.Flags                      = D3D12_DESCRIPTOR_HEAP_FLAG_NONE;
+
+        hr = context->m_Device->CreateDescriptorHeap(&rt_view_heap_desc, IID_PPV_ARGS(&context->m_RtvDescriptorHeap));
+        CHECK_HR_ERROR(hr);
+
+        context->m_RtvDescriptorSize = context->m_Device->GetDescriptorHandleIncrementSize(D3D12_DESCRIPTOR_HEAP_TYPE_RTV);
+
+        // Depth/stencil heap
+        D3D12_DESCRIPTOR_HEAP_DESC dsv_heap_desc = {};
+        dsv_heap_desc.NumDescriptors             = MAX_FRAMEBUFFERS;
+        dsv_heap_desc.Type                       = D3D12_DESCRIPTOR_HEAP_TYPE_DSV;
+        dsv_heap_desc.Flags                      = D3D12_DESCRIPTOR_HEAP_FLAG_NONE;
+
+        hr = context->m_Device->CreateDescriptorHeap(&dsv_heap_desc, IID_PPV_ARGS(&context->m_DsvDescriptorHeap));
+        CHECK_HR_ERROR(hr);
+
+        context->m_DsvDescriptorSize = context->m_Device->GetDescriptorHandleIncrementSize(D3D12_DESCRIPTOR_HEAP_TYPE_DSV);
+
+        // get a handle to the first descriptor in the descriptor heap. a handle is basically a pointer,
+        // but we cannot literally use it like a c++ pointer.
+        CD3DX12_CPU_DESCRIPTOR_HANDLE rtv_handle(context->m_RtvDescriptorHeap->GetCPUDescriptorHandleForHeapStart());
+
+        TextureCreationParams texture_create_params;
+        texture_create_params.m_Width          = window_width;
+        texture_create_params.m_Height         = window_height;
+        texture_create_params.m_OriginalWidth  = window_width;
+        texture_create_params.m_OriginalHeight = window_height;
+
+        for (int i = 0; i < MAX_FRAMEBUFFERS; i++)
+        {
+            context->m_FrameResources[i].m_TextureColor        = NewTexture(_context, texture_create_params);
+            context->m_FrameResources[i].m_TextureDepthStencil = NewTexture(_context, texture_create_params);
+            DX12Texture* texture_color = GetAssetFromContainer<DX12Texture>(context->m_AssetHandleContainer, context->m_FrameResources[i].m_TextureColor);
+            DX12Texture* texture_depth = GetAssetFromContainer<DX12Texture>(context->m_AssetHandleContainer, context->m_FrameResources[i].m_TextureDepthStencil);
+
+            // first we get the n'th buffer in the swap chain and store it in the n'th
+            // position of our ID3D12Resource array
+            hr = context->m_SwapChain->GetBuffer(i, IID_PPV_ARGS(&texture_color->m_Resource));
+            CHECK_HR_ERROR(hr);
+
+            // we "create" a render target view which binds the swap chain buffer (ID3D12Resource[n]) to the rtv handle
+            context->m_Device->CreateRenderTargetView(texture_color->m_Resource, NULL, rtv_handle);
+            rtv_handle.Offset(1, context->m_RtvDescriptorSize);
+
+
+            // If the project is using multisampling, we need to create a secondary RT that we render into.
+            // This will later be resolved into the swap chain RT before presenting (via EndRenderPass).
+            if (context->m_MSAASampleCount > 1)
+            {
+                D3D12_RESOURCE_DESC msaa_desc = {};
+                msaa_desc.Dimension           = D3D12_RESOURCE_DIMENSION_TEXTURE2D;
+                msaa_desc.Width               = window_width;
+                msaa_desc.Height              = window_height;
+                msaa_desc.DepthOrArraySize    = 1;
+                msaa_desc.MipLevels           = 1;
+                msaa_desc.Format              = color_format;
+                msaa_desc.SampleDesc.Count    = context->m_MSAASampleCount;
+                msaa_desc.SampleDesc.Quality  = 0;
+                msaa_desc.Layout              = D3D12_TEXTURE_LAYOUT_UNKNOWN;
+                msaa_desc.Flags               = D3D12_RESOURCE_FLAG_ALLOW_RENDER_TARGET;
+
+                D3D12_CLEAR_VALUE clear_value = {};
+                clear_value.Format            = color_format;
+                clear_value.Color[0]          = 0.0f;
+                clear_value.Color[1]          = 0.0f;
+                clear_value.Color[2]          = 0.0f;
+                clear_value.Color[3]          = 1.0f;
+
+                hr = context->m_Device->CreateCommittedResource(
+                    &CD3DX12_HEAP_PROPERTIES(D3D12_HEAP_TYPE_DEFAULT),
+                    D3D12_HEAP_FLAG_NONE,
+                    &msaa_desc,
+                    D3D12_RESOURCE_STATE_RENDER_TARGET,
+                    &clear_value,
+                    IID_PPV_ARGS(&context->m_FrameResources[i].m_MsaaRenderTarget)
+                );
+                CHECK_HR_ERROR(hr);
+
+                context->m_Device->CreateRenderTargetView(context->m_FrameResources[i].m_MsaaRenderTarget, NULL, rtv_handle);
+                rtv_handle.Offset(1, context->m_RtvDescriptorSize);
+            }
+
+            // Create the depth/stencil attachment(s)
+            D3D12_RESOURCE_DESC depth_desc = {};
+            depth_desc.Dimension           = D3D12_RESOURCE_DIMENSION_TEXTURE2D;
+            depth_desc.Width               = window_width;
+            depth_desc.Height              = window_height;
+            depth_desc.DepthOrArraySize    = 1;
+            depth_desc.MipLevels           = 1;
+            depth_desc.Format              = depth_format;
+            depth_desc.SampleDesc.Count    = context->m_MSAASampleCount;
+            depth_desc.SampleDesc.Quality  = 0;
+            depth_desc.Layout              = D3D12_TEXTURE_LAYOUT_UNKNOWN;
+            depth_desc.Flags               = D3D12_RESOURCE_FLAG_ALLOW_DEPTH_STENCIL;
+
+            D3D12_CLEAR_VALUE depth_clear    = {};
+            depth_clear.Format               = depth_format;
+            depth_clear.DepthStencil.Depth   = 1.0f;
+            depth_clear.DepthStencil.Stencil = 0;
+
+            hr = context->m_Device->CreateCommittedResource(
+                &CD3DX12_HEAP_PROPERTIES(D3D12_HEAP_TYPE_DEFAULT),
+                D3D12_HEAP_FLAG_NONE,
+                &depth_desc,
+                D3D12_RESOURCE_STATE_DEPTH_WRITE,
+                &depth_clear,
+                IID_PPV_ARGS(&texture_depth->m_Resource)
+            );
+            CHECK_HR_ERROR(hr);
+
+            // Create depth stencil view
+            CD3DX12_CPU_DESCRIPTOR_HANDLE dsv_handle(context->m_DsvDescriptorHeap->GetCPUDescriptorHandleForHeapStart(), i, context->m_DsvDescriptorSize);
+
+            D3D12_DEPTH_STENCIL_VIEW_DESC dsv_desc = {};
+            dsv_desc.Format        = depth_format;
+            dsv_desc.ViewDimension = (context->m_MSAASampleCount > 1) ? D3D12_DSV_DIMENSION_TEXTURE2DMS : D3D12_DSV_DIMENSION_TEXTURE2D;
+            dsv_desc.Flags         = D3D12_DSV_FLAG_NONE;
+
+            context->m_Device->CreateDepthStencilView(texture_depth->m_Resource, &dsv_desc, dsv_handle);
+
+            // Create the rest of the per-frame resources
+            hr = context->m_Device->CreateCommandAllocator(D3D12_COMMAND_LIST_TYPE_DIRECT, IID_PPV_ARGS(&context->m_FrameResources[i].m_CommandAllocator));
+            CHECK_HR_ERROR(hr);
+
+            // Create the frame fence that will be signaled when we can render to this frame
+            hr = context->m_Device->CreateFence(0, D3D12_FENCE_FLAG_NONE, IID_PPV_ARGS(&context->m_FrameResources[i].m_Fence));
+            CHECK_HR_ERROR(hr);
+
+            context->m_FrameResources[i].m_FenceValue = RENDER_CONTEXT_STATE_FREE;
+            context->m_FrameResources[i].m_ScratchBuffer.Initialize(context, i);
+        }
+
+
+        context->m_FenceEvent = CreateEvent(NULL, false, false, NULL);
+        if (!context->m_FenceEvent)
+        {
+            dmLogFatal("Unable to create fence event");
+            return false;
+        }
+
+        // command buffer / command list
+        // TODO: We should create one of these for every thread we have that are recording commands
+        hr = context->m_Device->CreateCommandList(0, D3D12_COMMAND_LIST_TYPE_DIRECT, context->m_FrameResources[0].m_CommandAllocator, NULL, IID_PPV_ARGS(&context->m_CommandList));
+        CHECK_HR_ERROR(hr);
+
+        context->m_CommandList->Close();
+
+        SetupMainRenderTarget(context, sample_desc);
+
+        context->m_PipelineState = GetDefaultPipelineState();
+
+        CreateTextureSampler(context, TEXTURE_FILTER_LINEAR, TEXTURE_FILTER_LINEAR, TEXTURE_WRAP_REPEAT, TEXTURE_WRAP_REPEAT, 1, 1.0f);
+
+        if (context->m_PrintDeviceInfo)
+        {
+            dmLogInfo("Device: DirectX 12");
+        }
+
+        if (has_debug_layer)
+        {
+            // We install a custom message filter here to avoid the spam that occurs when issuing clear commands
+            // that contains colors that ARE NOT the same as the values that was used when the RT was created.
+            // This will be slower, but we would have to change the API to fix it..
+            ID3D12InfoQueue* infoQueue = NULL;
+            if (SUCCEEDED(context->m_Device->QueryInterface(IID_PPV_ARGS(&infoQueue))))
+            {
+                // Define the warning to suppress
+                D3D12_MESSAGE_ID messageId = D3D12_MESSAGE_ID_CLEARRENDERTARGETVIEW_MISMATCHINGCLEARVALUE;
+
+                // Set up a filter to ignore the warning
+                D3D12_MESSAGE_SEVERITY severities[] = { D3D12_MESSAGE_SEVERITY_WARNING };
+                D3D12_MESSAGE_ID denyIds[] = { messageId };
+
+                D3D12_INFO_QUEUE_FILTER filter = {};
+                filter.DenyList.NumSeverities = _countof(severities);
+                filter.DenyList.pSeverityList = severities;
+                filter.DenyList.NumIDs = _countof(denyIds);
+                filter.DenyList.pIDList = denyIds;
+
+                // Apply the filter
+                infoQueue->PushStorageFilter(&filter);
+                infoQueue->Release();
+            }
+        }
+
+        return true;
+    }
+
+    static void DX12Finalize()
+    {
+
+    }
+
+    static void DX12CloseWindow(HContext _context)
+    {
+        DX12Context* context = (DX12Context*) _context;
+
+        if (dmPlatform::GetWindowStateParam(context->m_Window, dmPlatform::WINDOW_STATE_OPENED))
+        {
+        }
+    }
+
+    static void DX12RunApplicationLoop(void* user_data, WindowStepMethod step_method, WindowIsRunning is_running)
+    {
+    }
+
+    static dmPlatform::HWindow DX12GetWindow(HContext _context)
+    {
+        DX12Context* context = (DX12Context*) _context;
+        return context->m_Window;
+    }
+
+    static uint32_t DX12GetDisplayDpi(HContext context)
+    {
+        assert(context);
+        return 0;
+    }
+
+    static uint32_t DX12GetWidth(HContext _context)
+    {
+        DX12Context* context = (DX12Context*) _context;
+        return context->m_Width;
+    }
+
+    static uint32_t DX12GetHeight(HContext _context)
+    {
+        DX12Context* context = (DX12Context*) _context;
+        return context->m_Height;
+    }
+
+    static void DX12SetWindowSize(HContext _context, uint32_t width, uint32_t height)
+    {
+        assert(_context);
+        DX12Context* context = (DX12Context*) _context;
+        if (dmPlatform::GetWindowStateParam(context->m_Window, dmPlatform::WINDOW_STATE_OPENED))
+        {
+            dmPlatform::SetWindowSize(context->m_Window, width, height);
+        }
+    }
+
+    static void DX12ResizeWindow(HContext _context, uint32_t width, uint32_t height)
+    {
+        assert(_context);
+        DX12Context* context = (DX12Context*) _context;
+        if (dmPlatform::GetWindowStateParam(context->m_Window, dmPlatform::WINDOW_STATE_OPENED))
+        {
+            dmPlatform::SetWindowSize(context->m_Window, width, height);
+        }
+    }
+
+    static void DX12GetDefaultTextureFilters(HContext _context, TextureFilter& out_min_filter, TextureFilter& out_mag_filter)
+    {
+        DX12Context* context = (DX12Context*) _context;
+        out_min_filter = context->m_DefaultTextureMinFilter;
+        out_mag_filter = context->m_DefaultTextureMagFilter;
+    }
+
+    static void DX12Clear(HContext _context, uint32_t flags, uint8_t red, uint8_t green, uint8_t blue, uint8_t alpha, float depth, uint32_t stencil)
+    {
+        DX12Context* context = (DX12Context*) _context;
+        DX12RenderTarget* current_rt = GetAssetFromContainer<DX12RenderTarget>(context->m_AssetHandleContainer, context->m_CurrentRenderTarget);
+
+        const float r = ((float)red) / 255.0f;
+        const float g = ((float)green) / 255.0f;
+        const float b = ((float)blue) / 255.0f;
+        const float a = ((float)alpha) / 255.0f;
+        const float clearColor[] = { r, g, b, a };
+
+        bool has_depth_stencil_texture = current_rt->m_Id == DM_RENDERTARGET_BACKBUFFER_ID; // || current_rt->m_TextureDepthStencil;
+        bool clear_depth_stencil       = flags & (BUFFER_TYPE_DEPTH_BIT | BUFFER_TYPE_STENCIL_BIT);
+
+        if (flags & BUFFER_TYPE_COLOR0_BIT)
+        {
+            context->m_CommandList->ClearRenderTargetView(context->m_RtvHandle, clearColor, 0, NULL);
+        }
+
+        // Clear depth / stencil
+        if (has_depth_stencil_texture && clear_depth_stencil)
+        {
+            D3D12_CLEAR_FLAGS clear_depth_stencil_flags = (D3D12_CLEAR_FLAGS) 0;
+
+            if (flags & BUFFER_TYPE_DEPTH_BIT)
+            {
+                clear_depth_stencil_flags |= D3D12_CLEAR_FLAG_DEPTH;
+            }
+
+            if (flags & BUFFER_TYPE_STENCIL_BIT)
+            {
+                clear_depth_stencil_flags |= D3D12_CLEAR_FLAG_STENCIL;
+            }
+
+            // Clear the depth and stencil buffer
+            context->m_CommandList->ClearDepthStencilView(
+                context->m_DsvHandle,
+                clear_depth_stencil_flags,
+                depth,
+                (UINT8) stencil,
+                0,
+                NULL);
+        }
+    }
+
+    static void SyncronizeFrame(DX12Context* context)
+    {
+        // swap the current rtv buffer index so we draw on the correct buffer
+        context->m_CurrentFrameIndex = context->m_SwapChain->GetCurrentBackBufferIndex();
+
+        DX12FrameResource& current_frame_resource = context->m_FrameResources[context->m_CurrentFrameIndex];
+
+        // if the current fence value is still less than "fenceValue", then we know the GPU has not finished executing
+        // the command queue since it has not reached the "commandQueue->Signal(fence, fenceValue)" command
+
+        HRESULT hr = S_OK;
+
+        if (current_frame_resource.m_Fence->GetCompletedValue() < current_frame_resource.m_FenceValue)
+        {
+            // we have the fence create an event which is signaled once the fence's current value is "fenceValue"
+            hr = current_frame_resource.m_Fence->SetEventOnCompletion(current_frame_resource.m_FenceValue, context->m_FenceEvent);
+            CHECK_HR_ERROR(hr);
+
+            // We will wait until the fence has triggered the event that it's current value has reached "fenceValue". once it's value
+            // has reached "fenceValue", we know the command queue has finished executing
+            WaitForSingleObject(context->m_FenceEvent, INFINITE);
+        }
+
+        // increment fenceValue for next frame
+        current_frame_resource.m_FenceValue++;
+    }
+
+    static bool EndRenderPass(DX12Context* context)
+    {
+        DX12RenderTarget* current_rt = GetAssetFromContainer<DX12RenderTarget>(context->m_AssetHandleContainer, context->m_CurrentRenderTarget);
+
+        if (!current_rt->m_IsBound)
+            return false;
+
+        if (current_rt->m_Id == DM_RENDERTARGET_BACKBUFFER_ID)
+        {
+            // NOTE: We rotate the swap chain textures into the RT at the beginning of the frame
+            DX12Texture* texture_color         = GetAssetFromContainer<DX12Texture>(context->m_AssetHandleContainer, current_rt->m_TextureColor[0]);
+            ID3D12Resource* color              = texture_color->m_Resource;
+
+            if (context->m_MSAASampleCount > 1)
+            {
+                ID3D12Resource* msaaRT = context->m_FrameResources[context->m_CurrentFrameIndex].m_MsaaRenderTarget;
+
+                // Transition targets into dest and source (TODO: We should track the state of the resources, or actually _all_ resources)
+                context->m_CommandList->ResourceBarrier(1, &CD3DX12_RESOURCE_BARRIER::Transition(color, D3D12_RESOURCE_STATE_PRESENT, D3D12_RESOURCE_STATE_RESOLVE_DEST));
+                context->m_CommandList->ResourceBarrier(1, &CD3DX12_RESOURCE_BARRIER::Transition(msaaRT, D3D12_RESOURCE_STATE_RENDER_TARGET, D3D12_RESOURCE_STATE_RESOLVE_SOURCE));
+
+                // Resolve from MSAA to swapchain
+                context->m_CommandList->ResolveSubresource(
+                    color, 0,
+                    msaaRT, 0,
+                    DXGI_FORMAT_R8G8B8A8_UNORM
+                );
+
+                // Transition resources back to previous state (to be used for next frame)
+                context->m_CommandList->ResourceBarrier(1, &CD3DX12_RESOURCE_BARRIER::Transition(color, D3D12_RESOURCE_STATE_RESOLVE_DEST, D3D12_RESOURCE_STATE_PRESENT));
+                context->m_CommandList->ResourceBarrier(1, &CD3DX12_RESOURCE_BARRIER::Transition(msaaRT, D3D12_RESOURCE_STATE_RESOLVE_SOURCE, D3D12_RESOURCE_STATE_RENDER_TARGET));
+            }
+            else
+            {
+                // No MSAA: just transition swapchain RT to PRESENT
+                context->m_CommandList->ResourceBarrier(1, &CD3DX12_RESOURCE_BARRIER::Transition(color, D3D12_RESOURCE_STATE_RENDER_TARGET, D3D12_RESOURCE_STATE_PRESENT));
+            }
+
+            DX12Texture* texture_depth_stencil = GetAssetFromContainer<DX12Texture>(context->m_AssetHandleContainer, current_rt->m_TextureDepthStencil);
+
+            // Regardless of MSAA count (no resolve needed for depth target I think?), we need to transition backbuffer DSV to COMMON
+            if (texture_depth_stencil && texture_depth_stencil->m_Resource)
+            {
+                context->m_CommandList->ResourceBarrier(1, &CD3DX12_RESOURCE_BARRIER::Transition(texture_depth_stencil->m_Resource, D3D12_RESOURCE_STATE_DEPTH_WRITE, D3D12_RESOURCE_STATE_COMMON));
+            }
+        }
+        else
+        {
+            // Transition custom render target's depth/stencil back to COMMON
+            if (current_rt->m_TextureDepthStencil)
+            {
+                DX12Texture* texture_depth_stencil = GetAssetFromContainer<DX12Texture>(context->m_AssetHandleContainer, current_rt->m_TextureDepthStencil);
+                context->m_CommandList->ResourceBarrier(1, &CD3DX12_RESOURCE_BARRIER::Transition(texture_depth_stencil->m_Resource, D3D12_RESOURCE_STATE_DEPTH_WRITE, D3D12_RESOURCE_STATE_COMMON));
+            }
+        }
+
+        current_rt->m_IsBound = 0;
+        return true;
+    }
+
+    static void BeginRenderPass(DX12Context* context, HRenderTarget render_target)
+    {
+        DX12RenderTarget* current_rt = GetAssetFromContainer<DX12RenderTarget>(context->m_AssetHandleContainer, context->m_CurrentRenderTarget);
+        DX12RenderTarget* rt         = GetAssetFromContainer<DX12RenderTarget>(context->m_AssetHandleContainer, render_target);
+
+        if (current_rt->m_Id == rt->m_Id && current_rt->m_IsBound)
+            return;
+
+        if (current_rt->m_IsBound)
+            EndRenderPass(context);
+
+        ID3D12DescriptorHeap* rtv_heap = NULL;
+        uint32_t num_attachments = 0;
+
+        CD3DX12_CPU_DESCRIPTOR_HANDLE rtv_handle;
+
+        if (rt->m_Id == DM_RENDERTARGET_BACKBUFFER_ID)
+        {
+            num_attachments = 1;
+            rtv_heap = context->m_RtvDescriptorHeap;
+
+            if (context->m_MSAASampleCount > 1)
+            {
+                // MSAA: bind the MSAA RT for current frame
+                uint32_t rtv_index = context->m_CurrentFrameIndex * 2 + 1;
+
+                ID3D12Resource* msaaRT = context->m_FrameResources[context->m_CurrentFrameIndex].m_MsaaRenderTarget;
+                rtv_handle = CD3DX12_CPU_DESCRIPTOR_HANDLE(
+                    context->m_RtvDescriptorHeap->GetCPUDescriptorHandleForHeapStart(),
+                    rtv_index,
+                    context->m_RtvDescriptorSize
+                );
+            }
+            else
+            {
+                DX12Texture* texture_color = GetAssetFromContainer<DX12Texture>(context->m_AssetHandleContainer, current_rt->m_TextureColor[0]);
+
+                // No MSAA: use the regular swapchain RT
+                rtv_handle = CD3DX12_CPU_DESCRIPTOR_HANDLE(
+                    context->m_RtvDescriptorHeap->GetCPUDescriptorHandleForHeapStart(),
+                    context->m_CurrentFrameIndex,
+                    context->m_RtvDescriptorSize
+                );
+
+                context->m_CommandList->ResourceBarrier(1, &CD3DX12_RESOURCE_BARRIER::Transition(texture_color->m_Resource, D3D12_RESOURCE_STATE_PRESENT, D3D12_RESOURCE_STATE_RENDER_TARGET));
+            }
+        }
+        else
+        {
+            rtv_heap = rt->m_ColorAttachmentDescriptorHeap;
+            rtv_handle = rt->m_ColorAttachmentDescriptorHeap->GetCPUDescriptorHandleForHeapStart();
+
+            for (int i = 0; i < MAX_BUFFER_COLOR_ATTACHMENTS; ++i)
+            {
+                if (rt->m_TextureColor[i])
+                {
+                    DX12Texture* attachment = GetAssetFromContainer<DX12Texture>(context->m_AssetHandleContainer, rt->m_TextureColor[i]);
+
+                    if (attachment->m_ResourceStates[0] != D3D12_RESOURCE_STATE_RENDER_TARGET)
+                    {
+                        // Transition the first mipmap into a render target
+                        context->m_CommandList->ResourceBarrier(1, &CD3DX12_RESOURCE_BARRIER::Transition(attachment->m_Resource, attachment->m_ResourceStates[0], D3D12_RESOURCE_STATE_RENDER_TARGET));
+                        attachment->m_ResourceStates[0] = D3D12_RESOURCE_STATE_RENDER_TARGET;
+                    }
+                    num_attachments++;
+                }
+            }
+        }
+
+        // Setup DSV if available
+        D3D12_CPU_DESCRIPTOR_HANDLE* dsv_handle_ptr = NULL;
+        CD3DX12_CPU_DESCRIPTOR_HANDLE dsv_handle;
+
+        if (rt->m_Id == DM_RENDERTARGET_BACKBUFFER_ID)
+        {
+            dsv_handle = CD3DX12_CPU_DESCRIPTOR_HANDLE(
+                context->m_DsvDescriptorHeap->GetCPUDescriptorHandleForHeapStart(),
+                context->m_CurrentFrameIndex,
+                context->m_DsvDescriptorSize
+            );
+            dsv_handle_ptr = &dsv_handle;
+        }
+        else if (rt->m_DepthStencilDescriptorHeap)
+        {
+            dsv_handle     = CD3DX12_CPU_DESCRIPTOR_HANDLE(rt->m_DepthStencilDescriptorHeap->GetCPUDescriptorHandleForHeapStart());
+            dsv_handle_ptr = &dsv_handle;
+
+            DX12Texture* texture_depth_stencil = GetAssetFromContainer<DX12Texture>(context->m_AssetHandleContainer, rt->m_TextureDepthStencil);
+
+            if (texture_depth_stencil && texture_depth_stencil->m_Resource)
+            {
+                context->m_CommandList->ResourceBarrier(1, &CD3DX12_RESOURCE_BARRIER::Transition(texture_depth_stencil->m_Resource, D3D12_RESOURCE_STATE_COMMON, D3D12_RESOURCE_STATE_DEPTH_WRITE));
+            }
+        }
+
+        context->m_RtvHandle = rtv_handle;
+        context->m_DsvHandle = dsv_handle;
+
+        // Bind render target(s) and optional depth-stencil
+        context->m_CommandList->OMSetRenderTargets(1, &context->m_RtvHandle, FALSE, dsv_handle_ptr);
+
+        rt->m_IsBound = 1;
+        context->m_CurrentRenderTarget = render_target;
+    }
+
+    template <typename T>
+    static void DestroyResourceDeferred(DX12FrameResource& current_frame_resource, T* resource) 
+    {
+        if (resource == 0x0 || resource->m_Resource == 0x0)
+        {
+            return;
+        }
+
+        if (current_frame_resource.m_ResourcesToDestroy.Full())
+        {
+            current_frame_resource.m_ResourcesToDestroy.OffsetCapacity(8);
+        }
+
+        current_frame_resource.m_ResourcesToDestroy.Push(resource->m_Resource);
+        resource->m_Destroyed = 1;
+        resource->m_Resource = 0;
+    }
+
+    static void FlushResourcesToDestroy(DX12FrameResource& current_frame_resource)
+    {
+        if (current_frame_resource.m_ResourcesToDestroy.Size() > 0)
+        {
+            for (uint32_t i = 0; i < current_frame_resource.m_ResourcesToDestroy.Size(); ++i)
+            {
+                current_frame_resource.m_ResourcesToDestroy[i]->Release();
+            }
+            current_frame_resource.m_ResourcesToDestroy.SetSize(0);
+        }
+    }
+
+    static void DX12BeginFrame(HContext _context)
+    {
+        DX12Context* context = (DX12Context*) _context;
+        SyncronizeFrame(context);
+
+        DX12FrameResource& current_frame_resource = context->m_FrameResources[context->m_CurrentFrameIndex];
+
+        HRESULT hr = current_frame_resource.m_CommandAllocator->Reset();
+        CHECK_HR_ERROR(hr);
+
+        DX12RenderTarget* rt = GetAssetFromContainer<DX12RenderTarget>(context->m_AssetHandleContainer, context->m_MainRenderTarget);
+        rt->m_TextureColor[0] = current_frame_resource.m_TextureColor;
+        rt->m_TextureDepthStencil = current_frame_resource.m_TextureDepthStencil;
+
+        FlushResourcesToDestroy(current_frame_resource);
+
+        // Enter "record" mode
+        hr = context->m_CommandList->Reset(current_frame_resource.m_CommandAllocator, NULL); // Second argument is a pipeline object (TODO)
+        CHECK_HR_ERROR(hr);
+
+        current_frame_resource.m_ScratchBuffer.Reset(context);
+
+        context->m_FrameBegun = 1;
+
+        ID3D12DescriptorHeap* heaps[] = {
+            context->m_SamplerPool.m_DescriptorHeap,
+            current_frame_resource.m_ScratchBuffer.m_MemoryPools[0].m_DescriptorHeap
+        };
+
+        context->m_CommandList->SetDescriptorHeaps(DM_ARRAY_SIZE(heaps), heaps);
+
+        BeginRenderPass(context, context->m_MainRenderTarget);
+    }
+
+    static void DX12Flip(HContext _context)
+    {
+        DX12Context* context = (DX12Context*) _context;
+        EndRenderPass(context);
+
+        DX12FrameResource& current_frame_resource = context->m_FrameResources[context->m_CurrentFrameIndex];
+
+        // Close the command list for recording
+        HRESULT hr = context->m_CommandList->Close();
+
+        // create an array of command lists (only one command list here)
+        ID3D12CommandList* execute_cmd_lists[] = { context->m_CommandList };
+
+        // execute the array of command lists
+        context->m_CommandQueue->ExecuteCommandLists(DM_ARRAY_SIZE(execute_cmd_lists), execute_cmd_lists);
+
+        hr = context->m_CommandQueue->Signal(current_frame_resource.m_Fence, current_frame_resource.m_FenceValue);
+        CHECK_HR_ERROR(hr);
+
+        hr = context->m_SwapChain->Present(0, 0);
+        CHECK_HR_ERROR(hr);
+
+        context->m_FrameBegun = 0;
+    }
+
+    static inline uint32_t GetPitchFromMipMap(uint32_t pitch, uint8_t mipmap)
+    {
+        for (uint32_t i = 0; i < mipmap; ++i)
+        {
+            pitch /= 2;
+        }
+        return pitch;
+    }
+
+    static void CopyTextureDataMipmapLevel(const TextureParams& params, TextureFormat format_dst, TextureFormat format_src,
+        const D3D12_PLACED_SUBRESOURCE_FOOTPRINT* layouts, const uint32_t* num_rows, uint32_t array_count,
+        uint32_t mipmap_count, const uint32_t* slice_row_pitch, const uint8_t* pixels, uint8_t* upload_data, uint32_t mipmap)
+    {
+        const uint8_t bpp_dst = GetTextureFormatBitsPerPixel(format_dst) / 8;
+        const uint8_t bpp_src = GetTextureFormatBitsPerPixel(format_src) / 8;
+        const uint64_t srcRowPitch = slice_row_pitch[0];  // Assuming only one mip being uploaded
+        const uint32_t copy_width = params.m_Width;
+        const uint32_t copy_height = params.m_Height;
+        const uint32_t copy_x = params.m_X;
+        const uint32_t copy_y = params.m_Y;
+
+        for (uint32_t array = 0; array < array_count; ++array)
+        {
+            const D3D12_PLACED_SUBRESOURCE_FOOTPRINT& layout = layouts[array];
+            const uint64_t dstRowPitch = layout.Footprint.RowPitch;
+            const uint32_t depth = layout.Footprint.Depth;
+
+            uint8_t* dst = upload_data + layout.Offset;
+            const uint8_t* src = pixels + array * copy_height * srcRowPitch * depth;
+
+            for (uint32_t z = 0; z < depth; ++z)
+            {
+                for (uint32_t row = 0; row < copy_height; ++row)
+                {
+                    const uint8_t* src_row = src + (z * copy_height + row) * srcRowPitch;
+                    uint8_t* dst_row = dst + (z * copy_height + row) * dstRowPitch;
+
+                    memcpy(dst_row, src_row, copy_width * bpp_dst);
+                }
+            }
+        }
+    }
+
+    static inline void CreateOneTimeCommandList(ID3D12Device* device, DX12OneTimeCommandList* cmd_list)
+    {
+        HRESULT hr = device->CreateCommandAllocator(D3D12_COMMAND_LIST_TYPE_DIRECT, IID_PPV_ARGS(&cmd_list->m_CommandAllocator));
+        CHECK_HR_ERROR(hr);
+
+        hr = device->CreateCommandList(0, D3D12_COMMAND_LIST_TYPE_DIRECT, cmd_list->m_CommandAllocator, NULL, IID_PPV_ARGS(&cmd_list->m_CommandList));
+        CHECK_HR_ERROR(hr);
+
+        hr = device->CreateFence(0, D3D12_FENCE_FLAG_NONE, IID_PPV_ARGS(&cmd_list->m_Fence));
+        CHECK_HR_ERROR(hr);
+    }
+
+    static inline void ResetOneTimeCommandList(DX12OneTimeCommandList* cmd_list)
+    {
+        cmd_list->m_Fence->Release();
+        cmd_list->m_CommandAllocator->Reset();
+        cmd_list->m_CommandList->Reset(cmd_list->m_CommandAllocator, 0);
+    }
+
+    static inline void SyncronizeOneTimeCommandList(ID3D12Device* device, ID3D12CommandQueue* queue, DX12OneTimeCommandList* cmd_list)
+    {
+        UINT64 fence_value = FENCE_VALUE_SYNCRONIZE_UPLOAD;
+        HANDLE fence_event = CreateEvent(NULL, FALSE, FALSE, NULL);
+        device->CreateFence(0, D3D12_FENCE_FLAG_NONE, IID_PPV_ARGS(&cmd_list->m_Fence));
+
+        queue->Signal(cmd_list->m_Fence, fence_value);
+        if (cmd_list->m_Fence->GetCompletedValue() != fence_value)
+        {
+            cmd_list->m_Fence->SetEventOnCompletion(fence_value, fence_event);
+            WaitForSingleObject(fence_event, INFINITE);
+        }
+        CloseHandle(fence_event);
+    }
+
+    static void TextureBufferUploadHelper(DX12Context* context, DX12Texture* texture, TextureFormat format_dst, TextureFormat format_src, const TextureParams& params, uint8_t* pixels)
+    {
+        const uint32_t target_mip        = params.m_MipMap;
+        const uint16_t tex_layer_count   = dmMath::Max(texture->m_LayerCount, params.m_LayerCount);
+        const uint32_t subresource_count = tex_layer_count; // only one mip, full array
+
+        D3D12_PLACED_SUBRESOURCE_FOOTPRINT fp[16] = {};
+        uint32_t num_rows[16];
+        uint64_t row_size_in_bytes[16];
+        uint64_t total_upload_size = 0;
+
+        // Calculate offset/footprint per array slice
+        for (uint32_t array = 0; array < tex_layer_count; ++array)
+        {
+            const uint32_t subresource = D3D12CalcSubresource(target_mip, array, 0, texture->m_MipMapCount, tex_layer_count);
+            
+            D3D12_PLACED_SUBRESOURCE_FOOTPRINT layout = {};
+            UINT rows = 0;
+            UINT64 rowSize = 0;
+            UINT64 size = 0;
+            
+            context->m_Device->GetCopyableFootprints(
+                &texture->m_ResourceDesc, subresource, 1,
+                total_upload_size, &layout, &rows, &rowSize, &size);
+            
+            fp[array] = layout;
+            num_rows[array] = rows;
+            row_size_in_bytes[array] = rowSize;
+            total_upload_size += size;
+        }
+
+        // Create upload heap
+        D3D12_RESOURCE_DESC upload_desc = {};
+        upload_desc.Dimension = D3D12_RESOURCE_DIMENSION_BUFFER;
+        upload_desc.Alignment = D3D12_DEFAULT_RESOURCE_PLACEMENT_ALIGNMENT;
+        upload_desc.Width = total_upload_size;
+        upload_desc.Height = 1;
+        upload_desc.DepthOrArraySize = 1;
+        upload_desc.MipLevels = 1;
+        upload_desc.Format = DXGI_FORMAT_UNKNOWN;
+        upload_desc.Layout = D3D12_TEXTURE_LAYOUT_ROW_MAJOR;
+        upload_desc.SampleDesc.Count = 1;
+
+        ID3D12Resource* upload_heap;
+        HRESULT hr = context->m_Device->CreateCommittedResource(
+            &CD3DX12_HEAP_PROPERTIES(D3D12_HEAP_TYPE_UPLOAD),
+            D3D12_HEAP_FLAG_NONE,
+            &upload_desc,
+            D3D12_RESOURCE_STATE_GENERIC_READ,
+            NULL,
+            IID_PPV_ARGS(&upload_heap));
+        CHECK_HR_ERROR(hr);
+
+        uint8_t* upload_data = NULL;
+        hr = upload_heap->Map(0, NULL, (void**)&upload_data);
+        CHECK_HR_ERROR(hr);
+
+        // Compute only the target mip’s row pitch
+        uint8_t bpp_src = GetTextureFormatBitsPerPixel(format_src) / 8;
+        uint32_t slice_row_pitch[1] = { params.m_Width * bpp_src };
+
+        // Copy only the selected mip level's data
+        CopyTextureDataMipmapLevel(params, format_dst, format_src, fp, num_rows, tex_layer_count,
+            texture->m_MipMapCount, slice_row_pitch, pixels, upload_data, target_mip);
+
+        ID3D12GraphicsCommandList* cmd_list = context->m_CommandList;
+        DX12OneTimeCommandList one_time_cmd_list = {};
+        if (!context->m_FrameBegun)
+        {
+            CreateOneTimeCommandList(context->m_Device, &one_time_cmd_list);
+            cmd_list = one_time_cmd_list.m_CommandList;
+        }
+
+        // Transition resource state if needed
+        if (texture->m_ResourceStates[target_mip] != D3D12_RESOURCE_STATE_COPY_DEST)
+        {
+            cmd_list->ResourceBarrier(1, &CD3DX12_RESOURCE_BARRIER::Transition(
+                texture->m_Resource, texture->m_ResourceStates[target_mip],
+                D3D12_RESOURCE_STATE_COPY_DEST, target_mip));
+            texture->m_ResourceStates[target_mip] = D3D12_RESOURCE_STATE_COPY_DEST;
+        }
+
+        // Copy per array slice
+        for (uint32_t array = 0; array < texture->m_LayerCount; ++array)
+        {
+            const uint32_t subresourceIndex = D3D12CalcSubresource(target_mip, array, 0, texture->m_MipMapCount, texture->m_LayerCount);
+
+            D3D12_TEXTURE_COPY_LOCATION copy_dst = {};
+            copy_dst.pResource                   = texture->m_Resource;
+            copy_dst.Type                        = D3D12_TEXTURE_COPY_TYPE_SUBRESOURCE_INDEX;
+            copy_dst.SubresourceIndex            = subresourceIndex;
+
+            D3D12_TEXTURE_COPY_LOCATION copy_src = {};
+            copy_src.pResource                   = upload_heap;
+            copy_src.Type                        = D3D12_TEXTURE_COPY_TYPE_PLACED_FOOTPRINT;
+            copy_src.PlacedFootprint             = fp[array];  // One footprint per array slice
+
+            // This box represents the region of the "source" data that we should copy
+            D3D12_BOX box = {};
+            box.left      = 0;
+            box.top       = 0;
+            box.front     = 0;
+            box.right     = params.m_Width;
+            box.bottom    = params.m_Height;
+            box.back      = 1;
+
+            cmd_list->CopyTextureRegion(&copy_dst, params.m_X, params.m_Y, 0, &copy_src, &box);
+        }
+
+        // Transition back
+        if (texture->m_ResourceStates[target_mip] != D3D12_RESOURCE_STATE_GENERIC_READ)
+        {
+            cmd_list->ResourceBarrier(1, &CD3DX12_RESOURCE_BARRIER::Transition(
+                texture->m_Resource, texture->m_ResourceStates[target_mip],
+                D3D12_RESOURCE_STATE_GENERIC_READ, target_mip));
+            texture->m_ResourceStates[target_mip] = D3D12_RESOURCE_STATE_GENERIC_READ;
+        }
+
+        // Submit command list if needed
+        if (!context->m_FrameBegun)
+        {
+            cmd_list->Close();
+            ID3D12CommandList* execute_cmd_lists[] = { cmd_list };
+            context->m_CommandQueue->ExecuteCommandLists(DM_ARRAY_SIZE(execute_cmd_lists), execute_cmd_lists);
+
+            SyncronizeOneTimeCommandList(context->m_Device, context->m_CommandQueue, &one_time_cmd_list);
+            ResetOneTimeCommandList(&one_time_cmd_list);
+        }
+    }
+
+    static void CreateDeviceBuffer(DX12Context* context, DX12DeviceBuffer* device_buffer, uint32_t size)
+    {
+        assert(device_buffer->m_Resource == 0x0);
+
+        // create default heap
+        // default heap is memory on the GPU. Only the GPU has access to this memory
+        // To get data into this heap, we will have to upload the data using
+        // an upload heap
+        HRESULT hr = context->m_Device->CreateCommittedResource(
+            &CD3DX12_HEAP_PROPERTIES(D3D12_HEAP_TYPE_DEFAULT), // a default heap
+            D3D12_HEAP_FLAG_NONE,                              // no flags
+            &CD3DX12_RESOURCE_DESC::Buffer(size),              // resource description for a buffer
+            D3D12_RESOURCE_STATE_COMMON,                       // we will start this heap in the copy destination state since we will copy data from the upload heap to this heap
+            NULL,                                              // optimized clear value must be null for this type of resource. used for render targets and depth/stencil buffers
+            IID_PPV_ARGS(&device_buffer->m_Resource));
+        CHECK_HR_ERROR(hr);
+
+        device_buffer->m_Resource->SetName(L"Vertex Buffer Resource Heap");
+    }
+
+    static void DeviceBufferUploadHelper(DX12Context* context, DX12DeviceBuffer* device_buffer, const void* data, uint32_t data_size)
+    {
+        if (data == 0 || data_size == 0)
+            return;
+
+        if (device_buffer->m_Destroyed || device_buffer->m_Resource == 0x0)
+        {
+            CreateDeviceBuffer(context, device_buffer, data_size);
+        }
+
+        // create upload heap
+        // upload heaps are used to upload data to the GPU. CPU can write to it, GPU can read from it
+        // We will upload the vertex buffer using this heap to the default heap
+        ID3D12Resource* upload_heap;
+        HRESULT hr = context->m_Device->CreateCommittedResource(
+            &CD3DX12_HEAP_PROPERTIES(D3D12_HEAP_TYPE_UPLOAD),   // upload heap
+            D3D12_HEAP_FLAG_NONE,                               // no flags
+            &CD3DX12_RESOURCE_DESC::Buffer(data_size),          // resource description for a buffer
+            D3D12_RESOURCE_STATE_GENERIC_READ,                  // GPU will read from this buffer and copy its contents to the default heap
+            NULL,
+            IID_PPV_ARGS(&upload_heap));
+        CHECK_HR_ERROR(hr);
+
+        upload_heap->SetName(L"Vertex Buffer Upload Resource Heap");
+
+        // store vertex buffer in upload heap
+        D3D12_SUBRESOURCE_DATA vx_data = {};
+        vx_data.pData      = data; // pointer to our vertex array
+        vx_data.RowPitch   = data_size; // size of all our vertex data
+        vx_data.SlicePitch = data_size; // also the size of our vertex data
+
+        ID3D12GraphicsCommandList* cmd_list = context->m_CommandList;
+
+        DX12OneTimeCommandList one_time_cmd_list = {};
+        if (!context->m_FrameBegun)
+        {
+            CreateOneTimeCommandList(context->m_Device, &one_time_cmd_list);
+            cmd_list = one_time_cmd_list.m_CommandList;
+        }
+
+        UpdateSubresources(cmd_list, device_buffer->m_Resource, upload_heap, 0, 0, 1, &vx_data);
+
+        // transition the vertex buffer data from copy destination state to vertex buffer state
+        cmd_list->ResourceBarrier(1, &CD3DX12_RESOURCE_BARRIER::Transition(device_buffer->m_Resource, D3D12_RESOURCE_STATE_COPY_DEST, D3D12_RESOURCE_STATE_VERTEX_AND_CONSTANT_BUFFER));
+
+        if (!context->m_FrameBegun)
+        {
+            cmd_list->Close();
+            ID3D12CommandList* execute_cmd_lists[] = { cmd_list };
+            context->m_CommandQueue->ExecuteCommandLists(DM_ARRAY_SIZE(execute_cmd_lists), execute_cmd_lists);
+
+            SyncronizeOneTimeCommandList(context->m_Device, context->m_CommandQueue, &one_time_cmd_list);
+
+            ResetOneTimeCommandList(&one_time_cmd_list);
+        }
+
+        device_buffer->m_DataSize = data_size;
+
+        // TODO: Release the heap buffer deferred(?)
+        // DeviceBuffer wrapped_heap_buffer();
+    }
+
+    static HVertexBuffer DX12NewVertexBuffer(HContext _context, uint32_t size, const void* data, BufferUsage buffer_usage)
+    {
+        DX12Context* context        = (DX12Context*) _context;
+        DX12VertexBuffer* vx_buffer = new DX12VertexBuffer();
+
+        if (size > 0)
+        {
+            DeviceBufferUploadHelper(context, &vx_buffer->m_DeviceBuffer, data, size);
+        }
+
+        return (HVertexBuffer) vx_buffer;
+    }
+
+    static void DX12DeleteVertexBuffer(HVertexBuffer buffer)
+    {
+        DX12VertexBuffer* buffer_ptr = (DX12VertexBuffer*) buffer;
+        DestroyResourceDeferred(g_DX12Context->m_FrameResources[g_DX12Context->m_CurrentFrameIndex], &buffer_ptr->m_DeviceBuffer);
+    }
+
+    static void DX12SetVertexBufferData(HVertexBuffer _buffer, uint32_t size, const void* data, BufferUsage buffer_usage)
+    {
+        DM_PROFILE(__FUNCTION__);
+
+        if (size == 0)
+        {
+            return;
+        }
+
+        DX12VertexBuffer* vx_buffer = (DX12VertexBuffer*) _buffer;
+        //if (size != vx_buffer->m_DeviceBuffer.m_DataSize)
+        {
+            DestroyResourceDeferred(g_DX12Context->m_FrameResources[g_DX12Context->m_CurrentFrameIndex], &vx_buffer->m_DeviceBuffer);
+        }
+
+        DeviceBufferUploadHelper(g_DX12Context, &vx_buffer->m_DeviceBuffer, data, size);
+    }
+
+    static void DX12SetVertexBufferSubData(HVertexBuffer buffer, uint32_t offset, uint32_t size, const void* data)
+    {
+        assert(0);
+    }
+
+    static uint32_t DX12GetVertexBufferSize(HVertexBuffer buffer)
+    {
+        if (!buffer)
+        {
+            return 0;
+        }
+        DX12VertexBuffer* buffer_ptr = (DX12VertexBuffer*) buffer;
+        return buffer_ptr->m_DeviceBuffer.m_DataSize;
+    }
+
+    static uint32_t DX12GetMaxElementsVertices(HContext context)
+    {
+        return 65536;
+    }
+
+    static HIndexBuffer DX12NewIndexBuffer(HContext _context, uint32_t size, const void* data, BufferUsage buffer_usage)
+    {
+        DX12Context* context       = (DX12Context*) _context;
+        DX12IndexBuffer* ix_buffer = new DX12IndexBuffer();
+
+        if (size > 0)
+        {
+            DeviceBufferUploadHelper(context, &ix_buffer->m_DeviceBuffer, data, size);
+        }
+
+        return (HIndexBuffer) ix_buffer;
+    }
+
+    static void DX12DeleteIndexBuffer(HIndexBuffer buffer)
+    {
+        DX12IndexBuffer* buffer_ptr = (DX12IndexBuffer*) buffer;
+        DestroyResourceDeferred(g_DX12Context->m_FrameResources[g_DX12Context->m_CurrentFrameIndex], &buffer_ptr->m_DeviceBuffer);
+    }
+
+    static void DX12SetIndexBufferData(HIndexBuffer buffer, uint32_t size, const void* data, BufferUsage buffer_usage)
+    {
+        DM_PROFILE(__FUNCTION__);
+
+        if (size == 0)
+        {
+            return;
+        }
+
+        DX12IndexBuffer* ix_buffer = (DX12IndexBuffer*) buffer;
+        //if (ix_buffer->m_DeviceBuffer.m_Resource == 0x0)
+        //{
+        //    CreateDeviceBuffer(g_DX12Context, &ix_buffer->m_DeviceBuffer, size);
+        //}
+
+        DestroyResourceDeferred(g_DX12Context->m_FrameResources[g_DX12Context->m_CurrentFrameIndex], &ix_buffer->m_DeviceBuffer);
+
+        DeviceBufferUploadHelper(g_DX12Context, &ix_buffer->m_DeviceBuffer, data, size);
+    }
+
+    static void DX12SetIndexBufferSubData(HIndexBuffer buffer, uint32_t offset, uint32_t size, const void* data)
+    {
+        assert(0);
+    }
+
+    static uint32_t DX12GetIndexBufferSize(HIndexBuffer buffer)
+    {
+        if (!buffer)
+        {
+            return 0;
+        }
+        DX12IndexBuffer* buffer_ptr = (DX12IndexBuffer*) buffer;
+        return buffer_ptr->m_DeviceBuffer.m_DataSize;
+    }
+
+    static bool DX12IsIndexBufferFormatSupported(HContext context, IndexBufferFormat format)
+    {
+        return true;
+    }
+
+    static uint32_t DX12GetMaxElementsIndices(HContext context)
+    {
+        return 65536;
+    }
+
+    static HVertexDeclaration DX12NewVertexDeclaration(HContext context, HVertexStreamDeclaration stream_declaration)
+    {
+        VertexDeclaration* vd = new VertexDeclaration;
+        memset(vd, 0, sizeof(VertexDeclaration));
+
+        vd->m_Stride = 0;
+        for (uint32_t i=0; i<stream_declaration->m_StreamCount; i++)
+        {
+            vd->m_Streams[i].m_NameHash  = stream_declaration->m_Streams[i].m_NameHash;
+            vd->m_Streams[i].m_Location  = -1;
+            vd->m_Streams[i].m_Size      = stream_declaration->m_Streams[i].m_Size;
+            vd->m_Streams[i].m_Type      = stream_declaration->m_Streams[i].m_Type;
+            vd->m_Streams[i].m_Normalize = stream_declaration->m_Streams[i].m_Normalize;
+            vd->m_Streams[i].m_Offset    = vd->m_Stride;
+
+            vd->m_Stride += stream_declaration->m_Streams[i].m_Size * GetTypeSize(stream_declaration->m_Streams[i].m_Type);
+        }
+        vd->m_StreamCount = stream_declaration->m_StreamCount;
+
+        return vd;
+    }
+
+    static HVertexDeclaration DX12NewVertexDeclarationStride(HContext context, HVertexStreamDeclaration stream_declaration, uint32_t stride)
+    {
+        HVertexDeclaration vd = DX12NewVertexDeclaration(context, stream_declaration);
+        vd->m_Stride = stride;
+        return vd;
+    }
+
+    static void DX12EnableVertexBuffer(HContext _context, HVertexBuffer vertex_buffer, uint32_t binding_index)
+    {
+        DX12Context* context                          = (DX12Context*) _context;
+        context->m_CurrentVertexBuffer[binding_index] = (DX12VertexBuffer*) vertex_buffer;
+    }
+
+    static void DX12DisableVertexBuffer(HContext _context, HVertexBuffer vertex_buffer)
+    {
+        DX12Context* context = (DX12Context*) _context;
+        for (int i = 0; i < MAX_VERTEX_BUFFERS; ++i)
+        {
+            if (context->m_CurrentVertexBuffer[i] == (DX12VertexBuffer*) vertex_buffer)
+                context->m_CurrentVertexBuffer[i] = 0;
+        }
+    }
+
+    static void DX12EnableVertexDeclaration(HContext _context, HVertexDeclaration vertex_declaration, uint32_t binding_index, uint32_t base_offset, HProgram program)
+    {
+        DX12Context* context            = (DX12Context*) _context;
+        DX12ShaderProgram* program_ptr  = (DX12ShaderProgram*) program;
+        DX12ShaderModule* vertex_shader = program_ptr->m_VertexModule;
+
+        context->m_MainVertexDeclaration[binding_index]                = {};
+        context->m_MainVertexDeclaration[binding_index].m_Stride       = vertex_declaration->m_Stride;
+        context->m_MainVertexDeclaration[binding_index].m_StepFunction = vertex_declaration->m_StepFunction;
+        context->m_MainVertexDeclaration[binding_index].m_PipelineHash = vertex_declaration->m_PipelineHash;
+
+        context->m_CurrentVertexDeclaration[binding_index]             = &context->m_MainVertexDeclaration[binding_index];
+
+        // TODO
+        // context->m_CurrentVertexBufferOffset[binding_index]            = base_offset;
+
+        uint32_t stream_ix = 0;
+        uint32_t num_inputs = program_ptr->m_BaseProgram.m_ShaderMeta.m_Inputs.Size();
+
+        for (int i = 0; i < vertex_declaration->m_StreamCount; ++i)
+        {
+            for (int j = 0; j < num_inputs; ++j)
+            {
+                ShaderResourceBinding& input = program_ptr->m_BaseProgram.m_ShaderMeta.m_Inputs[j];
+
+                if (input.m_StageFlags & SHADER_STAGE_FLAG_VERTEX && input.m_NameHash == vertex_declaration->m_Streams[i].m_NameHash)
+                {
+                    VertexDeclaration::Stream& stream = context->m_MainVertexDeclaration[binding_index].m_Streams[stream_ix];
+                    stream.m_NameHash  = input.m_NameHash;
+                    stream.m_Location  = input.m_Binding;
+                    stream.m_Type      = vertex_declaration->m_Streams[i].m_Type;
+                    stream.m_Offset    = vertex_declaration->m_Streams[i].m_Offset;
+                    stream.m_Size      = vertex_declaration->m_Streams[i].m_Size;
+                    stream.m_Normalize = vertex_declaration->m_Streams[i].m_Normalize;
+                    stream_ix++;
+
+                    context->m_MainVertexDeclaration[binding_index].m_StreamCount++;
+                    break;
+                }
+            }
+        }
+    }
+
+    static void DX12DisableVertexDeclaration(HContext _context, HVertexDeclaration vertex_declaration)
+    {
+        DX12Context* context = (DX12Context*) _context;
+        for (int i = 0; i < MAX_VERTEX_BUFFERS; ++i)
+        {
+            if (context->m_CurrentVertexDeclaration[i] == vertex_declaration)
+                context->m_CurrentVertexDeclaration[i] = 0;
+        }
+    }
+
+    static inline D3D_PRIMITIVE_TOPOLOGY GetPrimitiveTopology(PrimitiveType prim_type)
+    {
+        switch(prim_type)
+        {
+            case PRIMITIVE_LINES:          return D3D_PRIMITIVE_TOPOLOGY_LINELIST;
+            case PRIMITIVE_TRIANGLES:      return D3D_PRIMITIVE_TOPOLOGY_TRIANGLELIST;
+            case PRIMITIVE_TRIANGLE_STRIP: return D3D_PRIMITIVE_TOPOLOGY_TRIANGLESTRIP;
+            default:break;
+        }
+        return D3D_PRIMITIVE_TOPOLOGY_UNDEFINED;
+    }
+
+    static DXGI_FORMAT GetDXGIFormatFromTextureFormat(TextureFormat format)
+    {
+        switch(format)
+        {
+            case TEXTURE_FORMAT_LUMINANCE:         return DXGI_FORMAT_R8_UNORM;
+            case TEXTURE_FORMAT_LUMINANCE_ALPHA:   return DXGI_FORMAT_R8G8_UNORM;
+            case TEXTURE_FORMAT_RGB:               return DXGI_FORMAT_UNKNOWN; // Unsupported?
+            case TEXTURE_FORMAT_RGBA:              return DXGI_FORMAT_R8G8B8A8_UNORM;
+            case TEXTURE_FORMAT_RGB_16BPP:         return DXGI_FORMAT_UNKNOWN; // Unsupported
+            case TEXTURE_FORMAT_RGBA_16BPP:        return DXGI_FORMAT_R16G16B16A16_UNORM;
+            /*
+            TEXTURE_FORMAT_DEPTH:             return ;
+            TEXTURE_FORMAT_STENCIL:           return ;
+            TEXTURE_FORMAT_RGB_PVRTC_2BPPV1:  return ;
+            TEXTURE_FORMAT_RGB_PVRTC_4BPPV1:  return ;
+            TEXTURE_FORMAT_RGBA_PVRTC_2BPPV1: return ;
+            TEXTURE_FORMAT_RGBA_PVRTC_4BPPV1: return ;
+            TEXTURE_FORMAT_RGB_ETC1:          return ;
+            TEXTURE_FORMAT_R_ETC2:            return ;
+            TEXTURE_FORMAT_RG_ETC2:           return ;
+            TEXTURE_FORMAT_RGBA_ETC2:         return ;
+            TEXTURE_FORMAT_RGBA_ASTC_4x4:     return ;
+            TEXTURE_FORMAT_RGB_BC1: return ;
+            TEXTURE_FORMAT_RGBA_BC3: return ;
+            TEXTURE_FORMAT_R_BC4: return ;
+            TEXTURE_FORMAT_RG_BC5: return ;
+            TEXTURE_FORMAT_RGBA_BC7: return ;
+            // Floating point texture formats
+            TEXTURE_FORMAT_RGB16F: return ;
+            TEXTURE_FORMAT_RGB32F: return ;
+            TEXTURE_FORMAT_RGBA16F: return ;
+            TEXTURE_FORMAT_RGBA32F: return ;
+            TEXTURE_FORMAT_R16F: return ;
+            TEXTURE_FORMAT_RG16F: return ;
+            TEXTURE_FORMAT_R32F: return ;
+            TEXTURE_FORMAT_RG32F: return ;
+            // Internal formats (not exposed via script APIs)
+            TEXTURE_FORMAT_RGBA32UI: return ;
+            TEXTURE_FORMAT_BGRA8U: return ;
+            TEXTURE_FORMAT_R32UI: return ;
+            */
+        }
+
+        assert(0);
+
+        return (DXGI_FORMAT) -1;
+    }
+
+
+    static inline DXGI_FORMAT GetDXGIFormat(Type type, uint16_t size, bool normalized)
+    {
+        /*
+        // undefined formats:
+        // DXGI_FORMAT_R8G8B8_SNORM
+        // DXGI_FORMAT_R8G8B8_SINT
+        // DXGI_FORMAT_R8G8B8_UNORM
+        // DXGI_FORMAT_R8G8B8_UINT
+        // DXGI_FORMAT_R16G16B16_SNORM
+        // DXGI_FORMAT_R16G16B16_SINT
+        // DXGI_FORMAT_R16G16B16_UNORM
+        // DXGI_FORMAT_R16G16B16_UINT
+        */
+        if (type == TYPE_FLOAT)
+        {
+            switch(size)
+            {
+                case 1: return DXGI_FORMAT_R32_FLOAT;
+                case 2: return DXGI_FORMAT_R32G32_FLOAT;
+                case 3: return DXGI_FORMAT_R32G32B32_FLOAT;
+                case 4: return DXGI_FORMAT_R32G32B32A32_FLOAT;
+                default:break;
+            }
+        }
+        else if (type == TYPE_INT)
+        {
+            switch(size)
+            {
+                case 1: return DXGI_FORMAT_R32_SINT;
+                case 2: return DXGI_FORMAT_R32G32_SINT;
+                case 3: return DXGI_FORMAT_R32G32B32_SINT;
+                case 4: return DXGI_FORMAT_R32G32B32A32_SINT;
+                default:break;
+            }
+        }
+        else if (type == TYPE_UNSIGNED_INT)
+        {
+            switch(size)
+            {
+                case 1: return DXGI_FORMAT_R32_UINT;
+                case 2: return DXGI_FORMAT_R32G32_UINT;
+                case 3: return DXGI_FORMAT_R32G32B32_UINT;
+                case 4: return DXGI_FORMAT_R32G32B32A32_UINT;
+                default:break;
+            }
+        }
+        else if (type == TYPE_BYTE)
+        {
+            switch(size)
+            {
+                case 1: return normalized ? DXGI_FORMAT_R8_SNORM : DXGI_FORMAT_R8_SINT;
+                case 2: return normalized ? DXGI_FORMAT_R8G8_SNORM : DXGI_FORMAT_R8G8_SINT;
+                // case 3: return normalized ? DXGI_FORMAT_R8G8B8_SNORM : DXGI_FORMAT_R8G8B8_SINT;
+                case 4: return normalized ? DXGI_FORMAT_R8G8B8A8_SNORM : DXGI_FORMAT_R8G8B8A8_SINT;
+                default:break;
+            }
+        }
+        else if (type == TYPE_UNSIGNED_BYTE)
+        {
+            switch(size)
+            {
+                case 1: return normalized ? DXGI_FORMAT_R8_UNORM : DXGI_FORMAT_R8_UINT;
+                case 2: return normalized ? DXGI_FORMAT_R8G8_UNORM : DXGI_FORMAT_R8G8_UINT;
+                // case 3: return normalized ? DXGI_FORMAT_R8G8B8_UNORM : DXGI_FORMAT_R8G8B8_UINT;
+                case 4: return normalized ? DXGI_FORMAT_R8G8B8A8_UNORM : DXGI_FORMAT_R8G8B8A8_UINT;
+                default:break;
+            }
+        }
+        else if (type == TYPE_SHORT)
+        {
+            switch(size)
+            {
+                case 1: return normalized ? DXGI_FORMAT_R16_SNORM : DXGI_FORMAT_R16_SINT;
+                case 2: return normalized ? DXGI_FORMAT_R16G16_SNORM : DXGI_FORMAT_R16G16_SINT;
+                //case 3: return normalized ? DXGI_FORMAT_R16G16B16_SNORM : DXGI_FORMAT_R16G16B16_SINT;
+                case 4: return normalized ? DXGI_FORMAT_R16G16B16A16_SNORM : DXGI_FORMAT_R16G16B16A16_SINT;
+                default:break;
+            }
+        }
+        else if (type == TYPE_UNSIGNED_SHORT)
+        {
+            switch(size)
+            {
+                case 1: return normalized ? DXGI_FORMAT_R16_UNORM : DXGI_FORMAT_R16_UINT;
+                case 2: return normalized ? DXGI_FORMAT_R16G16_UNORM : DXGI_FORMAT_R16G16_UINT;
+                //case 3: return normalized ? DXGI_FORMAT_R16G16B16_UNORM : DXGI_FORMAT_R16G16B16_UINT;
+                case 4: return normalized ? DXGI_FORMAT_R16G16B16A16_UNORM : DXGI_FORMAT_R16G16B16A16_UINT;
+                default:break;
+            }
+        }
+        else if (type == TYPE_FLOAT_MAT4)
+        {
+            return DXGI_FORMAT_R32_FLOAT;
+        }
+        else if (type == TYPE_FLOAT_VEC4)
+        {
+            return DXGI_FORMAT_R32G32B32A32_FLOAT;
+        }
+
+        assert(0 && "Unable to deduce type from dmGraphics::Type");
+        return DXGI_FORMAT_UNKNOWN;
+    }
+
+    static inline D3D12_CULL_MODE GetCullMode(const PipelineState& state)
+    {
+        if (state.m_CullFaceEnabled)
+        {
+            if (state.m_CullFaceType == FACE_TYPE_BACK)
+                return D3D12_CULL_MODE_BACK;
+            else if (state.m_CullFaceType == FACE_TYPE_FRONT)
+                return D3D12_CULL_MODE_FRONT;
+            // FRONT_AND_BACK not supported
+        }
+        return D3D12_CULL_MODE_NONE;
+    }
+
+    static inline D3D12_COMPARISON_FUNC GetDepthTestFunc(const PipelineState& state)
+    {
+        if (state.m_DepthTestEnabled)
+        {
+            switch(state.m_DepthTestFunc)
+            {
+                case COMPARE_FUNC_NEVER:    return D3D12_COMPARISON_FUNC_NEVER;
+                case COMPARE_FUNC_LESS:     return D3D12_COMPARISON_FUNC_LESS;
+                case COMPARE_FUNC_LEQUAL:   return D3D12_COMPARISON_FUNC_LESS_EQUAL;
+                case COMPARE_FUNC_GREATER:  return D3D12_COMPARISON_FUNC_GREATER;
+                case COMPARE_FUNC_GEQUAL:   return D3D12_COMPARISON_FUNC_GREATER_EQUAL;
+                case COMPARE_FUNC_EQUAL:    return D3D12_COMPARISON_FUNC_EQUAL;
+                case COMPARE_FUNC_NOTEQUAL: return D3D12_COMPARISON_FUNC_NOT_EQUAL;
+                case COMPARE_FUNC_ALWAYS:   return D3D12_COMPARISON_FUNC_ALWAYS;
+                default:break;
+            }
+        }
+        return D3D12_COMPARISON_FUNC_NONE;
+    }
+
+    static inline D3D12_BLEND GetBlendFactor(BlendFactor factor)
+    {
+        switch(factor)
+        {
+            case BLEND_FACTOR_ZERO:                 return D3D12_BLEND_ZERO;
+            case BLEND_FACTOR_ONE:                  return D3D12_BLEND_ONE;
+            case BLEND_FACTOR_SRC_COLOR:            return D3D12_BLEND_SRC_COLOR;
+            case BLEND_FACTOR_ONE_MINUS_SRC_COLOR:  return D3D12_BLEND_INV_SRC_COLOR;
+            case BLEND_FACTOR_DST_COLOR:            return D3D12_BLEND_DEST_COLOR;
+            case BLEND_FACTOR_ONE_MINUS_DST_COLOR:  return D3D12_BLEND_INV_DEST_COLOR;
+            case BLEND_FACTOR_SRC_ALPHA:            return D3D12_BLEND_SRC_ALPHA;
+            case BLEND_FACTOR_ONE_MINUS_SRC_ALPHA:  return D3D12_BLEND_INV_SRC_ALPHA;
+            case BLEND_FACTOR_DST_ALPHA:            return D3D12_BLEND_DEST_ALPHA;
+            case BLEND_FACTOR_ONE_MINUS_DST_ALPHA:  return D3D12_BLEND_INV_DEST_ALPHA;
+            case BLEND_FACTOR_SRC_ALPHA_SATURATE:   return D3D12_BLEND_SRC_ALPHA_SAT;
+
+            // No idea about these.
+            // case BLEND_FACTOR_CONSTANT_COLOR:           return ;
+            // case BLEND_FACTOR_ONE_MINUS_CONSTANT_COLOR: return ;
+            // case BLEND_FACTOR_CONSTANT_ALPHA:           return ;
+            // case BLEND_FACTOR_ONE_MINUS_CONSTANT_ALPHA: return ;
+            default: break;
+        }
+        return D3D12_BLEND_ZERO;
+    }
+
+    static void CreatePipeline(DX12Context* context, DX12RenderTarget* rt, DX12Pipeline* pipeline)
+    {
+        D3D12_SHADER_BYTECODE vs_byte_code = {};
+        vs_byte_code.BytecodeLength        = context->m_CurrentProgram->m_VertexModule->m_ShaderBlob->GetBufferSize();
+        vs_byte_code.pShaderBytecode       = context->m_CurrentProgram->m_VertexModule->m_ShaderBlob->GetBufferPointer();
+
+        D3D12_SHADER_BYTECODE fs_byte_code = {};
+        fs_byte_code.BytecodeLength        = context->m_CurrentProgram->m_FragmentModule->m_ShaderBlob->GetBufferSize();
+        fs_byte_code.pShaderBytecode       = context->m_CurrentProgram->m_FragmentModule->m_ShaderBlob->GetBufferPointer();
+
+        uint32_t stream_count = 0;
+        D3D12_INPUT_ELEMENT_DESC input_layout[MAX_VERTEX_STREAM_COUNT] = {};
+
+        for (int i = 0; i < MAX_VERTEX_BUFFERS; ++i)
+        {
+            if (context->m_CurrentVertexDeclaration[i])
+            {
+                for (int j = 0; j < context->m_CurrentVertexDeclaration[i]->m_StreamCount; ++j)
+                {
+                    VertexDeclaration::Stream& stream = context->m_CurrentVertexDeclaration[i]->m_Streams[j];
+                    D3D12_INPUT_ELEMENT_DESC& desc    = input_layout[stream_count];
+
+                    desc.SemanticName         = "TEXCOORD";
+                    desc.SemanticIndex        = stream.m_Location;
+                    desc.Format               = GetDXGIFormat(stream.m_Type, stream.m_Size, stream.m_Normalize);
+                    desc.InputSlot            = i;
+                    desc.AlignedByteOffset    = stream.m_Offset;
+                    desc.InputSlotClass       = D3D12_INPUT_CLASSIFICATION_PER_VERTEX_DATA;
+                    desc.InstanceDataStepRate = 0;
+
+                    stream_count++;
+                }
+            }
+        }
+
+        D3D12_INPUT_LAYOUT_DESC inputLayoutDesc = {};
+        inputLayoutDesc.NumElements             = stream_count;
+        inputLayoutDesc.pInputElementDescs      = input_layout;
+
+        CD3DX12_RASTERIZER_DESC rasterizerState = CD3DX12_RASTERIZER_DESC(
+            D3D12_FILL_MODE_SOLID,
+            GetCullMode(context->m_PipelineState),
+            true,                                       // FrontCounterClockwise
+            D3D12_DEFAULT_DEPTH_BIAS,
+            D3D12_DEFAULT_DEPTH_BIAS_CLAMP,
+            D3D12_DEFAULT_SLOPE_SCALED_DEPTH_BIAS,
+            true,                                       // DepthClipEnable
+            false,                                      // MultisampleEnable
+            false,                                      // AntialiasedLineEnable: TODO
+            0,                                          // forcedSampleCount
+            D3D12_CONSERVATIVE_RASTERIZATION_MODE_OFF); // conservativeRaster
+
+        D3D12_DEPTH_STENCIL_DESC depthStencilDesc = {};
+        depthStencilDesc.DepthEnable      = context->m_PipelineState.m_DepthTestEnabled;
+        depthStencilDesc.DepthWriteMask   = (D3D12_DEPTH_WRITE_MASK) context->m_PipelineState.m_WriteDepth; // D3D12_DEPTH_WRITE_MASK_ZERO or D3D12_DEPTH_WRITE_MASK_ALL
+        depthStencilDesc.DepthFunc        = GetDepthTestFunc(context->m_PipelineState);
+        depthStencilDesc.StencilEnable    = context->m_PipelineState.m_StencilEnabled;
+        depthStencilDesc.StencilReadMask  = D3D12_DEFAULT_STENCIL_READ_MASK; // TODO
+        depthStencilDesc.StencilWriteMask = D3D12_DEFAULT_STENCIL_WRITE_MASK; // TODO
+
+        // TODO
+        const D3D12_DEPTH_STENCILOP_DESC defaultStencilOp = { D3D12_STENCIL_OP_KEEP, D3D12_STENCIL_OP_KEEP, D3D12_STENCIL_OP_KEEP, D3D12_COMPARISON_FUNC_ALWAYS };
+        depthStencilDesc.FrontFace = defaultStencilOp;
+        depthStencilDesc.BackFace  = defaultStencilOp;
+
+        D3D12_BLEND_DESC blendDesc = {};
+        blendDesc.AlphaToCoverageEnable                 = false;
+        blendDesc.IndependentBlendEnable                = false;
+        blendDesc.RenderTarget[0].BlendEnable           = context->m_PipelineState.m_BlendEnabled;
+        blendDesc.RenderTarget[0].LogicOpEnable         = false;
+        blendDesc.RenderTarget[0].SrcBlend              = GetBlendFactor((BlendFactor) context->m_PipelineState.m_BlendSrcFactor);
+        blendDesc.RenderTarget[0].DestBlend             = GetBlendFactor((BlendFactor) context->m_PipelineState.m_BlendDstFactor);
+        blendDesc.RenderTarget[0].BlendOp               = D3D12_BLEND_OP_ADD;
+        blendDesc.RenderTarget[0].SrcBlendAlpha         = GetBlendFactor((BlendFactor) context->m_PipelineState.m_BlendSrcFactor);
+        blendDesc.RenderTarget[0].DestBlendAlpha        = GetBlendFactor((BlendFactor) context->m_PipelineState.m_BlendDstFactor);
+        blendDesc.RenderTarget[0].BlendOpAlpha          = D3D12_BLEND_OP_ADD;
+        blendDesc.RenderTarget[0].LogicOp               = D3D12_LOGIC_OP_NOOP;
+        blendDesc.RenderTarget[0].RenderTargetWriteMask = context->m_PipelineState.m_WriteColorMask;
+
+        D3D12_GRAPHICS_PIPELINE_STATE_DESC psoDesc = {}; // a structure to define a pso
+        psoDesc.InputLayout           = inputLayoutDesc; // the structure describing our input layout
+        psoDesc.pRootSignature        = context->m_CurrentProgram->m_RootSignature;
+        psoDesc.VS                    = vs_byte_code;
+        psoDesc.PS                    = fs_byte_code;
+        psoDesc.PrimitiveTopologyType = D3D12_PRIMITIVE_TOPOLOGY_TYPE_TRIANGLE; // SHould we support points?
+        psoDesc.RTVFormats[0]         = rt->m_Format;
+        psoDesc.SampleDesc            = rt->m_SampleDesc; // must be the same sample description as the swapchain and depth/stencil buffer
+        psoDesc.SampleMask            = UINT_MAX; // TODO: sample mask has to do with multi-sampling. 0xffffffff means point sampling is done
+        psoDesc.RasterizerState       = rasterizerState; // TODO? rasterizerState;
+        psoDesc.BlendState            = blendDesc; // TODO
+        psoDesc.DepthStencilState     = depthStencilDesc;
+        psoDesc.NumRenderTargets      = 1; // TODO
+        psoDesc.DSVFormat             = DXGI_FORMAT_D24_UNORM_S8_UINT;
+
+        if (rt->m_Id == DM_RENDERTARGET_BACKBUFFER_ID && context->m_MSAASampleCount > 1)
+        {
+            psoDesc.RasterizerState.MultisampleEnable = true;
+            psoDesc.SampleDesc.Count                  = context->m_MSAASampleCount;
+            psoDesc.SampleDesc.Quality                = 0;
+        }
+
+        HRESULT hr = context->m_Device->CreateGraphicsPipelineState(&psoDesc, IID_PPV_ARGS(pipeline));
+        CHECK_HR_ERROR(hr);
+    }
+
+    static DX12Pipeline* GetOrCreatePipeline(DX12Context* context, DX12RenderTarget* current_rt, uint32_t num_vx_decls)
+    {
+        HashState64 pipeline_hash_state;
+        dmHashInit64(&pipeline_hash_state, false);
+        dmHashUpdateBuffer64(&pipeline_hash_state, &context->m_CurrentProgram->m_Hash,          sizeof(context->m_CurrentProgram->m_Hash));
+        dmHashUpdateBuffer64(&pipeline_hash_state, &context->m_PipelineState,                   sizeof(context->m_PipelineState));
+        dmHashUpdateBuffer64(&pipeline_hash_state, &current_rt->m_Id,                           sizeof(current_rt->m_Id));
+        dmHashUpdateBuffer64(&pipeline_hash_state, &context->m_CurrentProgram->m_RootSignature, sizeof(context->m_CurrentProgram->m_RootSignature));
+        // dmHashUpdateBuffer64(&pipeline_hash_state, &vk_sample_count,  sizeof(vk_sample_count));
+
+        for (int i = 0; i < num_vx_decls; ++i)
+        {
+            dmHashUpdateBuffer64(&pipeline_hash_state, &context->m_CurrentVertexDeclaration[i]->m_PipelineHash, sizeof(context->m_CurrentVertexDeclaration[i]->m_PipelineHash));
+            dmHashUpdateBuffer64(&pipeline_hash_state, &context->m_CurrentVertexDeclaration[i]->m_StepFunction, sizeof(context->m_CurrentVertexDeclaration[i]->m_StepFunction));
+        }
+
+        dmhash_t pipeline_hash = dmHashFinal64(&pipeline_hash_state);
+        DX12Pipeline* cached_pipeline = context->m_PipelineCache.Get(pipeline_hash);
+
+        if (!cached_pipeline)
+        {
+            if (context->m_PipelineCache.Full())
+            {
+                context->m_PipelineCache.SetCapacity(32, context->m_PipelineCache.Capacity() + 4);
+            }
+
+            context->m_PipelineCache.Put(pipeline_hash, {});
+            cached_pipeline = context->m_PipelineCache.Get(pipeline_hash);
+            CreatePipeline(context, current_rt, cached_pipeline);
+
+            dmLogDebug("Created new DX12 Pipeline with hash %llu", (unsigned long long) pipeline_hash);
+        }
+
+        return cached_pipeline;
+    }
+
+    static inline void SetViewportAndScissorHelper(DX12Context* context, int32_t x, int32_t y, int32_t width, int32_t height)
+    {
+        D3D12_VIEWPORT viewport;
+        D3D12_RECT scissor;
+
+        viewport.TopLeftX = (float) x;
+        viewport.TopLeftY = (float) y;
+        viewport.Width    = (float) width;
+        viewport.Height   = (float) height;
+        viewport.MinDepth = 0.0f;
+        viewport.MaxDepth = 1.0f;
+
+        scissor.left   = (float) x;
+        scissor.top    = (float) y;
+        scissor.right  = (float) width;
+        scissor.bottom = (float) height;
+
+        context->m_CommandList->RSSetViewports(1, &viewport);
+        context->m_CommandList->RSSetScissorRects(1, &scissor);
+    }
+
+    static void CommitUniforms(DX12Context* context, DX12FrameResource& frame_resources)
+    {
+        DX12ShaderProgram* program = context->m_CurrentProgram;
+
+        uint32_t texture_unit_start = program->m_UniformBufferCount;
+        uint32_t ubo_ix = 0;
+
+        for (int set = 0; set < program->m_BaseProgram.m_MaxSet; ++set)
+        {
+            for (int binding = 0; binding < program->m_BaseProgram.m_MaxBinding; ++binding)
+            {
+                ProgramResourceBinding& pgm_res = program->m_BaseProgram.m_ResourceBindings[set][binding];
+
+                if (pgm_res.m_Res == 0x0)
+                    continue;
+
+                switch(pgm_res.m_Res->m_BindingFamily)
+                {
+                    case ShaderResourceBinding::BINDING_FAMILY_TEXTURE:
+                    {
+                        uint32_t ix          = texture_unit_start + pgm_res.m_Res->m_Binding;
+                        DX12Texture* texture = GetAssetFromContainer<DX12Texture>(context->m_AssetHandleContainer, context->m_CurrentTextures[pgm_res.m_TextureUnit]);
+
+                        if (pgm_res.m_Res->m_Type.m_ShaderType == ShaderDesc::SHADER_TYPE_SAMPLER)
+                        {
+                            const DX12TextureSampler& sampler = context->m_TextureSamplers[texture->m_TextureSamplerIndex];
+                            frame_resources.m_ScratchBuffer.AllocateSampler(context, sampler, ix);
+                        }
+                        else
+                        {
+                            frame_resources.m_ScratchBuffer.AllocateTexture2D(context, texture, ix);
+
+                            // Transition all mipmaps into pixel read state
+                            for (int i = 0; i < texture->m_MipMapCount; ++i)
+                            {
+                                if (texture->m_ResourceStates[i] != D3D12_RESOURCE_STATE_PIXEL_SHADER_RESOURCE)
+                                {
+                                    context->m_CommandList->ResourceBarrier(1, &CD3DX12_RESOURCE_BARRIER::Transition(texture->m_Resource, texture->m_ResourceStates[i], D3D12_RESOURCE_STATE_PIXEL_SHADER_RESOURCE, (UINT) i));
+                                    texture->m_ResourceStates[i] = D3D12_RESOURCE_STATE_PIXEL_SHADER_RESOURCE;
+                                }
+                            }
+                        }
+                    } break;
+                    case ShaderResourceBinding::BINDING_FAMILY_STORAGE_BUFFER:
+                    {
+                        assert(0);
+                    } break;
+                    case ShaderResourceBinding::BINDING_FAMILY_UNIFORM_BUFFER:
+                    {
+                        const uint32_t uniform_size_nonalign = pgm_res.m_Res->m_BindingInfo.m_BlockSize;
+                        void* gpu_mapped_memory = frame_resources.m_ScratchBuffer.AllocateConstantBuffer(context, ubo_ix, uniform_size_nonalign);
+                        memcpy(gpu_mapped_memory, &program->m_UniformData[pgm_res.m_DataOffset], uniform_size_nonalign);
+                        ubo_ix++;
+                    } break;
+                    case ShaderResourceBinding::BINDING_FAMILY_GENERIC:
+                    default: continue;
+                }
+            }
+        }
+    }
+
+    static void DrawSetup(DX12Context* context, PrimitiveType prim_type)
+    {
+        assert(context->m_CurrentProgram);
+
+        DX12FrameResource& frame_resources = context->m_FrameResources[context->m_CurrentFrameIndex];
+
+        DX12RenderTarget* current_rt = GetAssetFromContainer<DX12RenderTarget>(context->m_AssetHandleContainer, context->m_CurrentRenderTarget);
+
+        D3D12_VERTEX_BUFFER_VIEW vx_buffer_views[MAX_VERTEX_BUFFERS];
+        uint32_t num_vx_buffers = 0;
+
+        for (int i = 0; i < MAX_VERTEX_BUFFERS; ++i)
+        {
+            if (context->m_CurrentVertexBuffer[i] && context->m_CurrentVertexDeclaration[i])
+            {
+                vx_buffer_views[num_vx_buffers].BufferLocation = context->m_CurrentVertexBuffer[i]->m_DeviceBuffer.m_Resource->GetGPUVirtualAddress();
+                vx_buffer_views[num_vx_buffers].SizeInBytes    = context->m_CurrentVertexBuffer[i]->m_DeviceBuffer.m_DataSize;
+                vx_buffer_views[num_vx_buffers].StrideInBytes  = context->m_CurrentVertexDeclaration[i]->m_Stride;
+                num_vx_buffers++;
+            }
+        }
+
+        // Update the viewport
+        if (context->m_ViewportChanged)
+        {
+            DX12Viewport& vp = context->m_CurrentViewport;
+            SetViewportAndScissorHelper(context, vp.m_X, vp.m_Y, vp.m_W, vp.m_H);
+            context->m_ViewportChanged = 0;
+        }
+
+        DX12Pipeline* pipeline = GetOrCreatePipeline(context, current_rt, num_vx_buffers);
+        context->m_CommandList->SetGraphicsRootSignature(context->m_CurrentProgram->m_RootSignature);
+        context->m_CommandList->SetPipelineState(*pipeline);
+        context->m_CommandList->IASetPrimitiveTopology(GetPrimitiveTopology(prim_type));
+        context->m_CommandList->IASetVertexBuffers(0, num_vx_buffers, vx_buffer_views); // set the vertex buffer (using the vertex buffer view)
+
+        // frame_resources.m_ScratchBuffer.Bind(context);
+        CommitUniforms(context, frame_resources);
+    }
+
+    static void DX12DrawElements(HContext _context, PrimitiveType prim_type, uint32_t first, uint32_t count, Type type, HIndexBuffer index_buffer, uint32_t instance_count)
+    {
+        DM_PROFILE(__FUNCTION__);
+        DM_PROPERTY_ADD_U32(rmtp_DrawCalls, 1);
+
+        DX12Context* context = (DX12Context*) _context;
+        DrawSetup(context, prim_type);
+
+        DX12IndexBuffer* ix_buffer   = (DX12IndexBuffer*) index_buffer;
+        D3D12_INDEX_BUFFER_VIEW view = {};
+        view.BufferLocation          = ix_buffer->m_DeviceBuffer.m_Resource->GetGPUVirtualAddress();
+        view.SizeInBytes             = ix_buffer->m_DeviceBuffer.m_DataSize;
+        view.Format                  = type == dmGraphics::TYPE_UNSIGNED_SHORT ? DXGI_FORMAT_R16_UINT : DXGI_FORMAT_R32_UINT;
+        uint32_t index_offset        = first / (type == TYPE_UNSIGNED_SHORT ? 2 : 4);
+
+        context->m_CommandList->IASetIndexBuffer(&view);
+        context->m_CommandList->DrawIndexedInstanced(count, dmMath::Max((uint32_t) 1, instance_count), index_offset, 0, 0); // draw first quad
+    }
+
+    static void DX12Draw(HContext _context, PrimitiveType prim_type, uint32_t first, uint32_t count, uint32_t instance_count)
+    {
+        DM_PROFILE(__FUNCTION__);
+        DM_PROPERTY_ADD_U32(rmtp_DrawCalls, 1);
+
+        DX12Context* context = (DX12Context*) _context;
+        DrawSetup(context, prim_type);
+
+        context->m_CommandList->DrawInstanced(count, dmMath::Max((uint32_t) 1, instance_count), first, 0);
+    }
+
+    static void DX12DispatchCompute(HContext _context, uint32_t group_count_x, uint32_t group_count_y, uint32_t group_count_z)
+    {
+        DM_PROFILE(__FUNCTION__);
+        DM_PROPERTY_ADD_U32(rmtp_DispatchCalls, 1);
+    }
+
+    static D3D12_SHADER_VISIBILITY GetShaderVisibilityFromStage(uint8_t stage_flag)
+    {
+        if (stage_flag & SHADER_STAGE_FLAG_VERTEX && stage_flag & SHADER_STAGE_FLAG_FRAGMENT)
+        {
+            return D3D12_SHADER_VISIBILITY_ALL;
+        }
+        else if (stage_flag & SHADER_STAGE_FLAG_VERTEX)
+        {
+            return D3D12_SHADER_VISIBILITY_VERTEX;
+        }
+        else if (stage_flag & SHADER_STAGE_FLAG_FRAGMENT)
+        {
+            return D3D12_SHADER_VISIBILITY_PIXEL;
+        }
+        else if (stage_flag & SHADER_STAGE_FLAG_COMPUTE)
+        {
+            return D3D12_SHADER_VISIBILITY_ALL;
+        }
+        return D3D12_SHADER_VISIBILITY_ALL;
+    }
+
+    static void ResolveSamplerTextureUnits(DX12ShaderProgram* program, const dmArray<ShaderResourceBinding>& texture_resources)
+    {
+        for (int i = 0; i < texture_resources.Size(); ++i)
+        {
+            const ShaderResourceBinding& shader_res = texture_resources[i];
+            assert(shader_res.m_BindingFamily == ShaderResourceBinding::BINDING_FAMILY_TEXTURE);
+
+            ProgramResourceBinding& shader_pgm_res = program->m_BaseProgram.m_ResourceBindings[shader_res.m_Set][shader_res.m_Binding];
+
+            if (shader_res.m_Type.m_ShaderType == ShaderDesc::SHADER_TYPE_SAMPLER)
+            {
+                const ShaderResourceBinding& texture_shader_res = texture_resources[shader_pgm_res.m_Res->m_BindingInfo.m_SamplerTextureIndex];
+                const ProgramResourceBinding& texture_pgm_res   = program->m_BaseProgram.m_ResourceBindings[texture_shader_res.m_Set][texture_shader_res.m_Binding];
+                shader_pgm_res.m_TextureUnit                    = texture_pgm_res.m_TextureUnit;
+            #if 0 // Debug
+                dmLogInfo("Resolving sampler at %d, %d to texture unit %d", shader_res.m_Set, shader_res.m_Binding, shader_pgm_res.m_TextureUnit);
+            #endif
+            }
+        }
+    }
+
+    static void CreateProgramResourceBindings(DX12ShaderProgram* program, DX12ShaderModule* vertex_module, DX12ShaderModule* fragment_module, DX12ShaderModule* compute_module)
+    {
+        ResourceBindingDesc bindings[MAX_SET_COUNT][MAX_BINDINGS_PER_SET_COUNT] = {};
+
+        uint32_t ubo_alignment = UNIFORM_BUFFERS_ALIGNMENT;
+        uint32_t ssbo_alignment = 0; // TODO
+
+        ProgramResourceBindingsInfo binding_info = {};
+        FillProgramResourceBindings(&program->m_BaseProgram, bindings, ubo_alignment, ssbo_alignment, binding_info);
+
+        // Each module must resolve samplers individually since there is no contextual information across modules (currently)
+        ResolveSamplerTextureUnits(program, program->m_BaseProgram.m_ShaderMeta.m_Textures);
+
+        program->m_BaseProgram.m_MaxSet     = binding_info.m_MaxSet;
+        program->m_BaseProgram.m_MaxBinding = binding_info.m_MaxBinding;
+
+        program->m_UniformData = new uint8_t[binding_info.m_UniformDataSize];
+        memset(program->m_UniformData, 0, binding_info.m_UniformDataSize);
+
+        program->m_UniformDataSizeAligned = binding_info.m_UniformDataSizeAligned;
+        program->m_UniformBufferCount     = binding_info.m_UniformBufferCount;
+        program->m_StorageBufferCount     = binding_info.m_StorageBufferCount;
+        program->m_TextureSamplerCount    = binding_info.m_TextureCount + binding_info.m_SamplerCount;
+        program->m_TotalResourcesCount    = binding_info.m_UniformBufferCount + binding_info.m_TextureCount + binding_info.m_SamplerCount + binding_info.m_StorageBufferCount; // num actual descriptors
+
+        BuildUniforms(&program->m_BaseProgram);
+    }
+
+    static HRESULT CreateShaderModule(DX12Context* context, const char* target, void* data, uint32_t data_size, DX12ShaderModule* shader)
+    {
+        ID3DBlob* error_blob;
+        uint32_t flags = D3DCOMPILE_DEBUG | D3DCOMPILE_SKIP_OPTIMIZATION;
+
+        HRESULT hr = D3DCompile(data, data_size, NULL, NULL, NULL, "main", target, flags, 0, &shader->m_ShaderBlob, &error_blob);
+        if (FAILED(hr))
+        {
+            dmLogError("%s", error_blob->GetBufferPointer());
+            return hr;
+        }
+
+        HashState64 shader_hash_state;
+        dmHashInit64(&shader_hash_state, false);
+        dmHashUpdateBuffer64(&shader_hash_state, data, data_size);
+        shader->m_Hash = dmHashFinal64(&shader_hash_state);
+
+        return S_OK;
+    }
+
+    static HProgram DX12NewProgram(HContext _context, ShaderDesc* ddf, char* error_buffer, uint32_t error_buffer_size)
+    {
+        ShaderDesc::Shader* ddf_vp = 0x0;
+        ShaderDesc::Shader* ddf_fp = 0x0;
+        ShaderDesc::Shader* ddf_cp = 0x0;
+
+        if (!GetShaderProgram(_context, ddf, &ddf_vp, &ddf_fp, &ddf_cp))
+        {
+            return 0;
+        }
+
+        DX12Context* context = (DX12Context*) _context;
+        DX12ShaderProgram* program = new DX12ShaderProgram();
+
+        CreateShaderMeta(&ddf->m_Reflection, &program->m_BaseProgram.m_ShaderMeta);
+
+        if (ddf_cp)
+        {
+            assert(0 && "Not implemented yet");
+        }
+        else
+        {
+            program->m_VertexModule = new DX12ShaderModule;
+            program->m_FragmentModule = new DX12ShaderModule;
+
+            memset(program->m_VertexModule, 0, sizeof(DX12ShaderModule));
+            memset(program->m_FragmentModule, 0, sizeof(DX12ShaderModule));
+
+            HRESULT hr = CreateShaderModule(context, "vs_5_0", ddf_vp->m_Source.m_Data, ddf_vp->m_Source.m_Count, program->m_VertexModule);
+            CHECK_HR_ERROR(hr);
+
+            hr = CreateShaderModule(context, "ps_5_0", ddf_fp->m_Source.m_Data, ddf_fp->m_Source.m_Count, program->m_FragmentModule);
+            CHECK_HR_ERROR(hr);
+
+            CreateProgramResourceBindings(program, program->m_VertexModule, program->m_FragmentModule, 0);
+
+            dmArray<CD3DX12_ROOT_PARAMETER > root_parameter_descs;
+            root_parameter_descs.SetCapacity(program->m_UniformBufferCount + program->m_TextureSamplerCount);
+            root_parameter_descs.SetSize(root_parameter_descs.Capacity());
+
+            uint32_t texture_unit_start = program->m_UniformBufferCount;
+            uint32_t texture_ix         = 0;
+            uint32_t ubo_ix             = 0;
+
+            for (int set = 0; set < program->m_BaseProgram.m_MaxSet; ++set)
+            {
+                for (int binding = 0; binding < program->m_BaseProgram.m_MaxBinding; ++binding)
+                {
+                    ProgramResourceBinding& pgm_res = program->m_BaseProgram.m_ResourceBindings[set][binding];
+
+                    if (pgm_res.m_Res == 0x0)
+                        continue;
+                    switch(pgm_res.m_Res->m_BindingFamily)
+                    {
+                        case ShaderResourceBinding::BINDING_FAMILY_TEXTURE:
+                        {
+                            uint32_t ix = texture_unit_start + pgm_res.m_Res->m_Binding;
+
+                            if (pgm_res.m_Res->m_Type.m_ShaderType == ShaderDesc::SHADER_TYPE_SAMPLER)
+                            {
+                                // Match the sampler to a resolved texture unit
+                                uint32_t texture_binding = pgm_res.m_TextureUnit;
+
+                                CD3DX12_DESCRIPTOR_RANGE sampler_range(D3D12_DESCRIPTOR_RANGE_TYPE_SAMPLER, 1, texture_binding);
+                                root_parameter_descs[ix].InitAsDescriptorTable(1, &sampler_range, GetShaderVisibilityFromStage(pgm_res.m_StageFlags));
+                            }
+                            else
+                            {
+                                CD3DX12_DESCRIPTOR_RANGE texture_range(D3D12_DESCRIPTOR_RANGE_TYPE_SRV, 1, pgm_res.m_Res->m_Binding);
+                                root_parameter_descs[ix].InitAsDescriptorTable(1, &texture_range, GetShaderVisibilityFromStage(pgm_res.m_StageFlags));
+                            }
+                        } break;
+                        case ShaderResourceBinding::BINDING_FAMILY_STORAGE_BUFFER:
+                        {
+                            // TODO
+                            assert(0);
+                        } break;
+                        case ShaderResourceBinding::BINDING_FAMILY_UNIFORM_BUFFER:
+                        {
+                            root_parameter_descs[ubo_ix].InitAsConstantBufferView(pgm_res.m_Res->m_Binding, 0, GetShaderVisibilityFromStage(pgm_res.m_StageFlags));
+                            ubo_ix++;
+                        } break;
+                        case ShaderResourceBinding::BINDING_FAMILY_GENERIC:
+                        default: continue;
+                    }
+                }
+            }
+
+            CD3DX12_ROOT_SIGNATURE_DESC root_signature_desc;
+            root_signature_desc.Init(
+                root_parameter_descs.Size(),
+                root_parameter_descs.Begin(),
+                // No static samplers
+                0, 0,
+                D3D12_ROOT_SIGNATURE_FLAG_ALLOW_INPUT_ASSEMBLER_INPUT_LAYOUT |
+                D3D12_ROOT_SIGNATURE_FLAG_SAMPLER_HEAP_DIRECTLY_INDEXED |
+                // we can deny more shader stages here for better performance
+                D3D12_ROOT_SIGNATURE_FLAG_DENY_HULL_SHADER_ROOT_ACCESS |
+                D3D12_ROOT_SIGNATURE_FLAG_DENY_DOMAIN_SHADER_ROOT_ACCESS |
+                D3D12_ROOT_SIGNATURE_FLAG_DENY_GEOMETRY_SHADER_ROOT_ACCESS);
+
+            CreateRootSignature((DX12Context*) context, &root_signature_desc, program);
+
+            HashState64 program_hash;
+            dmHashInit64(&program_hash, false);
+
+            for (uint32_t i=0; i < program->m_BaseProgram.m_ShaderMeta.m_Inputs.Size(); i++)
+            {
+                dmHashUpdateBuffer64(&program_hash, &program->m_BaseProgram.m_ShaderMeta.m_Inputs[i].m_Binding, sizeof(program->m_BaseProgram.m_ShaderMeta.m_Inputs[i].m_Binding));
+            }
+
+            dmHashUpdateBuffer64(&program_hash, &program->m_VertexModule->m_Hash, sizeof(program->m_VertexModule->m_Hash));
+            dmHashUpdateBuffer64(&program_hash, &program->m_FragmentModule->m_Hash, sizeof(program->m_FragmentModule->m_Hash));
+            program->m_Hash = dmHashFinal64(&program_hash);
+        }
+
+        return (HProgram) program;
+    }
+
+    static void DX12DeleteProgram(HContext context, HProgram program)
+    {
+    }
+
+    static bool DX12IsShaderLanguageSupported(HContext context, ShaderDesc::Language language, ShaderDesc::ShaderType shader_type)
+    {
+        return language == ShaderDesc::LANGUAGE_HLSL;
+    }
+
+    static ShaderDesc::Language DX12GetProgramLanguage(HProgram program)
+    {
+        return ShaderDesc::LANGUAGE_HLSL;
+    }
+
+    static void DX12EnableProgram(HContext context, HProgram program)
+    {
+        ((DX12Context*) context)->m_CurrentProgram = (DX12ShaderProgram*) program;
+    }
+
+    static void DX12DisableProgram(HContext context)
+    {
+        ((DX12Context*) context)->m_CurrentProgram = 0;
+    }
+
+    static bool DX12ReloadProgram(HContext _context, HProgram _program, ShaderDesc* ddf)
+    {
+        return true;
+    }
+
+    static uint32_t DX12GetAttributeCount(HProgram prog)
+    {
+        DX12ShaderProgram* program = (DX12ShaderProgram*) prog;
+        uint32_t num_vx_inputs = 0;
+        for (int i = 0; i < program->m_BaseProgram.m_ShaderMeta.m_Inputs.Size(); ++i)
+        {
+            if (program->m_BaseProgram.m_ShaderMeta.m_Inputs[i].m_StageFlags & SHADER_STAGE_FLAG_VERTEX)
+            {
+                num_vx_inputs++;
+            }
+        }
+        return num_vx_inputs;
+    }
+
+    static void DX12GetAttribute(HProgram prog, uint32_t index, dmhash_t* name_hash, Type* type, uint32_t* element_count, uint32_t* num_values, int32_t* location)
+    {
+        DX12ShaderProgram* program = (DX12ShaderProgram*) prog;
+        uint32_t input_ix = 0;
+        for (int i = 0; i < program->m_BaseProgram.m_ShaderMeta.m_Inputs.Size(); ++i)
+        {
+            if (program->m_BaseProgram.m_ShaderMeta.m_Inputs[i].m_StageFlags & SHADER_STAGE_FLAG_VERTEX)
+            {
+                if (input_ix == index)
+                {
+                    ShaderResourceBinding& attr = program->m_BaseProgram.m_ShaderMeta.m_Inputs[i];
+                    *name_hash                  = attr.m_NameHash;
+                    *type                       = ShaderDataTypeToGraphicsType(attr.m_Type.m_ShaderType);
+                    *num_values                 = 1;
+                    *location                   = attr.m_Binding;
+                    *element_count              = GetShaderTypeSize(attr.m_Type.m_ShaderType) / sizeof(float);
+                }
+                input_ix++;
+            }
+        }
+    }
+
+    static inline void WriteConstantData(uint32_t offset, uint8_t* uniform_data_ptr, uint8_t* data_ptr, uint32_t data_size)
+    {
+        memcpy(&uniform_data_ptr[offset], data_ptr, data_size);
+    }
+
+    static void DX12SetConstantV4(HContext _context, const dmVMath::Vector4* data, int count, HUniformLocation base_location)
+    {
+        DX12Context* context = (DX12Context*) _context;
+        assert(context->m_CurrentProgram);
+        assert(base_location != INVALID_UNIFORM_LOCATION);
+
+        DX12ShaderProgram* program = (DX12ShaderProgram*) context->m_CurrentProgram;
+        uint32_t set               = UNIFORM_LOCATION_GET_OP0(base_location);
+        uint32_t binding           = UNIFORM_LOCATION_GET_OP1(base_location);
+        uint32_t buffer_offset     = UNIFORM_LOCATION_GET_OP2(base_location);
+        assert(!(set == UNIFORM_LOCATION_MAX && binding == UNIFORM_LOCATION_MAX));
+
+        ProgramResourceBinding& pgm_res = program->m_BaseProgram.m_ResourceBindings[set][binding];
+
+        uint32_t offset = pgm_res.m_DataOffset + buffer_offset;
+        WriteConstantData(offset, program->m_UniformData, (uint8_t*) data, sizeof(dmVMath::Vector4) * count);
+    }
+
+    static void DX12SetConstantM4(HContext _context, const dmVMath::Vector4* data, int count, HUniformLocation base_location)
+    {
+        DX12Context* context = (DX12Context*) _context;
+        assert(context->m_CurrentProgram);
+        assert(base_location != INVALID_UNIFORM_LOCATION);
+
+        DX12ShaderProgram* program = (DX12ShaderProgram*) context->m_CurrentProgram;
+        uint32_t set            = UNIFORM_LOCATION_GET_OP0(base_location);
+        uint32_t binding        = UNIFORM_LOCATION_GET_OP1(base_location);
+        uint32_t buffer_offset  = UNIFORM_LOCATION_GET_OP2(base_location);
+        assert(!(set == UNIFORM_LOCATION_MAX && binding == UNIFORM_LOCATION_MAX));
+
+        ProgramResourceBinding& pgm_res = program->m_BaseProgram.m_ResourceBindings[set][binding];
+
+        uint32_t offset = pgm_res.m_DataOffset + buffer_offset;
+        WriteConstantData(offset, program->m_UniformData, (uint8_t*) data, sizeof(dmVMath::Vector4) * 4 * count);
+     }
+
+    static void DX12SetSampler(HContext _context, HUniformLocation location, int32_t unit)
+    {
+        DX12Context* context = (DX12Context*) _context;
+        assert(context->m_CurrentProgram);
+        assert(location != INVALID_UNIFORM_LOCATION);
+
+        DX12ShaderProgram* program = (DX12ShaderProgram*) context->m_CurrentProgram;
+        uint32_t set         = UNIFORM_LOCATION_GET_OP0(location);
+        uint32_t binding     = UNIFORM_LOCATION_GET_OP1(location);
+        assert(!(set == UNIFORM_LOCATION_MAX && binding == UNIFORM_LOCATION_MAX));
+
+        assert(program->m_BaseProgram.m_ResourceBindings[set][binding].m_Res);
+        program->m_BaseProgram.m_ResourceBindings[set][binding].m_TextureUnit = unit;
+    }
+
+    static HRenderTarget DX12NewRenderTarget(HContext _context, uint32_t buffer_type_flags, const RenderTargetCreationParams params)
+    {
+        DX12Context* context = (DX12Context*) _context;
+        DX12RenderTarget* rt = new DX12RenderTarget();
+        rt->m_Id             = GetNextRenderTargetId();
+
+        memcpy(rt->m_ColorTextureParams, params.m_ColorBufferParams, sizeof(TextureParams) * MAX_BUFFER_COLOR_ATTACHMENTS);
+
+        const BufferType color_buffer_flags[] = {
+            BUFFER_TYPE_COLOR0_BIT,
+            BUFFER_TYPE_COLOR1_BIT,
+            BUFFER_TYPE_COLOR2_BIT,
+            BUFFER_TYPE_COLOR3_BIT,
+        };
+
+        DX12Texture* color_attachments[MAX_BUFFER_COLOR_ATTACHMENTS] = {};
+        DX12Texture* depth_stencil_attachment = 0;
+
+        HRESULT hr;
+
+        uint32_t color_attachment_count = 0;
+        for (int i = 0; i < MAX_BUFFER_COLOR_ATTACHMENTS; ++i)
+        {
+            const BufferType buffer_type = color_buffer_flags[i];
+            if (buffer_type_flags & buffer_type)
+            {
+                TextureParams& color_buffer_params = rt->m_ColorTextureParams[i];
+                HTexture new_texture_color_handle  = NewTexture(_context, params.m_ColorBufferCreationParams[i]);
+                DX12Texture* new_texture_color     = GetAssetFromContainer<DX12Texture>(context->m_AssetHandleContainer, new_texture_color_handle);
+
+                color_attachments[color_attachment_count] = new_texture_color;
+                rt->m_TextureColor[color_attachment_count] = new_texture_color_handle;
+
+                if (color_buffer_params.m_Format == TEXTURE_FORMAT_RGB)
+                {
+                    color_buffer_params.m_Format = TEXTURE_FORMAT_RGBA;
+                }
+
+                DXGI_FORMAT dxgi_format = GetDXGIFormatFromTextureFormat(color_buffer_params.m_Format);
+
+                D3D12_RESOURCE_DESC texture_desc = {};
+                texture_desc.Dimension           = D3D12_RESOURCE_DIMENSION_TEXTURE2D;
+                texture_desc.Width               = color_buffer_params.m_Width;
+                texture_desc.Height              = color_buffer_params.m_Height;
+                texture_desc.DepthOrArraySize    = 1;
+                texture_desc.MipLevels           = 1;
+                texture_desc.Format              = dxgi_format;
+                texture_desc.SampleDesc.Count    = 1; // No MSAA
+                texture_desc.SampleDesc.Quality  = 0;
+                texture_desc.Layout              = D3D12_TEXTURE_LAYOUT_UNKNOWN;
+                texture_desc.Flags               = D3D12_RESOURCE_FLAG_ALLOW_RENDER_TARGET;
+
+                D3D12_CLEAR_VALUE clear_value = {};
+                clear_value.Format            = dxgi_format;
+
+                hr = context->m_Device->CreateCommittedResource(
+                    &CD3DX12_HEAP_PROPERTIES(D3D12_HEAP_TYPE_DEFAULT),
+                    D3D12_HEAP_FLAG_NONE,
+                    &texture_desc,
+                    D3D12_RESOURCE_STATE_COMMON,
+                    &clear_value,
+                    IID_PPV_ARGS(&new_texture_color->m_Resource)
+                );
+                CHECK_HR_ERROR(hr);
+
+                // Initial state (no mipmaps)
+                new_texture_color->m_ResourceStates[0] = D3D12_RESOURCE_STATE_COMMON;
+
+                color_attachment_count++;
+            }
+        }
+
+        uint8_t has_depth         = buffer_type_flags & dmGraphics::BUFFER_TYPE_DEPTH_BIT;
+        uint8_t has_stencil       = buffer_type_flags & dmGraphics::BUFFER_TYPE_STENCIL_BIT;
+        uint8_t has_depth_stencil = has_depth || has_stencil;
+
+        // Create attachments
+        if (color_attachment_count)
+        {
+            // this heap is a render target view heap
+            D3D12_DESCRIPTOR_HEAP_DESC rt_view_heap_desc = {};
+            rt_view_heap_desc.NumDescriptors             = color_attachment_count;
+            rt_view_heap_desc.Type                       = D3D12_DESCRIPTOR_HEAP_TYPE_RTV;
+            rt_view_heap_desc.Flags                      = D3D12_DESCRIPTOR_HEAP_FLAG_NONE;
+
+            hr = context->m_Device->CreateDescriptorHeap(&rt_view_heap_desc, IID_PPV_ARGS(&rt->m_ColorAttachmentDescriptorHeap));
+            CHECK_HR_ERROR(hr);
+
+            D3D12_CPU_DESCRIPTOR_HANDLE rtv_handle = rt->m_ColorAttachmentDescriptorHeap->GetCPUDescriptorHandleForHeapStart();
+            UINT rtv_descriptor_size               = context->m_Device->GetDescriptorHandleIncrementSize(D3D12_DESCRIPTOR_HEAP_TYPE_RTV);
+
+            for (int i = 0; i < color_attachment_count; ++i)
+            {
+                context->m_Device->CreateRenderTargetView(color_attachments[i]->m_Resource, NULL, rtv_handle);
+                rtv_handle.ptr += rtv_descriptor_size; // Move to the next descriptor
+            }
+        }
+
+        if (has_depth_stencil)
+        {
+
+            const TextureCreationParams& stencil_depth_create_params = has_depth ? params.m_DepthBufferCreationParams : params.m_StencilBufferCreationParams;
+
+            HTexture texture_depth_stencil         = NewTexture(_context, stencil_depth_create_params);
+            DX12Texture* texture_depth_stencil_ptr = GetAssetFromContainer<DX12Texture>(context->m_AssetHandleContainer, texture_depth_stencil);
+
+            DXGI_FORMAT ds_format = DXGI_FORMAT_D24_UNORM_S8_UINT;
+
+            if (has_depth && !has_stencil)
+            {
+                ds_format = DXGI_FORMAT_D32_FLOAT;
+            }
+
+            D3D12_RESOURCE_DESC ds_desc = {};
+            ds_desc.Dimension           = D3D12_RESOURCE_DIMENSION_TEXTURE2D;
+            ds_desc.Width               = stencil_depth_create_params.m_Width;
+            ds_desc.Height              = stencil_depth_create_params.m_Height;
+            ds_desc.DepthOrArraySize    = 1;
+            ds_desc.MipLevels           = 1;
+            ds_desc.Format              = ds_format;
+            ds_desc.SampleDesc.Count    = 1;
+            ds_desc.SampleDesc.Quality  = 0;
+            ds_desc.Layout              = D3D12_TEXTURE_LAYOUT_UNKNOWN;
+            ds_desc.Flags               = D3D12_RESOURCE_FLAG_ALLOW_DEPTH_STENCIL;
+
+            D3D12_CLEAR_VALUE clear_value    = {};
+            clear_value.Format               = ds_format;
+            clear_value.DepthStencil.Depth   = 1.0f;
+            clear_value.DepthStencil.Stencil = 0;
+
+            hr = context->m_Device->CreateCommittedResource(
+                &CD3DX12_HEAP_PROPERTIES(D3D12_HEAP_TYPE_DEFAULT),
+                D3D12_HEAP_FLAG_NONE,
+                &ds_desc,
+                D3D12_RESOURCE_STATE_DEPTH_WRITE, // Initial state
+                &clear_value,
+                IID_PPV_ARGS(&texture_depth_stencil_ptr->m_Resource)
+            );
+            CHECK_HR_ERROR(hr);
+
+            // Create DSV descriptor heap
+            D3D12_DESCRIPTOR_HEAP_DESC dsv_heap_desc = {};
+            dsv_heap_desc.NumDescriptors             = 1;
+            dsv_heap_desc.Type                       = D3D12_DESCRIPTOR_HEAP_TYPE_DSV;
+            dsv_heap_desc.Flags                      = D3D12_DESCRIPTOR_HEAP_FLAG_NONE;
+
+            hr = context->m_Device->CreateDescriptorHeap(&dsv_heap_desc, IID_PPV_ARGS(&rt->m_DepthStencilDescriptorHeap));
+            CHECK_HR_ERROR(hr);
+
+            D3D12_DEPTH_STENCIL_VIEW_DESC dsv_desc = {};
+            dsv_desc.Format              = ds_format;
+            dsv_desc.ViewDimension       = D3D12_DSV_DIMENSION_TEXTURE2D;
+            dsv_desc.Flags               = D3D12_DSV_FLAG_NONE;
+
+            context->m_Device->CreateDepthStencilView(texture_depth_stencil_ptr->m_Resource, &dsv_desc, rt->m_DepthStencilDescriptorHeap->GetCPUDescriptorHandleForHeapStart());
+        }
+
+        return StoreAssetInContainer(context->m_AssetHandleContainer, rt, ASSET_TYPE_RENDER_TARGET);
+    }
+
+    static void DX12DeleteRenderTarget(HRenderTarget render_target)
+    {
+    }
+
+    static void DX12SetRenderTarget(HContext _context, HRenderTarget render_target, uint32_t transient_buffer_types)
+    {
+        (void) transient_buffer_types;
+        DX12Context* context = (DX12Context*) _context;
+        context->m_ViewportChanged = 1;
+        BeginRenderPass(context, render_target != 0x0 ? render_target : context->m_MainRenderTarget);
+    }
+
+    static HTexture DX12GetRenderTargetTexture(HRenderTarget render_target, BufferType buffer_type)
+    {
+        DX12RenderTarget* rt = GetAssetFromContainer<DX12RenderTarget>(g_DX12Context->m_AssetHandleContainer, render_target);
+
+        if (IsColorBufferType(buffer_type))
+        {
+            return rt->m_TextureColor[GetBufferTypeIndex(buffer_type)];
+        }
+        else if (buffer_type == BUFFER_TYPE_DEPTH_BIT || buffer_type == BUFFER_TYPE_STENCIL_BIT)
+        {
+            return rt->m_TextureDepthStencil;
+        }
+        return 0;
+    }
+
+    static void DX12GetRenderTargetSize(HRenderTarget render_target, BufferType buffer_type, uint32_t& width, uint32_t& height)
+    {
+        DX12RenderTarget* rt = GetAssetFromContainer<DX12RenderTarget>(g_DX12Context->m_AssetHandleContainer, render_target);
+        TextureParams* params = 0;
+
+        if (IsColorBufferType(buffer_type))
+        {
+            uint32_t i = GetBufferTypeIndex(buffer_type);
+            assert(i < MAX_BUFFER_COLOR_ATTACHMENTS);
+            params = &rt->m_ColorTextureParams[i];
+        }
+        else if (buffer_type == BUFFER_TYPE_DEPTH_BIT || buffer_type == BUFFER_TYPE_STENCIL_BIT)
+        {
+            params = &rt->m_DepthStencilTextureParams;
+        }
+        else
+        {
+            assert(0);
+        }
+
+        width  = params->m_Width;
+        height = params->m_Height;
+    }
+
+    static void DX12SetRenderTargetSize(HRenderTarget render_target, uint32_t width, uint32_t height)
+    {
+    }
+
+    static bool DX12IsTextureFormatSupported(HContext _context, TextureFormat format)
+    {
+        DX12Context* context = (DX12Context*) _context;
+        return (context->m_TextureFormatSupport & (1 << format)) != 0;
+    }
+
+    static uint32_t DX12GetMaxTextureSize(HContext context)
+    {
+        return 1024;
+    }
+
+    static HTexture DX12NewTexture(HContext _context, const TextureCreationParams& params)
+    {
+        DX12Context* context = (DX12Context*) _context;
+        DX12Texture* tex = new DX12Texture;
+        memset(tex, 0, sizeof(DX12Texture));
+
+        tex->m_Type        = params.m_Type;
+        tex->m_Width       = params.m_Width;
+        tex->m_Height      = params.m_Height;
+        tex->m_Depth       = dmMath::Max((uint16_t)1, params.m_Depth);
+        tex->m_LayerCount  = dmMath::Max((uint16_t)1, params.m_LayerCount);
+        tex->m_MipMapCount = params.m_MipMapCount;
+        tex->m_PageCount   = params.m_LayerCount;
+
+        // tex->m_UsageFlags  = GetVulkanUsageFromHints(params.m_UsageHintBits);
+
+        if (params.m_OriginalWidth == 0)
+        {
+            tex->m_OriginalWidth  = params.m_Width;
+            tex->m_OriginalHeight = params.m_Height;
+            tex->m_OriginalDepth  = params.m_Depth;
+        }
+        else
+        {
+            tex->m_OriginalWidth  = params.m_OriginalWidth;
+            tex->m_OriginalHeight = params.m_OriginalHeight;
+            tex->m_OriginalDepth  = params.m_OriginalDepth;
+        }
+        return StoreAssetInContainer(context->m_AssetHandleContainer, tex, ASSET_TYPE_TEXTURE);
+    }
+
+    static void DX12DeleteTexture(HTexture texture)
+    {
+    }
+
+    static HandleResult DX12GetTextureHandle(HTexture texture, void** out_handle)
+    {
+
+        return HANDLE_RESULT_OK;
+    }
+
+    static int16_t GetTextureSamplerIndex(DX12Context* context, TextureFilter minfilter, TextureFilter magfilter, TextureWrap uwrap, TextureWrap vwrap, uint8_t maxLod, float max_anisotropy)
+    {
+        if (minfilter == TEXTURE_FILTER_DEFAULT)
+            minfilter = context->m_DefaultTextureMinFilter;
+        if (magfilter == TEXTURE_FILTER_DEFAULT)
+            magfilter = context->m_DefaultTextureMagFilter;
+
+        for (uint32_t i=0; i < context->m_TextureSamplers.Size(); i++)
+        {
+            const DX12TextureSampler& sampler = context->m_TextureSamplers[i];
+            if (sampler.m_MagFilter     == magfilter &&
+                sampler.m_MinFilter     == minfilter &&
+                sampler.m_AddressModeU  == uwrap     &&
+                sampler.m_AddressModeV  == vwrap     &&
+                sampler.m_MaxLod        == maxLod    &&
+                sampler.m_MaxAnisotropy == max_anisotropy)
+            {
+                return (uint8_t) i;
+            }
+        }
+
+        return -1;
+    }
+
+    static inline float GetMaxAnisotrophyClamped(float max_anisotropy_requested)
+    {
+        return dmMath::Min(max_anisotropy_requested, 32.0f); // TODO: What's the max limit here?
+    }
+
+    static inline D3D12_FILTER GetSamplerFilter(TextureFilter minfilter, TextureFilter magfilter)
+    {
+        if (magfilter == TEXTURE_FILTER_NEAREST)
+        {
+            if (minfilter == TEXTURE_FILTER_NEAREST || minfilter == TEXTURE_FILTER_NEAREST_MIPMAP_NEAREST)
+            {
+                return D3D12_FILTER_MIN_MAG_MIP_POINT;
+            }
+            else if (minfilter == TEXTURE_FILTER_LINEAR)
+            {
+                return D3D12_FILTER_MIN_LINEAR_MAG_MIP_POINT;
+            }
+            else if (minfilter == TEXTURE_FILTER_LINEAR_MIPMAP_NEAREST)
+            {
+                return D3D12_FILTER_MIN_LINEAR_MAG_MIP_POINT;
+            }
+            else if (minfilter == TEXTURE_FILTER_LINEAR_MIPMAP_LINEAR)
+            {
+                return D3D12_FILTER_MIN_LINEAR_MAG_POINT_MIP_LINEAR;
+            }
+        }
+        else if (magfilter == TEXTURE_FILTER_LINEAR)
+        {
+            if (minfilter == TEXTURE_FILTER_NEAREST || minfilter == TEXTURE_FILTER_NEAREST_MIPMAP_NEAREST)
+            {
+                return D3D12_FILTER_MIN_POINT_MAG_LINEAR_MIP_POINT;
+            }
+            else if (minfilter == TEXTURE_FILTER_LINEAR || minfilter == TEXTURE_FILTER_LINEAR_MIPMAP_NEAREST)
+            {
+                return D3D12_FILTER_MIN_MAG_LINEAR_MIP_POINT;
+            }
+            else if (minfilter == TEXTURE_FILTER_LINEAR_MIPMAP_LINEAR)
+            {
+                return D3D12_FILTER_MIN_MAG_MIP_LINEAR;
+            }
+        }
+
+        assert(0);
+        return D3D12_FILTER_MIN_MAG_MIP_POINT;
+    }
+
+    static inline D3D12_TEXTURE_ADDRESS_MODE GetAddressMode(TextureWrap mode)
+    {
+        switch(mode)
+        {
+            case TEXTURE_WRAP_CLAMP_TO_BORDER:  return D3D12_TEXTURE_ADDRESS_MODE_BORDER;
+            case TEXTURE_WRAP_CLAMP_TO_EDGE:    return D3D12_TEXTURE_ADDRESS_MODE_CLAMP;
+            case TEXTURE_WRAP_MIRRORED_REPEAT:  return D3D12_TEXTURE_ADDRESS_MODE_MIRROR;
+            case TEXTURE_WRAP_REPEAT:           return D3D12_TEXTURE_ADDRESS_MODE_WRAP;
+            default:break;
+        }
+        assert(0);
+        return D3D12_TEXTURE_ADDRESS_MODE_WRAP;
+    }
+
+    static int16_t CreateTextureSampler(DX12Context* context, TextureFilter minfilter, TextureFilter magfilter, TextureWrap uwrap, TextureWrap vwrap, uint8_t maxLod, float max_anisotropy)
+    {
+        DX12TextureSampler new_sampler  = {};
+        new_sampler.m_MinFilter     = minfilter;
+        new_sampler.m_MagFilter     = magfilter;
+        new_sampler.m_AddressModeU  = uwrap;
+        new_sampler.m_AddressModeV  = vwrap;
+        new_sampler.m_MaxLod        = maxLod;
+        new_sampler.m_MaxAnisotropy = max_anisotropy;
+
+        uint32_t sampler_index = context->m_TextureSamplers.Size();
+        if (context->m_TextureSamplers.Full())
+        {
+            context->m_TextureSamplers.OffsetCapacity(1);
+        }
+
+        D3D12_SAMPLER_DESC desc  = {};
+        desc.Filter              = GetSamplerFilter(minfilter, magfilter);
+        desc.AddressU            = GetAddressMode(uwrap);
+        desc.AddressV            = GetAddressMode(vwrap);
+        desc.AddressW            = D3D12_TEXTURE_ADDRESS_MODE_WRAP;
+        desc.MinLOD              = 0;
+        desc.MaxLOD              = D3D12_FLOAT32_MAX;
+        desc.MipLODBias          = 0.0f;
+        desc.MaxAnisotropy       = max_anisotropy;
+        desc.ComparisonFunc      = D3D12_COMPARISON_FUNC_ALWAYS;
+
+        CD3DX12_CPU_DESCRIPTOR_HANDLE  desc_handle(context->m_SamplerPool.m_DescriptorHeap->GetCPUDescriptorHandleForHeapStart(), sampler_index, context->m_Device->GetDescriptorHandleIncrementSize(D3D12_DESCRIPTOR_HEAP_TYPE_SAMPLER));
+        context->m_Device->CreateSampler(&desc, desc_handle);
+        context->m_SamplerPool.m_DescriptorCursor++;
+
+        new_sampler.m_DescriptorOffset = sampler_index * context->m_Device->GetDescriptorHandleIncrementSize(D3D12_DESCRIPTOR_HEAP_TYPE_SAMPLER);
+
+        context->m_TextureSamplers.Push(new_sampler);
+        return (int16_t) sampler_index;
+    }
+
+    static void DX12SetTextureParamsInternal(DX12Context* context, DX12Texture* texture, TextureFilter minfilter, TextureFilter magfilter, TextureWrap uwrap, TextureWrap vwrap, float max_anisotropy)
+    {
+        const DX12TextureSampler& sampler = context->m_TextureSamplers[texture->m_TextureSamplerIndex];
+        float anisotropy_clamped = GetMaxAnisotrophyClamped(max_anisotropy);
+
+        if (sampler.m_MinFilter     != minfilter              ||
+            sampler.m_MagFilter     != magfilter              ||
+            sampler.m_AddressModeU  != uwrap                  ||
+            sampler.m_AddressModeV  != vwrap                  ||
+            sampler.m_MaxLod        != texture->m_MipMapCount ||
+            sampler.m_MaxAnisotropy != anisotropy_clamped)
+        {
+            int16_t sampler_index = GetTextureSamplerIndex(context, minfilter, magfilter, uwrap, vwrap, texture->m_MipMapCount, anisotropy_clamped);
+            if (sampler_index < 0)
+            {
+                sampler_index = CreateTextureSampler(context, minfilter, magfilter, uwrap, vwrap, texture->m_MipMapCount, anisotropy_clamped);
+            }
+            texture->m_TextureSamplerIndex = sampler_index;
+        }
+    }
+
+    static void DX12SetTextureParams(HTexture texture, TextureFilter minfilter, TextureFilter magfilter, TextureWrap uwrap, TextureWrap vwrap, float max_anisotropy)
+    {
+        DX12Texture* tex = GetAssetFromContainer<DX12Texture>(g_DX12Context->m_AssetHandleContainer, texture);
+        DX12SetTextureParamsInternal(g_DX12Context, tex, minfilter, magfilter, uwrap, vwrap, max_anisotropy);
+    }
+
+    /*
+    case TEXTURE_FORMAT_LUMINANCE:          return VK_FORMAT_R8_UNORM;
+    case TEXTURE_FORMAT_LUMINANCE_ALPHA:    return VK_FORMAT_R8G8_UNORM;
+    case TEXTURE_FORMAT_RGB:                return VK_FORMAT_R8G8B8_UNORM;
+    case TEXTURE_FORMAT_RGBA:               return VK_FORMAT_R8G8B8A8_UNORM;
+    case TEXTURE_FORMAT_RGB_16BPP:          return VK_FORMAT_R5G6B5_UNORM_PACK16;
+    case TEXTURE_FORMAT_RGBA_16BPP:         return VK_FORMAT_R4G4B4A4_UNORM_PACK16;
+    case TEXTURE_FORMAT_DEPTH:              return VK_FORMAT_UNDEFINED;
+    case TEXTURE_FORMAT_STENCIL:            return VK_FORMAT_UNDEFINED;
+    case TEXTURE_FORMAT_RGB_PVRTC_2BPPV1:   return VK_FORMAT_PVRTC1_2BPP_UNORM_BLOCK_IMG;
+    case TEXTURE_FORMAT_RGB_PVRTC_4BPPV1:   return VK_FORMAT_PVRTC1_4BPP_UNORM_BLOCK_IMG;
+    case dTEXTURE_FORMAT_RGBA_PVRTC_2BPPV1:  return VK_FORMAT_PVRTC1_2BPP_UNORM_BLOCK_IMG;
+    case TEXTURE_FORMAT_RGBA_PVRTC_4BPPV1:  return VK_FORMAT_PVRTC1_4BPP_UNORM_BLOCK_IMG;
+    case TEXTURE_FORMAT_RGB_ETC1:           return VK_FORMAT_ETC2_R8G8B8_UNORM_BLOCK;
+    case TEXTURE_FORMAT_RGBA_ETC2:          return VK_FORMAT_ETC2_R8G8B8A8_UNORM_BLOCK;
+    case TEXTURE_FORMAT_RGBA_ASTC_4x4:      return VK_FORMAT_ASTC_4x4_UNORM_BLOCK;
+    case TEXTURE_FORMAT_RGB_BC1:            return VK_FORMAT_BC1_RGB_UNORM_BLOCK;
+    case TEXTURE_FORMAT_RGBA_BC3:           return VK_FORMAT_BC3_UNORM_BLOCK;
+    case TEXTURE_FORMAT_RGBA_BC7:           return VK_FORMAT_BC7_UNORM_BLOCK;
+    case TEXTURE_FORMAT_R_BC4:              return VK_FORMAT_BC4_UNORM_BLOCK;
+    case TEXTURE_FORMAT_RG_BC5:             return VK_FORMAT_BC5_UNORM_BLOCK;
+    case TEXTURE_FORMAT_RGB16F:             return VK_FORMAT_R16G16B16_SFLOAT;
+    case TEXTURE_FORMAT_RGB32F:             return VK_FORMAT_R32G32B32_SFLOAT;
+    case TEXTURE_FORMAT_RGBA16F:            return VK_FORMAT_R16G16B16A16_SFLOAT;
+    case TEXTURE_FORMAT_RGBA32F:            return VK_FORMAT_R32G32B32A32_SFLOAT;
+    case TEXTURE_FORMAT_R16F:               return VK_FORMAT_R16_SFLOAT;
+    case TEXTURE_FORMAT_RG16F:              return VK_FORMAT_R16G16_SFLOAT;
+    case TEXTURE_FORMAT_R32F:               return VK_FORMAT_R32_SFLOAT;
+    case TEXTURE_FORMAT_RG32F:              return VK_FORMAT_R32G32_SFLOAT;
+    case TEXTURE_FORMAT_RGBA32UI:           return VK_FORMAT_R32G32B32A32_UINT;
+    case TEXTURE_FORMAT_BGRA8U:             return VK_FORMAT_B8G8R8A8_UNORM;
+    case TEXTURE_FORMAT_R32UI:              return VK_FORMAT_R32_UINT;
+    default:                                return VK_FORMAT_UNDEFINED;
+        */
+    static void DX12SetTexture(HTexture texture, const TextureParams& params)
+    {
+        // Same as graphics_opengl.cpp
+        switch (params.m_Format)
+        {
+            case TEXTURE_FORMAT_DEPTH:
+            case TEXTURE_FORMAT_STENCIL:
+                dmLogError("Unable to upload texture data, unsupported type (%s).", TextureFormatToString(params.m_Format));
+                return;
+            default:break;
+        }
+
+        DX12Texture* tex             = GetAssetFromContainer<DX12Texture>(g_DX12Context->m_AssetHandleContainer, texture);
+        TextureFormat format_orig    = params.m_Format;
+        TextureFormat format_actual  = params.m_Format;
+        void* tex_data_ptr           = (void*) params.m_Data;
+        uint32_t depth_or_array_size = dmMath::Max(1U, dmMath::Max((uint32_t) params.m_Depth, (uint32_t) params.m_LayerCount));
+        uint32_t tex_data_size       = params.m_DataSize;
+        DXGI_FORMAT dxgi_format      = GetDXGIFormatFromTextureFormat(format_orig);
+
+        if (tex->m_MipMapCount == 1 && params.m_MipMap > 0)
+        {
+            return;
+        }
+
+        tex->m_MipMapCount = dmMath::Max(tex->m_MipMapCount, (uint16_t)(params.m_MipMap+1));
+
+        // Note: There's no 8 bit RGB format, we have to expand this to four channels
+        // TODO: Can we use R11G11B10 somehow?
+        if (format_orig == TEXTURE_FORMAT_RGB)
+        {
+            format_actual = TEXTURE_FORMAT_RGBA;
+            dxgi_format   = GetDXGIFormatFromTextureFormat(format_actual);
+
+            uint32_t data_pixel_count = params.m_Width * params.m_Height * depth_or_array_size;
+            uint8_t bpp_new           = 4;
+            uint8_t* data_new         = new uint8_t[data_pixel_count * bpp_new];
+
+            RepackRGBToRGBA(data_pixel_count, (uint8_t*) tex_data_ptr, data_new);
+            tex_data_ptr  = data_new;
+        }
+
+        if (!tex->m_Resource)
+        {
+            D3D12_RESOURCE_DESC desc = {};
+            desc.Format              = dxgi_format;
+            desc.Width               = params.m_Width;
+            desc.Height              = params.m_Height;
+            desc.Flags               = D3D12_RESOURCE_FLAG_NONE;
+            desc.DepthOrArraySize    = depth_or_array_size;
+            desc.MipLevels           = tex->m_MipMapCount;
+            desc.SampleDesc.Count    = 1;
+            desc.SampleDesc.Quality  = 0;
+            desc.Dimension           = D3D12_RESOURCE_DIMENSION_TEXTURE2D;
+            desc.Layout              = D3D12_TEXTURE_LAYOUT_UNKNOWN;
+            desc.Alignment           = 0;
+
+            CD3DX12_HEAP_PROPERTIES heap(D3D12_HEAP_TYPE_DEFAULT);
+
+            HRESULT hr = g_DX12Context->m_Device->CreateCommittedResource(&heap, D3D12_HEAP_FLAG_NONE, &desc, D3D12_RESOURCE_STATE_COPY_DEST, NULL, IID_PPV_ARGS(&tex->m_Resource));
+            CHECK_HR_ERROR(hr);
+
+            for (int i = 0; i < tex->m_MipMapCount; ++i)
+            {
+                tex->m_ResourceStates[i] = D3D12_RESOURCE_STATE_COPY_DEST;
+            }
+
+            tex->m_ResourceDesc = desc;
+        }
+
+        TextureBufferUploadHelper(g_DX12Context, tex, format_actual, format_actual, params, (uint8_t*) tex_data_ptr);
+
+        DX12SetTextureParamsInternal(g_DX12Context, tex, params.m_MinFilter, params.m_MagFilter, params.m_UWrap, params.m_VWrap, 1.0f);
+
+        if (format_orig == TEXTURE_FORMAT_RGB)
+        {
+            delete[] (uint8_t*)tex_data_ptr;
+        }
+    }
+
+    static uint32_t DX12GetTextureResourceSize(HTexture texture)
+    {
+        return 0;
+    }
+
+    static uint16_t DX12GetTextureWidth(HTexture texture)
+    {
+        return GetAssetFromContainer<DX12Texture>(g_DX12Context->m_AssetHandleContainer, texture)->m_Width;
+    }
+
+    static uint16_t DX12GetTextureHeight(HTexture texture)
+    {
+        return GetAssetFromContainer<DX12Texture>(g_DX12Context->m_AssetHandleContainer, texture)->m_Height;
+    }
+
+    static uint16_t DX12GetOriginalTextureWidth(HTexture texture)
+    {
+        return GetAssetFromContainer<DX12Texture>(g_DX12Context->m_AssetHandleContainer, texture)->m_OriginalWidth;
+    }
+
+    static uint16_t DX12GetOriginalTextureHeight(HTexture texture)
+    {
+        return GetAssetFromContainer<DX12Texture>(g_DX12Context->m_AssetHandleContainer, texture)->m_OriginalHeight;
+    }
+
+    static void DX12EnableTexture(HContext _context, uint32_t unit, uint8_t value_index, HTexture texture)
+    {
+        assert(unit < DM_MAX_TEXTURE_UNITS);
+        g_DX12Context->m_CurrentTextures[unit] = texture;
+    }
+
+    static void DX12DisableTexture(HContext context, uint32_t unit, HTexture texture)
+    {
+        assert(unit < DM_MAX_TEXTURE_UNITS);
+        g_DX12Context->m_CurrentTextures[unit] = 0x0;
+    }
+
+    static void DX12ReadPixels(HContext context, int32_t x, int32_t y, uint32_t width, uint32_t height, void* buffer, uint32_t buffer_size)
+    {
+    }
+
+    static void DX12SetViewport(HContext _context, int32_t x, int32_t y, int32_t width, int32_t height)
+    {
+        DX12Context* context = (DX12Context*) _context;
+
+        DX12Viewport& viewport = context->m_CurrentViewport;
+        viewport.m_X = (uint16_t) x;
+        viewport.m_Y = (uint16_t) y;
+        viewport.m_W = (uint16_t) width;
+        viewport.m_H = (uint16_t) height;
+        context->m_ViewportChanged = 1;
+    }
+
+    static void DX12GetViewport(HContext context, int32_t* x, int32_t* y, uint32_t* width, uint32_t* height)
+    {
+        DX12Context* _context = (DX12Context*) context;
+
+        const DX12Viewport& viewport = _context->m_CurrentViewport;
+        *x = viewport.m_X, *y = viewport.m_Y, *width = viewport.m_W, *height = viewport.m_H;
+    }
+
+    static void DX12EnableState(HContext context, State state)
+    {
+        SetPipelineStateValue(g_DX12Context->m_PipelineState, state, 1);
+    }
+
+    static void DX12DisableState(HContext context, State state)
+    {
+        SetPipelineStateValue(g_DX12Context->m_PipelineState, state, 0);
+    }
+
+    static void DX12SetBlendFunc(HContext _context, BlendFactor source_factor, BlendFactor destinaton_factor)
+    {
+        g_DX12Context->m_PipelineState.m_BlendSrcFactor = source_factor;
+        g_DX12Context->m_PipelineState.m_BlendDstFactor = destinaton_factor;
+    }
+
+    static void DX12SetColorMask(HContext context, bool red, bool green, bool blue, bool alpha)
+    {
+        assert(context);
+        uint8_t write_mask = red   ? DM_GRAPHICS_STATE_WRITE_R : 0;
+        write_mask        |= green ? DM_GRAPHICS_STATE_WRITE_G : 0;
+        write_mask        |= blue  ? DM_GRAPHICS_STATE_WRITE_B : 0;
+        write_mask        |= alpha ? DM_GRAPHICS_STATE_WRITE_A : 0;
+
+        g_DX12Context->m_PipelineState.m_WriteColorMask = write_mask;
+    }
+
+    static void DX12SetDepthMask(HContext context, bool mask)
+    {
+        g_DX12Context->m_PipelineState.m_WriteDepth = mask;
+    }
+
+    static void DX12SetDepthFunc(HContext context, CompareFunc func)
+    {
+        g_DX12Context->m_PipelineState.m_DepthTestFunc = func;
+    }
+
+    static void DX12SetScissor(HContext _context, int32_t x, int32_t y, int32_t width, int32_t height)
+    {
+    }
+
+    static void DX12SetStencilMask(HContext context, uint32_t mask)
+    {
+        g_DX12Context->m_PipelineState.m_StencilWriteMask = mask;
+    }
+
+    static void DX12SetStencilFunc(HContext _context, CompareFunc func, uint32_t ref, uint32_t mask)
+    {
+        g_DX12Context->m_PipelineState.m_StencilFrontTestFunc = (uint8_t) func;
+        g_DX12Context->m_PipelineState.m_StencilBackTestFunc  = (uint8_t) func;
+        g_DX12Context->m_PipelineState.m_StencilReference     = (uint8_t) ref;
+        g_DX12Context->m_PipelineState.m_StencilCompareMask   = (uint8_t) mask;
+    }
+
+    static void DX12SetStencilOp(HContext _context, StencilOp sfail, StencilOp dpfail, StencilOp dppass)
+    {
+        g_DX12Context->m_PipelineState.m_StencilFrontOpFail      = sfail;
+        g_DX12Context->m_PipelineState.m_StencilFrontOpDepthFail = dpfail;
+        g_DX12Context->m_PipelineState.m_StencilFrontOpPass      = dppass;
+        g_DX12Context->m_PipelineState.m_StencilBackOpFail       = sfail;
+        g_DX12Context->m_PipelineState.m_StencilBackOpDepthFail  = dpfail;
+        g_DX12Context->m_PipelineState.m_StencilBackOpPass       = dppass;
+    }
+
+    static void DX12SetStencilFuncSeparate(HContext _context, FaceType face_type, CompareFunc func, uint32_t ref, uint32_t mask)
+    {
+        if (face_type == FACE_TYPE_BACK)
+        {
+            g_DX12Context->m_PipelineState.m_StencilBackTestFunc  = (uint8_t) func;
+        }
+        else
+        {
+            g_DX12Context->m_PipelineState.m_StencilFrontTestFunc = (uint8_t) func;
+        }
+        g_DX12Context->m_PipelineState.m_StencilReference     = (uint8_t) ref;
+        g_DX12Context->m_PipelineState.m_StencilCompareMask   = (uint8_t) mask;
+    }
+
+    static void DX12SetStencilOpSeparate(HContext _context, FaceType face_type, StencilOp sfail, StencilOp dpfail, StencilOp dppass)
+    {
+        if (face_type == FACE_TYPE_BACK)
+        {
+            g_DX12Context->m_PipelineState.m_StencilBackOpFail       = sfail;
+            g_DX12Context->m_PipelineState.m_StencilBackOpDepthFail  = dpfail;
+            g_DX12Context->m_PipelineState.m_StencilBackOpPass       = dppass;
+        }
+        else
+        {
+            g_DX12Context->m_PipelineState.m_StencilFrontOpFail      = sfail;
+            g_DX12Context->m_PipelineState.m_StencilFrontOpDepthFail = dpfail;
+            g_DX12Context->m_PipelineState.m_StencilFrontOpPass      = dppass;
+        }
+    }
+
+    static void DX12SetFaceWinding(HContext context, FaceWinding face_winding)
+    {
+        // TODO: Add this to the DX12 pipeline handle aswell, for now it's a NOP
+    }
+
+    static void DX12SetCullFace(HContext context, FaceType face_type)
+    {
+        g_DX12Context->m_PipelineState.m_CullFaceType = face_type;
+        g_DX12Context->m_CullFaceChanged              = true;
+    }
+
+    static void DX12SetPolygonOffset(HContext context, float factor, float units)
+    {
+        // TODO: Add this to the DX12 pipeline handle aswell, for now it's a NOP
+    }
+
+    static PipelineState DX12GetPipelineState(HContext context)
+    {
+        return ((DX12Context*) context)->m_PipelineState;
+    }
+
+    static void DX12SetTextureAsync(HTexture texture, const TextureParams& params, SetTextureAsyncCallback callback, void* user_data)
+    {
+        SetTexture(texture, params);
+        if (callback)
+        {
+            callback(texture, user_data);
+        }
+    }
+
+    static uint32_t DX12GetTextureStatusFlags(HTexture texture)
+    {
+        return TEXTURE_STATUS_OK;
+    }
+
+    static bool DX12IsExtensionSupported(HContext context, const char* extension)
+    {
+        return true;
+    }
+
+    static TextureType DX12GetTextureType(HTexture texture)
+    {
+        return GetAssetFromContainer<DX12Texture>(g_DX12Context->m_AssetHandleContainer, texture)->m_Type;
+    }
+
+    static uint32_t DX12GetTextureUsageHintFlags(HTexture texture)
+    {
+        return 0;
+        // return GetAssetFromContainer<DX12Texture>(g_DX12Context->m_AssetHandleContainer, texture)->m_UsageHintFlags;
+    }
+
+    static uint8_t DX12GetTexturePageCount(HTexture texture)
+    {
+        // TODO: mutex is missed?
+        // ScopedLock lock(g_DX12Context->m_AssetHandleContainerMutex);
+        DX12Texture* tex = GetAssetFromContainer<DX12Texture>(g_DX12Context->m_AssetHandleContainer, texture);
+        return tex ? tex->m_PageCount : 0;
+
+    }
+
+    static uint32_t DX12GetNumSupportedExtensions(HContext context)
+    {
+        return 0;
+    }
+
+    static const char* DX12GetSupportedExtension(HContext context, uint32_t index)
+    {
+        return "";
+    }
+
+    static uint8_t DX12GetNumTextureHandles(HTexture texture)
+    {
+        return 1;
+    }
+
+    static bool DX12IsContextFeatureSupported(HContext context, ContextFeature feature)
+    {
+        return true;
+    }
+
+    static uint16_t DX12GetTextureDepth(HTexture texture)
+    {
+        return GetAssetFromContainer<DX12Texture>(g_DX12Context->m_AssetHandleContainer, texture)->m_Depth;
+    }
+
+    static uint8_t DX12GetTextureMipmapCount(HTexture texture)
+    {
+        return GetAssetFromContainer<DX12Texture>(g_DX12Context->m_AssetHandleContainer, texture)->m_MipMapCount;
+    }
+
+    static bool DX12IsAssetHandleValid(HContext _context, HAssetHandle asset_handle)
+    {
+        assert(_context);
+        if (asset_handle == 0)
+        {
+            return false;
+        }
+        DX12Context* context = (DX12Context*) _context;
+        AssetType type       = GetAssetType(asset_handle);
+        if (type == ASSET_TYPE_TEXTURE)
+        {
+            return GetAssetFromContainer<DX12Texture>(context->m_AssetHandleContainer, asset_handle) != 0;
+        }
+        else if (type == ASSET_TYPE_RENDER_TARGET)
+        {
+            return GetAssetFromContainer<DX12RenderTarget>(context->m_AssetHandleContainer, asset_handle) != 0;
+        }
+        return false;
+    }
+
+    static void DX12InvalidateGraphicsHandles(HContext context)
+    {
+        // NOP
+    }
+
+    static GraphicsAdapterFunctionTable DX12RegisterFunctionTable()
+    {
+        GraphicsAdapterFunctionTable fn_table = {};
+        DM_REGISTER_GRAPHICS_FUNCTION_TABLE(fn_table, DX12);
+        return fn_table;
+    }
+}
+