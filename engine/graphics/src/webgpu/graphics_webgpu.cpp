// Copyright 2020-2024 The Defold Foundation
// Copyright 2014-2020 King
// Copyright 2009-2014 Ragnar Svensson, Christian Murray
// Licensed under the Defold License version 1.0 (the "License"); you may not use
// this file except in compliance with the License.
//
// You may obtain a copy of the License, together with FAQs at
// https://www.defold.com/license
//
// Unless required by applicable law or agreed to in writing, software distributed
// under the License is distributed on an "AS IS" BASIS, WITHOUT WARRANTIES OR
// CONDITIONS OF ANY KIND, either express or implied. See the License for the
// specific language governing permissions and limitations under the License.

#include <string.h>
#include <assert.h>
#include <dmsdk/dlib/vmath.h>

#include <dlib/array.h>
#include <dlib/dstrings.h>
#include <dlib/log.h>
#include <dlib/math.h>
#include <dlib/thread.h>
#include <dlib/hash.h>

#include <platform/platform_window.h>

#include "../graphics_private.h"
#include "../graphics_native.h"
#include "../graphics_adapter.h"
#include "graphics_webgpu_private.h"

#if defined(__EMSCRIPTEN__)
#include <emscripten/html5.h>
#endif

#if 0
#define TRACE_CALL printf("Call %s:%d %s\n", __FILE__, __LINE__, __func__)
#else
#define TRACE_CALL
#endif

using namespace dmGraphics;
using namespace dmVMath;

static const WGPUAddressMode g_webgpu_address_mode[] = {
    WGPUAddressMode_ClampToEdge,
    WGPUAddressMode_ClampToEdge,
    WGPUAddressMode_MirrorRepeat,
    WGPUAddressMode_Repeat
};

static const WGPUStencilOperation g_webgpu_stencil_ops[] = {
    WGPUStencilOperation_Keep,
    WGPUStencilOperation_Zero,
    WGPUStencilOperation_Replace,
    WGPUStencilOperation_IncrementClamp,
    WGPUStencilOperation_IncrementWrap,
    WGPUStencilOperation_DecrementClamp,
    WGPUStencilOperation_DecrementWrap,
    WGPUStencilOperation_Invert
};

static const WGPUCompareFunction g_webgpu_compare_funcs[] = {
    WGPUCompareFunction_Never,
    WGPUCompareFunction_Less,
    WGPUCompareFunction_LessEqual,
    WGPUCompareFunction_Greater,
    WGPUCompareFunction_GreaterEqual,
    WGPUCompareFunction_Equal,
    WGPUCompareFunction_NotEqual,
    WGPUCompareFunction_Always
};

static const WGPUBlendFactor g_webgpu_blend_factors[] = {
    WGPUBlendFactor_Zero,
    WGPUBlendFactor_One,
    WGPUBlendFactor_Src,
    WGPUBlendFactor_OneMinusSrc,
    WGPUBlendFactor_Dst,
    WGPUBlendFactor_OneMinusDst,
    WGPUBlendFactor_SrcAlpha,
    WGPUBlendFactor_OneMinusSrcAlpha,
    WGPUBlendFactor_DstAlpha,
    WGPUBlendFactor_OneMinusDstAlpha,
    WGPUBlendFactor_SrcAlphaSaturated
};

static GraphicsAdapterFunctionTable WebGPURegisterFunctionTable();
static bool WebGPUIsSupported();
static HContext WebGPUGetContext();
static GraphicsAdapter g_webgpu_adapter(ADAPTER_FAMILY_WEBGPU);
static const int8_t g_webgpu_adapter_priority = 0;
static WebGPUContext* g_WebGPUContext         = NULL;

DM_REGISTER_GRAPHICS_ADAPTER(GraphicsAdapterWebGPU, &g_webgpu_adapter, WebGPUIsSupported, WebGPURegisterFunctionTable, WebGPUGetContext, g_webgpu_adapter_priority);

static WGPUSampler WebGPUGetOrCreateSampler(WebGPUContext* context, TextureFilter minfilter, TextureFilter magfilter, TextureWrap uwrap, TextureWrap vwrap, float max_anisotropy)
{
    HashState64 sampler_hash_state;
    dmHashInit64(&sampler_hash_state, false);
    dmHashUpdateBuffer64(&sampler_hash_state, &minfilter, sizeof(minfilter));
    dmHashUpdateBuffer64(&sampler_hash_state, &magfilter, sizeof(magfilter));
    dmHashUpdateBuffer64(&sampler_hash_state, &uwrap, sizeof(uwrap));
    dmHashUpdateBuffer64(&sampler_hash_state, &vwrap, sizeof(vwrap));
    dmHashUpdateBuffer64(&sampler_hash_state, &max_anisotropy, sizeof(max_anisotropy));

    const uint64_t sampler_hash = dmHashFinal64(&sampler_hash_state);
    if (WGPUSampler* cached_sampler = context->m_SamplerCache.Get(sampler_hash))
        return *cached_sampler;

    WGPUSamplerDescriptor desc = {};
    desc.lodMinClamp           = 0;
    desc.lodMaxClamp           = 32;

    desc.maxAnisotropy = uint16_t(max_anisotropy);
    desc.addressModeU  = g_webgpu_address_mode[uwrap];
    desc.addressModeV  = g_webgpu_address_mode[vwrap];

    if (magfilter == TEXTURE_FILTER_DEFAULT)
        magfilter = context->m_DefaultTextureMagFilter;
    switch (magfilter)
    {
        case TEXTURE_FILTER_NEAREST:
            desc.magFilter = WGPUFilterMode_Nearest;
            break;
        case TEXTURE_FILTER_LINEAR:
            desc.magFilter = WGPUFilterMode_Linear;
            break;
        default:
            assert(false);
    }

    if (minfilter == TEXTURE_FILTER_DEFAULT)
        minfilter = context->m_DefaultTextureMinFilter;
    switch (minfilter)
    {
        case TEXTURE_FILTER_NEAREST:
            desc.magFilter   = WGPUFilterMode_Nearest;
            desc.lodMaxClamp = 0.25f;
            break;
        case TEXTURE_FILTER_LINEAR:
            desc.magFilter   = WGPUFilterMode_Linear;
            desc.lodMaxClamp = 0.25f;
            break;
        case TEXTURE_FILTER_NEAREST_MIPMAP_NEAREST:
            desc.minFilter    = WGPUFilterMode_Nearest;
            desc.mipmapFilter = WGPUMipmapFilterMode_Nearest;
            break;
        case TEXTURE_FILTER_NEAREST_MIPMAP_LINEAR:
            desc.minFilter    = WGPUFilterMode_Nearest;
            desc.mipmapFilter = WGPUMipmapFilterMode_Linear;
            break;
        case TEXTURE_FILTER_LINEAR_MIPMAP_NEAREST:
            desc.minFilter    = WGPUFilterMode_Linear;
            desc.mipmapFilter = WGPUMipmapFilterMode_Nearest;
            break;
        case TEXTURE_FILTER_LINEAR_MIPMAP_LINEAR:
            desc.minFilter    = WGPUFilterMode_Linear;
            desc.mipmapFilter = WGPUMipmapFilterMode_Linear;
            break;
        default:
            assert(false);
    }

    WGPUSampler sampler = wgpuDeviceCreateSampler(context->m_Device, &desc);
    if (context->m_SamplerCache.Full())
        context->m_SamplerCache.SetCapacity(32, context->m_SamplerCache.Capacity() + 4);
    context->m_SamplerCache.Put(sampler_hash, sampler);
    return sampler;
}

static WebGPUTexture* WebGPUNewTextureInternal(const TextureCreationParams& params)
{
    TRACE_CALL;
    WebGPUTexture* texture = new WebGPUTexture;
    texture->m_Type        = params.m_Type;
    texture->m_Width       = params.m_Width;
    texture->m_Height      = params.m_Height;
    texture->m_Depth       = params.m_Depth;
    texture->m_MipMapCount = params.m_MipMapCount;
    if (params.m_UsageHintBits & TEXTURE_USAGE_FLAG_SAMPLE)
        texture->m_UsageFlags |= WGPUTextureUsage_TextureBinding;
    if (params.m_UsageHintBits & TEXTURE_USAGE_FLAG_STORAGE)
        texture->m_UsageFlags |= WGPUTextureUsage_StorageBinding;
    texture->m_UsageHintFlags = params.m_UsageHintBits;

    if (params.m_OriginalWidth == 0)
    {
        texture->m_OriginalWidth  = params.m_Width;
        texture->m_OriginalHeight = params.m_Height;
    }
    else
    {
        texture->m_OriginalWidth  = params.m_OriginalWidth;
        texture->m_OriginalHeight = params.m_OriginalHeight;
    }
    return texture;
}

static void WebGPUSetTextureParamsInternal(WebGPUTexture* texture, TextureFilter minfilter, TextureFilter magfilter, TextureWrap uwrap, TextureWrap vwrap, float max_anisotropy)
{
    TRACE_CALL;
    texture->m_Sampler = WebGPUGetOrCreateSampler(g_WebGPUContext, minfilter, magfilter, uwrap, vwrap, max_anisotropy);
}

static WGPUTextureFormat WebGPUFormatFromTextureFormat(TextureFormat format)
{
    assert(format <= TEXTURE_FORMAT_COUNT);
    switch (format)
    {
        case TEXTURE_FORMAT_LUMINANCE:
            return WGPUTextureFormat_R8Unorm;
        case TEXTURE_FORMAT_LUMINANCE_ALPHA:
            return WGPUTextureFormat_RG8Unorm;
        case TEXTURE_FORMAT_RGB:
            return WGPUTextureFormat_Undefined;
        case TEXTURE_FORMAT_RGBA:
            return WGPUTextureFormat_RGBA8Unorm;
        case TEXTURE_FORMAT_RGB_16BPP:
            return WGPUTextureFormat_Undefined;
        case TEXTURE_FORMAT_RGBA_16BPP:
            return WGPUTextureFormat_Undefined;
        case TEXTURE_FORMAT_DEPTH:
            return WGPUTextureFormat_Undefined;
        case TEXTURE_FORMAT_STENCIL:
            return WGPUTextureFormat_Undefined;
        case TEXTURE_FORMAT_RGB_PVRTC_2BPPV1:
            return WGPUTextureFormat_Undefined;
        case TEXTURE_FORMAT_RGB_PVRTC_4BPPV1:
            return WGPUTextureFormat_Undefined;
        case TEXTURE_FORMAT_RGBA_PVRTC_2BPPV1:
            return WGPUTextureFormat_Undefined;
        case TEXTURE_FORMAT_RGBA_PVRTC_4BPPV1:
            return WGPUTextureFormat_Undefined;
        case TEXTURE_FORMAT_RGB_ETC1:
            return WGPUTextureFormat_ETC2RGB8Unorm;
        case TEXTURE_FORMAT_RGBA_ETC2:
            return WGPUTextureFormat_ETC2RGBA8Unorm;
        case TEXTURE_FORMAT_RGBA_ASTC_4x4:
            return WGPUTextureFormat_ASTC4x4Unorm;
        case TEXTURE_FORMAT_RGB_BC1:
            return WGPUTextureFormat_Undefined;
        case TEXTURE_FORMAT_RGBA_BC3:
            return WGPUTextureFormat_BC3RGBAUnorm;
        case TEXTURE_FORMAT_RGBA_BC7:
            return WGPUTextureFormat_BC7RGBAUnorm;
        case TEXTURE_FORMAT_R_BC4:
            return WGPUTextureFormat_BC4RUnorm;
        case TEXTURE_FORMAT_RG_BC5:
            return WGPUTextureFormat_BC5RGUnorm;
        case TEXTURE_FORMAT_RGB16F:
            return WGPUTextureFormat_Undefined;
        case TEXTURE_FORMAT_RGB32F:
            return WGPUTextureFormat_Undefined;
        case TEXTURE_FORMAT_RGBA16F:
            return WGPUTextureFormat_RGBA16Float;
        case TEXTURE_FORMAT_RGBA32F:
            return WGPUTextureFormat_RGBA32Float;
        case TEXTURE_FORMAT_R16F:
            return WGPUTextureFormat_R16Float;
        case TEXTURE_FORMAT_RG16F:
            return WGPUTextureFormat_RG16Float;
        case TEXTURE_FORMAT_R32F:
            return WGPUTextureFormat_R32Float;
        case TEXTURE_FORMAT_RG32F:
            return WGPUTextureFormat_RG32Float;
        case TEXTURE_FORMAT_RGBA32UI:
            return WGPUTextureFormat_RGBA32Uint;
        case TEXTURE_FORMAT_BGRA8U:
            return WGPUTextureFormat_BGRA8Unorm;
        case TEXTURE_FORMAT_R32UI:
            return WGPUTextureFormat_R32Uint;
        default:
            return WGPUTextureFormat_Undefined;
    };
}

static size_t WebGPUCompressedBlockWidth(TextureFormat format)
{
    assert(format <= TEXTURE_FORMAT_COUNT);
    switch (format)
    {
    case TEXTURE_FORMAT_RGB_ETC1:           return 4;
    case TEXTURE_FORMAT_RGBA_ETC2:          return 4;
    case TEXTURE_FORMAT_RGBA_ASTC_4x4:      return 4;
    case TEXTURE_FORMAT_RGB_BC1:            return 4;
    case TEXTURE_FORMAT_RGBA_BC3:           return 4;
    case TEXTURE_FORMAT_RGBA_BC7:           return 4;
    default:                                return 0;
    };
}

static size_t WebGPUCompressedBlockByteSize(TextureFormat format)
{
    assert(format <= TEXTURE_FORMAT_COUNT);
    switch (format)
    {
    case TEXTURE_FORMAT_RGB_ETC1:           return 8;
    case TEXTURE_FORMAT_RGBA_ETC2:          return 8;
    case TEXTURE_FORMAT_RGBA_ASTC_4x4:      return 16;
    case TEXTURE_FORMAT_RGB_BC1:            return 8;
    case TEXTURE_FORMAT_RGBA_BC3:           return 16;
    case TEXTURE_FORMAT_RGBA_BC7:           return 16;
    default:                                return 0;
    };
}

static void WebGPURealizeTexture(WebGPUTexture* texture, WGPUTextureFormat format, uint8_t depth, uint32_t sampleCount, WGPUTextureUsage usage)
{
    if (texture->m_Depth > depth)
        depth = texture->m_Depth;

    assert(!texture->m_Texture && !texture->m_TextureView);
    texture->m_Format = format;

    {
        WGPUTextureDescriptor desc = {};
        desc.usage                 = texture->m_UsageFlags | usage;
        desc.dimension             = WGPUTextureDimension_2D;
        desc.size                  = { texture->m_Width, texture->m_Height, depth };
        desc.sampleCount           = sampleCount;
        desc.format                = texture->m_Format;
        desc.mipLevelCount         = texture->m_MipMapCount;
        texture->m_Texture         = wgpuDeviceCreateTexture(g_WebGPUContext->m_Device, &desc);
    }
    {
        WGPUTextureViewDescriptor desc = {};
        desc.format                    = texture->m_Format;
        switch (texture->m_Type)
        {
            case TEXTURE_TYPE_2D_ARRAY:
                desc.dimension = WGPUTextureViewDimension_2DArray;
                break;
            case TEXTURE_TYPE_CUBE_MAP:
            case TEXTURE_TYPE_TEXTURE_CUBE:
                desc.dimension = WGPUTextureViewDimension_Cube;
                break;
            default:
                desc.dimension = WGPUTextureViewDimension_2D;
                break;
        }
        desc.mipLevelCount     = texture->m_MipMapCount;
        desc.arrayLayerCount   = depth;
        desc.aspect            = WGPUTextureAspect_All;
        texture->m_TextureView = wgpuTextureCreateView(texture->m_Texture, &desc);
    }
}

static void WebGPUSetTextureInternal(WebGPUTexture* texture, const TextureParams& params)
{
    switch (params.m_Format)
    {
        case TEXTURE_FORMAT_DEPTH:
        case TEXTURE_FORMAT_STENCIL:
            dmLogError("Unable to upload texture data, unsupported type (%s).", GetTextureFormatLiteral(params.m_Format));
            return;
        default:
            break;
    }

    assert(params.m_Width <= g_WebGPUContext->m_DeviceLimits.limits.maxTextureDimension2D);
    assert(params.m_Height <= g_WebGPUContext->m_DeviceLimits.limits.maxTextureDimension2D);

    if (texture->m_MipMapCount == 1 && params.m_MipMap > 0)
        return;

    {
        WGPUImageCopyTexture dest = {};
        dest.mipLevel             = params.m_MipMap;
        dest.origin               = { params.m_X, params.m_Y, params.m_Z };
        dest.aspect               = WGPUTextureAspect_All;

        WGPUExtent3D extent = {};
        extent.width        = params.m_Width;
        extent.height       = params.m_Height;

        WGPUTextureDataLayout layout = {};
        layout.offset                = 0;
        layout.rowsPerImage          = extent.height;

        const uint8_t depth = dmMath::Max(texture->m_Depth, params.m_Depth);
        if (params.m_Format == TEXTURE_FORMAT_RGB) // Not really supported, so transcode it
        {
            if (!texture->m_Texture)
            {
                assert(!params.m_SubUpdate);
                WebGPURealizeTexture(texture, WGPUTextureFormat_RGBA8Unorm, params.m_Depth, 1, WGPUTextureUsage_CopyDst);
                assert(texture->m_Texture && texture->m_TextureView);
                texture->m_GraphicsFormat = TEXTURE_FORMAT_RGBA;
            }
            const uint8_t repackBPP     = 4;
            const uint32_t repackPixels = params.m_Width * params.m_Height * depth;
            uint8_t* repackData         = new uint8_t[repackPixels * repackBPP];
            RepackRGBToRGBA(repackPixels, (uint8_t*)params.m_Data, repackData);

            dest.texture              = texture->m_Texture;
            layout.bytesPerRow        = extent.width * repackBPP;
            extent.depthOrArrayLayers = depth;
            wgpuQueueWriteTexture(g_WebGPUContext->m_Queue, &dest, repackData, repackPixels * repackBPP, &layout, &extent);

            delete[] repackData;
        }
        else
        {
            if (!texture->m_Texture)
            {
                assert(!params.m_SubUpdate);
                WebGPURealizeTexture(texture, WebGPUFormatFromTextureFormat(params.m_Format), params.m_Depth, 1, WGPUTextureUsage_CopyDst);
                assert(texture->m_Texture && texture->m_TextureView);
                texture->m_GraphicsFormat = params.m_Format;
            }
            const uint8_t bpp     = ceil(GetTextureFormatBitsPerPixel(params.m_Format) / 8.0f);
            const size_t dataSize = bpp * params.m_Width * params.m_Height * depth;

            dest.texture = texture->m_Texture;
            layout.bytesPerRow = extent.width;
            if(IsTextureFormatCompressed(params.m_Format))
                layout.bytesPerRow = (layout.bytesPerRow / WebGPUCompressedBlockWidth(params.m_Format)) * WebGPUCompressedBlockByteSize(params.m_Format);
            else
                layout.bytesPerRow *= bpp;
            extent.depthOrArrayLayers = depth;
            wgpuQueueWriteTexture(g_WebGPUContext->m_Queue, &dest, params.m_Data, dataSize, &layout, &extent);
        }
    }

    WebGPUSetTextureParamsInternal(texture, params.m_MinFilter, params.m_MagFilter, params.m_UWrap, params.m_VWrap, 1.0f);
}

static inline WGPUVertexFormat WebGPUDeduceVertexAttributeFormat(Type type, uint16_t size, bool normalized)
{
    if (type == TYPE_FLOAT)
    {
        switch (size)
        {
            case 1:
                return WGPUVertexFormat_Float32;
            case 2:
                return WGPUVertexFormat_Float32x2;
            case 3:
                return WGPUVertexFormat_Float32x3;
            case 4:
                return WGPUVertexFormat_Float32x4;
            default:
                break;
        }
    }
    else if (type == TYPE_INT)
    {
        switch (size)
        {
            case 1:
                return WGPUVertexFormat_Sint32;
            case 2:
                return WGPUVertexFormat_Sint32x2;
            case 3:
                return WGPUVertexFormat_Sint32x3;
            case 4:
                return WGPUVertexFormat_Sint32x4;
            default:
                break;
        }
    }
    else if (type == TYPE_UNSIGNED_INT)
    {
        switch (size)
        {
            case 1:
                return WGPUVertexFormat_Uint32;
            case 2:
                return WGPUVertexFormat_Uint32x2;
            case 3:
                return WGPUVertexFormat_Uint32x3;
            case 4:
                return WGPUVertexFormat_Uint32x4;
            default:
                break;
        }
    }
    else if (type == TYPE_BYTE)
    {
        switch (size)
        {
            case 2:
                return normalized ? WGPUVertexFormat_Snorm8x2 : WGPUVertexFormat_Sint8x2;
            case 4:
                return normalized ? WGPUVertexFormat_Snorm8x4 : WGPUVertexFormat_Sint8x4;
            default:
                break;
        }
    }
    else if (type == TYPE_UNSIGNED_BYTE)
    {
        switch (size)
        {
            case 2:
                return normalized ? WGPUVertexFormat_Unorm8x2 : WGPUVertexFormat_Uint8x2;
            case 4:
                return normalized ? WGPUVertexFormat_Unorm8x4 : WGPUVertexFormat_Uint8x4;
            default:
                break;
        }
    }
    else if (type == TYPE_SHORT)
    {
        switch (size)
        {
            case 2:
                return normalized ? WGPUVertexFormat_Snorm16x2 : WGPUVertexFormat_Sint16x2;
            case 4:
                return normalized ? WGPUVertexFormat_Snorm16x4 : WGPUVertexFormat_Sint16x4;
            default:
                break;
        }
    }
    else if (type == TYPE_UNSIGNED_SHORT)
    {
        switch (size)
        {
            case 2:
                return normalized ? WGPUVertexFormat_Unorm16x2 : WGPUVertexFormat_Uint16x2;
            case 4:
                return normalized ? WGPUVertexFormat_Unorm16x4 : WGPUVertexFormat_Uint16x4;
            default:
                break;
        }
    }
    else if (type == TYPE_FLOAT_MAT4)
    {
        return WGPUVertexFormat_Float32;
    }
    else if (type == TYPE_FLOAT_VEC4)
    {
        return WGPUVertexFormat_Float32x4;
    }
    assert(0 && "Unable to deduce type from dmGraphics::Type");
    return WGPUVertexFormat_Undefined;
}

static WGPUComputePipeline WebGPUGetOrCreateComputePipeline(WebGPUContext* context)
{
    HashState64 pipeline_hash_state;
    dmHashInit64(&pipeline_hash_state, false);
    dmHashUpdateBuffer64(&pipeline_hash_state, &context->m_CurrentProgram->m_Hash, sizeof(context->m_CurrentProgram->m_Hash));

    const uint64_t pipeline_hash = dmHashFinal64(&pipeline_hash_state);
    if (WGPUComputePipeline* cached_pipeline = context->m_ComputePipelineCache.Get(pipeline_hash))
        return *cached_pipeline;

    WGPUComputePipelineDescriptor desc = {};

    // layout
    desc.layout = context->m_CurrentProgram->m_PipelineLayout;

    // shader
    desc.compute.entryPoint = "main";
    desc.compute.module     = context->m_CurrentProgram->m_ComputeModule->m_Module;

    WGPUComputePipeline pipeline = wgpuDeviceCreateComputePipeline(context->m_Device, &desc);
    if (context->m_ComputePipelineCache.Full())
        context->m_ComputePipelineCache.SetCapacity(32, context->m_ComputePipelineCache.Capacity() + 4);
    context->m_ComputePipelineCache.Put(pipeline_hash, pipeline);
    return pipeline;
}

static WGPURenderPipeline WebGPUGetOrCreateRenderPipeline(WebGPUContext* context)
{
    HashState64 pipeline_hash_state;
    dmHashInit64(&pipeline_hash_state, false);
    dmHashUpdateBuffer64(&pipeline_hash_state, &context->m_CurrentProgram->m_Hash, sizeof(context->m_CurrentProgram->m_Hash));
    dmHashUpdateBuffer64(&pipeline_hash_state, &context->m_CurrentPipelineState, sizeof(context->m_CurrentPipelineState));
    dmHashUpdateBuffer64(&pipeline_hash_state, &context->m_CurrentRenderPass.m_Target, sizeof(context->m_CurrentRenderPass.m_Target));
    for (int i = 0, d = 0; i < MAX_VERTEX_BUFFERS; ++i)
    {
        if (context->m_CurrentVertexBuffers[i])
        {
            dmHashUpdateBuffer64(&pipeline_hash_state, &context->m_CurrentVertexDeclaration[d]->m_PipelineHash, sizeof(context->m_CurrentVertexDeclaration[d]->m_PipelineHash));
            dmHashUpdateBuffer64(&pipeline_hash_state, &context->m_CurrentVertexDeclaration[d]->m_StepFunction, sizeof(context->m_CurrentVertexDeclaration[d]->m_StepFunction));
            ++d;
        }
    }

    const uint64_t pipeline_hash = dmHashFinal64(&pipeline_hash_state);
    if (WGPURenderPipeline* cached_pipeline = context->m_RenderPipelineCache.Get(pipeline_hash))
        return *cached_pipeline;

    WGPURenderPipelineDescriptor desc = {};

    // multisample
    desc.multisample.count = context->m_CurrentRenderPass.m_Target->m_Multisample;
    desc.multisample.mask  = 0xFFFFFFFF;

    // layout
    desc.layout = context->m_CurrentProgram->m_PipelineLayout;

    // vertex
    desc.vertex.entryPoint = "main";
    desc.vertex.module     = context->m_CurrentProgram->m_VertexModule->m_Module;
    WGPUVertexAttribute vertexAttributes[MAX_VERTEX_STREAM_COUNT];
    WGPUVertexBufferLayout vertexBuffers[MAX_VERTEX_BUFFERS];
    for (int i = 0, attributes = 0; i < MAX_VERTEX_BUFFERS; ++i)
    {
        if (context->m_CurrentVertexBuffers[i])
        {
            VertexDeclaration* declaration                     = context->m_CurrentVertexDeclaration[desc.vertex.bufferCount];
            vertexBuffers[desc.vertex.bufferCount]             = {};
            vertexBuffers[desc.vertex.bufferCount].arrayStride = declaration->m_Stride;
            if (declaration->m_StepFunction == VERTEX_STEP_FUNCTION_VERTEX)
                vertexBuffers[desc.vertex.bufferCount].stepMode = WGPUVertexStepMode_Vertex;
            else
                vertexBuffers[desc.vertex.bufferCount].stepMode = WGPUVertexStepMode_Instance;
            if (declaration->m_StreamCount)
            {
                vertexBuffers[desc.vertex.bufferCount].attributeCount = declaration->m_StreamCount;
                vertexBuffers[desc.vertex.bufferCount].attributes     = vertexAttributes + attributes;
                for (uint16_t s = 0; s < declaration->m_StreamCount; ++s)
                {
                    vertexAttributes[attributes]                = {};
                    vertexAttributes[attributes].offset         = declaration->m_Streams[s].m_Offset;
                    vertexAttributes[attributes].shaderLocation = declaration->m_Streams[s].m_Location;
                    vertexAttributes[attributes].format         = WebGPUDeduceVertexAttributeFormat(declaration->m_Streams[s].m_Type,
                                                                                            declaration->m_Streams[s].m_Size,
                                                                                            declaration->m_Streams[s].m_Normalize);
                    ++attributes;
                }
                ++desc.vertex.bufferCount;
            }
        }
    }
    if (desc.vertex.bufferCount)
        desc.vertex.buffers = vertexBuffers;

    // primitives
    switch (context->m_CurrentPipelineState.m_PrimtiveType)
    {
        case PRIMITIVE_LINES:
            desc.primitive.topology = WGPUPrimitiveTopology_LineList;
            break;
        case PRIMITIVE_TRIANGLES:
            desc.primitive.topology = WGPUPrimitiveTopology_TriangleList;
            break;
        case PRIMITIVE_TRIANGLE_STRIP:
            desc.primitive.topology = WGPUPrimitiveTopology_TriangleStrip;
            break;
    }
    if (!context->m_CurrentPipelineState.m_CullFaceEnabled)
        desc.primitive.cullMode = WGPUCullMode_None;
    else if (context->m_CurrentPipelineState.m_CullFaceType == FACE_TYPE_FRONT)
        desc.primitive.cullMode = WGPUCullMode_Front;
    else if (context->m_CurrentPipelineState.m_CullFaceType == FACE_TYPE_BACK)
        desc.primitive.cullMode = WGPUCullMode_Back;
    else if (context->m_CurrentPipelineState.m_CullFaceType == FACE_TYPE_FRONT_AND_BACK)
        desc.primitive.cullMode = WGPUCullMode(WGPUCullMode_Front | WGPUCullMode_Back);
    desc.primitive.frontFace = WGPUFrontFace_CCW;

    // depth stencil
    WGPUDepthStencilState depthstencil_desc = {};
    if (context->m_CurrentRenderPass.m_Target->m_TextureDepthStencil)
    {
        WebGPUTexture* texture              = GetAssetFromContainer<WebGPUTexture>(context->m_AssetHandleContainer, context->m_CurrentRenderPass.m_Target->m_TextureDepthStencil);
        depthstencil_desc.format            = texture->m_Format;
        depthstencil_desc.depthWriteEnabled = context->m_CurrentPipelineState.m_WriteDepth;
        depthstencil_desc.depthCompare      = context->m_CurrentPipelineState.m_DepthTestEnabled ? g_webgpu_compare_funcs[context->m_CurrentPipelineState.m_DepthTestFunc] : WGPUCompareFunction_Always;
        if (context->m_CurrentPipelineState.m_StencilEnabled)
        {
            depthstencil_desc.stencilFront.compare     = g_webgpu_compare_funcs[context->m_CurrentPipelineState.m_StencilFrontTestFunc];
            depthstencil_desc.stencilFront.failOp      = g_webgpu_stencil_ops[context->m_CurrentPipelineState.m_StencilFrontOpFail];
            depthstencil_desc.stencilFront.depthFailOp = g_webgpu_stencil_ops[context->m_CurrentPipelineState.m_StencilFrontOpDepthFail];
            depthstencil_desc.stencilFront.passOp      = g_webgpu_stencil_ops[context->m_CurrentPipelineState.m_StencilFrontOpPass];
            depthstencil_desc.stencilBack.compare      = g_webgpu_compare_funcs[context->m_CurrentPipelineState.m_StencilFrontTestFunc];
            depthstencil_desc.stencilBack.failOp       = g_webgpu_stencil_ops[context->m_CurrentPipelineState.m_StencilBackOpFail];
            depthstencil_desc.stencilBack.depthFailOp  = g_webgpu_stencil_ops[context->m_CurrentPipelineState.m_StencilBackOpDepthFail];
            depthstencil_desc.stencilBack.passOp       = g_webgpu_stencil_ops[context->m_CurrentPipelineState.m_StencilFrontOpPass];
        }
        else
        {
            depthstencil_desc.stencilFront.compare     = WGPUCompareFunction_Always;
            depthstencil_desc.stencilFront.failOp      = WGPUStencilOperation_Keep;
            depthstencil_desc.stencilFront.depthFailOp = WGPUStencilOperation_Keep;
            depthstencil_desc.stencilFront.passOp      = WGPUStencilOperation_Keep;
            depthstencil_desc.stencilBack.compare      = WGPUCompareFunction_Always;
            depthstencil_desc.stencilBack.failOp       = WGPUStencilOperation_Keep;
            depthstencil_desc.stencilBack.depthFailOp  = WGPUStencilOperation_Keep;
            depthstencil_desc.stencilBack.passOp       = WGPUStencilOperation_Keep;
        }
        depthstencil_desc.stencilWriteMask = context->m_CurrentPipelineState.m_StencilWriteMask;
        desc.depthStencil                  = &depthstencil_desc;
    }

    // fragment
    WGPUFragmentState fragment_desc = {};
    if (context->m_CurrentProgram->m_FragmentModule)
    {
        fragment_desc.entryPoint           = "main";
        fragment_desc.module               = context->m_CurrentProgram->m_FragmentModule->m_Module;
        WGPUColorWriteMaskFlags write_mask = {};
        if (context->m_CurrentPipelineState.m_WriteColorMask & DM_GRAPHICS_STATE_WRITE_R)
            write_mask |= WGPUColorWriteMask_Red;
        if (context->m_CurrentPipelineState.m_WriteColorMask & DM_GRAPHICS_STATE_WRITE_G)
            write_mask |= WGPUColorWriteMask_Green;
        if (context->m_CurrentPipelineState.m_WriteColorMask & DM_GRAPHICS_STATE_WRITE_B)
            write_mask |= WGPUColorWriteMask_Blue;
        if (context->m_CurrentPipelineState.m_WriteColorMask & DM_GRAPHICS_STATE_WRITE_A)
            write_mask |= WGPUColorWriteMask_Alpha;
        WGPUBlendState blend_state  = {};
        blend_state.color.operation = WGPUBlendOperation_Add;
        blend_state.color.srcFactor = g_webgpu_blend_factors[context->m_CurrentPipelineState.m_BlendSrcFactor];
        blend_state.color.dstFactor = g_webgpu_blend_factors[context->m_CurrentPipelineState.m_BlendDstFactor];
        blend_state.alpha.operation = WGPUBlendOperation_Add;
        blend_state.alpha.srcFactor = g_webgpu_blend_factors[context->m_CurrentPipelineState.m_BlendSrcFactor];
        blend_state.alpha.dstFactor = g_webgpu_blend_factors[context->m_CurrentPipelineState.m_BlendDstFactor];
        WGPUColorTargetState targets_desc[MAX_BUFFER_COLOR_ATTACHMENTS];
        for (int a = 0; a < context->m_CurrentRenderPass.m_Target->m_ColorBufferCount; ++a)
        {
            targets_desc[a]        = {};
            WebGPUTexture* texture = GetAssetFromContainer<WebGPUTexture>(g_WebGPUContext->m_AssetHandleContainer, context->m_CurrentRenderPass.m_Target->m_TextureColor[a]);
            targets_desc[a].format = texture->m_Format;
            if (context->m_CurrentPipelineState.m_BlendEnabled)
                targets_desc[a].blend = &blend_state;
            targets_desc[a].writeMask = write_mask;
        }
        fragment_desc.targetCount = context->m_CurrentRenderPass.m_Target->m_ColorBufferCount;
        fragment_desc.targets     = targets_desc;
        desc.fragment             = &fragment_desc;
    }
    WGPURenderPipeline pipeline = wgpuDeviceCreateRenderPipeline(context->m_Device, &desc);
    if (context->m_RenderPipelineCache.Full())
        context->m_RenderPipelineCache.SetCapacity(32, context->m_RenderPipelineCache.Capacity() + 4);
    context->m_RenderPipelineCache.Put(pipeline_hash, pipeline);
    return pipeline;
}

static void WebGPUCreateSwapchain(WebGPUContext* context, uint32_t width, uint32_t height)
{
    // swapchain
    {
        if (context->m_SwapChain)
            wgpuSwapChainRelease(context->m_SwapChain);
        WGPUSwapChainDescriptor swap_chain_desc = {};
        swap_chain_desc.usage                   = WGPUTextureUsage_RenderAttachment;
        swap_chain_desc.format                  = context->m_Format;
        swap_chain_desc.width                   = width;
        swap_chain_desc.height                  = height;
        swap_chain_desc.presentMode             = WGPUPresentMode_Fifo;
        context->m_SwapChain                    = wgpuDeviceCreateSwapChain(context->m_Device, context->m_Surface, &swap_chain_desc);
    }

    // rendertarget
    if (!context->m_MainRenderTarget)
    {
        context->m_MainRenderTarget                = new WebGPURenderTarget();
        context->m_MainRenderTarget->m_Multisample = dmPlatform::GetWindowStateParam(context->m_Window, dmPlatform::WINDOW_STATE_SAMPLE_COUNT);
        if (!context->m_MainRenderTarget->m_Multisample)
            context->m_MainRenderTarget->m_Multisample = 1;
        else if (context->m_MainRenderTarget->m_Multisample != 1)
            context->m_MainRenderTarget->m_Multisample = 4; // only 1 and 4 are supported
        context->m_MainRenderTarget->m_ColorBufferCount       = 1;
        context->m_MainRenderTarget->m_ColorBufferStoreOps[0] = ATTACHMENT_OP_STORE;
        context->m_MainRenderTarget->m_ColorBufferLoadOps[0]  = ATTACHMENT_OP_LOAD;
    }
    context->m_MainRenderTarget->m_Width = context->m_Width = width;
    context->m_MainRenderTarget->m_Height = context->m_Height = height;
    // colorbuffer
    if (context->m_MainRenderTarget->m_Multisample == 1)
    {
        WebGPUTexture* textureColor = GetAssetFromContainer<WebGPUTexture>(context->m_AssetHandleContainer, context->m_MainRenderTarget->m_TextureColor[0]);
        if (!textureColor)
        {
            textureColor                                   = new WebGPUTexture();
            context->m_MainRenderTarget->m_TextureColor[0] = StoreAssetInContainer(context->m_AssetHandleContainer, textureColor, ASSET_TYPE_TEXTURE);
        }
        textureColor->m_Width  = width;
        textureColor->m_Height = height;
        textureColor->m_Format = context->m_Format;
    }
    else
    {
        WebGPUTexture* textureColor = GetAssetFromContainer<WebGPUTexture>(context->m_AssetHandleContainer, context->m_MainRenderTarget->m_TextureColor[0]);
        if (textureColor)
        {
            delete textureColor;
            context->m_AssetHandleContainer.Release(context->m_MainRenderTarget->m_TextureColor[0]);
        }
        {
            TextureCreationParams params;
            params.m_Width         = width;
            params.m_Height        = height;
            params.m_UsageHintBits = 0;
            textureColor           = WebGPUNewTextureInternal(params);
            WebGPURealizeTexture(textureColor, context->m_Format, 1, context->m_MainRenderTarget->m_Multisample, WGPUTextureUsage_RenderAttachment);
            context->m_MainRenderTarget->m_TextureColor[0] = StoreAssetInContainer(context->m_AssetHandleContainer, textureColor, ASSET_TYPE_TEXTURE);
        }

        WebGPUTexture* textureResolve = GetAssetFromContainer<WebGPUTexture>(context->m_AssetHandleContainer, context->m_MainRenderTarget->m_TextureResolve[0]);
        if (!textureResolve)
        {
            textureResolve                                   = new WebGPUTexture();
            context->m_MainRenderTarget->m_TextureResolve[0] = StoreAssetInContainer(context->m_AssetHandleContainer, textureResolve, ASSET_TYPE_TEXTURE);
        }
        textureResolve->m_Width  = width;
        textureResolve->m_Height = height;
        textureResolve->m_Format = context->m_Format;
    }
    // depthstencil
    WebGPUTexture* textureDepthStencil = GetAssetFromContainer<WebGPUTexture>(context->m_AssetHandleContainer, context->m_MainRenderTarget->m_TextureDepthStencil);
    if (textureDepthStencil)
    {
        delete textureDepthStencil;
        context->m_AssetHandleContainer.Release(context->m_MainRenderTarget->m_TextureDepthStencil);
    }
    {
        TextureCreationParams params;
        params.m_Width         = width;
        params.m_Height        = height;
        params.m_UsageHintBits = 0;
        textureDepthStencil    = WebGPUNewTextureInternal(params);
        WebGPURealizeTexture(textureDepthStencil, WGPUTextureFormat_Depth24PlusStencil8, 1, context->m_MainRenderTarget->m_Multisample, WGPUTextureUsage_RenderAttachment);
        context->m_MainRenderTarget->m_TextureDepthStencil = StoreAssetInContainer(context->m_AssetHandleContainer, textureDepthStencil, ASSET_TYPE_TEXTURE);
    }
}

static void requestDeviceCallback(WGPURequestDeviceStatus status, WGPUDevice device, const char* message, void* userdata)
{
    TRACE_CALL;
    WebGPUContext* context = (WebGPUContext*)userdata;
    if (device)
    {
        context->m_Device = device;
        wgpuDeviceGetLimits(context->m_Device, &context->m_DeviceLimits);
        context->m_Queue = wgpuDeviceGetQueue(context->m_Device);
        {
            WGPUSurfaceDescriptor surface_desc = {};
#if defined(__EMSCRIPTEN__)
            WGPUSurfaceDescriptorFromCanvasHTMLSelector selector = { { surface_desc.nextInChain, WGPUSType_SurfaceDescriptorFromCanvasHTMLSelector }, "#canvas" };
            surface_desc.nextInChain                             = (WGPUChainedStruct*)&selector;
#endif
            context->m_Surface = wgpuInstanceCreateSurface(context->m_Instance, &surface_desc);
        }
        context->m_Format = wgpuSurfaceGetPreferredFormat(context->m_Surface, context->m_Adapter);
        WebGPUCreateSwapchain(context, context->m_OriginalWidth, context->m_OriginalHeight);
    }
    else
    {
        dmLogError("WebGPU: Unable to create device %s", message);
        context->m_InitComplete = true;
    }
}

static void instanceRequestAdapterCallback(WGPURequestAdapterStatus status, WGPUAdapter adapter, const char* message, void* userdata)
{
    TRACE_CALL;
    WebGPUContext* context = (WebGPUContext*)userdata;
    if (adapter)
    {
        context->m_Adapter = adapter;
        wgpuAdapterGetLimits(context->m_Adapter, &context->m_AdapterLimits);

        WGPUDeviceDescriptor descriptor = {};
        WGPUFeatureName features[16];
        descriptor.requiredFeatures = features;
        if (wgpuAdapterHasFeature(context->m_Adapter, WGPUFeatureName_TextureCompressionBC))
            features[descriptor.requiredFeatureCount++] = WGPUFeatureName_TextureCompressionBC;
        if (wgpuAdapterHasFeature(context->m_Adapter, WGPUFeatureName_TextureCompressionASTC))
            features[descriptor.requiredFeatureCount++] = WGPUFeatureName_TextureCompressionASTC;
        wgpuAdapterRequestDevice(context->m_Adapter, &descriptor, requestDeviceCallback, userdata);
        context->m_InitComplete = true;
    }
    else
    {
        dmLogError("WebGPU: Unable to create adapter %s", message);
        context->m_InitComplete = true;
    }
}

static bool InitializeWebGPUContext(WebGPUContext* context, const ContextParams& params)
{
    TRACE_CALL;
    context->m_Window = params.m_Window;
    assert(dmPlatform::GetWindowStateParam(context->m_Window, dmPlatform::WINDOW_STATE_OPENED));
    context->m_OriginalWidth   = params.m_Width;
    context->m_OriginalHeight  = params.m_Height;
    context->m_PrintDeviceInfo = params.m_PrintDeviceInfo;
    context->m_CurrentUniforms.m_Allocs.SetCapacity(32);

    context->m_CurrentPipelineState = GetDefaultPipelineState();

    context->m_ContextFeatures |= 1 << CONTEXT_FEATURE_MULTI_TARGET_RENDERING;
    context->m_ContextFeatures |= 1 << CONTEXT_FEATURE_TEXTURE_ARRAY;
    context->m_ContextFeatures |= 1 << CONTEXT_FEATURE_COMPUTE_SHADER;

    if (context->m_PrintDeviceInfo)
    {
        dmLogInfo("Device: webgpu");
    }

    context->m_Instance = wgpuCreateInstance(nullptr);
    wgpuInstanceRequestAdapter(context->m_Instance, NULL, instanceRequestAdapterCallback, context);
#if defined(__EMSCRIPTEN__)
    while (!context->m_InitComplete)
        emscripten_sleep(100);
#endif
    context->m_SamplerCache.SetCapacity(32, 64);
    context->m_BindGroupCache.SetCapacity(32, 64);
    context->m_RenderPipelineCache.SetCapacity(32, 64);
    context->m_ComputePipelineCache.SetCapacity(32, 64);
    SetSwapInterval(context, params.m_SwapInterval);

    context->m_TextureFormatSupport |= 1ULL << TEXTURE_FORMAT_RGB; // Transcoded
    context->m_TextureFormatSupport |= 1ULL << TEXTURE_FORMAT_RGBA;
    context->m_TextureFormatSupport |= 1ULL << TEXTURE_FORMAT_RGBA16F;
    context->m_TextureFormatSupport |= 1ULL << TEXTURE_FORMAT_RGBA32F;
    context->m_TextureFormatSupport |= 1ULL << TEXTURE_FORMAT_R16F;
    context->m_TextureFormatSupport |= 1ULL << TEXTURE_FORMAT_RG16F;
    context->m_TextureFormatSupport |= 1ULL << TEXTURE_FORMAT_R32F;
    context->m_TextureFormatSupport |= 1ULL << TEXTURE_FORMAT_RG32F;
    context->m_TextureFormatSupport |= 1ULL << TEXTURE_FORMAT_RGBA32UI;
    context->m_TextureFormatSupport |= 1ULL << TEXTURE_FORMAT_R32UI;
    context->m_TextureFormatSupport |= 1ULL << TEXTURE_FORMAT_RGBA_16BPP;
    context->m_TextureFormatSupport |= 1ULL << TEXTURE_FORMAT_LUMINANCE;
    context->m_TextureFormatSupport |= 1ULL << TEXTURE_FORMAT_LUMINANCE_ALPHA;
    if (wgpuAdapterHasFeature(context->m_Adapter, WGPUFeatureName_TextureCompressionASTC))
    {
        context->m_TextureFormatSupport |= 1ULL << TEXTURE_FORMAT_RGBA_ASTC_4x4;
    }
    if (wgpuAdapterHasFeature(context->m_Adapter, WGPUFeatureName_TextureCompressionBC))
    {
        context->m_TextureFormatSupport |= 1ULL << TEXTURE_FORMAT_RGB_BC1;
        context->m_TextureFormatSupport |= 1ULL << TEXTURE_FORMAT_RGBA_BC3;
        context->m_TextureFormatSupport |= 1ULL << TEXTURE_FORMAT_RGBA_BC7;
        context->m_TextureFormatSupport |= 1ULL << TEXTURE_FORMAT_R_BC4;
        context->m_TextureFormatSupport |= 1ULL << TEXTURE_FORMAT_RG_BC5;
    }

    context->m_DefaultTextureMinFilter = params.m_DefaultTextureMinFilter;
    if (context->m_DefaultTextureMinFilter == TEXTURE_FILTER_DEFAULT)
        context->m_DefaultTextureMinFilter = TEXTURE_FILTER_LINEAR;
    context->m_DefaultTextureMagFilter = params.m_DefaultTextureMagFilter;
    if (context->m_DefaultTextureMagFilter == TEXTURE_FILTER_DEFAULT)
        context->m_DefaultTextureMagFilter = TEXTURE_FILTER_LINEAR;

    {
        // Create default texture sampler
        WGPUSampler sampler = WebGPUGetOrCreateSampler(context, TEXTURE_FILTER_LINEAR, TEXTURE_FILTER_LINEAR, TEXTURE_WRAP_REPEAT, TEXTURE_WRAP_REPEAT, 1.0f);

        // Create default dummy texture(s)
        TextureCreationParams default_texture_creation_params;
        default_texture_creation_params.m_Width          = 1;
        default_texture_creation_params.m_Height         = 1;
        default_texture_creation_params.m_Depth          = 1;
        default_texture_creation_params.m_UsageHintBits  = TEXTURE_USAGE_FLAG_SAMPLE;
        default_texture_creation_params.m_OriginalWidth  = default_texture_creation_params.m_Width;
        default_texture_creation_params.m_OriginalHeight = default_texture_creation_params.m_Height;

        const uint8_t default_texture_data[4 * 6] = {}; // RGBA * 6 (for cubemap)

        TextureParams default_texture_params;
        default_texture_params.m_Width  = 1;
        default_texture_params.m_Height = 1;
        default_texture_params.m_Depth  = 1;
        default_texture_params.m_Data   = default_texture_data;
        default_texture_params.m_Format = TEXTURE_FORMAT_RGBA;

        context->m_DefaultTexture2D = WebGPUNewTextureInternal(default_texture_creation_params);
        WebGPUSetTextureInternal(context->m_DefaultTexture2D, default_texture_params);

        default_texture_params.m_Format            = TEXTURE_FORMAT_RGBA32UI;
        context->m_DefaultTexture2D32UI            = WebGPUNewTextureInternal(default_texture_creation_params);
        context->m_DefaultTexture2D32UI->m_Sampler = sampler;
        WebGPUSetTextureInternal(context->m_DefaultTexture2D32UI, default_texture_params);

        default_texture_creation_params.m_Type      = TEXTURE_TYPE_2D_ARRAY;
        context->m_DefaultTexture2DArray            = WebGPUNewTextureInternal(default_texture_creation_params);
        context->m_DefaultTexture2DArray->m_Sampler = sampler;

        default_texture_params.m_Format                 = TEXTURE_FORMAT_RGBA;
        default_texture_creation_params.m_Type          = TEXTURE_TYPE_IMAGE_2D;
        default_texture_creation_params.m_UsageHintBits = TEXTURE_USAGE_FLAG_STORAGE | TEXTURE_USAGE_FLAG_SAMPLE;
        context->m_DefaultStorageImage2D                = WebGPUNewTextureInternal(default_texture_creation_params);
        context->m_DefaultStorageImage2D->m_Sampler     = sampler;
        WebGPUSetTextureInternal(context->m_DefaultStorageImage2D, default_texture_params);

        default_texture_creation_params.m_Type          = TEXTURE_TYPE_CUBE_MAP;
        default_texture_creation_params.m_Depth         = 6;
        default_texture_creation_params.m_UsageHintBits = TEXTURE_USAGE_FLAG_SAMPLE;
        context->m_DefaultTextureCubeMap                = WebGPUNewTextureInternal(default_texture_creation_params);
        WebGPUSetTextureInternal(context->m_DefaultTextureCubeMap, default_texture_params);
        context->m_DefaultTextureCubeMap->m_Sampler = sampler;
    }

    return true;
}

static void DestroyWebGPUContext(WebGPUContext* context)
{
    if (context->m_Surface)
        wgpuSurfaceRelease(context->m_Surface);
    if (context->m_Adapter)
        wgpuAdapterRelease(context->m_Adapter);
    if (context->m_Queue)
        wgpuQueueRelease(context->m_Queue);
    if (context->m_Device)
        wgpuDeviceRelease(context->m_Device);
}

static HContext WebGPUNewContext(const ContextParams& params)
{
    TRACE_CALL;
    if (!g_WebGPUContext)
    {
        g_WebGPUContext = (WebGPUContext*)malloc(sizeof(WebGPUContext));
        memset(g_WebGPUContext, 0, sizeof(*g_WebGPUContext));
        if (InitializeWebGPUContext(g_WebGPUContext, params))
            return g_WebGPUContext;
        DeleteContext(g_WebGPUContext);
    }
    return NULL;
}

static bool WebGPUIsSupported()
{
    TRACE_CALL;
    return true;
}

static HContext WebGPUGetContext()
{
    TRACE_CALL;
    return g_WebGPUContext;
}

static void WebGPUFinalize()
{
}

static void WebGPUDeleteContext(HContext _context)
{
    TRACE_CALL;
    WebGPUContext* context = (WebGPUContext*)_context;
    assert(g_WebGPUContext == context);
    if (context)
    {
        DestroyWebGPUContext(context);
        free(context);
        g_WebGPUContext = NULL;
    }
}

static void WebGPURunApplicationLoop(void* user_data, WindowStepMethod step_method, WindowIsRunning is_running)
{
    TRACE_CALL;
#ifdef __EMSCRIPTEN__
    while (0 != is_running(user_data))
    {
        // N.B. Beyond the first test, the above statement is essentially formal since set_main_loop will throw an exception.
        emscripten_set_main_loop_arg(step_method, user_data, 0, 1);
    }
#else
    while (0 != is_running(user_data))
    {
        step_method(user_data);
    }
#endif
}

static dmPlatform::HWindow WebGPUGetWindow(HContext _context)
{
    TRACE_CALL;
    WebGPUContext* context = (WebGPUContext*)_context;
    return context->m_Window;
}

static uint32_t WebGPUGetDisplayDpi(HContext context)
{
    TRACE_CALL;
    assert(context);
    return 0;
}

static uint32_t WebGPUGetWidth(HContext _context)
{
    TRACE_CALL;
    WebGPUContext* context = (WebGPUContext*)_context;
    return context->m_OriginalWidth;
}

static uint32_t WebGPUGetHeight(HContext _context)
{
    TRACE_CALL;
    WebGPUContext* context = (WebGPUContext*)_context;
    return context->m_OriginalHeight;
}

static void WebGPUSetWindowSize(HContext _context, uint32_t width, uint32_t height)
{
    TRACE_CALL;
    assert(_context);
    WebGPUContext* context = (WebGPUContext*)_context;
    if (dmPlatform::GetWindowStateParam(context->m_Window, dmPlatform::WINDOW_STATE_OPENED))
    {
        context->m_Width  = width;
        context->m_Height = height;
        dmPlatform::SetWindowSize(context->m_Window, width, height);
    }
}

static void WebGPUResizeWindow(HContext _context, uint32_t width, uint32_t height)
{
    TRACE_CALL;
    assert(_context);
    WebGPUContext* context = (WebGPUContext*)_context;
    if (dmPlatform::GetWindowStateParam(context->m_Window, dmPlatform::WINDOW_STATE_OPENED))
    {
        dmPlatform::SetWindowSize(context->m_Window, width, height);
        WebGPUCreateSwapchain(context, width, height);
    }
}

static void WebGPUGetDefaultTextureFilters(HContext _context, TextureFilter& out_min_filter, TextureFilter& out_mag_filter)
{
    TRACE_CALL;
    WebGPUContext* context = (WebGPUContext*)_context;
    out_min_filter         = context->m_DefaultTextureMinFilter;
    out_mag_filter         = context->m_DefaultTextureMagFilter;
}

static void WebGPUCreateCommandEncoder(WebGPUContext* context)
{
    if(!context->m_CommandEncoder)
    {
        context->m_CommandEncoder = wgpuDeviceCreateCommandEncoder(context->m_Device, NULL);
    }
}

static void WebGPUEndRenderPass(WebGPUContext* context);

static void WebGPUEndComputePass(WebGPUContext* context)
{
    TRACE_CALL;
    if (context->m_CurrentComputePass.m_Encoder)
    {
        wgpuComputePassEncoderEnd(context->m_CurrentComputePass.m_Encoder);
        wgpuComputePassEncoderRelease(context->m_CurrentComputePass.m_Encoder);
        memset(&context->m_CurrentComputePass, 0, sizeof(context->m_CurrentComputePass));
    }
}

static void WebGPUSubmitCommandEncoder(WebGPUContext* context)
{
    TRACE_CALL;
    if (context->m_CommandEncoder)
    {
        WebGPUEndComputePass(context);
        WebGPUEndRenderPass(context);

        const WGPUCommandBuffer buffer = wgpuCommandEncoderFinish(context->m_CommandEncoder, NULL);
        wgpuQueueSubmit(context->m_Queue, 1, &buffer);
        wgpuCommandBufferRelease(buffer);
        wgpuCommandEncoderRelease(context->m_CommandEncoder);
        context->m_CommandEncoder = NULL;
        context->m_LastSubmittedRenderPass = context->m_RenderPasses;
    }
}

static void WebGPUBeginComputePass(WebGPUContext* context)
{
    TRACE_CALL;
    if (!context->m_CurrentComputePass.m_Encoder)
    {
        WebGPUEndRenderPass(context);
        WebGPUCreateCommandEncoder(context);
        WGPUComputePassDescriptor desc          = {};
        context->m_CurrentComputePass.m_Encoder = wgpuCommandEncoderBeginComputePass(context->m_CommandEncoder, &desc);
    }
}

static void WebGPUEndRenderPass(WebGPUContext* context)
{
    TRACE_CALL;
    if (context->m_CurrentRenderPass.m_Encoder)
    {
        assert(context->m_CurrentRenderPass.m_Target);
        wgpuRenderPassEncoderEnd(context->m_CurrentRenderPass.m_Encoder);
        wgpuRenderPassEncoderRelease(context->m_CurrentRenderPass.m_Encoder);
        memset(&context->m_CurrentRenderPass, 0, sizeof(context->m_CurrentRenderPass));
    }
}

static void WebGPUBeginRenderPass(WebGPUContext* context, const float* clearColor = NULL, float clearDepth = 1.0f, uint32_t clearStencil = 0)
{
    TRACE_CALL;
    WebGPUEndComputePass(context);
    if (context->m_CurrentRenderPass.m_Target != context->m_CurrentRenderTarget)
    {
        WebGPUEndRenderPass(context);
        WebGPUCreateCommandEncoder(context);
        ++context->m_RenderPasses;
        context->m_CurrentRenderPass.m_Target = context->m_CurrentRenderTarget;
        {
            WGPURenderPassDescriptor desc = {};

            // color
            WGPURenderPassColorAttachment colorAttachments[MAX_BUFFER_COLOR_ATTACHMENTS];
            for (int i = 0; i < context->m_CurrentRenderPass.m_Target->m_ColorBufferCount; ++i)
            {
                colorAttachments[i]            = {};
                colorAttachments[i].depthSlice = WGPU_DEPTH_SLICE_UNDEFINED;
                {
                    WebGPUTexture* texture   = GetAssetFromContainer<WebGPUTexture>(g_WebGPUContext->m_AssetHandleContainer, context->m_CurrentRenderPass.m_Target->m_TextureColor[i]);
                    colorAttachments[i].view = texture->m_TextureView;
                }
                if (context->m_CurrentRenderPass.m_Target->m_TextureResolve[i])
                {
                    WebGPUTexture* texture            = GetAssetFromContainer<WebGPUTexture>(g_WebGPUContext->m_AssetHandleContainer, context->m_CurrentRenderPass.m_Target->m_TextureResolve[i]);
                    colorAttachments[i].resolveTarget = texture->m_TextureView;
                }
                switch (context->m_CurrentRenderPass.m_Target->m_ColorBufferStoreOps[i])
                {
                    case ATTACHMENT_OP_STORE:
                        colorAttachments[i].storeOp = WGPUStoreOp_Store;
                        break;
                    default:
                        colorAttachments[i].storeOp = WGPUStoreOp_Undefined;
                        break;
                }
                if (clearColor)
                {
                    colorAttachments[i].loadOp       = WGPULoadOp_Clear;
                    colorAttachments[i].clearValue.r = clearColor[0];
                    colorAttachments[i].clearValue.g = clearColor[1];
                    colorAttachments[i].clearValue.b = clearColor[2];
                    colorAttachments[i].clearValue.a = clearColor[3];
                }
                else
                {
                    switch (context->m_CurrentRenderPass.m_Target->m_ColorBufferLoadOps[i])
                    {
                        case ATTACHMENT_OP_DONT_CARE:
                        case ATTACHMENT_OP_LOAD:
                            colorAttachments[i].loadOp = WGPULoadOp_Load;
                            break;
                        case ATTACHMENT_OP_CLEAR:
                            colorAttachments[i].loadOp       = WGPULoadOp_Clear;
                            colorAttachments[i].clearValue.r = context->m_CurrentRenderPass.m_Target->m_ColorBufferClearValue[i][0];
                            colorAttachments[i].clearValue.g = context->m_CurrentRenderPass.m_Target->m_ColorBufferClearValue[i][1];
                            colorAttachments[i].clearValue.b = context->m_CurrentRenderPass.m_Target->m_ColorBufferClearValue[i][2];
                            colorAttachments[i].clearValue.a = context->m_CurrentRenderPass.m_Target->m_ColorBufferClearValue[i][3];
                            break;
                        default:
                            colorAttachments[i].loadOp = WGPULoadOp_Undefined;
                            break;
                    }
                }
            }
            desc.colorAttachments     = colorAttachments;
            desc.colorAttachmentCount = context->m_CurrentRenderPass.m_Target->m_ColorBufferCount;

            // depth/stencil
            WGPURenderPassDepthStencilAttachment dsAttachment = {};
            if (context->m_CurrentRenderPass.m_Target->m_TextureDepthStencil)
            {
                WebGPUTexture* texture         = GetAssetFromContainer<WebGPUTexture>(g_WebGPUContext->m_AssetHandleContainer, context->m_CurrentRenderPass.m_Target->m_TextureDepthStencil);
                dsAttachment.view              = texture->m_TextureView;
                dsAttachment.depthLoadOp       = WGPULoadOp_Clear;
                dsAttachment.depthStoreOp      = WGPUStoreOp_Store;
                dsAttachment.depthClearValue   = clearDepth;
                dsAttachment.stencilLoadOp     = WGPULoadOp_Clear;
                dsAttachment.stencilStoreOp    = WGPUStoreOp_Store;
                dsAttachment.stencilClearValue = clearStencil;
                desc.depthStencilAttachment    = &dsAttachment;
            }

            context->m_CurrentRenderPass.m_Encoder = wgpuCommandEncoderBeginRenderPass(context->m_CommandEncoder, &desc);
        }
        context->m_CurrentRenderPass.m_Target->m_Scissor[0] = 0;
        context->m_CurrentRenderPass.m_Target->m_Scissor[1] = 0;
        context->m_CurrentRenderPass.m_Target->m_Scissor[2] = context->m_CurrentRenderPass.m_Target->m_Width;
        context->m_CurrentRenderPass.m_Target->m_Scissor[3] = context->m_CurrentRenderPass.m_Target->m_Height;
    }

    if (context->m_ViewportChanged)
    {
        const int32_t vx1 = dmMath::Clamp(context->m_ViewportRect[0], 0, int32_t(context->m_CurrentRenderPass.m_Target->m_Width));
        const int32_t vy1 = dmMath::Clamp(context->m_ViewportRect[1], 0, int32_t(context->m_CurrentRenderPass.m_Target->m_Height));
        const int32_t vx2 = dmMath::Clamp(context->m_ViewportRect[2], 0, int32_t(context->m_CurrentRenderPass.m_Target->m_Width));
        const int32_t vy2 = dmMath::Clamp(context->m_ViewportRect[3], 0, int32_t(context->m_CurrentRenderPass.m_Target->m_Height));
        wgpuRenderPassEncoderSetViewport(context->m_CurrentRenderPass.m_Encoder, vx1, vy1, vx2 - vx1, vy2 - vy1, 0.0f, 1.0f);
        wgpuRenderPassEncoderSetScissorRect(context->m_CurrentRenderPass.m_Encoder, context->m_CurrentRenderPass.m_Target->m_Scissor[0], context->m_CurrentRenderPass.m_Target->m_Scissor[1], context->m_CurrentRenderPass.m_Target->m_Scissor[2], context->m_CurrentRenderPass.m_Target->m_Scissor[3]);
        context->m_ViewportChanged = 0;
    }
    if (context->m_CurrentPipelineState.m_StencilReference)
        wgpuRenderPassEncoderSetStencilReference(context->m_CurrentRenderPass.m_Encoder, context->m_CurrentPipelineState.m_StencilReference);
}

static void WebGPUClear(HContext _context, uint32_t flags, uint8_t red, uint8_t green, uint8_t blue, uint8_t alpha, float depth, uint32_t stencil)
{
    TRACE_CALL;
    WebGPUContext* context = (WebGPUContext*)_context;
    WebGPUEndRenderPass(context);
    const float clearColor[] = { red / 255.0f, green / 255.0f, blue / 255.0f, alpha / 255.0f };
    WebGPUBeginRenderPass(context, clearColor, depth, stencil);
}

static void WebGPUBeginFrame(HContext _context)
{
    TRACE_CALL;
    WebGPUContext* context = (WebGPUContext*)_context;
    {
        const uint32_t windowWidth = GetWindowWidth(context->m_Window), windowHeight = GetWindowHeight(context->m_Window);
        if (!context->m_MainRenderTarget || windowWidth != context->m_Width || windowHeight != context->m_Height) // (re)create
            WebGPUCreateSwapchain(context, windowWidth, windowHeight);

        WebGPUTexture* texture;
        if (context->m_MainRenderTarget->m_Multisample == 1)
            texture = GetAssetFromContainer<WebGPUTexture>(context->m_AssetHandleContainer, context->m_MainRenderTarget->m_TextureColor[0]);
        else
            texture = GetAssetFromContainer<WebGPUTexture>(context->m_AssetHandleContainer, context->m_MainRenderTarget->m_TextureResolve[0]);
        texture->m_Texture     = wgpuSwapChainGetCurrentTexture(context->m_SwapChain);
        texture->m_TextureView = wgpuSwapChainGetCurrentTextureView(context->m_SwapChain);
    }
    context->m_CurrentRenderTarget = context->m_MainRenderTarget;
}

static void WebGPUFlip(HContext _context)
{
    TRACE_CALL;
    WebGPUContext* context = (WebGPUContext*)_context;
    WebGPUSubmitCommandEncoder(context);
    context->m_CurrentRenderTarget = NULL;
    {
#if !defined(__EMSCRIPTEN__)
        wgpuSwapChainPresent(context->m_SwapChain);
#endif
        {
            WebGPUTexture* texture;
            if (context->m_MainRenderTarget->m_Multisample == 1)
                texture = GetAssetFromContainer<WebGPUTexture>(context->m_AssetHandleContainer, context->m_MainRenderTarget->m_TextureColor[0]);
            else
                texture = GetAssetFromContainer<WebGPUTexture>(context->m_AssetHandleContainer, context->m_MainRenderTarget->m_TextureResolve[0]);
            if (texture->m_Texture)
            {
                wgpuTextureRelease(texture->m_Texture);
                texture->m_Texture = NULL;
            }
            if (texture->m_TextureView)
            {
                wgpuTextureViewRelease(texture->m_TextureView);
                texture->m_TextureView = NULL;
            }
        }
        if (context->m_CurrentUniforms.m_Allocs.Size() > 0)
        {
            for (size_t a = 0; a <= context->m_CurrentUniforms.m_Alloc; ++a)
            {
                context->m_CurrentUniforms.m_Allocs[a]->m_Used = 0;
            }
            context->m_CurrentUniforms.m_Alloc = 0;
        }
    }
    dmPlatform::SwapBuffers(context->m_Window);
}

static void WebGPUWriteBuffer(WebGPUContext* context, WebGPUBuffer* buffer, size_t offset, void const* data, size_t size)
{
    TRACE_CALL;
    assert(size);
    if (!buffer->m_Buffer) // create it
    {
        WGPUBufferDescriptor desc = {};
        desc.usage                = buffer->m_Usage;
        desc.size                 = size;
        buffer->m_Buffer          = wgpuDeviceCreateBuffer(context->m_Device, &desc);
        buffer->m_Used = buffer->m_Size = desc.size;
    }
    else if (buffer->m_LastRenderPass && buffer->m_LastRenderPass > context->m_LastSubmittedRenderPass) // flush pipeline
    {
        //dmLogWarning("Deoptimization: Forcing pipeline flush due to buffer write");
        WebGPUSubmitCommandEncoder(context);
    }
    wgpuQueueWriteBuffer(context->m_Queue, buffer->m_Buffer, offset, data, size);
}

static HVertexBuffer WebGPUNewVertexBuffer(HContext _context, uint32_t size, const void* data, BufferUsage buffer_usage)
{
    TRACE_CALL;
    WebGPUContext* context     = (WebGPUContext*)_context;
    WGPUBufferUsageFlags usage = WGPUBufferUsage(WGPUBufferUsage_Vertex | WGPUBufferUsage_CopyDst);
    if (buffer_usage & BUFFER_USAGE_TRANSFER)
        usage |= WGPUBufferUsage_CopySrc;
    WebGPUBuffer* buffer = new WebGPUBuffer(usage);
    if (size > 0)
    {
        WebGPUWriteBuffer(context, buffer, 0, data, size);
    }
    return (HVertexBuffer)buffer;
}

static void WebGPUDeleteVertexBuffer(HVertexBuffer buffer)
{
    TRACE_CALL;
    WebGPUBuffer* gpu_buffer = (WebGPUBuffer*)buffer;
    if (gpu_buffer->m_Buffer)
    {
        wgpuBufferRelease(gpu_buffer->m_Buffer);
    }
    delete gpu_buffer;
}

static void WebGPUSetVertexBufferData(HVertexBuffer buffer, uint32_t size, const void* data, BufferUsage buffer_usage)
{
    if (size == 0)
    {
        return;
    }
    TRACE_CALL;
    WebGPUBuffer* gpu_buffer = (WebGPUBuffer*)buffer;
    if (gpu_buffer->m_Buffer && gpu_buffer->m_Size < size)
    {
        wgpuBufferRelease(gpu_buffer->m_Buffer);
        gpu_buffer->m_Buffer = NULL;
        gpu_buffer->m_Used = gpu_buffer->m_Size = 0;
        gpu_buffer->m_LastRenderPass = 0;
    }
    else
    {
        gpu_buffer->m_Used = size;
    }
    WebGPUWriteBuffer(g_WebGPUContext, gpu_buffer, 0, data, size);
}

static void WebGPUSetVertexBufferSubData(HVertexBuffer buffer, uint32_t offset, uint32_t size, const void* data)
{
    TRACE_CALL;
    assert(size > 0);
    WebGPUBuffer* gpu_buffer = (WebGPUBuffer*)buffer;
    assert(gpu_buffer->m_Used >= offset + size);
    WebGPUWriteBuffer(g_WebGPUContext, gpu_buffer, offset, data, size);
}

static uint32_t WebGPUGetVertexBufferSize(HVertexBuffer buffer)
{
    if (!buffer)
    {
        return 0;
    }
    WebGPUBuffer* buffer_ptr = (WebGPUBuffer*) buffer;
    return buffer_ptr->m_Size;
}

static uint32_t WebGPUGetMaxElementsVertices(HContext context)
{
    TRACE_CALL;
    return 65536;
}

static HIndexBuffer WebGPUNewIndexBuffer(HContext _context, uint32_t size, const void* data, BufferUsage buffer_usage)
{
    TRACE_CALL;
    WebGPUContext* context     = (WebGPUContext*)_context;
    WGPUBufferUsageFlags usage = WGPUBufferUsage_Index | WGPUBufferUsage_CopyDst;
    if (buffer_usage & BUFFER_USAGE_TRANSFER)
        usage |= WGPUBufferUsage_CopySrc;
    WebGPUBuffer* buffer = new WebGPUBuffer(usage);
    if (size)
        WebGPUWriteBuffer(context, buffer, 0, data, size);
    return (HIndexBuffer)buffer;
}

static void WebGPUDeleteIndexBuffer(HIndexBuffer _buffer)
{
    TRACE_CALL;
    WebGPUBuffer* buffer = (WebGPUBuffer*)_buffer;
    if (buffer->m_Buffer)
        wgpuBufferRelease(buffer->m_Buffer);
    delete buffer;
}

static void WebGPUSetIndexBufferData(HIndexBuffer _buffer, uint32_t size, const void* data, BufferUsage buffer_usage)
{
    if (!size)
        return;

    TRACE_CALL;
    WebGPUBuffer* buffer = (WebGPUBuffer*)_buffer;
    if (buffer->m_Buffer && buffer->m_Size < size)
    {
        wgpuBufferRelease(buffer->m_Buffer);
        buffer->m_Buffer = NULL;
        buffer->m_Used = buffer->m_Size = 0;
        buffer->m_LastRenderPass = 0;
    }
    else
    {
        buffer->m_Used = size;
    }
    WebGPUWriteBuffer(g_WebGPUContext, buffer, 0, data, size);
}

static void WebGPUSetIndexBufferSubData(HIndexBuffer _buffer, uint32_t offset, uint32_t size, const void* data)
{
    TRACE_CALL;
    assert(size > 0);
    WebGPUBuffer* buffer = (WebGPUBuffer*)_buffer;
    assert(buffer->m_Used >= offset + size);
    WebGPUWriteBuffer(g_WebGPUContext, buffer, offset, data, size);
}

static uint32_t WebGPUGetIndexBufferSize(HIndexBuffer buffer)
{
    if (!buffer)
    {
        return 0;
    }
    WebGPUBuffer* buffer_ptr = (WebGPUBuffer*) buffer;
    return buffer_ptr->m_Size;
}

static bool WebGPUIsIndexBufferFormatSupported(HContext context, IndexBufferFormat format)
{
    TRACE_CALL;
    return true;
}

static uint32_t WebGPUGetMaxElementsIndices(HContext context)
{
    TRACE_CALL;
    assert(false);
    return -1;
}

static VertexDeclaration* CreateAndFillVertexDeclaration(HashState64* hash, HVertexStreamDeclaration stream_declaration)
{
    VertexDeclaration* vd = new VertexDeclaration();
    memset(vd, 0, sizeof(VertexDeclaration));
    vd->m_StreamCount = stream_declaration->m_StreamCount;
    for (uint32_t i = 0; i < stream_declaration->m_StreamCount; ++i)
    {
        VertexStream& stream = stream_declaration->m_Streams[i];
        if ((stream.m_Type == TYPE_BYTE || stream.m_Type == TYPE_UNSIGNED_BYTE || stream.m_Type == TYPE_SHORT || stream.m_Type == TYPE_UNSIGNED_SHORT) && !stream.m_Normalize) // stolen from vulkan
        {
            dmLogWarning("Using the type '%s' for stream '%s' with normalize: false is not supported for vertex declarations. Defaulting to normalize:true.", GetGraphicsTypeLiteral(stream.m_Type), dmHashReverseSafe64(stream.m_NameHash));
            stream.m_Normalize = 1;
        }

        vd->m_Streams[i].m_NameHash  = stream.m_NameHash;
        vd->m_Streams[i].m_Type      = stream.m_Type;
        vd->m_Streams[i].m_Size      = stream.m_Size;
        vd->m_Streams[i].m_Normalize = stream.m_Normalize;
        vd->m_Streams[i].m_Offset    = vd->m_Stride;
        vd->m_Streams[i].m_Location  = -1;
        vd->m_Stride += DM_ALIGN(stream.m_Size * GetTypeSize(stream.m_Type), 4);

        dmHashUpdateBuffer64(hash, &stream.m_Size, sizeof(stream.m_Size));
        dmHashUpdateBuffer64(hash, &stream.m_Type, sizeof(stream.m_Type));
        dmHashUpdateBuffer64(hash, &vd->m_Streams[i].m_Type, sizeof(vd->m_Streams[i].m_Type));
    }
    return vd;
}

static HVertexDeclaration WebGPUNewVertexDeclaration(HContext context, HVertexStreamDeclaration stream_declaration)
{
    TRACE_CALL;
    HashState64 decl_hash_state;
    dmHashInit64(&decl_hash_state, false);
    VertexDeclaration* vd = CreateAndFillVertexDeclaration(&decl_hash_state, stream_declaration);
    dmHashUpdateBuffer64(&decl_hash_state, &vd->m_Stride, sizeof(vd->m_Stride));
    vd->m_PipelineHash = dmHashFinal64(&decl_hash_state);
    vd->m_StepFunction = VERTEX_STEP_FUNCTION_VERTEX;
    return vd;
}

static HVertexDeclaration WebGPUNewVertexDeclarationStride(HContext context, HVertexStreamDeclaration stream_declaration, uint32_t stride)
{
    TRACE_CALL;
    HashState64 decl_hash_state;
    dmHashInit64(&decl_hash_state, false);
    VertexDeclaration* vd = CreateAndFillVertexDeclaration(&decl_hash_state, stream_declaration);
    dmHashUpdateBuffer64(&decl_hash_state, &stride, sizeof(stride));
    vd->m_Stride       = stride;
    vd->m_PipelineHash = dmHashFinal64(&decl_hash_state);
    vd->m_StepFunction = VERTEX_STEP_FUNCTION_VERTEX;
    return vd;
}

static void WebGPUEnableVertexBuffer(HContext _context, HVertexBuffer _buffer, uint32_t index)
{
    TRACE_CALL;
    WebGPUBuffer* buffer                   = (WebGPUBuffer*)_buffer;
    WebGPUContext* context                 = (WebGPUContext*)_context;
    context->m_CurrentVertexBuffers[index] = buffer;
}

static void WebGPUDisableVertexBuffer(HContext _context, HVertexBuffer _buffer)
{
    TRACE_CALL;
    WebGPUBuffer* buffer   = (WebGPUBuffer*)_buffer;
    WebGPUContext* context = (WebGPUContext*)_context;
    for (size_t i = 0; i < MAX_VERTEX_BUFFERS; ++i)
    {
        if (context->m_CurrentVertexBuffers[i] == buffer)
            context->m_CurrentVertexBuffers[i] = NULL;
    }
}

static void WebGPUEnableVertexDeclaration(HContext _context, HVertexDeclaration _declaration, uint32_t binding_index, uint32_t base_offset, HProgram _program)
{
    TRACE_CALL;
    WebGPUContext* context         = (WebGPUContext*)_context;
    WebGPUProgram* program         = (WebGPUProgram*)_program;
    VertexDeclaration* declaration = (VertexDeclaration*)_declaration;

    // TODO: Instancing!

    context->m_VertexDeclaration[binding_index]                = {};
    context->m_VertexDeclaration[binding_index].m_Stride       = declaration->m_Stride;
    context->m_VertexDeclaration[binding_index].m_StepFunction = declaration->m_StepFunction;
    context->m_VertexDeclaration[binding_index].m_PipelineHash = declaration->m_PipelineHash;

    context->m_CurrentVertexDeclaration[binding_index] = &context->m_VertexDeclaration[binding_index];

    uint32_t stream_ix  = 0;
    uint32_t num_inputs = program->m_VertexModule->m_ShaderMeta.m_Inputs.Size();

    for (int i = 0; i < declaration->m_StreamCount; ++i)
    {
        for (int j = 0; j < num_inputs; ++j)
        {
            ShaderResourceBinding& input = program->m_VertexModule->m_ShaderMeta.m_Inputs[j];

            if (input.m_NameHash == declaration->m_Streams[i].m_NameHash)
            {
                VertexDeclaration::Stream& stream = context->m_VertexDeclaration[binding_index].m_Streams[stream_ix];
                stream.m_NameHash                 = input.m_NameHash;
                stream.m_Location                 = input.m_Binding;
                stream.m_Type                     = declaration->m_Streams[i].m_Type;
                stream.m_Offset                   = declaration->m_Streams[i].m_Offset;
                stream.m_Size                     = declaration->m_Streams[i].m_Size;
                stream.m_Normalize                = declaration->m_Streams[i].m_Normalize;
                stream_ix++;

                context->m_VertexDeclaration[binding_index].m_StreamCount++;
                break;
            }
        }
    }
}

static void WebGPUDisableVertexDeclaration(HContext _context, HVertexDeclaration declaration)
{
    TRACE_CALL;
    assert(_context);
    WebGPUContext* context = (WebGPUContext*)_context;
    for (int i = 0; i < MAX_VERTEX_BUFFERS; ++i)
    {
        if (context->m_CurrentVertexDeclaration[i] == ((VertexDeclaration*)declaration))
            context->m_CurrentVertexDeclaration[i] = 0;
    }
}

static void WebGPUUpdateBindGroups(WebGPUContext* context)
{
    for (int set = 0; set < context->m_CurrentProgram->m_BaseProgram.m_MaxSet; ++set)
    {
        if (!context->m_CurrentProgram->m_BindGroupLayouts[set] || context->m_CurrentProgram->m_BindGroups[set])
            continue;

        HashState64 bindgroup_hash_state;
        dmHashInit64(&bindgroup_hash_state, false);
        dmHashUpdateBuffer64(&bindgroup_hash_state, &set, sizeof(set));
        dmHashUpdateBuffer64(&bindgroup_hash_state, &context->m_CurrentProgram->m_Hash, sizeof(context->m_CurrentProgram->m_Hash));

        WGPUBindGroupDescriptor desc = {};
        WGPUBindGroupEntry entries[MAX_BINDINGS_PER_SET_COUNT];
        for (int binding = 0; binding < context->m_CurrentProgram->m_BaseProgram.m_MaxBinding; ++binding)
        {
            ProgramResourceBinding& pgm_res = context->m_CurrentProgram->m_BaseProgram.m_ResourceBindings[set][binding];
            if (pgm_res.m_Res == NULL)
                continue;
            entries[desc.entryCount]         = {};
            entries[desc.entryCount].binding = pgm_res.m_Res->m_Binding;
            switch (pgm_res.m_Res->m_BindingFamily)
            {
                case ShaderResourceBinding::BINDING_FAMILY_TEXTURE: {
                    WebGPUTexture* texture = context->m_CurrentTextureUnits[pgm_res.m_TextureUnit];
                    if (!texture)
                    {
                        switch (pgm_res.m_Res->m_Type.m_ShaderType)
                        {
                            case ShaderDesc::SHADER_TYPE_RENDER_PASS_INPUT:
                            case ShaderDesc::SHADER_TYPE_TEXTURE2D:
                            case ShaderDesc::SHADER_TYPE_SAMPLER:
                            case ShaderDesc::SHADER_TYPE_SAMPLER2D:
                                texture = context->m_DefaultTexture2D;
                                break;
                            case ShaderDesc::SHADER_TYPE_TEXTURE2D_ARRAY:
                            case ShaderDesc::SHADER_TYPE_SAMPLER2D_ARRAY:
                                texture = context->m_DefaultTexture2DArray;
                                break;
                            case ShaderDesc::SHADER_TYPE_TEXTURE_CUBE:
                            case ShaderDesc::SHADER_TYPE_SAMPLER_CUBE:
                                texture = context->m_DefaultTextureCubeMap;
                                break;
                            case ShaderDesc::SHADER_TYPE_UTEXTURE2D:
                                texture = context->m_DefaultTexture2D32UI;
                                break;
                            case ShaderDesc::SHADER_TYPE_IMAGE2D:
                            case ShaderDesc::SHADER_TYPE_UIMAGE2D:
                                texture = context->m_DefaultStorageImage2D;
                                break;
                            default:
                                assert(false);
                        }
                    }
                    if (pgm_res.m_Res->m_Type.m_ShaderType == ShaderDesc::SHADER_TYPE_SAMPLER)
                    {
                        assert(texture->m_Sampler);
                        entries[desc.entryCount].sampler = texture->m_Sampler;
                    }
                    else
                    {
                        assert(texture->m_TextureView);
                        entries[desc.entryCount].textureView = texture->m_TextureView;
                    }
                    break;
                }
                case ShaderResourceBinding::BINDING_FAMILY_STORAGE_BUFFER: {
                    // const uint32_t ssbo_alignment = context->m_DeviceLimits.limits.minStorageBufferOffsetAlignment;
                    assert(false);
                    break;
                }
                case ShaderResourceBinding::BINDING_FAMILY_UNIFORM_BUFFER: {
                    const uint32_t ubo_alignment = context->m_DeviceLimits.limits.minUniformBufferOffsetAlignment;
                    if (context->m_CurrentUniforms.m_Allocs.Size() == 0 ||
                        context->m_CurrentUniforms.m_Allocs[context->m_CurrentUniforms.m_Alloc]->m_Size <
                        context->m_CurrentUniforms.m_Allocs[context->m_CurrentUniforms.m_Alloc]->m_Used + pgm_res.m_Res->m_BindingInfo.m_BlockSize)
                    {
                        if (context->m_CurrentUniforms.m_Allocs.Size() > context->m_CurrentUniforms.m_Alloc + 1)
                        {
                            ++context->m_CurrentUniforms.m_Alloc;
                            assert(context->m_CurrentUniforms.m_Allocs[context->m_CurrentUniforms.m_Alloc]->m_Size >= pgm_res.m_Res->m_BindingInfo.m_BlockSize);
                        }
                        else
                        {
                            WebGPUUniformBuffer::Alloc* alloc = new WebGPUUniformBuffer::Alloc();
                            {
                                WGPUBufferDescriptor desc = {};
                                desc.usage                = WGPUBufferUsage_Uniform | WGPUBufferUsage_CopyDst;
                                desc.size                 = std::max(uint16_t(16 * 1024), pgm_res.m_Res->m_BindingInfo.m_BlockSize);
                                alloc->m_Buffer           = wgpuDeviceCreateBuffer(context->m_Device, &desc);
                                alloc->m_Size             = desc.size;
                            }
                            if (context->m_CurrentUniforms.m_Allocs.Full())
                            {
                                context->m_CurrentUniforms.m_Allocs.OffsetCapacity(4);
                            }
                            context->m_CurrentUniforms.m_Alloc = context->m_CurrentUniforms.m_Allocs.Size();
                            context->m_CurrentUniforms.m_Allocs.Push(alloc);
                        }
                    }
                    entries[desc.entryCount].buffer = context->m_CurrentUniforms.m_Allocs[context->m_CurrentUniforms.m_Alloc]->m_Buffer;
                    entries[desc.entryCount].offset = context->m_CurrentUniforms.m_Allocs[context->m_CurrentUniforms.m_Alloc]->m_Used;
                    entries[desc.entryCount].size   = pgm_res.m_Res->m_BindingInfo.m_BlockSize;
                    wgpuQueueWriteBuffer(context->m_Queue, entries[desc.entryCount].buffer, entries[desc.entryCount].offset, context->m_CurrentProgram->m_UniformData + pgm_res.m_DataOffset, entries[desc.entryCount].size);
                    context->m_CurrentUniforms.m_Allocs[context->m_CurrentUniforms.m_Alloc]->m_Used += DM_ALIGN(pgm_res.m_Res->m_BindingInfo.m_BlockSize, ubo_alignment);
                    break;
                }
                case ShaderResourceBinding::BINDING_FAMILY_GENERIC:
                    assert(false);
                    break;
            }
            dmHashUpdateBuffer64(&bindgroup_hash_state, entries + desc.entryCount, sizeof(entries[desc.entryCount]));
            ++desc.entryCount;
        }

        const uint64_t bindgroup_hash = dmHashFinal64(&bindgroup_hash_state);
        if (WGPUBindGroup* cached_bindgroup = context->m_BindGroupCache.Get(bindgroup_hash))
        {
            context->m_CurrentProgram->m_BindGroups[set] = *cached_bindgroup;
        }
        else
        {
            desc.entries            = entries;
            desc.layout             = context->m_CurrentProgram->m_BindGroupLayouts[set];
            WGPUBindGroup bindgroup = wgpuDeviceCreateBindGroup(context->m_Device, &desc);
            if (context->m_BindGroupCache.Full())
                context->m_BindGroupCache.SetCapacity(32, context->m_BindGroupCache.Capacity() + 4);
            context->m_BindGroupCache.Put(bindgroup_hash, bindgroup);
            context->m_CurrentProgram->m_BindGroups[set] = bindgroup;
        }
    }
}

static void WebGPUSetupComputePipeline(WebGPUContext* context)
{
    TRACE_CALL;
    WebGPUBeginComputePass(context);
    WebGPUUpdateBindGroups(context);

    // Get the pipeline for the active draw state
    WGPUComputePipeline pipeline = WebGPUGetOrCreateComputePipeline(context);
    if (pipeline != context->m_CurrentComputePass.m_Pipeline)
    {
        wgpuComputePassEncoderSetPipeline(context->m_CurrentComputePass.m_Encoder, pipeline);
        context->m_CurrentComputePass.m_Pipeline = pipeline;
    }

    // Set the bind groups
    for (int set = 0; set < context->m_CurrentProgram->m_BaseProgram.m_MaxSet; ++set)
    {
        if (context->m_CurrentProgram->m_BindGroups[set])
            wgpuComputePassEncoderSetBindGroup(context->m_CurrentComputePass.m_Encoder, set, context->m_CurrentProgram->m_BindGroups[set], 0, 0);
    }
}

static void WebGPUSetupRenderPipeline(WebGPUContext* context, WebGPUBuffer* indexBuffer, Type indexBufferType)
{
    TRACE_CALL;
    WebGPUBeginRenderPass(context);
    WebGPUUpdateBindGroups(context);

    // Get the pipeline for the active draw state
    WGPURenderPipeline pipeline = WebGPUGetOrCreateRenderPipeline(context);
    if (pipeline != context->m_CurrentRenderPass.m_Pipeline)
    {
        wgpuRenderPassEncoderSetPipeline(context->m_CurrentRenderPass.m_Encoder, pipeline);
        context->m_CurrentRenderPass.m_Pipeline = pipeline;
    }

    // Set the indexbuffer
    if (indexBuffer && indexBuffer->m_Buffer != context->m_CurrentRenderPass.m_IndexBuffer)
    {
        assert(indexBufferType == TYPE_UNSIGNED_SHORT || indexBufferType == TYPE_UNSIGNED_INT);
        wgpuRenderPassEncoderSetIndexBuffer(context->m_CurrentRenderPass.m_Encoder, indexBuffer->m_Buffer, indexBufferType == TYPE_UNSIGNED_INT ? WGPUIndexFormat_Uint32 : WGPUIndexFormat_Uint16, 0, WGPU_WHOLE_SIZE);
        context->m_CurrentRenderPass.m_IndexBuffer = indexBuffer->m_Buffer;
        indexBuffer->m_LastRenderPass = context->m_RenderPasses;
    }

    // Set the vertexbuffer(s)
    for (int slot = 0; slot < MAX_VERTEX_BUFFERS; ++slot)
    {
        if (context->m_CurrentVertexBuffers[slot] && context->m_CurrentVertexBuffers[slot]->m_Buffer != context->m_CurrentRenderPass.m_VertexBuffers[slot])
        {
            wgpuRenderPassEncoderSetVertexBuffer(context->m_CurrentRenderPass.m_Encoder, slot, context->m_CurrentVertexBuffers[slot]->m_Buffer, 0, context->m_CurrentVertexBuffers[slot]->m_Used);
            context->m_CurrentRenderPass.m_VertexBuffers[slot] = context->m_CurrentVertexBuffers[slot]->m_Buffer;
            context->m_CurrentVertexBuffers[slot]->m_LastRenderPass = context->m_RenderPasses;
        }
    }

    // Set the bind groups
    for (int set = 0; set < context->m_CurrentProgram->m_BaseProgram.m_MaxSet; ++set)
    {
        if (context->m_CurrentProgram->m_BindGroups[set] && context->m_CurrentProgram->m_BindGroups[set] != context->m_CurrentRenderPass.m_BindGroups[set])
        {
            wgpuRenderPassEncoderSetBindGroup(context->m_CurrentRenderPass.m_Encoder, set, context->m_CurrentProgram->m_BindGroups[set], 0, 0);
            context->m_CurrentRenderPass.m_BindGroups[set] = context->m_CurrentProgram->m_BindGroups[set];
        }
    }
}

static void WebGPUDrawElements(HContext _context, PrimitiveType prim_type, uint32_t first, uint32_t count, Type type, HIndexBuffer index_buffer, uint32_t instance_count)
{
    TRACE_CALL;
    assert(_context);
    assert(index_buffer);
    // TODO: Instancing!
    WebGPUContext* context                         = (WebGPUContext*)_context;
    context->m_CurrentPipelineState.m_PrimtiveType = prim_type;
    WebGPUSetupRenderPipeline(context, (WebGPUBuffer*)index_buffer, type);
    wgpuRenderPassEncoderDrawIndexed(context->m_CurrentRenderPass.m_Encoder, count, 1, first / (type == TYPE_UNSIGNED_SHORT ? 2 : 4), 0, 0);
}

static void WebGPUDraw(HContext _context, PrimitiveType prim_type, uint32_t first, uint32_t count, uint32_t instance_count)
{
    TRACE_CALL;
    assert(_context);
    // TODO: Instancing!
    WebGPUContext* context                         = (WebGPUContext*)_context;
    context->m_CurrentPipelineState.m_PrimtiveType = prim_type;
    WebGPUSetupRenderPipeline(context, NULL, TYPE_BYTE);
    wgpuRenderPassEncoderDraw(context->m_CurrentRenderPass.m_Encoder, count, 1, first, 0);
}

static void WebGPUDispatchCompute(HContext _context, uint32_t group_count_x, uint32_t group_count_y, uint32_t group_count_z)
{
    TRACE_CALL;
    WebGPUContext* context = (WebGPUContext*)_context;
    WebGPUSetupComputePipeline(context);
    wgpuComputePassEncoderDispatchWorkgroups(context->m_CurrentComputePass.m_Encoder, group_count_x, group_count_y, group_count_z);
}

static bool WebGPUCreateShaderModuleFromDDF(WebGPUContext* context, WebGPUShaderModule* shader, ShaderDesc* ddf)
{
    TRACE_CALL;
    ShaderDesc::Shader* ddf_shader = GetShaderProgram(context, ddf);
    {
        WGPUShaderModuleDescriptor shader_desc = {};
        WGPUShaderModuleWGSLDescriptor wgsl    = { { shader_desc.nextInChain, WGPUSType_ShaderModuleWGSLDescriptor }, (const char*)ddf_shader->m_Source.m_Data };
        shader_desc.nextInChain                = (WGPUChainedStruct*)&wgsl;
        shader->m_Module                       = wgpuDeviceCreateShaderModule(context->m_Device, &shader_desc);
    }
    {
        HashState64 shader_hash_state;
        dmHashInit64(&shader_hash_state, false);
        dmHashUpdateBuffer64(&shader_hash_state, ddf_shader->m_Source.m_Data, (uint32_t)ddf_shader->m_Source.m_Count);
        shader->m_Hash = dmHashFinal64(&shader_hash_state);
    }
    CreateShaderMeta(&ddf->m_Reflection, &shader->m_ShaderMeta);
    return true;
}

static void WebGPUDestroyShader(WebGPUShaderModule* shader)
{
    TRACE_CALL;
    wgpuShaderModuleRelease(shader->m_Module);
    shader->m_Module = NULL;
    DestroyShaderMeta(shader->m_ShaderMeta);
}

static HComputeProgram WebGPUNewComputeProgram(HContext context, ShaderDesc* ddf, char* error_buffer, uint32_t error_buffer_size)
{
    TRACE_CALL;
    WebGPUShaderModule* shader = new WebGPUShaderModule;
    memset(shader, 0, sizeof(*shader));
    WebGPUCreateShaderModuleFromDDF((WebGPUContext*)context, shader, ddf);
    return (HComputeProgram)shader;
}

static bool WebGPUReloadShader(WebGPUShaderModule* shader, ShaderDesc* ddf)
{
    TRACE_CALL;
    ShaderDesc::Shader* ddf_shader = GetShaderProgram((HContext)g_WebGPUContext, ddf);
    if (ddf_shader == NULL)
        return false;

    WebGPUShaderModule tmp_shader;
    if (WebGPUCreateShaderModuleFromDDF(g_WebGPUContext, &tmp_shader, ddf))
    {
        WebGPUDestroyShader(shader);
        memcpy(shader, &tmp_shader, sizeof(*shader));
        return true;
    }
    return false;
}

static void WebGPUUpdateBindGroupLayouts(WebGPUContext* context, WebGPUProgram* program, dmArray<ShaderResourceBinding>& resources, dmArray<ShaderResourceTypeInfo>& stage_type_infos, WGPUBindGroupLayoutEntry bindings[MAX_SET_COUNT][MAX_BINDINGS_PER_SET_COUNT], WGPUShaderStage stage_flag, ProgramResourceBindingsInfo& info)
{
    TRACE_CALL;
    for (int i = 0; i < resources.Size(); ++i)
    {
        ShaderResourceBinding& res = resources[i];
        assert(res.m_Set < MAX_SET_COUNT);
        assert(res.m_Binding < MAX_BINDINGS_PER_SET_COUNT);
        WGPUBindGroupLayoutEntry& binding = bindings[res.m_Set][res.m_Binding];

        if (binding.visibility == WGPUShaderStage_None)
        {
            binding.binding = res.m_Binding;

            ProgramResourceBinding& program_resource_binding = program->m_BaseProgram.m_ResourceBindings[res.m_Set][res.m_Binding];
            program_resource_binding.m_Res                   = &res;
            program_resource_binding.m_TypeInfos             = &stage_type_infos;

            switch (res.m_BindingFamily)
            {
                case ShaderResourceBinding::BINDING_FAMILY_TEXTURE:
                    switch (res.m_Type.m_ShaderType)
                    {
                        case ShaderDesc::SHADER_TYPE_SAMPLER:
                            if (stage_flag == WGPUShaderStage_Compute)
                                binding.sampler.type = WGPUSamplerBindingType_NonFiltering;
                            else
                                binding.sampler.type = WGPUSamplerBindingType_Filtering;
                            break;
                        case ShaderDesc::SHADER_TYPE_TEXTURE_CUBE:
                            binding.texture.viewDimension = WGPUTextureViewDimension_Cube;
                            if (stage_flag == WGPUShaderStage_Compute)
                                binding.texture.sampleType = WGPUTextureSampleType_UnfilterableFloat;
                            else
                                binding.texture.sampleType = WGPUTextureSampleType_Float;
                            break;
                        case ShaderDesc::SHADER_TYPE_IMAGE2D:
                        case ShaderDesc::SHADER_TYPE_UIMAGE2D:
                            binding.storageTexture.access        = WGPUStorageTextureAccess_WriteOnly;
                            binding.storageTexture.format        = WGPUTextureFormat_RGBA32Float; // ###
                            binding.storageTexture.viewDimension = WGPUTextureViewDimension_2D;
                            break;
                        case ShaderDesc::SHADER_TYPE_TEXTURE2D_ARRAY:
                            binding.texture.viewDimension = WGPUTextureViewDimension_2DArray;
                            if (stage_flag == WGPUShaderStage_Compute)
                                binding.texture.sampleType = WGPUTextureSampleType_UnfilterableFloat;
                            else
                                binding.texture.sampleType = WGPUTextureSampleType_Float;
                            break;
                        default:
                            if (stage_flag == WGPUShaderStage_Compute)
                                binding.texture.sampleType = WGPUTextureSampleType_UnfilterableFloat;
                            else
                                binding.texture.sampleType = WGPUTextureSampleType_Float;
                            break;
                    }
                    program_resource_binding.m_TextureUnit = info.m_TextureCount;
                    info.m_TextureCount++;
                    break;
                case ShaderResourceBinding::BINDING_FAMILY_STORAGE_BUFFER: {
                    assert(false);
                    // const uint32_t ssbo_alignment = context->m_DeviceLimits.limits.minStorageBufferOffsetAlignment;
                    binding.buffer.type = WGPUBufferBindingType_Storage;

                    program_resource_binding.m_StorageBufferUnit = info.m_StorageBufferCount;
                    info.m_StorageBufferCount++;
                    break;
                }
                case ShaderResourceBinding::BINDING_FAMILY_UNIFORM_BUFFER: {
                    const uint32_t ubo_alignment = context->m_DeviceLimits.limits.minUniformBufferOffsetAlignment;
                    binding.buffer.type          = WGPUBufferBindingType_Uniform;

                    assert(res.m_Type.m_UseTypeIndex);
                    program_resource_binding.m_DataOffset         = info.m_UniformDataSize;
                    program_resource_binding.m_DynamicOffsetIndex = info.m_UniformBufferCount;

                    info.m_UniformBufferCount++;
                    info.m_UniformDataSize        += res.m_BindingInfo.m_BlockSize;
                    info.m_UniformDataSizeAligned += DM_ALIGN(res.m_BindingInfo.m_BlockSize, ubo_alignment);
                    break;
                }
                case ShaderResourceBinding::BINDING_FAMILY_GENERIC:
                    break;
            }

            info.m_MaxSet     = dmMath::Max(info.m_MaxSet, (uint32_t)(res.m_Set + 1));
            info.m_MaxBinding = dmMath::Max(info.m_MaxBinding, (uint32_t)(res.m_Binding + 1));
        }

        binding.visibility |= stage_flag;
    }
}

static void WebGPUUpdateBindGroupLayouts(WebGPUContext* context, WebGPUProgram* program, WebGPUShaderModule* module, WGPUBindGroupLayoutEntry bindings[MAX_SET_COUNT][MAX_BINDINGS_PER_SET_COUNT], WGPUShaderStage stage_flag, ProgramResourceBindingsInfo& info)
{
    TRACE_CALL;
    WebGPUUpdateBindGroupLayouts(context, program, module->m_ShaderMeta.m_UniformBuffers, module->m_ShaderMeta.m_TypeInfos, bindings, stage_flag, info);
    WebGPUUpdateBindGroupLayouts(context, program, module->m_ShaderMeta.m_StorageBuffers, module->m_ShaderMeta.m_TypeInfos, bindings, stage_flag, info);
    WebGPUUpdateBindGroupLayouts(context, program, module->m_ShaderMeta.m_Textures, module->m_ShaderMeta.m_TypeInfos, bindings, stage_flag, info);
}

static void WebGPUUpdateProgramLayouts(WebGPUContext* context, WebGPUProgram* program)
{
    TRACE_CALL;

    // update layouts
    ProgramResourceBindingsInfo binding_info                                     = {};
    WGPUBindGroupLayoutEntry bindings[MAX_SET_COUNT][MAX_BINDINGS_PER_SET_COUNT] = {};
    if (program->m_ComputeModule)
    {
        WebGPUUpdateBindGroupLayouts(context, program, program->m_ComputeModule, bindings, WGPUShaderStage_Compute, binding_info);
    }
    else
    {
        assert(program->m_VertexModule && program->m_FragmentModule);
        WebGPUUpdateBindGroupLayouts(context, program, program->m_VertexModule, bindings, WGPUShaderStage_Vertex, binding_info);
        WebGPUUpdateBindGroupLayouts(context, program, program->m_FragmentModule, bindings, WGPUShaderStage_Fragment, binding_info);
    }

    // fill in program
    program->m_UniformData = new uint8_t[binding_info.m_UniformDataSize];
    memset(program->m_UniformData, 0, binding_info.m_UniformDataSize);
    program->m_UniformDataSizeAligned = binding_info.m_UniformDataSizeAligned;
    program->m_UniformBufferCount     = binding_info.m_UniformBufferCount;
    program->m_StorageBufferCount     = binding_info.m_StorageBufferCount;
    program->m_TextureSamplerCount    = binding_info.m_TextureCount;
    program->m_TotalResourcesCount    = binding_info.m_UniformBufferCount + binding_info.m_TextureCount + binding_info.m_StorageBufferCount; // num actual descriptors
    program->m_BaseProgram.m_MaxSet     = binding_info.m_MaxSet;
    program->m_BaseProgram.m_MaxBinding = binding_info.m_MaxBinding;

    // create bind group layout
    for (int set = 0; set < program->m_BaseProgram.m_MaxSet; ++set)
    {
        WGPUBindGroupLayoutDescriptor desc = {};
        WGPUBindGroupLayoutEntry entries[MAX_BINDINGS_PER_SET_COUNT];
        desc.entries = entries;
        for (int binding = 0; binding < MAX_BINDINGS_PER_SET_COUNT; ++binding)
        {
            if (bindings[set][binding].visibility != WGPUShaderStage_None)
                entries[desc.entryCount++] = bindings[set][binding];
        }
        program->m_BindGroupLayouts[set] = wgpuDeviceCreateBindGroupLayout(context->m_Device, &desc);
    }

    // create pipeline layout
    {
        WGPUPipelineLayoutDescriptor desc = {};
        desc.bindGroupLayouts             = program->m_BindGroupLayouts;
        desc.bindGroupLayoutCount         = binding_info.m_MaxSet;
        program->m_PipelineLayout         = wgpuDeviceCreatePipelineLayout(context->m_Device, &desc);
    }

    BuildUniforms(&program->m_BaseProgram);
}

static void WebGPUCreateComputeProgram(WebGPUContext* context, WebGPUProgram* program, WebGPUShaderModule* compute_module)
{
    program->m_ComputeModule = compute_module;
    program->m_Hash          = compute_module->m_Hash;
    WebGPUUpdateProgramLayouts(context, program);
}

static void WebGPUCreateGraphicsProgram(WebGPUContext* context, WebGPUProgram* program, WebGPUShaderModule* vertex_module, WebGPUShaderModule* fragment_module)
{
    TRACE_CALL;
    program->m_VertexModule   = vertex_module;
    program->m_FragmentModule = fragment_module;
    {
        HashState64 program_hash;
        dmHashInit64(&program_hash, false);
        for (uint32_t i = 0; i < vertex_module->m_ShaderMeta.m_Inputs.Size(); i++)
            dmHashUpdateBuffer64(&program_hash, &vertex_module->m_ShaderMeta.m_Inputs[i].m_Binding, sizeof(vertex_module->m_ShaderMeta.m_Inputs[i].m_Binding));
        dmHashUpdateBuffer64(&program_hash, &vertex_module->m_Hash, sizeof(vertex_module->m_Hash));
        dmHashUpdateBuffer64(&program_hash, &fragment_module->m_Hash, sizeof(fragment_module->m_Hash));
        program->m_Hash = dmHashFinal64(&program_hash);
    }
    WebGPUUpdateProgramLayouts(context, program);
}

static HProgram WebGPUNewProgramFromCompute(HContext context, HComputeProgram compute_program)
{
    TRACE_CALL;
    WebGPUProgram* program = new WebGPUProgram;
    WebGPUCreateComputeProgram((WebGPUContext*)context, program, (WebGPUShaderModule*)compute_program);
    return (HProgram)program;
}

static void WebGPUDeleteComputeProgram(HComputeProgram prog)
{
    TRACE_CALL;
    WebGPUShaderModule* shader = (WebGPUShaderModule*)prog;
    WebGPUDestroyShader(shader);
    delete shader;
}

static HProgram WebGPUNewProgram(HContext context, HVertexProgram vertex_program, HFragmentProgram fragment_program)
{
    TRACE_CALL;
    WebGPUProgram* program = new WebGPUProgram;
    WebGPUCreateGraphicsProgram((WebGPUContext*)context, program, (WebGPUShaderModule*)vertex_program, (WebGPUShaderModule*)fragment_program);
    return (HProgram)program;
}

static void WebGPUDestroyProgram(WebGPUContext* context, WebGPUProgram* program)
{
    TRACE_CALL;
    if (program->m_UniformData)
    {
        delete[] program->m_UniformData;
        program->m_UniformData = NULL;
    }
    for (size_t i = 0; i < MAX_SET_COUNT; ++i)
    {
        if (program->m_BindGroupLayouts[i])
        {
            wgpuBindGroupLayoutRelease(program->m_BindGroupLayouts[i]);
            program->m_BindGroupLayouts[i] = NULL;
        }
        if (program->m_BindGroups[i])
            program->m_BindGroups[i] = NULL;
    }
    if (program->m_PipelineLayout)
    {
        wgpuPipelineLayoutRelease(program->m_PipelineLayout);
        program->m_PipelineLayout = NULL;
    }
}

static void WebGPUDeleteProgram(HContext context, HProgram _program)
{
    TRACE_CALL;
    WebGPUProgram* program = (WebGPUProgram*)_program;
    WebGPUDestroyProgram((WebGPUContext*)context, program);
    delete program;
}

static HVertexProgram WebGPUNewVertexProgram(HContext context, ShaderDesc* ddf, char* error_buffer, uint32_t error_buffer_size)
{
    TRACE_CALL;
    WebGPUShaderModule* shader = new WebGPUShaderModule;
    memset(shader, 0, sizeof(*shader));
    WebGPUCreateShaderModuleFromDDF((WebGPUContext*)context, shader, ddf);
    return (HComputeProgram)shader;
}

static HFragmentProgram WebGPUNewFragmentProgram(HContext context, ShaderDesc* ddf, char* error_buffer, uint32_t error_buffer_size)
{
    TRACE_CALL;
    WebGPUShaderModule* shader = new WebGPUShaderModule;
    memset(shader, 0, sizeof(*shader));
    WebGPUCreateShaderModuleFromDDF((WebGPUContext*)context, shader, ddf);
    return (HComputeProgram)shader;
}

static bool WebGPUReloadVertexProgram(HVertexProgram prog, ShaderDesc* ddf)
{
    TRACE_CALL;
    return WebGPUReloadShader((WebGPUShaderModule*)prog, ddf);
}

static bool WebGPUReloadFragmentProgram(HFragmentProgram prog, ShaderDesc* ddf)
{
    TRACE_CALL;
    return WebGPUReloadShader((WebGPUShaderModule*)prog, ddf);
}

static void WebGPUDeleteVertexProgram(HVertexProgram program)
{
    TRACE_CALL;
    WebGPUShaderModule* shader = (WebGPUShaderModule*)program;
    WebGPUDestroyShader(shader);
    delete shader;
}

static void WebGPUDeleteFragmentProgram(HFragmentProgram program)
{
    TRACE_CALL;
    WebGPUShaderModule* shader = (WebGPUShaderModule*)program;
    WebGPUDestroyShader(shader);
    delete shader;
}

static ShaderDesc::Language WebGPUGetProgramLanguage(HProgram program)
{
    TRACE_CALL;
    (void)program;
    return ShaderDesc::LANGUAGE_WGSL;
}

static bool WebGPUIsShaderLanguageSupported(HContext context, ShaderDesc::Language language, ShaderDesc::ShaderType shader_type)
{
    TRACE_CALL;
    return language == ShaderDesc::LANGUAGE_WGSL;
}

static void WebGPUEnableProgram(HContext _context, HProgram program)
{
    TRACE_CALL;
    WebGPUContext* context    = (WebGPUContext*)_context;
    context->m_CurrentProgram = (WebGPUProgram*)program;
}

static void WebGPUDisableProgram(HContext _context)
{
    TRACE_CALL;
    WebGPUContext* context    = (WebGPUContext*)_context;
    context->m_CurrentProgram = NULL;
}

static bool WebGPUReloadProgramGraphics(HContext _context, HProgram _program, HVertexProgram vertex_program, HFragmentProgram fragment_program)
{
    TRACE_CALL;
    WebGPUContext* context = (WebGPUContext*)_context;
    WebGPUProgram* program = (WebGPUProgram*)_program;
    WebGPUDestroyProgram(context, program);
    WebGPUCreateGraphicsProgram(context, program, (WebGPUShaderModule*)vertex_program, (WebGPUShaderModule*)fragment_program);
    return true;
}

static bool WebGPUReloadProgramCompute(HContext _context, HProgram _program, HComputeProgram compute_program)
{
    TRACE_CALL;
    WebGPUContext* context = (WebGPUContext*)_context;
    WebGPUProgram* program = (WebGPUProgram*)_program;
    WebGPUDestroyProgram(context, program);
    WebGPUCreateComputeProgram(context, program, (WebGPUShaderModule*)compute_program);
    return true;
}

static bool WebGPUReloadComputeProgram(HComputeProgram prog, ShaderDesc* ddf)
{
    TRACE_CALL;
    return WebGPUReloadShader((WebGPUShaderModule*)prog, ddf);
}

static uint32_t WebGPUGetAttributeCount(HProgram _program)
{
    TRACE_CALL;
    WebGPUProgram* program = (WebGPUProgram*)_program;
    return program->m_VertexModule->m_ShaderMeta.m_Inputs.Size();
}

static void WebGPUGetAttribute(HProgram _program, uint32_t index, dmhash_t* name_hash, Type* type, uint32_t* element_count, uint32_t* num_values, int32_t* location)
{
    TRACE_CALL;
    WebGPUProgram* program = (WebGPUProgram*)_program;
    assert(index < program->m_VertexModule->m_ShaderMeta.m_Inputs.Size());
    ShaderResourceBinding& attr = program->m_VertexModule->m_ShaderMeta.m_Inputs[index];

    *name_hash     = attr.m_NameHash;
    *type          = ShaderDataTypeToGraphicsType(attr.m_Type.m_ShaderType);
    *num_values    = 1;
    *location      = attr.m_Binding;
    *element_count = GetShaderTypeSize(attr.m_Type.m_ShaderType) / sizeof(float);
}

static void WebGPUSetConstantV4(HContext _context, const Vector4* data, int count, HUniformLocation base_location)
{
    TRACE_CALL;
    assert(_context);
    WebGPUContext* context = (WebGPUContext*)_context;
    assert(context->m_CurrentProgram);
    assert(base_location != INVALID_UNIFORM_LOCATION);

    const uint32_t set           = UNIFORM_LOCATION_GET_VS(base_location);
    const uint32_t binding       = UNIFORM_LOCATION_GET_VS_MEMBER(base_location);
    const uint32_t buffer_offset = UNIFORM_LOCATION_GET_FS(base_location);
    assert(!(set == UNIFORM_LOCATION_MAX && binding == UNIFORM_LOCATION_MAX));

<<<<<<< HEAD
    const ProgramResourceBinding& pgm_res = context->m_CurrentProgram->m_BaseProgram.m_ResourceBindings[set][binding];
    uint8_t* write_ptr = context->m_CurrentProgram->m_UniformData + pgm_res.m_DataOffset + buffer_offset;

    if (memcpy(write_ptr, (uint8_t*) data, sizeof(dmVMath::Vector4) * count))
=======
    const ProgramResourceBinding& pgm_res   = context->m_CurrentProgram->m_ResourceBindings[set][binding];
    const ShaderResourceTypeInfo& type_info = (*pgm_res.m_TypeInfos)[pgm_res.m_Res->m_Type.m_TypeIndex];
    if (memcmp(context->m_CurrentProgram->m_UniformData + pgm_res.m_DataOffset + type_info.m_Members[member].m_Offset,
               (uint8_t*)data,
               sizeof(dmVMath::Vector4) * count))
>>>>>>> 4c6af0a5
    {
        memcpy(write_ptr, (uint8_t*)data, sizeof(dmVMath::Vector4) * count);
        context->m_CurrentProgram->m_BindGroups[set] = NULL;
    }
}

static void WebGPUSetConstantM4(HContext _context, const Vector4* data, int count, HUniformLocation base_location)
{
    TRACE_CALL;
    assert(_context);
    WebGPUContext* context = (WebGPUContext*)_context;
    assert(context->m_CurrentProgram);
    assert(base_location != INVALID_UNIFORM_LOCATION);

    const uint32_t set           = UNIFORM_LOCATION_GET_VS(base_location);
    const uint32_t binding       = UNIFORM_LOCATION_GET_VS_MEMBER(base_location);
    const uint32_t buffer_offset = UNIFORM_LOCATION_GET_FS(base_location);
    assert(!(set == UNIFORM_LOCATION_MAX && binding == UNIFORM_LOCATION_MAX));

    const ProgramResourceBinding& pgm_res = context->m_CurrentProgram->m_BaseProgram.m_ResourceBindings[set][binding];
    uint8_t* write_ptr = context->m_CurrentProgram->m_UniformData + pgm_res.m_DataOffset + buffer_offset;

    if (memcmp(write_ptr, (uint8_t*) data, sizeof(dmVMath::Vector4) * 4 * count))
    {
        memcpy(write_ptr, (uint8_t*) data, sizeof(dmVMath::Vector4) * 4 * count);
        context->m_CurrentProgram->m_BindGroups[set] = NULL;
    }
}

static void WebGPUSetSampler(HContext _context, HUniformLocation location, int32_t unit)
{
    TRACE_CALL;
    WebGPUContext* context = (WebGPUContext*)_context;
    assert(context->m_CurrentProgram);
    assert(location != INVALID_UNIFORM_LOCATION);

    const uint32_t set     = UNIFORM_LOCATION_GET_VS(location);
    const uint32_t binding = UNIFORM_LOCATION_GET_VS_MEMBER(location);
    assert(!(set == UNIFORM_LOCATION_MAX && binding == UNIFORM_LOCATION_MAX));

    if (context->m_CurrentProgram->m_BaseProgram.m_ResourceBindings[set][binding].m_TextureUnit != unit)
    {
        context->m_CurrentProgram->m_BaseProgram.m_ResourceBindings[set][binding].m_TextureUnit = unit;
        context->m_CurrentProgram->m_BindGroups[set]                              = NULL;
    }
}

static bool WebGPUIsTextureFormatSupported(HContext context, TextureFormat format)
{
    TRACE_CALL;
    return (((WebGPUContext*)context)->m_TextureFormatSupport & (1 << format)) != 0;
}

static uint32_t WebGPUGetMaxTextureSize(HContext context)
{
    TRACE_CALL;
    return ((WebGPUContext*)context)->m_DeviceLimits.limits.maxTextureDimension2D;
}

static HTexture WebGPUNewTexture(HContext _context, const TextureCreationParams& params)
{
    TRACE_CALL;
    WebGPUContext* context = (WebGPUContext*)_context;
    WebGPUTexture* texture = WebGPUNewTextureInternal(params);
    return StoreAssetInContainer(context->m_AssetHandleContainer, texture, ASSET_TYPE_TEXTURE);
}

static void WebGPUDeleteTexture(HTexture _texture)
{
    TRACE_CALL;
    WebGPUTexture* texture = GetAssetFromContainer<WebGPUTexture>(g_WebGPUContext->m_AssetHandleContainer, _texture);
    if (texture)
    {
        if (texture->m_Texture)
            wgpuTextureRelease(texture->m_Texture);
        if (texture->m_TextureView)
            wgpuTextureViewRelease(texture->m_TextureView);
        delete texture;
        g_WebGPUContext->m_AssetHandleContainer.Release(_texture);
    }
}

static HandleResult WebGPUGetTextureHandle(HTexture texture, void** out_handle)
{
    TRACE_CALL;
    *out_handle = NULL;
    return HANDLE_RESULT_NOT_AVAILABLE;
}

static void WebGPUSetTextureParams(HTexture _texture, TextureFilter minfilter, TextureFilter magfilter, TextureWrap uwrap, TextureWrap vwrap, float max_anisotropy)
{
    TRACE_CALL;
    WebGPUTexture* texture = GetAssetFromContainer<WebGPUTexture>(g_WebGPUContext->m_AssetHandleContainer, _texture);
    WebGPUSetTextureParamsInternal(texture, minfilter, magfilter, uwrap, vwrap, max_anisotropy);
}

static void WebGPUSetTexture(HTexture _texture, const TextureParams& params)
{
    TRACE_CALL;
    WebGPUTexture* texture = GetAssetFromContainer<WebGPUTexture>(g_WebGPUContext->m_AssetHandleContainer, _texture);
    WebGPUSetTextureInternal(texture, params);
}

static uint32_t WebGPUGetTextureResourceSize(HTexture _texture)
{
    TRACE_CALL;
    WebGPUTexture* texture = GetAssetFromContainer<WebGPUTexture>(g_WebGPUContext->m_AssetHandleContainer, _texture);
    uint32_t size_total    = 0;
    uint32_t size          = texture->m_Width * texture->m_Height * dmMath::Max(1U, GetTextureFormatBitsPerPixel(texture->m_GraphicsFormat) / 8);
    for (uint32_t i = 0; i < texture->m_MipMapCount; ++i)
    {
        size_total += size;
        size >>= 2;
    }
    if (texture->m_Type == TEXTURE_TYPE_CUBE_MAP || texture->m_Type == TEXTURE_TYPE_TEXTURE_CUBE)
    {
        size_total *= 6;
    }
    return size_total + sizeof(*texture);
}

static uint16_t WebGPUGetTextureWidth(HTexture _texture)
{
    TRACE_CALL;
    WebGPUTexture* texture = GetAssetFromContainer<WebGPUTexture>(g_WebGPUContext->m_AssetHandleContainer, _texture);
    return texture->m_Width;
}

static uint16_t WebGPUGetTextureHeight(HTexture _texture)
{
    TRACE_CALL;
    WebGPUTexture* texture = GetAssetFromContainer<WebGPUTexture>(g_WebGPUContext->m_AssetHandleContainer, _texture);
    return texture->m_Height;
}

static uint16_t WebGPUGetOriginalTextureWidth(HTexture _texture)
{
    TRACE_CALL;
    WebGPUTexture* texture = GetAssetFromContainer<WebGPUTexture>(g_WebGPUContext->m_AssetHandleContainer, _texture);
    return texture->m_OriginalWidth;
}

static uint16_t WebGPUGetOriginalTextureHeight(HTexture _texture)
{
    TRACE_CALL;
    WebGPUTexture* texture = GetAssetFromContainer<WebGPUTexture>(g_WebGPUContext->m_AssetHandleContainer, _texture);
    return texture->m_OriginalHeight;
}

static void WebGPUEnableTexture(HContext _context, uint32_t unit, uint8_t id_index, HTexture _texture)
{
    TRACE_CALL;
    assert(unit < MAX_TEXTURE_COUNT);
    WebGPUContext* context = (WebGPUContext*)_context;
    WebGPUTexture* texture = GetAssetFromContainer<WebGPUTexture>(context->m_AssetHandleContainer, _texture);
    if (context->m_CurrentTextureUnits[unit] != texture)
    {
        context->m_CurrentTextureUnits[unit] = texture;
        if (context->m_CurrentProgram)
        {
            for (int set = 0; set < context->m_CurrentProgram->m_BaseProgram.m_MaxSet; ++set)
            {
                if (!context->m_CurrentProgram->m_BindGroups[set])
                    continue;
                for (int binding = 0; binding < context->m_CurrentProgram->m_BaseProgram.m_MaxBinding; ++binding)
                {
                    ProgramResourceBinding& pgm_res = context->m_CurrentProgram->m_BaseProgram.m_ResourceBindings[set][binding];
                    if (pgm_res.m_Res == NULL)
                        continue;
                    if (context->m_CurrentProgram->m_BaseProgram.m_ResourceBindings[set][binding].m_TextureUnit == unit)
                    {
                        context->m_CurrentProgram->m_BindGroups[set] = NULL;
                        break;
                    }
                }
            }
        }
    }
}

static void WebGPUDisableTexture(HContext context, uint32_t unit, HTexture texture)
{
    TRACE_CALL;
    assert(unit < MAX_TEXTURE_COUNT);
    ((WebGPUContext*)context)->m_CurrentTextureUnits[unit] = NULL;
}

static void WebGPUReadPixels(HContext context, void* buffer, uint32_t buffer_size)
{
    TRACE_CALL;
    assert(false);
}

static HRenderTarget WebGPUNewRenderTarget(HContext _context, uint32_t buffer_type_flags, const RenderTargetCreationParams params)
{
    TRACE_CALL;
    WebGPUContext* context = (WebGPUContext*)_context;
    WebGPURenderTarget* rt = new WebGPURenderTarget();
    rt->m_Multisample      = 1;
    rt->m_Width = rt->m_Height = 0;

    // colors
    const BufferType color_buffer_flags[] = {
        BUFFER_TYPE_COLOR0_BIT,
        BUFFER_TYPE_COLOR1_BIT,
        BUFFER_TYPE_COLOR2_BIT,
        BUFFER_TYPE_COLOR3_BIT,
    };
    for (int i = 0; i < MAX_BUFFER_COLOR_ATTACHMENTS; ++i)
    {
        const BufferType buffer_type = color_buffer_flags[i];
        if (buffer_type_flags & buffer_type)
        {
            rt->m_ColorBufferLoadOps[rt->m_ColorBufferCount]  = params.m_ColorBufferLoadOps[i];
            rt->m_ColorBufferStoreOps[rt->m_ColorBufferCount] = params.m_ColorBufferStoreOps[i];
            memcpy(rt->m_ColorBufferClearValue + rt->m_ColorBufferCount, params.m_ColorBufferClearValue + i, sizeof(params.m_ColorBufferClearValue[i]));
            {
                WebGPUTexture* texture    = WebGPUNewTextureInternal(params.m_ColorBufferCreationParams[i]);
                texture->m_GraphicsFormat = params.m_ColorBufferParams[i].m_Format;
                WebGPURealizeTexture(texture, WebGPUFormatFromTextureFormat(params.m_ColorBufferParams[i].m_Format), 1, 1, WGPUTextureUsage_RenderAttachment);
                rt->m_TextureColor[rt->m_ColorBufferCount] = StoreAssetInContainer(context->m_AssetHandleContainer, texture, ASSET_TYPE_TEXTURE);
                if (!rt->m_Width)
                {
                    rt->m_Width  = texture->m_Width;
                    rt->m_Height = texture->m_Height;
                }
                assert(rt->m_Width == texture->m_Width && rt->m_Height == texture->m_Height);
            }
            ++rt->m_ColorBufferCount;
        }
    }

    // depth/stencil
    const bool has_depth = buffer_type_flags & dmGraphics::BUFFER_TYPE_DEPTH_BIT, has_stencil = buffer_type_flags & dmGraphics::BUFFER_TYPE_STENCIL_BIT;
    if (has_depth || has_stencil)
    {
        WGPUTextureFormat format;
        WebGPUTexture* texture = NULL;
        if (has_depth)
        {
            texture                   = WebGPUNewTextureInternal(params.m_DepthBufferCreationParams);
            texture->m_GraphicsFormat = params.m_DepthBufferParams.m_Format;
            if (has_stencil)
                format = WGPUTextureFormat_Depth24PlusStencil8;
            else
                format = WGPUTextureFormat_Depth24Plus;
        }
        else if (has_stencil)
        {
            texture                   = WebGPUNewTextureInternal(params.m_StencilBufferCreationParams);
            texture->m_GraphicsFormat = params.m_StencilBufferParams.m_Format;
            format                    = WGPUTextureFormat_Stencil8;
        }
        assert(texture);
        WebGPURealizeTexture(texture, format, 1, 1, WGPUTextureUsage_RenderAttachment);
        rt->m_TextureDepthStencil = StoreAssetInContainer(context->m_AssetHandleContainer, texture, ASSET_TYPE_TEXTURE);
        if (!rt->m_Width)
        {
            rt->m_Width  = texture->m_Width;
            rt->m_Height = texture->m_Height;
        }
        assert(rt->m_Width == texture->m_Width && rt->m_Height == texture->m_Height);
    }

    assert(rt->m_Width && rt->m_Height);
    return StoreAssetInContainer(context->m_AssetHandleContainer, rt, ASSET_TYPE_RENDER_TARGET);
}

static void WebGPUDeleteRenderTarget(HRenderTarget _rt)
{
    TRACE_CALL;
    WebGPURenderTarget* rt = GetAssetFromContainer<WebGPURenderTarget>(g_WebGPUContext->m_AssetHandleContainer, _rt);
    for (size_t i = 0; i < rt->m_ColorBufferCount; ++i)
    {
        if (rt->m_TextureColor[i])
            WebGPUDeleteTexture(rt->m_TextureColor[i]);
        if (rt->m_TextureResolve[i])
            WebGPUDeleteTexture(rt->m_TextureResolve[i]);
    }
    if (rt->m_TextureDepthStencil)
        WebGPUDeleteTexture(rt->m_TextureDepthStencil);
    delete rt;
    g_WebGPUContext->m_AssetHandleContainer.Release(_rt);
}

static void WebGPUSetRenderTarget(HContext _context, HRenderTarget _rt, uint32_t transient_buffer_types)
{
    TRACE_CALL;
    (void)transient_buffer_types;
    assert(_context);
    WebGPUContext* context         = (WebGPUContext*)_context;
    WebGPURenderTarget* rt         = GetAssetFromContainer<WebGPURenderTarget>(context->m_AssetHandleContainer, _rt);
    context->m_ViewportChanged     = 1;
    context->m_CurrentRenderTarget = rt ? rt : context->m_MainRenderTarget;
}

static HTexture WebGPUGetRenderTargetTexture(HRenderTarget _rt, BufferType buffer_type)
{
    TRACE_CALL;
    WebGPURenderTarget* rt = GetAssetFromContainer<WebGPURenderTarget>(g_WebGPUContext->m_AssetHandleContainer, _rt);
    if (IsColorBufferType(buffer_type))
        return rt->m_TextureColor[GetBufferTypeIndex(buffer_type)];
    if (buffer_type == BUFFER_TYPE_DEPTH_BIT || buffer_type == BUFFER_TYPE_STENCIL_BIT)
        return rt->m_TextureDepthStencil;
    return NULL;
}

static void WebGPUGetRenderTargetSize(HRenderTarget _rt, BufferType buffer_type, uint32_t& width, uint32_t& height)
{
    TRACE_CALL;
    WebGPURenderTarget* rt = GetAssetFromContainer<WebGPURenderTarget>(g_WebGPUContext->m_AssetHandleContainer, _rt);
    width                  = rt->m_Width;
    height                 = rt->m_Height;
}

static void WebGPUSetRenderTargetSize(HRenderTarget render_target, uint32_t width, uint32_t height)
{
    TRACE_CALL;
    assert(false);
}

static void WebGPUEnableState(HContext context, State state)
{
    TRACE_CALL;
    assert(context);
    SetPipelineStateValue(((WebGPUContext*)context)->m_CurrentPipelineState, state, 1);
}

static void WebGPUDisableState(HContext context, State state)
{
    TRACE_CALL;
    assert(context);
    SetPipelineStateValue(((WebGPUContext*)context)->m_CurrentPipelineState, state, 0);
}

static void WebGPUSetBlendFunc(HContext _context, BlendFactor source_factor, BlendFactor destinaton_factor)
{
    TRACE_CALL;
    assert(_context);
    WebGPUContext* context                           = (WebGPUContext*)_context;
    context->m_CurrentPipelineState.m_BlendSrcFactor = source_factor;
    context->m_CurrentPipelineState.m_BlendDstFactor = destinaton_factor;
}

static void WebGPUSetColorMask(HContext _context, bool red, bool green, bool blue, bool alpha)
{
    TRACE_CALL;
    WebGPUContext* context                           = (WebGPUContext*)_context;
    context->m_CurrentPipelineState.m_WriteColorMask = 0;
    if (red)
        context->m_CurrentPipelineState.m_WriteColorMask |= DM_GRAPHICS_STATE_WRITE_R;
    if (green)
        context->m_CurrentPipelineState.m_WriteColorMask |= DM_GRAPHICS_STATE_WRITE_G;
    if (blue)
        context->m_CurrentPipelineState.m_WriteColorMask |= DM_GRAPHICS_STATE_WRITE_B;
    if (alpha)
        context->m_CurrentPipelineState.m_WriteColorMask |= DM_GRAPHICS_STATE_WRITE_A;
}

static void WebGPUSetDepthMask(HContext context, bool mask)
{
    TRACE_CALL;
    assert(context);
    ((WebGPUContext*)context)->m_CurrentPipelineState.m_WriteDepth = mask;
}

static void WebGPUSetDepthFunc(HContext context, CompareFunc func)
{
    TRACE_CALL;
    assert(context);
    ((WebGPUContext*)context)->m_CurrentPipelineState.m_DepthTestFunc = func;
}

static void WebGPUSetViewport(HContext _context, int32_t x, int32_t y, int32_t width, int32_t height)
{
    TRACE_CALL;
    WebGPUContext* context     = (WebGPUContext*)_context;
    context->m_ViewportChanged = 1;
    context->m_ViewportRect[0] = x;
    context->m_ViewportRect[1] = y;
    context->m_ViewportRect[2] = width;
    context->m_ViewportRect[3] = height;
}

static void WebGPUSetScissor(HContext _context, int32_t x, int32_t y, int32_t width, int32_t height)
{
    TRACE_CALL;
    assert(_context);
    WebGPUContext* context     = (WebGPUContext*)_context;
    context->m_ViewportChanged = 1;
    context->m_ScissorRect[0]  = x;
    context->m_ScissorRect[1]  = y;
    context->m_ScissorRect[2]  = width;
    context->m_ScissorRect[3]  = height;
}

static void WebGPUSetStencilMask(HContext context, uint32_t mask)
{
    TRACE_CALL;
    assert(context);
    ((WebGPUContext*)context)->m_CurrentPipelineState.m_StencilWriteMask = mask;
}

static void WebGPUSetStencilFunc(HContext _context, CompareFunc func, uint32_t ref, uint32_t mask)
{
    TRACE_CALL;
    assert(_context);
    WebGPUContext* context                                 = (WebGPUContext*)_context;
    context->m_CurrentPipelineState.m_StencilFrontTestFunc = (uint8_t)func;
    context->m_CurrentPipelineState.m_StencilBackTestFunc  = (uint8_t)func;
    context->m_CurrentPipelineState.m_StencilReference     = (uint8_t)ref;
    context->m_CurrentPipelineState.m_StencilCompareMask   = (uint8_t)mask;
}

static void WebGPUSetStencilOp(HContext _context, StencilOp sfail, StencilOp dpfail, StencilOp dppass)
{
    TRACE_CALL;
    assert(_context);
    WebGPUContext* context                                    = (WebGPUContext*)_context;
    context->m_CurrentPipelineState.m_StencilFrontOpFail      = sfail;
    context->m_CurrentPipelineState.m_StencilFrontOpDepthFail = dpfail;
    context->m_CurrentPipelineState.m_StencilFrontOpPass      = dppass;
    context->m_CurrentPipelineState.m_StencilBackOpFail       = sfail;
    context->m_CurrentPipelineState.m_StencilBackOpDepthFail  = dpfail;
    context->m_CurrentPipelineState.m_StencilBackOpPass       = dppass;
}

static void WebGPUSetStencilFuncSeparate(HContext _context, FaceType face_type, CompareFunc func, uint32_t ref, uint32_t mask)
{
    TRACE_CALL;
    WebGPUContext* context = (WebGPUContext*)_context;

    if (face_type == FACE_TYPE_BACK)
    {
        context->m_CurrentPipelineState.m_StencilBackTestFunc = (uint8_t)func;
    }
    else
    {
        context->m_CurrentPipelineState.m_StencilFrontTestFunc = (uint8_t)func;
    }
    context->m_CurrentPipelineState.m_StencilReference   = (uint8_t)ref;
    context->m_CurrentPipelineState.m_StencilCompareMask = (uint8_t)mask;
}

static void WebGPUSetStencilOpSeparate(HContext _context, FaceType face_type, StencilOp sfail, StencilOp dpfail, StencilOp dppass)
{
    TRACE_CALL;
    WebGPUContext* context = (WebGPUContext*)_context;

    if (face_type == FACE_TYPE_BACK)
    {
        context->m_CurrentPipelineState.m_StencilBackOpFail      = sfail;
        context->m_CurrentPipelineState.m_StencilBackOpDepthFail = dpfail;
        context->m_CurrentPipelineState.m_StencilBackOpPass      = dppass;
    }
    else
    {
        context->m_CurrentPipelineState.m_StencilFrontOpFail      = sfail;
        context->m_CurrentPipelineState.m_StencilFrontOpDepthFail = dpfail;
        context->m_CurrentPipelineState.m_StencilFrontOpPass      = dppass;
    }
}

static void WebGPUSetFaceWinding(HContext context, FaceWinding face_winding)
{
    TRACE_CALL;
    ((WebGPUContext*)context)->m_CurrentPipelineState.m_FaceWinding = face_winding;
}

static void WebGPUSetCullFace(HContext context, FaceType face_type)
{
    TRACE_CALL;
    assert(context);
}

static void WebGPUSetPolygonOffset(HContext context, float factor, float units)
{
    TRACE_CALL;
    assert(context);
}

static PipelineState WebGPUGetPipelineState(HContext context)
{
    TRACE_CALL;
    return ((WebGPUContext*)context)->m_CurrentPipelineState;
}

static void WebGPUSetTextureAsync(HTexture texture, const TextureParams& params, SetTextureAsyncCallback callback, void* user_data)
{
    TRACE_CALL;
    WebGPUSetTexture(texture, params);
    if (callback)
        callback(texture, user_data);
}

static uint32_t WebGPUGetTextureStatusFlags(HTexture texture)
{
    TRACE_CALL;
    return 0;
}

static bool WebGPUIsExtensionSupported(HContext context, const char* extension)
{
    TRACE_CALL;
    return true;
}

static TextureType WebGPUGetTextureType(HTexture _texture)
{
    TRACE_CALL;
    WebGPUTexture* texture = GetAssetFromContainer<WebGPUTexture>(g_WebGPUContext->m_AssetHandleContainer, _texture);
    return texture->m_Type;
}

static uint32_t WebGPUGetNumSupportedExtensions(HContext context)
{
    TRACE_CALL;
    return 0;
}

static const char* WebGPUGetSupportedExtension(HContext context, uint32_t index)
{
    TRACE_CALL;
    return "";
}

static uint8_t WebGPUGetNumTextureHandles(HTexture texture)
{
    TRACE_CALL;
    return 1;
}

static uint32_t WebGPUGetTextureUsageHintFlags(HTexture _texture)
{
    TRACE_CALL;
    WebGPUTexture* texture = GetAssetFromContainer<WebGPUTexture>(g_WebGPUContext->m_AssetHandleContainer, _texture);
    return texture->m_UsageHintFlags;
}

static bool WebGPUIsContextFeatureSupported(HContext _context, ContextFeature feature)
{
    TRACE_CALL;
    WebGPUContext* context = (WebGPUContext*)_context;
    return (context->m_ContextFeatures & (1 << feature)) != 0;
}

static uint16_t WebGPUGetTextureDepth(HTexture _texture)
{
    TRACE_CALL;
    WebGPUTexture* texture = GetAssetFromContainer<WebGPUTexture>(g_WebGPUContext->m_AssetHandleContainer, _texture);
    return texture->m_Depth;
}

static uint8_t WebGPUGetTextureMipmapCount(HTexture _texture)
{
    TRACE_CALL;
    WebGPUTexture* texture = GetAssetFromContainer<WebGPUTexture>(g_WebGPUContext->m_AssetHandleContainer, _texture);
    return texture->m_MipMapCount;
}

static bool WebGPUIsAssetHandleValid(HContext _context, HAssetHandle asset_handle)
{
    TRACE_CALL;
    assert(_context);
    if (asset_handle == 0)
    {
        return false;
    }
    WebGPUContext* context = (WebGPUContext*)_context;
    AssetType type         = GetAssetType(asset_handle);
    if (type == ASSET_TYPE_TEXTURE)
        return GetAssetFromContainer<WebGPUTexture>(context->m_AssetHandleContainer, asset_handle) != 0;
    if (type == ASSET_TYPE_RENDER_TARGET)
        return GetAssetFromContainer<WebGPURenderTarget>(context->m_AssetHandleContainer, asset_handle) != 0;
    return false;
}

void WebGPUCleanupRenderPipelineCache(WebGPUContext* context, const uint64_t* key, WGPURenderPipeline* value)
{
    wgpuRenderPipelineRelease(*value);
}

void WebGPUCleanupComputePipelineCache(WebGPUContext* context, const uint64_t* key, WGPUComputePipeline* value)
{
    wgpuComputePipelineRelease(*value);
}

void WebGPUCleanupBindGroupCache(WebGPUContext* context, const uint64_t* key, WGPUBindGroup* value)
{
    wgpuBindGroupRelease(*value);
}

void WebGPUCleanupSamplerCache(WebGPUContext* context, const uint64_t* key, WGPUSampler* value)
{
    wgpuSamplerRelease(*value);
}

static void WebGPUCloseWindow(HContext _context)
{
    TRACE_CALL;
    assert(_context);
    WebGPUContext* context = (WebGPUContext*)_context;
    if (dmPlatform::GetWindowStateParam(context->m_Window, dmPlatform::WINDOW_STATE_OPENED))
    {
        context->m_RenderPipelineCache.Iterate(WebGPUCleanupRenderPipelineCache, context);
        context->m_ComputePipelineCache.Iterate(WebGPUCleanupComputePipelineCache, context);
        context->m_BindGroupCache.Iterate(WebGPUCleanupBindGroupCache, context);
        context->m_SamplerCache.Iterate(WebGPUCleanupSamplerCache, context);

        if (context->m_MainRenderTarget)
        {
            WebGPUDeleteTexture(context->m_MainRenderTarget->m_TextureResolve[0]);
            WebGPUDeleteTexture(context->m_MainRenderTarget->m_TextureColor[0]);
            WebGPUDeleteTexture(context->m_MainRenderTarget->m_TextureDepthStencil);
            delete context->m_MainRenderTarget;
            context->m_MainRenderTarget = NULL;
        }

        context->m_Width  = 0;
        context->m_Height = 0;
        dmPlatform::CloseWindow(context->m_Window);
    }
}

static void WebGPUInvalidateGraphicsHandles(HContext context) { }

static GraphicsAdapterFunctionTable WebGPURegisterFunctionTable()
{
    GraphicsAdapterFunctionTable fn_table = {};
    DM_REGISTER_GRAPHICS_FUNCTION_TABLE(fn_table, WebGPU);
    return fn_table;
}<|MERGE_RESOLUTION|>--- conflicted
+++ resolved
@@ -2310,18 +2310,10 @@
     const uint32_t buffer_offset = UNIFORM_LOCATION_GET_FS(base_location);
     assert(!(set == UNIFORM_LOCATION_MAX && binding == UNIFORM_LOCATION_MAX));
 
-<<<<<<< HEAD
     const ProgramResourceBinding& pgm_res = context->m_CurrentProgram->m_BaseProgram.m_ResourceBindings[set][binding];
     uint8_t* write_ptr = context->m_CurrentProgram->m_UniformData + pgm_res.m_DataOffset + buffer_offset;
 
     if (memcpy(write_ptr, (uint8_t*) data, sizeof(dmVMath::Vector4) * count))
-=======
-    const ProgramResourceBinding& pgm_res   = context->m_CurrentProgram->m_ResourceBindings[set][binding];
-    const ShaderResourceTypeInfo& type_info = (*pgm_res.m_TypeInfos)[pgm_res.m_Res->m_Type.m_TypeIndex];
-    if (memcmp(context->m_CurrentProgram->m_UniformData + pgm_res.m_DataOffset + type_info.m_Members[member].m_Offset,
-               (uint8_t*)data,
-               sizeof(dmVMath::Vector4) * count))
->>>>>>> 4c6af0a5
     {
         memcpy(write_ptr, (uint8_t*)data, sizeof(dmVMath::Vector4) * count);
         context->m_CurrentProgram->m_BindGroups[set] = NULL;
