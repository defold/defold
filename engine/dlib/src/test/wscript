#! /usr/bin/env python
import os, re
import sdk
import waf_dynamo
from waf_dynamo import is_platform_private, platform_supports_feature
from BuildUtility import create_build_utility

def create_test(bld, name, extra_libs = None, extra_features = None, embed_source = None,
                extra_includes = None, extra_defines = None, skip_run = False):

    # Sometimes, we need to disable certain tests until they're supported
    if not platform_supports_feature(bld.env.PLATFORM, name, {}):
        print "Skipping test '%s' due to platform missing feature" % name
        return

    build_util = create_build_utility(bld.env)

    req_libs = ['CARES']
    req_defines = []

    if 'DM_IPV6_UNSUPPORTED' in os.environ:
        req_defines += ['DM_IPV6_UNSUPPORTED']

    req_features = ['cxx', 'cprogram']
    req_includes = ['../../src']
    req_embed = None

    if is_platform_private(bld.env.PLATFORM):
        req_includes.insert(0, '../dlib/%s' % build_util.get_target_os())

    platform_source = ''
    platform_source_path = '%s/test_platform.cpp' % build_util.get_target_os()
    if os.path.exists('src/test/' + platform_source_path):
        platform_source = ' ' + platform_source_path

    req_features.append('test')
    if skip_run:
        req_features.append('skip_test')
        
    if extra_features != None:
        req_features.extend(extra_features)
    if extra_libs != None:
        req_libs.extend(extra_libs)
    if extra_defines != None:
        req_defines.extend(extra_defines)

    if embed_source != None:
        req_embed = embed_source
    if extra_includes != None:
        req_includes.extend(extra_includes)

    task_args = {
        'features': ' '.join(req_features),
        'source': name + '.cpp' + ' testutil.cpp' + platform_source,
        'uselib': ' '.join(req_libs),
        'uselib_local': 'dlib mbedtls zip',
        'web_libs': ['library_sys.js'], # part of dlib, which we're testing
        'includes': req_includes,
        'defines': req_defines,
        'target': name
    }
    if req_embed != None:
        task_args['embed_source'] = ' '.join(req_embed)

    test = bld.new_task_gen(**task_args)
    test.install_path = None

    js_lib_paths = {}
    js_lib_paths['library_sys.js'] = '../src/dlib/js'
    test.env['JS_LIB_PATHS'] = js_lib_paths

def build(bld):

    bld.new_task_gen(features='javac seq',
                     classpath=os.pathsep.join(['../ext/jetty-all-7.0.2.v20100331.jar','../ext/servlet-api-2.5.jar']),
                     source_root='http_server')

    bld.env["JAVACFLAGS"] = '-g -source 1.7 -target 1.7'.split()

    extra_defines = []
    if bld.env.PLATFORM in ('armv7-darwin', 'arm64-darwin', 'x86_64-ios'):
        extra_defines = ['DM_NO_SYSTEM_FUNCTION'] # Needed because we wish to build the tests for all platforms, but not all platforms have the system() function

    skip_run = False
    if 'web' in bld.env['PLATFORM']:
        skip_run = True # Emscripten/Nodejs doesn't support popen()

    skip_http_run = False
    if 'win32' in bld.env['PLATFORM']:
        skip_http_run = True

    skip_ssdp = False
<<<<<<< HEAD
    if 'win32' in bld.env['PLATFORM']:
=======
    if sdk.is_wsl():
>>>>>>> 48f4a498
        skip_ssdp = True

    create_test(bld, 'test_memory')
    create_test(bld, 'test_align', extra_libs = ['THREAD'])
    create_test(bld, 'test_buffer')
    create_test(bld, 'test_math', extra_libs = ['THREAD'])
    create_test(bld, 'test_transform', extra_libs = ['THREAD'])
    create_test(bld, 'test_hashtable')
    create_test(bld, 'test_array')
    create_test(bld, 'test_indexpool')
    create_test(bld, 'test_dlib', extra_libs = ['THREAD'])
    create_test(bld, 'test_socket', extra_libs = ['PLATFORM_SOCKET', 'THREAD'])
    create_test(bld, 'test_time')
    create_test(bld, 'test_thread', extra_libs = ['THREAD'])
    create_test(bld, 'test_mutex', extra_libs =['THREAD'])
    create_test(bld, 'test_profile', extra_libs = ['THREAD'])
    create_test(bld, 'test_poolallocator', extra_libs = ['THREAD'])
    create_test(bld, 'test_memprofile', extra_libs = ['DL', 'PLATFORM_SOCKET', 'THREAD'])
    create_test(bld, 'test_message', extra_libs = ['PLATFORM_SOCKET', 'THREAD'])
    create_test(bld, 'test_configfile', extra_libs = ['PLATFORM_SOCKET', 'THREAD'])
    create_test(bld, 'test_dstrings', extra_libs = ['THREAD'])
    create_test(bld, 'test_httpclient', extra_libs = ['PLATFORM_SOCKET', 'THREAD'], extra_defines = extra_defines, skip_run = skip_http_run)
    create_test(bld, 'test_httpcache', extra_libs = ['PLATFORM_SOCKET', 'THREAD'], extra_defines = extra_defines, skip_run = skip_http_run)
    create_test(bld, 'test_httpserver', extra_libs = ['PLATFORM_SOCKET', 'THREAD'], extra_defines = extra_defines, skip_run = skip_http_run)
    create_test(bld, 'test_webserver', extra_libs = ['PLATFORM_SOCKET', 'THREAD'], extra_defines = extra_defines, skip_run = skip_http_run)
    create_test(bld, 'test_uri', extra_libs = ['THREAD'])
    create_test(bld, 'test_stringpool', extra_libs = ['THREAD'])

    bld.new_task_gen(rule = 'echo generated data > ${TGT}',
                     target = 'generated.embed')

    bld.add_group()

    create_test(bld, 'test_embed', extra_features = ['embed'], extra_libs = ['THREAD'],
                embed_source = ['data/test.embed', 'generated.embed'])
    create_test(bld, 'test_atomic', extra_libs = ['THREAD'])
    create_test(bld, 'test_spinlock', extra_libs = ['THREAD'])
    create_test(bld, 'test_sys', extra_libs = ['THREAD'], extra_defines = extra_defines)
    create_test(bld, 'test_template', extra_libs = ['THREAD'])
<<<<<<< HEAD
    create_test(bld, 'test_ssdp_internals', extra_libs = ['THREAD'], skip_run = skip_ssdp)
    create_test(bld, 'test_ssdp', extra_libs = ['THREAD'], skip_run = skip_run)
=======
    create_test(bld, 'test_ssdp_internals', extra_libs = ['THREAD'], skip_run = skip_run or skip_ssdp)
    create_test(bld, 'test_ssdp', extra_libs = ['THREAD'], skip_run = skip_run or skip_ssdp)
>>>>>>> 48f4a498
    create_test(bld, 'test_log', extra_libs = ['THREAD'], skip_run = skip_http_run)
    create_test(bld, 'test_path', extra_libs = ['THREAD'])
    create_test(bld, 'test_trig_lookup', extra_libs = ['THREAD'])
    create_test(bld, 'test_vmath', extra_libs = ['THREAD'])
    create_test(bld, 'test_easing', extra_libs = ['THREAD'])
    create_test(bld, 'test_json', extra_features = ['embed'], extra_libs = ['THREAD'],
                embed_source = ['data/flickr.json'], extra_includes = ['.'])
    create_test(bld, 'test_utf8', extra_libs = ['THREAD'])

    create_test(bld, 'test_zip', extra_features = ['embed'], extra_libs = ['THREAD'], embed_source = ['data/foo.zip'])
    create_test(bld, 'test_zlib', extra_features = ['embed'], extra_libs = ['THREAD'],
                embed_source = ['data/foo.gz', 'data/foo.deflate'])

    create_test(bld, 'test_lz4', extra_features = ['embed'], extra_libs = ['THREAD'],
                embed_source = ['data/foo.lz4'])

    create_test(bld, 'test_image', extra_features = ['embed'], extra_libs = ['THREAD'],
                embed_source = ['data/color_check_2x2.png',
                                'data/color_check_2x2_premult.png',
                                'data/color_check_2x2_indexed.png',
                                'data/case2319.jpg',
                                'data/color16_check_2x2.png',
                                'data/gray_check_2x2.png',
                                'data/gray_alpha_check_2x2.png',
                                'data/defold_64.jpg',
                                'data/defold_64_progressive.jpg'],
                extra_includes = ['.']
                )

    create_test(bld, 'test_connection_pool', extra_features = ['embed'], extra_libs = ['THREAD'],
                extra_includes = ['.'], extra_defines = extra_defines)

    create_test(bld, 'test_pprint', extra_libs = ['THREAD'])
    create_test(bld, 'test_condition_variable', extra_libs = ['THREAD'])
    create_test(bld, 'test_objectpool')
    create_test(bld, 'test_crypt')<|MERGE_RESOLUTION|>--- conflicted
+++ resolved
@@ -90,11 +90,7 @@
         skip_http_run = True
 
     skip_ssdp = False
-<<<<<<< HEAD
-    if 'win32' in bld.env['PLATFORM']:
-=======
-    if sdk.is_wsl():
->>>>>>> 48f4a498
+    if 'win32' in bld.env['PLATFORM'] or sdk.is_wsl():
         skip_ssdp = True
 
     create_test(bld, 'test_memory')
@@ -134,13 +130,8 @@
     create_test(bld, 'test_spinlock', extra_libs = ['THREAD'])
     create_test(bld, 'test_sys', extra_libs = ['THREAD'], extra_defines = extra_defines)
     create_test(bld, 'test_template', extra_libs = ['THREAD'])
-<<<<<<< HEAD
-    create_test(bld, 'test_ssdp_internals', extra_libs = ['THREAD'], skip_run = skip_ssdp)
-    create_test(bld, 'test_ssdp', extra_libs = ['THREAD'], skip_run = skip_run)
-=======
     create_test(bld, 'test_ssdp_internals', extra_libs = ['THREAD'], skip_run = skip_run or skip_ssdp)
     create_test(bld, 'test_ssdp', extra_libs = ['THREAD'], skip_run = skip_run or skip_ssdp)
->>>>>>> 48f4a498
     create_test(bld, 'test_log', extra_libs = ['THREAD'], skip_run = skip_http_run)
     create_test(bld, 'test_path', extra_libs = ['THREAD'])
     create_test(bld, 'test_trig_lookup', extra_libs = ['THREAD'])
