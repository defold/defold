#include <stdint.h>
#include <vector>
#include <map>
#include <string>
#define JC_TEST_IMPLEMENTATION
#include <jc_test/jc_test.h>
#include "dlib/dstrings.h"
#include "dlib/hash.h"
#include "dlib/profile.h"
#include "dlib/time.h"
#include "dlib/thread.h"

#if !defined(_WIN32)

void ProfileSampleCallback(void* context, const dmProfile::Sample* sample)
{
    std::vector<dmProfile::Sample>* samples = (std::vector<dmProfile::Sample>*) context;
    samples->push_back(*sample);
}

void ProfileScopeCallback(void* context, const dmProfile::ScopeData* scope_data)
{
    std::map<std::string, const dmProfile::ScopeData*>* scopes = (std::map<std::string, const dmProfile::ScopeData*>*) context;
    (*scopes)[std::string(scope_data->m_Scope->m_Name)] = scope_data;
}

void ProfileCounterCallback(void* context, const dmProfile::CounterData* counter)
{
    std::map<std::string, const dmProfile::CounterData*>* counters = (std::map<std::string, const dmProfile::CounterData*>*) context;
    (*counters)[std::string(counter->m_Counter->m_Name)] = counter;
}

// TODO
// 100 msec, which is in fact much higher than the expected time of the profiler
// On OSX, the time is usually a few microseconds, but once in a while the time spikes to ~0.5 ms
// On Linux CI, the time can be as high as 16 msec
// The timings (dmTime::BusyWait) is based around dmTime::GetTime, this issue is a revisit to improve the expected granularity: DEF-2013
#define TOL 0.1

TEST(dmProfile, Profile)
{
    dmProfile::Initialize(128, 1024, 0);

    for (int i = 0; i < 2; ++i)
    {
        {
            dmProfile::HProfile profile = dmProfile::Begin();
            dmProfile::Release(profile);
            {
                DM_PROFILE(A, "a")
                dmTime::BusyWait(100000);
                {
                    {
                        DM_PROFILE(B, "a_b1")
                        dmTime::BusyWait(50000);
                        {
                            DM_PROFILE(C, "a_b1_c")
                            dmTime::BusyWait(40000);
                        }
                    }
                    {
                        DM_PROFILE(B, "b2")
                        dmTime::BusyWait(50000);
                        {
                            DM_PROFILE(C, "a_b2_c1")
                            dmTime::BusyWait(40000);
                        }
                        {
                            DM_PROFILE(C, "a_b2_c2")
                            dmTime::BusyWait(60000);
                        }
                    }
                }
            }
            {
                DM_PROFILE(D, "a_d")
                dmTime::BusyWait(80000);
            }
        }

        dmProfile::HProfile profile = dmProfile::Begin();

        std::vector<dmProfile::Sample> samples;
        std::map<std::string, const dmProfile::ScopeData*> scopes;

        dmProfile::IterateSamples(profile, &samples, false, &ProfileSampleCallback);
        dmProfile::IterateScopeData(profile, &scopes, false, &ProfileScopeCallback);
        dmProfile::Release(profile);

        ASSERT_EQ(7U, samples.size());

        double ticks_per_sec = dmProfile::GetTicksPerSecond();

        ASSERT_STREQ("a", samples[0].m_Name);
        ASSERT_STREQ("a_b1", samples[1].m_Name);
        ASSERT_STREQ("a_b1_c", samples[2].m_Name);
        ASSERT_STREQ("b2", samples[3].m_Name);
        ASSERT_STREQ("a_b2_c1", samples[4].m_Name);
        ASSERT_STREQ("a_b2_c2", samples[5].m_Name);
        ASSERT_STREQ("a_d", samples[6].m_Name);

        ASSERT_NEAR((100000 + 50000 + 40000 + 50000 + 40000 + 60000) / 1000000.0, samples[0].m_Elapsed / ticks_per_sec, TOL);
        ASSERT_NEAR((50000 + 40000) / 1000000.0, samples[1].m_Elapsed / ticks_per_sec, TOL);
        ASSERT_NEAR((40000) / 1000000.0, samples[2].m_Elapsed / ticks_per_sec, TOL);
        ASSERT_NEAR((50000 + 40000 + 60000) / 1000000.0, samples[3].m_Elapsed / ticks_per_sec, TOL);
        ASSERT_NEAR((40000) / 1000000.0, samples[4].m_Elapsed / ticks_per_sec, TOL);
        ASSERT_NEAR((60000) / 1000000.0, samples[5].m_Elapsed / ticks_per_sec, TOL);
        ASSERT_NEAR((80000) / 1000000.0, samples[6].m_Elapsed / ticks_per_sec, TOL);

        ASSERT_TRUE(scopes.end() != scopes.find("A"));
        ASSERT_TRUE(scopes.end() != scopes.find("B"));
        ASSERT_TRUE(scopes.end() != scopes.find("C"));
        ASSERT_TRUE(scopes.end() != scopes.find("D"));

        ASSERT_NEAR((100000 + 50000 + 40000 + 50000 + 40000 + 60000) / 1000000.0,
                    scopes["A"]->m_Elapsed / ticks_per_sec, TOL);

        ASSERT_NEAR((50000 + 40000 + 50000 + 40000 + 60000) / 1000000.0,
                    scopes["B"]->m_Elapsed / ticks_per_sec, TOL);

        ASSERT_NEAR((40000 + 40000 + 60000) / 1000000.0,
                    scopes["C"]->m_Elapsed / ticks_per_sec, TOL);

        ASSERT_NEAR((80000) / 1000000.0,
                    scopes["D"]->m_Elapsed / ticks_per_sec, TOL);

    }
    dmProfile::Finalize();
}

TEST(dmProfile, ProfileSorted)
{
    dmProfile::Initialize(128, 1024, 0);

    for (int i = 0; i < 2; ++i)
    {
        {
            dmProfile::HProfile profile = dmProfile::Begin();
            dmProfile::Release(profile);
            {
                DM_PROFILE(A, "a")
                dmTime::BusyWait(1000);
                {
                    {
                        DM_PROFILE(B, "a_b1")
                        dmTime::BusyWait(5000);
                        {
                            DM_PROFILE(C, "a_b1_c")
                            dmTime::BusyWait(4000);
                        }
                    }
                    {
                        DM_PROFILE(B, "b2")
                        dmTime::BusyWait(1000);
                        {
                            DM_PROFILE(C, "a_b2_c1")
                            dmTime::BusyWait(3000);
                        }
                        {
                            DM_PROFILE(C, "a_b2_c2")
                            dmTime::BusyWait(6000);
                        }
                    }
                }
            }
            {
                DM_PROFILE(D, "a_d")
                dmTime::BusyWait(80000);
            }
        }

        dmProfile::HProfile profile = dmProfile::Begin();

        std::vector<dmProfile::Sample> samples;
        std::map<std::string, const dmProfile::ScopeData*> scopes;

        dmProfile::IterateSamples(profile, &samples, true, &ProfileSampleCallback);
        dmProfile::IterateScopeData(profile, &scopes, true, &ProfileScopeCallback);
        dmProfile::Release(profile);

        ASSERT_EQ(7U, samples.size());

        ASSERT_STREQ("a_d", samples[0].m_Name);
        ASSERT_STREQ("a", samples[1].m_Name);
        ASSERT_STREQ("b2", samples[2].m_Name);
        ASSERT_STREQ("a_b1", samples[3].m_Name);
        ASSERT_STREQ("a_b2_c2", samples[4].m_Name);
        ASSERT_STREQ("a_b1_c", samples[5].m_Name);
        ASSERT_STREQ("a_b2_c1", samples[6].m_Name);
    }
    dmProfile::Finalize();
}

TEST(dmProfile, Nested)
{
    dmProfile::Initialize(128, 1024, 0);

    for (int i = 0; i < 2; ++i)
    {
        {
            dmProfile::HProfile profile = dmProfile::Begin();
            dmProfile::Release(profile);
            {
                DM_PROFILE(A, "a")
                dmTime::BusyWait(50000);
                {
                    DM_PROFILE(A, "a_nest")
                    dmTime::BusyWait(50000);
                }
            }
        }

        dmProfile::HProfile profile = dmProfile::Begin();

        std::vector<dmProfile::Sample> samples;
        std::map<std::string, const dmProfile::ScopeData*> scopes;

        dmProfile::IterateSamples(profile, &samples, false, &ProfileSampleCallback);
        dmProfile::IterateScopeData(profile, &scopes, false, &ProfileScopeCallback);
        dmProfile::Release(profile);

        ASSERT_EQ(2U, samples.size());

        double ticks_per_sec = dmProfile::GetTicksPerSecond();

        ASSERT_STREQ("a", samples[0].m_Name);
        ASSERT_STREQ("a_nest", samples[1].m_Name);

        ASSERT_NEAR((50000 + 50000) / 1000000.0, samples[0].m_Elapsed / ticks_per_sec, TOL);
        ASSERT_NEAR((50000) / 1000000.0, samples[1].m_Elapsed / ticks_per_sec, TOL);

        ASSERT_TRUE(scopes.end() != scopes.find("A"));

        ASSERT_NEAR((100000) / 1000000.0,
                    scopes["A"]->m_Elapsed / ticks_per_sec, TOL);

    }
    dmProfile::Finalize();
}

TEST(dmProfile, ProfileOverflow1)
{
    dmProfile::Initialize(128, 2, 0);
    {
        dmProfile::HProfile profile = dmProfile::Begin();
        dmProfile::Release(profile);
        {
            { DM_PROFILE(X, "a") }
            { DM_PROFILE(X, "b") }
            { DM_PROFILE(X, "c") }
            { DM_PROFILE(X, "d") }
        }
    }
    dmProfile::HProfile profile = dmProfile::Begin();

    std::vector<dmProfile::Sample> samples;
    dmProfile::IterateSamples(profile, &samples, false, &ProfileSampleCallback);
    dmProfile::Release(profile);

    ASSERT_EQ(2U, samples.size());

    dmProfile::Finalize();
}

TEST(dmProfile, ProfileOverflow2)
{
    dmProfile::Initialize(128, 0, 0);
    {
        dmProfile::HProfile profile = dmProfile::Begin();
        dmProfile::Release(profile);
        {
            { DM_PROFILE(X, "a") }
            { DM_PROFILE(X, "b") }
            { DM_PROFILE(X, "c") }
            { DM_PROFILE(X, "d") }
        }
    }

    dmProfile::Finalize();
}

TEST(dmProfile, Counter1)
{
    dmProfile::Initialize(128, 0, 16);
    {
        for (int i = 0; i < 2; ++i)
        {
            dmProfile::HProfile profile = dmProfile::Begin();
            dmProfile::Release(profile);
            { DM_COUNTER("c1", 1); }
            { DM_COUNTER("c1", 2); }
            { DM_COUNTER("c1", 4); }
            { DM_COUNTER("c2", 123); }

            profile = dmProfile::Begin();
            std::map<std::string, dmProfile::CounterData*> counters;
            dmProfile::IterateCounterData(profile, &counters, ProfileCounterCallback);
            dmProfile::Release(profile);

            ASSERT_EQ(7, counters["c1"]->m_Value);
            ASSERT_EQ(123, counters["c2"]->m_Value);
            ASSERT_EQ(2U, counters.size());
        }
    }

    dmProfile::Finalize();
}

void CounterThread(void* arg)
{
    for (int i = 0; i < 2000; ++i)
    {
        DM_COUNTER("c1", 1);
    }
}

TEST(dmProfile, Counter2)
{
    dmProfile::Initialize(128, 0, 16);

    dmProfile::HProfile profile = dmProfile::Begin();
    dmProfile::Release(profile);
    dmThread::Thread t1 = dmThread::New(CounterThread, 0xf0000, 0, "c1");
    dmThread::Thread t2 = dmThread::New(CounterThread, 0xf0000, 0, "c2");

    dmThread::Join(t1);
    dmThread::Join(t2);

    std::map<std::string, dmProfile::CounterData*> counters;
    profile = dmProfile::Begin();
    dmProfile::IterateCounterData(profile, &counters, ProfileCounterCallback);
    dmProfile::Release(profile);

    ASSERT_EQ(2000 * 2, counters["c1"]->m_Value);
    ASSERT_EQ(1U, counters.size());

    dmProfile::Finalize();
}

void ProfileThread(void* arg)
{
    for (int i = 0; i < 20000; ++i)
    {
        DM_PROFILE(X, "a")
    }
}

TEST(dmProfile, ThreadProfile)
{
    dmProfile::Initialize(128, 1024 * 1024, 16);

    dmProfile::HProfile profile = dmProfile::Begin();
    dmProfile::Release(profile);
    uint64_t start = dmTime::GetTime();
    dmThread::Thread t1 = dmThread::New(ProfileThread, 0xf0000, 0, "p1");
    dmThread::Thread t2 = dmThread::New(ProfileThread, 0xf0000, 0, "p2");
    dmThread::Join(t1);
    dmThread::Join(t2);
    uint64_t end = dmTime::GetTime();

    printf("Elapsed: %f ms\n", (end-start) / 1000.0f);

    std::vector<dmProfile::Sample> samples;
    std::map<std::string, const dmProfile::ScopeData*> scopes;

    profile = dmProfile::Begin();
    dmProfile::IterateSamples(profile, &samples, false, &ProfileSampleCallback);
    dmProfile::IterateScopeData(profile, &scopes, false, &ProfileScopeCallback);
    dmProfile::Release(profile);

    ASSERT_EQ(20000U * 2U, samples.size());
    ASSERT_EQ(20000 * 2U, scopes["X"]->m_Count);

    dmProfile::Finalize();
}

TEST(dmProfile, DynamicScope)
{
    const char* FUNCTION_NAMES[] = {
        "FirstFunction",
        "SecondFunction",
        "ThirdFunction"
    };

    const char* SCOPE_NAMES[] = {
        "Scope1",
        "Scope2"
    };

    dmProfile::Initialize(128, 1024 * 1024, 16);

    dmProfile::HProfile profile = dmProfile::Begin();
    dmProfile::Release(profile);

<<<<<<< HEAD
    for (uint32_t i = 0; i < 10 ; ++i)
=======
    char names[3][128];
    DM_SNPRINTF(names[0], sizeof(names[0]), "%s@%s", "test.script", FUNCTION_NAMES[0]);
    DM_SNPRINTF(names[1], sizeof(names[1]), "%s@%s", "test.script", FUNCTION_NAMES[1]);
    DM_SNPRINTF(names[2], sizeof(names[2]), "%s@%s", "test.script", FUNCTION_NAMES[2]);
    uint32_t names_hash[3] = {
        dmProfile::GetNameHash(names[0], strlen(names[0])),
        dmProfile::GetNameHash(names[1], strlen(names[1])),
        dmProfile::GetNameHash(names[2], strlen(names[2]))
    };

    for (uint i = 0; i < 10 ; ++i)
>>>>>>> d1030f7c
    {
        {
            DM_PROFILE_DYN(Scope1, names[0], names_hash[0]);
            DM_PROFILE_DYN(Scope2, names[1], names_hash[1]);
        }
        {
            DM_PROFILE_DYN(Scope2, names[2], names_hash[2]);
        }
        DM_PROFILE_DYN(Scope1, names[0], names_hash[0]);
    }

    std::vector<dmProfile::Sample> samples;
    std::map<std::string, const dmProfile::ScopeData*> scopes;

    profile = dmProfile::Begin();
    dmProfile::IterateSamples(profile, &samples, false ,&ProfileSampleCallback);
    dmProfile::IterateScopeData(profile, &scopes, false ,&ProfileScopeCallback);

    ASSERT_EQ(10U * 4U, samples.size());
    ASSERT_EQ(10U * 2, scopes[SCOPE_NAMES[0]]->m_Count);
    ASSERT_EQ(10U * 2, scopes[SCOPE_NAMES[1]]->m_Count);

    char name0[128];
    DM_SNPRINTF(name0, sizeof(name0), "%s@%s", "test.script", FUNCTION_NAMES[0]);

    char name1[128];
    DM_SNPRINTF(name1, sizeof(name1), "%s@%s", "test.script", FUNCTION_NAMES[1]);

    char name2[128];
    DM_SNPRINTF(name2, sizeof(name2), "%s@%s", "test.script", FUNCTION_NAMES[2]);

    for (size_t i = 0; i < samples.size(); i++)
    {
        dmProfile::Sample* sample = &samples[i];
        if (sample->m_Scope->m_NameHash == dmProfile::GetNameHash("Scope1", (uint32_t)strlen("Scope1")))
        {
            ASSERT_STREQ(sample->m_Name, name0);
        }
        else if (sample->m_Scope->m_NameHash == dmProfile::GetNameHash("Scope2", (uint32_t)strlen("Scope2")))
        {
            if (sample->m_NameHash == dmProfile::GetNameHash(name1, (uint32_t)strlen(name1)))
            {
                ASSERT_STREQ(sample->m_Name, name1);
            }
            else if (sample->m_NameHash == dmProfile::GetNameHash(name2, (uint32_t)strlen(name2)))
            {
                ASSERT_STREQ(sample->m_Name, name2);
            }
            else
            {
                ASSERT_TRUE(false);
            }
        }
        else
        {
            ASSERT_TRUE(false);
        }
    }

    dmProfile::Release(profile);

    dmProfile::Finalize();
}

#else
#endif

int main(int argc, char **argv)
{
    jc_test_init(&argc, argv);
    return JC_TEST_RUN_ALL();
}<|MERGE_RESOLUTION|>--- conflicted
+++ resolved
@@ -392,9 +392,6 @@
     dmProfile::HProfile profile = dmProfile::Begin();
     dmProfile::Release(profile);
 
-<<<<<<< HEAD
-    for (uint32_t i = 0; i < 10 ; ++i)
-=======
     char names[3][128];
     DM_SNPRINTF(names[0], sizeof(names[0]), "%s@%s", "test.script", FUNCTION_NAMES[0]);
     DM_SNPRINTF(names[1], sizeof(names[1]), "%s@%s", "test.script", FUNCTION_NAMES[1]);
@@ -405,8 +402,7 @@
         dmProfile::GetNameHash(names[2], strlen(names[2]))
     };
 
-    for (uint i = 0; i < 10 ; ++i)
->>>>>>> d1030f7c
+    for (uint32_t i = 0; i < 10 ; ++i)
     {
         {
             DM_PROFILE_DYN(Scope1, names[0], names_hash[0]);
