--- conflicted
+++ resolved
@@ -66,16 +66,8 @@
 
 // DEFOLD
 #include <dmsdk/dlib/log.h>
-<<<<<<< HEAD
-
 static const char* g_EmptyString = "<empty>"; // As seen in profile_remotery.cpp _rmt_HashString32()
 static rmtU32 g_EmptyHash = 0x89abcdef; // Unlikely anything else would collide with this
-=======
-#include <dmsdk/dlib/hash.h>
-
-static const char* g_EmptyString = "<empty>"; // As seen in profile_remotery.cpp _rmt_HashString32()
-static rmtU32 g_EmptyHash = 0;
->>>>>>> 80840929
 // END DEFOLD
 
 #if RMT_ENABLED
@@ -2716,12 +2708,6 @@
 
 // DEFOLD
     if (key == 0) {
-<<<<<<< HEAD
-=======
-        if (g_EmptyHash == 0) {
-            g_EmptyHash = dmHashString32(g_EmptyString);
-        }
->>>>>>> 80840929
         key = g_EmptyHash;
         dmLogError("REMOTERY: DEFOLD: rmtHashTable_Insert: The hash was 0x%08x. Setting it to 0x%08x ('%s')", key, g_EmptyHash, g_EmptyString);
     }
