// Copyright 2020 The Defold Foundation
// Licensed under the Defold License version 1.0 (the "License"); you may not use
// this file except in compliance with the License.
//
// You may obtain a copy of the License, together with FAQs at
// https://www.defold.com/license
//
// Unless required by applicable law or agreed to in writing, software distributed
// under the License is distributed on an "AS IS" BASIS, WITHOUT WARRANTIES OR
// CONDITIONS OF ANY KIND, either express or implied. See the License for the
// specific language governing permissions and limitations under the License.

#ifndef DM_THREAD_H
#define DM_THREAD_H

<<<<<<< HEAD
#include <stdint.h>

#if defined(__linux__) || defined(__MACH__) || defined(__EMSCRIPTEN__) || defined(__NX__)
    #include <pthread.h>
    #include <limits.h>
    #include <unistd.h>
    namespace dmThread
    {
        typedef pthread_t Thread;
        typedef pthread_key_t TlsKey;
    }

#elif defined(_WIN32)
    #include "safe_windows.h"
    namespace dmThread
    {
        typedef HANDLE Thread;
        typedef DWORD TlsKey;
    }

#else
    #error "Unsupported platform"
#endif

namespace dmThread
{
    typedef void (*ThreadStart)(void*);

    /**
     * Create a new named thread
     * @note thread name currently not supported on win32
     * @param thread_start Thread entry function
     * @param stack_size Stack size
     * @param arg Thread argument
     * @param name Thread name
     * @return Thread handle
     */
    Thread New(ThreadStart thread_start, uint32_t stack_size, void* arg, const char* name);

    /**
     * Join thread
     * @param thread Thread to join
     */
    void Join(Thread thread);

    /**
     * Allocate thread local storage key
     * @return Key
     */

    TlsKey AllocTls();

    /**
     * Free thread local storage key
     * @param key Key
     */

    void FreeTls(TlsKey key);

    /**
     * Set thread specific data
     * @param key Key
     * @param value Value
     */
    void SetTlsValue(TlsKey key, void* value);

    /**
     * Get thread specific data
     * @param key Key
     */
    void* GetTlsValue(TlsKey key);

    /** Gets the current thread
     * @return the current thread
     */
    Thread GetCurrentThread();

    /** Sets the current thread name
     * @param thread the thread
     * @param name the thread name
     * @note The thread argument is unused on Darwin (uses current thread)
     */
    void SetThreadName(Thread thread, const char* name);
}
=======
#include <dmsdk/dlib/thread.h>
>>>>>>> a9b2380d

#endif // DM_THREAD_H<|MERGE_RESOLUTION|>--- conflicted
+++ resolved
@@ -13,93 +13,6 @@
 #ifndef DM_THREAD_H
 #define DM_THREAD_H
 
-<<<<<<< HEAD
-#include <stdint.h>
-
-#if defined(__linux__) || defined(__MACH__) || defined(__EMSCRIPTEN__) || defined(__NX__)
-    #include <pthread.h>
-    #include <limits.h>
-    #include <unistd.h>
-    namespace dmThread
-    {
-        typedef pthread_t Thread;
-        typedef pthread_key_t TlsKey;
-    }
-
-#elif defined(_WIN32)
-    #include "safe_windows.h"
-    namespace dmThread
-    {
-        typedef HANDLE Thread;
-        typedef DWORD TlsKey;
-    }
-
-#else
-    #error "Unsupported platform"
-#endif
-
-namespace dmThread
-{
-    typedef void (*ThreadStart)(void*);
-
-    /**
-     * Create a new named thread
-     * @note thread name currently not supported on win32
-     * @param thread_start Thread entry function
-     * @param stack_size Stack size
-     * @param arg Thread argument
-     * @param name Thread name
-     * @return Thread handle
-     */
-    Thread New(ThreadStart thread_start, uint32_t stack_size, void* arg, const char* name);
-
-    /**
-     * Join thread
-     * @param thread Thread to join
-     */
-    void Join(Thread thread);
-
-    /**
-     * Allocate thread local storage key
-     * @return Key
-     */
-
-    TlsKey AllocTls();
-
-    /**
-     * Free thread local storage key
-     * @param key Key
-     */
-
-    void FreeTls(TlsKey key);
-
-    /**
-     * Set thread specific data
-     * @param key Key
-     * @param value Value
-     */
-    void SetTlsValue(TlsKey key, void* value);
-
-    /**
-     * Get thread specific data
-     * @param key Key
-     */
-    void* GetTlsValue(TlsKey key);
-
-    /** Gets the current thread
-     * @return the current thread
-     */
-    Thread GetCurrentThread();
-
-    /** Sets the current thread name
-     * @param thread the thread
-     * @param name the thread name
-     * @note The thread argument is unused on Darwin (uses current thread)
-     */
-    void SetThreadName(Thread thread, const char* name);
-}
-=======
 #include <dmsdk/dlib/thread.h>
->>>>>>> a9b2380d
 
 #endif // DM_THREAD_H