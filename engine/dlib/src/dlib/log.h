--- conflicted
+++ resolved
@@ -76,10 +76,6 @@
  */
 uint16_t GetPort();
 
-<<<<<<< HEAD
-
-=======
->>>>>>> e9ed3589
 /**
  * Set log file. The file will be created and truncated.
  * Subsequent invocations to this function will close previous opened file.
