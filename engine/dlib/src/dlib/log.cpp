// Copyright 2020-2022 The Defold Foundation
// Copyright 2014-2020 King
// Copyright 2009-2014 Ragnar Svensson, Christian Murray
// Licensed under the Defold License version 1.0 (the "License"); you may not use
// this file except in compliance with the License.
// 
// You may obtain a copy of the License, together with FAQs at
// https://www.defold.com/license
// 
// Unless required by applicable law or agreed to in writing, software distributed
// under the License is distributed on an "AS IS" BASIS, WITHOUT WARRANTIES OR
// CONDITIONS OF ANY KIND, either express or implied. See the License for the
// specific language governing permissions and limitations under the License.

#include <stdio.h>
#include <stdarg.h>
#include <string.h>
#include <assert.h>
#include "atomic.h"
#include "dlib.h"
#include "array.h"
#include "dstrings.h"
#include "log.h"
#include "profile/profile.h"
#include "socket.h"
#include "spinlock.h"
#include "message.h"
#include "thread.h"
#include "math.h"
#include "time.h"
#include "path.h"
#include "sys.h"
#include "network_constants.h"

#ifdef ANDROID
#include <android/log.h>
#endif

namespace dmLog
{

const char* LOG_OUTPUT_TRUNCATED_MESSAGE = "...\n[Output truncated]\n";
const int MAX_LOG_FILE_SIZE = 1024 * 1024 * 32;

struct dmLogConnection
{
    dmLogConnection()
    {
        m_Socket = dmSocket::INVALID_SOCKET_HANDLE;
    }

    dmSocket::Socket m_Socket;
};

static const uint32_t DLIB_MAX_LOG_CONNECTIONS = 16;

struct dmLogServer
{
    dmLogServer(dmSocket::Socket server_socket, uint16_t port,
                 dmMessage::HSocket message_socket)
    {
        m_Connections.SetCapacity(DLIB_MAX_LOG_CONNECTIONS);
        m_ServerSocket = server_socket;
        m_Port = port;
        m_MessageSocket = message_socket;
        m_Thread = 0;
    }

    dmArray<dmLogConnection> m_Connections;
    dmSocket::Socket         m_ServerSocket;
    uint16_t                 m_Port;
    dmMessage::HSocket       m_MessageSocket;
    dmThread::Thread         m_Thread;
};

static dmLogServer* g_dmLogServer = 0;
static LogSeverity g_LogLevel = LOG_SEVERITY_USER_DEBUG;
static int g_TotalBytesLogged = 0;
static FILE* g_LogFile = 0;
static dmSpinlock::Spinlock g_ListenerLock; // Protects the array of listener functions

static const int g_MaxListeners = 32;
static FLogListener g_Listeners[g_MaxListeners];
static int32_atomic_t g_ListenersCount;

// create and bind the server socket, will reuse old port if supplied handle valid
static void dmLogInitSocket( dmSocket::Socket& server_socket )
{
    if (!dLib::IsDebugMode() || !dLib::FeaturesSupported(DM_FEATURE_BIT_SOCKET_SERVER_TCP))
        return;

    dmSocket::Result r;
    dmSocket::Address address;
    uint16_t port = 0;
    char error_msg[1024] = { 0 };

    // If the env variable DM_LOG_PORT is set we will try to use
    // that as port for the log server instead of a dynamic one.
    const char* env_log_port = getenv("DM_LOG_PORT");
    if (env_log_port != 0x0)
    {
        long t_port = strtol(env_log_port, 0, 10);
        if (t_port > 0 && t_port < UINT16_MAX)
        {
            port = t_port;
        }
    }

    if (server_socket != dmSocket::INVALID_SOCKET_HANDLE)
    {
        r = dmSocket::GetName(server_socket, &address, &port); // need to reuse the port
        if (r != dmSocket::RESULT_OK)
        {
            snprintf(error_msg, sizeof(error_msg), "Unable to retrieve socket information (%d): %s", r, dmSocket::ResultToString(r));
            goto bail;
        }

        r = dmSocket::Delete(server_socket);
        server_socket = dmSocket::INVALID_SOCKET_HANDLE;
        if (r != dmSocket::RESULT_OK)
        {
            snprintf(error_msg, sizeof(error_msg), "Unable to delete old log socket (%d): %s", r, dmSocket::ResultToString(r));
            goto bail;
        }
    }
    else
    {
        r = dmSocket::GetHostByName(DM_UNIVERSAL_BIND_ADDRESS_IPV4, &address);
        if (r != dmSocket::RESULT_OK)
        {
            snprintf(error_msg, sizeof(error_msg), "Unable to get listening address for log socket (%d): %s", r, dmSocket::ResultToString(r));
            goto bail;
        }
    }

    r = dmSocket::New(address.m_family, dmSocket::TYPE_STREAM, dmSocket::PROTOCOL_TCP, &server_socket);
    if (r != dmSocket::RESULT_OK)
    {
        snprintf(error_msg, sizeof(error_msg), "Unable to create log socket (%d): %s", r, dmSocket::ResultToString(r));
        goto bail;
    }

    dmSocket::SetReuseAddress(server_socket, true);
    r = dmSocket::Bind(server_socket, address, port);
    if (r != dmSocket::RESULT_OK)
    {
        snprintf(error_msg, sizeof(error_msg), "Unable to bind to log socket (%d): %s", r, dmSocket::ResultToString(r));
        goto bail;
    }

    r = dmSocket::Listen(server_socket, 32);
    if (r != dmSocket::RESULT_OK)
    {
        snprintf(error_msg, sizeof(error_msg), "Unable to listen on log socket (%d): %s", r, dmSocket::ResultToString(r));
        goto bail;
    }

    return;

bail:
    fprintf(stderr, "ERROR:DLIB: %s\n", error_msg);
    if (server_socket != dmSocket::INVALID_SOCKET_HANDLE)
        dmSocket::Delete(server_socket);

    server_socket = dmSocket::INVALID_SOCKET_HANDLE;
}

static dmSocket::Result SendAll(dmSocket::Socket socket, const char* buffer, int length)
{
    int total_sent_bytes = 0;
    int sent_bytes = 0;

    while (total_sent_bytes < length)
    {
        dmSocket::Result r = dmSocket::Send(socket, buffer + total_sent_bytes, length - total_sent_bytes, &sent_bytes);
        if (r == dmSocket::RESULT_TRY_AGAIN)
            continue;

        if (r != dmSocket::RESULT_OK)
        {
            return r;
        }

        total_sent_bytes += sent_bytes;
    }

    return dmSocket::RESULT_OK;
}

static void dmLogUpdateNetwork()
{
    dmLogServer* self = g_dmLogServer;
    if (self->m_ServerSocket == dmSocket::INVALID_SOCKET_HANDLE)
        return;

    dmSocket::Selector selector;
    dmSocket::SelectorSet(&selector, dmSocket::SELECTOR_KIND_READ, self->m_ServerSocket);
    dmSocket::Result r = dmSocket::Select(&selector, 0);
    if (r == dmSocket::RESULT_OK)
    {
        // Check for new connections
        if (dmSocket::SelectorIsSet(&selector, dmSocket::SELECTOR_KIND_READ, self->m_ServerSocket))
        {
            dmSocket::Address address;
            dmSocket::Socket client_socket;
            r = dmSocket::Accept(self->m_ServerSocket, &address, &client_socket);
            if (r == dmSocket::RESULT_OK)
            {
                if (self->m_Connections.Full())
                {
                    dmLogError("Too many log connections opened");
                    const char* resp = "1 Too many log connections opened\n";
                    SendAll(client_socket, resp, strlen(resp));
                    dmSocket::Shutdown(client_socket, dmSocket::SHUTDOWNTYPE_READWRITE);
                    dmSocket::Delete(client_socket);
                }
                else
                {
                    const char* resp = "0 OK\n";
                    SendAll(client_socket, resp, strlen(resp));
                    dmSocket::SetNoDelay(client_socket, true);
                    dmLogConnection connection;
                    memset(&connection, 0, sizeof(connection));
                    connection.m_Socket = client_socket;
                    self->m_Connections.Push(connection);
                }
            }
            else if (r == dmSocket::RESULT_BADF || r == dmSocket::RESULT_CONNABORTED)
            {
                // reinitalize log socket
                dmLogInitSocket(g_dmLogServer->m_ServerSocket);
            }
        }
    }
}

#ifdef ANDROID
static android_LogPriority ToAndroidPriority(LogSeverity severity)
{
    switch (severity)
    {
        case LOG_SEVERITY_DEBUG:
            return ANDROID_LOG_DEBUG;

        case LOG_SEVERITY_USER_DEBUG:
            return ANDROID_LOG_DEBUG;

        case LOG_SEVERITY_INFO:
            return ANDROID_LOG_INFO;

        case LOG_SEVERITY_WARNING:
            return ANDROID_LOG_WARN;

        case LOG_SEVERITY_ERROR:
            return ANDROID_LOG_ERROR;

        case LOG_SEVERITY_FATAL:
            return ANDROID_LOG_FATAL;

        default:
            return ANDROID_LOG_ERROR;
    }
}
#endif

static void DoLogPlatform(LogSeverity severity, const char* output, int output_len)
{
#ifdef ANDROID
        __android_log_print(dmLog::ToAndroidPriority(severity), "defold", "%s", output);

// iOS
#elif defined(__MACH__) && (defined(__arm__) || defined(__arm64__))
        dmLog::__ios_log_print(severity, output);
#endif

#ifdef __EMSCRIPTEN__
        //Emscripten maps stderr to console.error and stdout to console.log.
        if (severity == LOG_SEVERITY_ERROR || severity == LOG_SEVERITY_FATAL){
            fwrite(output, 1, output_len, stderr);
        } else {
            fwrite(output, 1, output_len, stdout);
        }
#elif !defined(ANDROID)
        fwrite(output, 1, output_len, stderr);
#endif

    if (dmLog::g_LogFile && dmLog::g_TotalBytesLogged < dmLog::MAX_LOG_FILE_SIZE) {
        dmLog::g_TotalBytesLogged += output_len;
        fwrite(output, 1, output_len, dmLog::g_LogFile);
        fflush(dmLog::g_LogFile);
    }
}

// Here we put logging that needs to be thread safe
// We either push it on the logger thread, or from the main thread if threads aren't supported (e.g. html5)
static void DoLogSynchronized(LogSeverity severity, const char* domain, const char* output, int output_len)
{
    DM_SPINLOCK_SCOPED_LOCK(g_ListenerLock); // Make sure no listeners are added or removed during the scope

    for (int i = dmLog::g_ListenersCount - 1; i >= 0 ; --i)
    {
        g_Listeners[i]((LogSeverity)severity, domain, output);
    }

    dmProfile::LogText("%s", output);
}

static void dmLogDispatch(dmMessage::Message *message, void* user_ptr)
{
    dmLogServer* self = g_dmLogServer;

    bool* run = (bool*) user_ptr;
    LogMessage* log_message = (LogMessage*) &message->m_Data[0];
    if (log_message->m_Type == LogMessage::SHUTDOWN)
    {
        *run = false;
        return;
    }

    int msg_len = (int) strlen(log_message->m_Message);
    DoLogSynchronized((LogSeverity)log_message->m_Severity, log_message->m_Domain, log_message->m_Message, msg_len);

    // NOTE: Keep i as signed! See --i below after EraseSwap
    int n = (int) self->m_Connections.Size();
    for (int i = 0; i < n; ++i)
    {
        dmLogConnection* c = &self->m_Connections[i];
        dmSocket::Result r;
        int sent_bytes;
        int total_sent = 0;
        do
        {
            r = dmSocket::Send(c->m_Socket, log_message->m_Message + total_sent, msg_len - total_sent, &sent_bytes);
            if (r == dmSocket::RESULT_OK)
            {
                total_sent += sent_bytes;
            }
            else if (r == dmSocket::RESULT_TRY_AGAIN)
            {
                // Ok
            }
            else
            {
                dmSocket::Shutdown(c->m_Socket, dmSocket::SHUTDOWNTYPE_READWRITE);
                dmSocket::Delete(c->m_Socket);
                c->m_Socket = dmSocket::INVALID_SOCKET_HANDLE;
                self->m_Connections.EraseSwap(i);
                --n;
                --i;
                break;
            }
        } while (total_sent < msg_len);
    }
}

static void dmLogThread(void* args)
{
    dmLogServer* self = g_dmLogServer;

    volatile bool run = true;
    while (run)
    {
        // NOTE: We have support for blocking dispatch in dmMessage
        // but we have to wait for both new messages and on sockets.
        // Currently no support for that and hence the sleep here
        dmTime::Sleep(1000 * 30);
        dmLogUpdateNetwork();
        dmMessage::Dispatch(self->m_MessageSocket, dmLogDispatch, (void*) &run);
    }
}

void LogInitialize(const LogParams* params)
{
    g_TotalBytesLogged = 0;

    if (g_dmLogServer)
    {
        fprintf(stderr, "ERROR:DLIB: dmLog already initialized\n");
        return;
    }

    dmSocket::Socket server_socket = dmSocket::INVALID_SOCKET_HANDLE;
    uint16_t port = 0;

    if (dLib::IsDebugMode() && dLib::FeaturesSupported(DM_FEATURE_BIT_SOCKET_SERVER_TCP))
    {
        dmLogInitSocket(server_socket);
        if (server_socket != dmSocket::INVALID_SOCKET_HANDLE)
        {
            dmSocket::Address address;
            dmSocket::GetName(server_socket, &address, &port);
        }
    }

    dmMessage::HSocket message_socket = 0;
    dmMessage::Result mr;

    mr = dmMessage::NewSocket("@log", &message_socket);
    if (mr != dmMessage::RESULT_OK)
    {
        fprintf(stderr, "ERROR:DLIB: Unable to create @log message socket\n");
        if (message_socket != 0)
            dmMessage::DeleteSocket(message_socket);
        if (server_socket != dmSocket::INVALID_SOCKET_HANDLE)
            dmSocket::Delete(server_socket);
        return;
    }

    g_dmLogServer = new dmLogServer(server_socket, port, message_socket);

    g_dmLogServer->m_Thread = 0;
    if(dLib::FeaturesSupported(DM_FEATURE_BIT_SOCKET_SERVER_TCP)) // e.g. Emscripten
    {
        g_dmLogServer->m_Thread = dmThread::New(dmLogThread, 0x80000, 0, "log");
    }

    dmAtomicStore32(&g_ListenersCount, 0);
    dmSpinlock::Init(&g_ListenerLock);

    /*
     * This message is parsed by editor 2 - don't remove or change without
     * corresponding changes in engine.clj
     */
    dmLogInfo("Log server started on port %u", (unsigned int) port);
}

static void CloseLogFile()
{
    if (g_LogFile) {
        fclose(g_LogFile);
        g_LogFile = 0;
    }
}

void LogFinalize()
{
    if (!g_dmLogServer)
    {
        CloseLogFile();
        return;
    }
    dmLogServer* self = g_dmLogServer;

    LogMessage msg;
    msg.m_Type = LogMessage::SHUTDOWN;
    dmMessage::URL receiver;
    receiver.m_Socket = self->m_MessageSocket;
    receiver.m_Path = 0;
    receiver.m_Fragment = 0;
    dmMessage::Post(0, &receiver, 0, 0, 0, &msg, sizeof(msg), 0);

    if (self->m_Thread)
        dmThread::Join(self->m_Thread);

    uint32_t n = self->m_Connections.Size();
    for (uint32_t i = 0; i < n; ++i)
    {
        dmLogConnection* c = &self->m_Connections[i];
        dmSocket::Shutdown(c->m_Socket, dmSocket::SHUTDOWNTYPE_READWRITE);
        dmSocket::Delete(c->m_Socket);
        c->m_Socket = dmSocket::INVALID_SOCKET_HANDLE;
    }

    if (self->m_ServerSocket != dmSocket::INVALID_SOCKET_HANDLE)
    {
        dmSocket::Delete(self->m_ServerSocket);
        self->m_ServerSocket = dmSocket::INVALID_SOCKET_HANDLE;
    }

    if (self->m_MessageSocket != 0)
    {
        dmMessage::DeleteSocket(self->m_MessageSocket);
    }

    delete self;
    g_dmLogServer = 0;
    CloseLogFile();
}

uint16_t GetPort()
{
    if (!g_dmLogServer)
        return 0;

    return g_dmLogServer->m_Port;
}

bool SetLogFile(const char* path)
{
    if (g_LogFile) {
        fclose(g_LogFile);
        g_LogFile = 0;
    }
    g_LogFile = fopen(path, "wb");
    if (g_LogFile) {
        dmLogInfo("Writing log to: %s", path);
    } else {
        dmLogFatal("Failed to open log-file '%s'", path);
        return false;
    }
    return true;
}

} //namespace dmLog

void dmLogRegisterListener(FLogListener listener)
{
    DM_SPINLOCK_SCOPED_LOCK(dmLog::g_ListenerLock);
    if (dmLog::g_ListenersCount >= dmLog::g_MaxListeners) {
        dmLogWarning("Max dmLog listeners reached (%d)", dmLog::g_MaxListeners);
    } else {
        dmLog::g_Listeners[dmLog::g_ListenersCount++] = listener;
    }
}

void dmLogUnregisterListener(FLogListener listener)
{
    DM_SPINLOCK_SCOPED_LOCK(dmLog::g_ListenerLock);
    for (int i = 0; i < dmLog::g_ListenersCount; ++i)
    {
        if (dmLog::g_Listeners[i] == listener)
        {
            dmLog::g_Listeners[i] = dmLog::g_Listeners[dmLog::g_ListenersCount - 1];
            dmLog::g_ListenersCount--;
            return;
        }
    }
    dmLogWarning("dmLog listener not found");
}

void dmLogSetLevel(LogSeverity severity)
{
    dmLog::g_LogLevel = severity;
}

LogSeverity dmLogGetLevel()
{
    return dmLog::g_LogLevel;
}

// Deprecated. Try to move back to the C api
namespace dmLog {
    void RegisterLogListener(FLogListener listener)     { dmLogRegisterListener(listener); }
    void UnregisterLogListener(FLogListener listener)   { dmLogUnregisterListener(listener); }
    void Setlevel(LogSeverity severity)                 { dmLogSetLevel(severity); }
}


void LogInternal(LogSeverity severity, const char* domain, const char* format, ...)
{
    if (!dmLog::g_dmLogServer) // if unit tests forgot to create the log system
    {
        return;
    }

    if (severity < dmLog::g_LogLevel)
    {
        return;
    }

    // In release mode, if there are no custom listeners, we'll return here
    bool is_debug_mode = dLib::IsDebugMode();
    if (!is_debug_mode && (dmAtomicGet32(&dmLog::g_ListenersCount) == 0))
    {
        return;
    }

    va_list lst;
    va_start(lst, format);

    const char* severity_str = 0;
    switch (severity)
    {
        case LOG_SEVERITY_DEBUG:        severity_str = "DEBUG"; break;
        case LOG_SEVERITY_USER_DEBUG:   severity_str = "DEBUG"; break;
        case LOG_SEVERITY_INFO:         severity_str = "INFO"; break;
        case LOG_SEVERITY_WARNING:      severity_str = "WARNING"; break;
        case LOG_SEVERITY_ERROR:        severity_str = "ERROR"; break;
        case LOG_SEVERITY_FATAL:        severity_str = "FATAL"; break;
        default:
            assert(0);
            break;
    }

    char tmp_buf[sizeof(dmLog::LogMessage) + dmLog::MAX_STRING_SIZE];
    dmLog::LogMessage* msg = (dmLog::LogMessage*) &tmp_buf[0];
    char* str_buf = &tmp_buf[sizeof(dmLog::LogMessage)];

    int n = 0;
    n += dmSnPrintf(str_buf + n, dmLog::MAX_STRING_SIZE - n, "%s:%s: ", severity_str, domain);
    if (n < dmLog::MAX_STRING_SIZE)
    {
        n += vsnprintf(str_buf + n, dmLog::MAX_STRING_SIZE - n, format, lst);
    }

    if (n < dmLog::MAX_STRING_SIZE)
    {
        n += dmSnPrintf(str_buf + n, dmLog::MAX_STRING_SIZE - n, "\n");
    }

    if (n >= dmLog::MAX_STRING_SIZE)
    {
        strcpy(&str_buf[dmLog::MAX_STRING_SIZE - (strlen(dmLog::LOG_OUTPUT_TRUNCATED_MESSAGE) + 1)], dmLog::LOG_OUTPUT_TRUNCATED_MESSAGE);
    }

    str_buf[dmLog::MAX_STRING_SIZE-1] = '\0';
    int actual_n = dmMath::Min(n, (int)(dmLog::MAX_STRING_SIZE-1));

    va_end(lst);

    // Could potentially be moved to the thread, but these are already thread safe, and
    // I think it's good to output info directly to the native platform as soon as possible.
    if (is_debug_mode)
    {
        dmLog::DoLogPlatform(severity, str_buf, actual_n);
    }

    if (!dmLog::g_dmLogServer->m_Thread) // e.g. Emscripten
    {
        dmLog::DoLogSynchronized(severity, domain, str_buf, actual_n);
    }

    if(!dLib::FeaturesSupported(DM_FEATURE_BIT_SOCKET_SERVER_TCP)) // e.g. Emscripten
        return;

<<<<<<< HEAD
// iOS
#elif defined(DM_PLATFORM_IOS)
    dmLog::__ios_log_print(severity, str_buf);
#endif

#ifdef __EMSCRIPTEN__
    //Emscripten maps stderr to console.error and stdout to console.log.
    if (severity == LOG_SEVERITY_ERROR || severity == LOG_SEVERITY_FATAL){
        fwrite(str_buf, 1, actual_n, stderr);
    } else {
        fwrite(str_buf, 1, actual_n, stdout);
    }
#elif !defined(ANDROID)
    fwrite(str_buf, 1, actual_n, stderr);
#endif

    if(!dLib::FeaturesSupported(DM_FEATURE_BIT_SOCKET_SERVER_TCP))
=======
    if (dmThread::GetCurrentThread() == dmLog::g_dmLogServer->m_Thread)
    {
        // Due to the recursive nature, we're not allowed make new dmLogXxx calls from the dispatch thread
        // However, we may call the print functions
>>>>>>> d2a34531
        return;
    }

    dmLog::dmLogServer* self = dmLog::g_dmLogServer;
    if (self)
    {
        msg->m_Type = dmLog::LogMessage::MESSAGE;
        msg->m_Severity = severity;
        dmStrlCpy(msg->m_Domain, domain, sizeof(msg->m_Domain));
        dmMessage::URL receiver;
        receiver.m_Socket = self->m_MessageSocket;
        receiver.m_Path = 0;
        receiver.m_Fragment = 0;
        dmMessage::Post(0, &receiver, 0, 0, 0, msg, dmMath::Min(sizeof(dmLog::LogMessage) + actual_n + 1, sizeof(tmp_buf)), 0);
    }
}<|MERGE_RESOLUTION|>--- conflicted
+++ resolved
@@ -3,10 +3,10 @@
 // Copyright 2009-2014 Ragnar Svensson, Christian Murray
 // Licensed under the Defold License version 1.0 (the "License"); you may not use
 // this file except in compliance with the License.
-// 
+//
 // You may obtain a copy of the License, together with FAQs at
 // https://www.defold.com/license
-// 
+//
 // Unless required by applicable law or agreed to in writing, software distributed
 // under the License is distributed on an "AS IS" BASIS, WITHOUT WARRANTIES OR
 // CONDITIONS OF ANY KIND, either express or implied. See the License for the
@@ -623,30 +623,10 @@
     if(!dLib::FeaturesSupported(DM_FEATURE_BIT_SOCKET_SERVER_TCP)) // e.g. Emscripten
         return;
 
-<<<<<<< HEAD
-// iOS
-#elif defined(DM_PLATFORM_IOS)
-    dmLog::__ios_log_print(severity, str_buf);
-#endif
-
-#ifdef __EMSCRIPTEN__
-    //Emscripten maps stderr to console.error and stdout to console.log.
-    if (severity == LOG_SEVERITY_ERROR || severity == LOG_SEVERITY_FATAL){
-        fwrite(str_buf, 1, actual_n, stderr);
-    } else {
-        fwrite(str_buf, 1, actual_n, stdout);
-    }
-#elif !defined(ANDROID)
-    fwrite(str_buf, 1, actual_n, stderr);
-#endif
-
-    if(!dLib::FeaturesSupported(DM_FEATURE_BIT_SOCKET_SERVER_TCP))
-=======
     if (dmThread::GetCurrentThread() == dmLog::g_dmLogServer->m_Thread)
     {
         // Due to the recursive nature, we're not allowed make new dmLogXxx calls from the dispatch thread
         // However, we may call the print functions
->>>>>>> d2a34531
         return;
     }
 
