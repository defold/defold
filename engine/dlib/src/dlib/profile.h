#ifndef DM_PROFILE_H
#define DM_PROFILE_H

#include <stdint.h>
#include <dlib/array.h>
#include <dlib/log.h>
#include <dlib/atomic.h>
#include <dlib/dlib.h>
#include <dlib/dstrings.h>
#include <dlib/static_assert.h> // ANALYZE_USE_POINTER

#define DM_PROFILE_PASTE(x, y) x ## y
#define DM_PROFILE_PASTE2(x, y) DM_PROFILE_PASTE(x, y)

/**
 * Profiler string internalize macro
 * name is the string to internalize
 * returns the internalized string pointer or zero if profiling is disabled
 */
#define DM_INTERNALIZE(name)
#undef DM_INTERNALIZE

/**
 * Profile macro.
 * scope_name is the scope name. Must be a literal
<<<<<<< HEAD
 * name is the sample name. Must be a literal
 */
#define DM_NAMED_PROFILE(scope_instance_name, scope_name, name)
#undef DM_NAMED_PROFILE

/**
 * Profile macro.
 * scope_name is the scope name. Must be a literal
 * name is the sample name. Must be a literal
=======
 * name is the sample name. Must be literal, to use non-literal name use DM_PROFILE_FMT
>>>>>>> 0e3f82dd
 */
#define DM_PROFILE(scope_name, name)
#undef DM_PROFILE

/**
 * Profile macro.
 * scope_name is the scope name. Must be a literal
 * fmt is the String format, uses printf formatting limited to 128 characters
 * Has overhead due to printf style formatting and hashing of the formatted string
 */
#define DM_PROFILE_FMT(scope_name, fmt, ...)
#undef DM_PROFILE_FMT

/**
 * Profile counter macro
 * name is the counter name. Must be a literal
 * amount is the amount (integer) to add to the specific counter.
 */
#define DM_COUNTER(name, amount)
#undef DM_COUNTER

/**
 * Profile counter macro for non-literal strings, caller must provide hash
 * name is the counter name.
 * name_hash is the hash generated with HashCounterName
 * amount is the amount (integer) to add to the specific counter.
 */
#define DM_COUNTER_DYN(name, name_hash, amount)
#undef DM_COUNTER_DYN

#if defined(NDEBUG)
    #define DM_INTERNALIZE(name) 0
<<<<<<< HEAD
    #define DM_PROFILE_SCOPE(scope_instance_name, name, name_hash)
    #define DM_NAMED_PROFILE(scope_instance_name, scope_name, name)
=======
    #define DM_PROFILE_SCOPE(scope_instance_name, name)
>>>>>>> 0e3f82dd
    #define DM_PROFILE(scope_name, name)
    #define DM_PROFILE_FMT(scope_name, fmt, ...)
    #define DM_COUNTER(name, amount)
    #define DM_COUNTER_DYN(name, name_hash, amount)
#else
    #define DM_INTERNALIZE(name) \
        (dmProfile::g_IsInitialized ? dmProfile::Internalize(name) : 0)

    #define DM_PROFILE_SCOPE(scope, name, name_hash) \
        dmProfile::ProfileScope DM_PROFILE_PASTE2(profile_scope, __LINE__)(scope, name, name_hash);

<<<<<<< HEAD
    #define DM_NAMED_PROFILE(scope_instance_name, scope_name, name) \
        static dmProfile::Scope* scope_instance_name = dmProfile::g_IsInitialized ? dmProfile::AllocateScope(#scope_name) : 0; \
        static const uint32_t DM_PROFILE_PASTE2(name_hash, __LINE__) = dmProfile::g_IsInitialized ? dmProfile::GetNameHash(name) : 0; \
        DM_PROFILE_SCOPE(scope_instance_name, name, DM_PROFILE_PASTE2(name_hash, __LINE__))

=======
>>>>>>> 0e3f82dd
    #define DM_PROFILE(scope_name, name) \
        static dmProfile::Scope* DM_PROFILE_PASTE2(scope, __LINE__) = dmProfile::g_IsInitialized ? dmProfile::AllocateScope(#scope_name) : 0; \
        DM_PROFILE_SCOPE(DM_PROFILE_PASTE2(scope, __LINE__), name)

    #define DM_PROFILE_FMT(scope_name, fmt, ...) \
        static dmProfile::Scope* DM_PROFILE_PASTE2(scope, __LINE__) = dmProfile::g_IsInitialized ? dmProfile::AllocateScope(#scope_name) : 0; \
        const char* DM_PROFILE_PASTE2(name, __LINE__) = 0; \
        uint32_t DM_PROFILE_PASTE2(name_hash, __LINE__) = 0; \
        if (dmProfile::g_IsInitialized) { \
            char buffer[128]; \
            DM_SNPRINTF(buffer, sizeof(buffer), fmt, __VA_ARGS__); \
            DM_PROFILE_PASTE2(name, __LINE__) = dmProfile::Internalize(buffer); \
            DM_PROFILE_PASTE2(name_hash, __LINE__) = dmProfile::GetNameHash(buffer); \
        } \
<<<<<<< HEAD
        DM_PROFILE_SCOPE(scope, DM_PROFILE_PASTE2(name, __LINE__), DM_PROFILE_PASTE2(name_hash, __LINE__))
=======
        DM_PROFILE_SCOPE(DM_PROFILE_PASTE2(scope, __LINE__), DM_PROFILE_PASTE2(name, __LINE__))
>>>>>>> 0e3f82dd

    #define DM_COUNTER(name, amount) \
        if (dmProfile::g_IsInitialized) { \
            static const uint32_t DM_PROFILE_PASTE2(hash, __LINE__) = dmProfile::GetNameHash(name); \
            dmProfile::AddCounterHash(name, DM_PROFILE_PASTE2(hash, __LINE__), amount); \
        }

    #define DM_COUNTER_DYN(name, name_hash, amount) \
        if (dmProfile::g_IsInitialized) { \
<<<<<<< HEAD
            dmProfile::AddCounterHash(name, dmProfile::GetNameHash(name), amount); \
=======
            dmProfile::AddCounterHash(name, name_hash, amount); \
>>>>>>> 0e3f82dd
        }
#endif

namespace dmProfile
{
    /// Profile snapshot handle
    typedef struct Profile* HProfile;

    struct ScopeData;

    /**
     * Profile scope
     */
    struct Scope
    {
        /// Scope name
        const char* m_Name;
        /// Scope name hash
        uint32_t    m_NameHash;
        /// Scope index, range [0, scopes-1]
        uint16_t    m_Index;
        /// Internal data
        void*       m_Internal;
    };

    /**
     * Scope data
     */
    struct ScopeData
    {
        /// The scope
        Scope*  m_Scope;
        /// Total time spent in scope (in ticks) summed over all threads
        uint32_t m_Elapsed;
        /// Occurrences of this scope summed over all threads
        uint32_t m_Count;
    };

    /**
     * Profile sample
     */
    struct Sample
    {
        /// Sample name
        const char* m_Name;
        /// Sampled within scope
        Scope*      m_Scope;
        /// Start time in ticks
        uint32_t    m_Start;
        /// Elapsed time in ticks
        uint32_t    m_Elapsed;
        /// Sample name hash
        uint32_t    m_NameHash;
        /// Thread id this sample belongs to
        uint16_t    m_ThreadId;
        /// Padding to 64-bit align
        uint16_t    m_Pad;
    };

    /**
     * Profile counter
     */
    struct Counter
    {
        /// Counter name
        const char*      m_Name;
        /// Counter name hash
        uint32_t         m_NameHash;
    };

    /**
     * Profile counter data
     */
    struct CounterData
    {
        /// The counter
        Counter*       m_Counter;
        /// Counter value
        int32_atomic_t m_Value;
    };

    /**
     * Initialize profiler
     * @param max_scopes Maximum scopes
     * @param max_samples Maximum samples
     * @param max_counters Maximum counters
     */
    void Initialize(uint32_t max_scopes, uint32_t max_samples, uint32_t max_counters);

    /**
     * Finalize profiler
     */
    void Finalize();

    /**
     * Begin profiling, eg start of frame
     * @note NULL is returned if profiling is disabled
     * @return A snapshot of the current profile. Must be release by #Release after processed. It's valid to keep the profile snapshot throughout a "frame".
     */
    HProfile Begin();

    /**
     * Pause profiling
     * @param pause True to pause. False to resume.
     */
    void Pause(bool pause);

    /**
     * Release profile returned by #Begin
     * @param profile Profile to release
     */
    void Release(HProfile profile);

    /**
     * Get ticks per second
     * @return Ticks per second
     */
    uint64_t GetTicksPerSecond();

    /**
     * Iterate over all registered strings
     * @param profile Profile snapshot to iterate over
     * @param context User context
     * @param call_back Call-back function pointer
     */
    void IterateStrings(HProfile profile, void* context, void (*call_back)(void* context, const uintptr_t* key, const char** value));

    /**
     * Iterate over all scopes
     * @param profile Profile snapshot to iterate over
     * @param context User context
     * @param call_back Call-back function pointer
     */
    void IterateScopes(HProfile profile, void* context, void (*call_back)(void* context, const Scope* scope_data));


    /**
     * Iterate over all scopes
     * @param profile Profile snapshot to iterate over
     * @param context User context
     * @param sort sort the entries
     * @param call_back Call-back function pointer
     */
    void IterateScopeData(HProfile profile, void* context, bool sort, void (*call_back)(void* context, const ScopeData* scope_data));

    /**
     * Iterate over all samples
     * @param profile Profile snapshot to iterate over
     * @param context User context
     * @param sort sort the entries
     * @param call_back Call-back function pointer
     */
    void IterateSamples(HProfile profile, void* context, bool sort, void (*call_back)(void* context, const Sample* sample));

    /**
     * Iterate over all counters
     * @param profile Profile snapshot to iterate over
     * @param context User context
     * @param call_back Call-back function pointer
     */
    void IterateCounters(HProfile profile, void* context, void (*call_back)(void* context, const Counter* counter));

    /**
     * Iterate over all counters
     * @param profile Profile snapshot to iterate over
     * @param context User context
     * @param call_back Call-back function pointer
     */
    void IterateCounterData(HProfile profile, void* context, void (*call_back)(void* context, const CounterData* counter));

    /**
     * Internal function
     * @param name
     * @return #Scope
     */
    Scope* AllocateScope(const char* name);

    /**
     * Internal function
     * @return #Sample
     */
    Sample* AllocateSample();

    /**
     * Create an internalized string. Use this function in DM_PROFILE if the
     * name isn't valid for the life-time of the application
     * @param string string to internalize
     * @return internalized string or 0 if profiling is not enabled
     */
    const char* Internalize(const char* string);

    /**
     * Add #amount to counter with #name
     * @param name Counter name
     * @param amount Amount to add
     */
    void AddCounter(const char* name, uint32_t amount);

    /**
     * Add #amount to counter with prehashed name. Faster version of #AddCounter
     * @param name Counter name
     * @param name Counter name hash
     * @param amount Amount to add
     */
    void AddCounterHash(const char* name, uint32_t name_hash, uint32_t amount);

    /**
     * Get time for the frame total
     * @return Total frame time
     */
    float GetFrameTime();

    /**
     * Get time for the frame total during the last 60 frames
     * @return Total frame time
     */
    float GetMaxFrameTime();

    /**
     * Check of out of scope resources
     * @return True if out of scope resources
     */
    bool IsOutOfScopes();

    /**
     * Check of out of sample resources
     * @return True if out of sample resources
     */
    bool IsOutOfSamples();

    /**
     * Generates a hash for the name
     * @param name string to hash
     * @return the hash or 0 if profiling is not enabled
     */
    uint32_t GetNameHash(const char* name);

    /// Internal, do not use.
    extern bool g_IsInitialized;

    uint64_t GetNowTicks();

    /// Internal, do not use.
    struct ProfileScope
    {
        Sample*     m_Sample;
        inline ProfileScope(Scope* scope, const char* name, uint32_t name_hash)
        {
            if (!g_IsInitialized)
            {
                m_Sample = 0;
                return;
            }
            StartScope(scope, name, name_hash);
        }



        inline ~ProfileScope()
        {
            if (m_Sample)
            {
                EndScope();
            }
<<<<<<< HEAD
=======

            uint64_t end;
#if defined(_WIN32)
            QueryPerformanceCounter((LARGE_INTEGER *) &end);
#elif defined(__EMSCRIPTEN__)
            end = (uint64_t)(emscripten_get_now() * 1000.0);
#else
            timeval tv;
            gettimeofday(&tv, 0);
            end = tv.tv_sec * 1000000 + tv.tv_usec;
#endif
            ANALYZE_USE_POINTER(m_Sample);
            m_Sample->m_Elapsed = (uint32_t)(end - g_BeginTime) - m_Sample->m_Start;
>>>>>>> 0e3f82dd
        }
        void StartScope(Scope* scope, const char* name, uint32_t name_hash);
        void EndScope();
    };

    uint32_t GetTickSinceBegin();

}

#endif<|MERGE_RESOLUTION|>--- conflicted
+++ resolved
@@ -23,19 +23,7 @@
 /**
  * Profile macro.
  * scope_name is the scope name. Must be a literal
-<<<<<<< HEAD
- * name is the sample name. Must be a literal
- */
-#define DM_NAMED_PROFILE(scope_instance_name, scope_name, name)
-#undef DM_NAMED_PROFILE
-
-/**
- * Profile macro.
- * scope_name is the scope name. Must be a literal
- * name is the sample name. Must be a literal
-=======
  * name is the sample name. Must be literal, to use non-literal name use DM_PROFILE_FMT
->>>>>>> 0e3f82dd
  */
 #define DM_PROFILE(scope_name, name)
 #undef DM_PROFILE
@@ -68,12 +56,7 @@
 
 #if defined(NDEBUG)
     #define DM_INTERNALIZE(name) 0
-<<<<<<< HEAD
-    #define DM_PROFILE_SCOPE(scope_instance_name, name, name_hash)
-    #define DM_NAMED_PROFILE(scope_instance_name, scope_name, name)
-=======
     #define DM_PROFILE_SCOPE(scope_instance_name, name)
->>>>>>> 0e3f82dd
     #define DM_PROFILE(scope_name, name)
     #define DM_PROFILE_FMT(scope_name, fmt, ...)
     #define DM_COUNTER(name, amount)
@@ -85,47 +68,32 @@
     #define DM_PROFILE_SCOPE(scope, name, name_hash) \
         dmProfile::ProfileScope DM_PROFILE_PASTE2(profile_scope, __LINE__)(scope, name, name_hash);
 
-<<<<<<< HEAD
-    #define DM_NAMED_PROFILE(scope_instance_name, scope_name, name) \
-        static dmProfile::Scope* scope_instance_name = dmProfile::g_IsInitialized ? dmProfile::AllocateScope(#scope_name) : 0; \
-        static const uint32_t DM_PROFILE_PASTE2(name_hash, __LINE__) = dmProfile::g_IsInitialized ? dmProfile::GetNameHash(name) : 0; \
-        DM_PROFILE_SCOPE(scope_instance_name, name, DM_PROFILE_PASTE2(name_hash, __LINE__))
-
-=======
->>>>>>> 0e3f82dd
     #define DM_PROFILE(scope_name, name) \
         static dmProfile::Scope* DM_PROFILE_PASTE2(scope, __LINE__) = dmProfile::g_IsInitialized ? dmProfile::AllocateScope(#scope_name) : 0; \
-        DM_PROFILE_SCOPE(DM_PROFILE_PASTE2(scope, __LINE__), name)
+        static const uint32_t DM_PROFILE_PASTE2(hash, __LINE__) = dmProfile::HashCounterName(name); \
+        DM_PROFILE_SCOPE(DM_PROFILE_PASTE2(scope, __LINE__), name, DM_PROFILE_PASTE2(hash, __LINE__))
 
     #define DM_PROFILE_FMT(scope_name, fmt, ...) \
         static dmProfile::Scope* DM_PROFILE_PASTE2(scope, __LINE__) = dmProfile::g_IsInitialized ? dmProfile::AllocateScope(#scope_name) : 0; \
         const char* DM_PROFILE_PASTE2(name, __LINE__) = 0; \
-        uint32_t DM_PROFILE_PASTE2(name_hash, __LINE__) = 0; \
+        static uint32_t DM_PROFILE_PASTE2(hash, __LINE__) = 0; \
         if (dmProfile::g_IsInitialized) { \
             char buffer[128]; \
             DM_SNPRINTF(buffer, sizeof(buffer), fmt, __VA_ARGS__); \
             DM_PROFILE_PASTE2(name, __LINE__) = dmProfile::Internalize(buffer); \
-            DM_PROFILE_PASTE2(name_hash, __LINE__) = dmProfile::GetNameHash(buffer); \
+            DM_PROFILE_PASTE2(hash, __LINE__) = dmProfile::HashCounterName(buffer); \
         } \
-<<<<<<< HEAD
-        DM_PROFILE_SCOPE(scope, DM_PROFILE_PASTE2(name, __LINE__), DM_PROFILE_PASTE2(name_hash, __LINE__))
-=======
-        DM_PROFILE_SCOPE(DM_PROFILE_PASTE2(scope, __LINE__), DM_PROFILE_PASTE2(name, __LINE__))
->>>>>>> 0e3f82dd
+        DM_PROFILE_SCOPE(DM_PROFILE_PASTE2(scope, __LINE__), DM_PROFILE_PASTE2(name, __LINE__), DM_PROFILE_PASTE2(hash, __LINE__))
 
     #define DM_COUNTER(name, amount) \
         if (dmProfile::g_IsInitialized) { \
-            static const uint32_t DM_PROFILE_PASTE2(hash, __LINE__) = dmProfile::GetNameHash(name); \
+            static const uint32_t DM_PROFILE_PASTE2(hash, __LINE__) = dmProfile::HashCounterName(name); \
             dmProfile::AddCounterHash(name, DM_PROFILE_PASTE2(hash, __LINE__), amount); \
         }
 
     #define DM_COUNTER_DYN(name, name_hash, amount) \
         if (dmProfile::g_IsInitialized) { \
-<<<<<<< HEAD
-            dmProfile::AddCounterHash(name, dmProfile::GetNameHash(name), amount); \
-=======
             dmProfile::AddCounterHash(name, name_hash, amount); \
->>>>>>> 0e3f82dd
         }
 #endif
 
@@ -318,6 +286,13 @@
     const char* Internalize(const char* string);
 
     /**
+     * Generates a hash for the counter name
+     * @param name Counter name
+     * @return the hash or 0 if profiling is not enabled
+     */
+    uint32_t HashCounterName(const char* name);
+
+    /**
      * Add #amount to counter with #name
      * @param name Counter name
      * @param amount Amount to add
@@ -382,30 +357,12 @@
             StartScope(scope, name, name_hash);
         }
 
-
-
         inline ~ProfileScope()
         {
             if (m_Sample)
             {
                 EndScope();
             }
-<<<<<<< HEAD
-=======
-
-            uint64_t end;
-#if defined(_WIN32)
-            QueryPerformanceCounter((LARGE_INTEGER *) &end);
-#elif defined(__EMSCRIPTEN__)
-            end = (uint64_t)(emscripten_get_now() * 1000.0);
-#else
-            timeval tv;
-            gettimeofday(&tv, 0);
-            end = tv.tv_sec * 1000000 + tv.tv_usec;
-#endif
-            ANALYZE_USE_POINTER(m_Sample);
-            m_Sample->m_Elapsed = (uint32_t)(end - g_BeginTime) - m_Sample->m_Start;
->>>>>>> 0e3f82dd
         }
         void StartScope(Scope* scope, const char* name, uint32_t name_hash);
         void EndScope();
