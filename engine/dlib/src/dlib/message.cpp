#include <assert.h>
#include <string.h>
#include "message.h"
#include "atomic.h"
#include "hash.h"
#include "profile.h"
#include "array.h"
#include "index_pool.h"
#include "mutex.h"
#include "condition_variable.h"
#include "dstrings.h"

namespace dmMessage
{
    // Alignment of allocations
    const uint32_t DM_MESSAGE_ALIGNMENT = 16U;
    // Page size must be a multiple of ALIGNMENT.
    // This simplifies the allocation scheme
    const uint32_t DM_MESSAGE_PAGE_SIZE = 4096U;

    struct MemoryPage
    {
        uint8_t     m_Memory[DM_MESSAGE_PAGE_SIZE];
        uint32_t    m_Current;
        MemoryPage* m_NextPage;
    };

    struct MemoryAllocator
    {
        MemoryAllocator()
        {
            m_CurrentPage = 0;
            m_FreePages = 0;
            m_FullPages = 0;
        }
        MemoryPage* m_CurrentPage;
        MemoryPage* m_FreePages;
        MemoryPage* m_FullPages;
    };

    static void AllocateNewPage(MemoryAllocator* allocator)
    {
        if (allocator->m_CurrentPage)
        {
            // Link current page to full pages
            allocator->m_CurrentPage->m_NextPage = allocator->m_FullPages;
            allocator->m_FullPages = allocator->m_CurrentPage;
        }

        MemoryPage* new_page = 0;

        if (allocator->m_FreePages)
        {
            // Free page to use
            new_page = allocator->m_FreePages;
            allocator->m_FreePages = new_page->m_NextPage;
        }
        else
        {
            // Allocate new page
            new_page = new MemoryPage;
        }

        new_page->m_Current = 0;
        new_page->m_NextPage = 0;

        allocator->m_CurrentPage = new_page;
    }

    static void* AllocateMessage(MemoryAllocator* allocator, uint32_t size)
    {
        // At least ALIGNMENT bytes alignment of size in order to ensure that the next allocation is aligned
        size += DM_MESSAGE_ALIGNMENT-1;
        size &= ~(DM_MESSAGE_ALIGNMENT-1);
        assert(size <= DM_MESSAGE_PAGE_SIZE);

        if (allocator->m_CurrentPage == 0 || (DM_MESSAGE_PAGE_SIZE-allocator->m_CurrentPage->m_Current) < size)
        {
            // No current page or allocation didn't fit.
            AllocateNewPage(allocator);
        }

        MemoryPage* page = allocator->m_CurrentPage;
        void* ret = (void*) ((uintptr_t) &page->m_Memory[0] + page->m_Current);
        page->m_Current += size;
        return ret;
    }

    struct MessageSocket
    {
        dmhash_t        m_NameHash;
        Message*        m_Header;
        Message*        m_Tail;
        const char*     m_Name;
        dmMutex::Mutex  m_Mutex;
        dmConditionVariable::ConditionVariable m_Condition;
        MemoryAllocator m_Allocator;
        uint16_t        m_Version;
    };

    const uint32_t MAX_SOCKETS = 256;

    struct MessageContext
    {
        int32_atomic_t m_NextVersionNumber;
        dmArray<MessageSocket> m_Sockets;
        dmIndexPool16 m_SocketPool;
        dmMutex::Mutex  m_Mutex;
    };

    MessageContext* g_MessageContext = 0;

    static MessageContext* Create(uint32_t max_sockets)
    {
        MessageContext* ctx = new MessageContext;
        ctx->m_NextVersionNumber = 0;
        ctx->m_Sockets.SetCapacity(max_sockets);
        ctx->m_Sockets.SetSize(max_sockets);
        memset(&ctx->m_Sockets[0], 0, sizeof(ctx->m_Sockets[0]) * max_sockets);
        ctx->m_SocketPool.SetCapacity(max_sockets);
        ctx->m_Mutex = dmMutex::New();
        return ctx;
    }

    static void Destroy(MessageContext* ctx)
    {
        dmMutex::Delete(ctx->m_Mutex);
    }

    // Until the Create/Destroy functions are exposed:
    // The context is created on demand, and we also need to destroy it automatically
    struct ContextDestroyer
    {
        ~ContextDestroyer()
        {
            if (g_MessageContext)
            {
                Destroy(g_MessageContext);
                delete g_MessageContext;
                g_MessageContext = 0;
            }
        }
    } g_ContextDestroyer;

    Result NewSocket(const char* name, HSocket* socket)
    {
        if (g_MessageContext == 0)
        {
            g_MessageContext = Create(MAX_SOCKETS);
        }
        if (name == 0x0 || *name == 0 || strchr(name, '#') != 0x0 || strchr(name, ':') != 0x0)
        {
            return RESULT_INVALID_SOCKET_NAME;
        }

        HSocket tmp;
        if (GetSocket(name, &tmp) == RESULT_OK)
        {
            return RESULT_SOCKET_EXISTS;
        }

        DM_MUTEX_SCOPED_LOCK(g_MessageContext->m_Mutex);

        if (g_MessageContext->m_SocketPool.Remaining() == 0)
        {
            return RESULT_SOCKET_OUT_OF_RESOURCES;
        }

        uint16_t id = g_MessageContext->m_SocketPool.Pop();

        dmhash_t name_hash = dmHashString64(name);

        MessageSocket s;
        s.m_Header = 0;
        s.m_Tail = 0;
        s.m_NameHash = name_hash;
        s.m_Version = dmAtomicIncrement32(&g_MessageContext->m_NextVersionNumber);
        s.m_Name = strdup(name);
        s.m_Mutex = dmMutex::New();
        s.m_Condition = dmConditionVariable::New();

        // 0 is an invalid handle. We can't use 0 as version number.
        if (s.m_Version == 0)
            s.m_Version = dmAtomicIncrement32(&g_MessageContext->m_NextVersionNumber);

        g_MessageContext->m_Sockets[id] = s;
        *socket = s.m_Version << 16 | id;

        return RESULT_OK;
    }

    static MessageSocket* GetSocketInternal(HSocket socket, uint16_t& out_id)
    {
        if (socket != 0)
        {
            uint16_t version = socket >> 16;
            assert(version != 0);

            uint16_t id = socket & 0xffff;

            if (id < g_MessageContext->m_Sockets.Size())
            {
                MessageSocket* s = &g_MessageContext->m_Sockets[id];
                if (s->m_Version != version)
                    return 0x0;

                out_id = id;
                return s;
            }
        }
        return 0x0;
    }

    Result DeleteSocket(HSocket socket)
    {
        DM_MUTEX_SCOPED_LOCK(g_MessageContext->m_Mutex);

        uint16_t id;
        MessageSocket* s = GetSocketInternal(socket, id);
        if (s != 0x0)
        {
<<<<<<< HEAD
            dmMutex::Mutex mutex = s->m_Mutex;
            dmMutex::Lock(mutex);
=======
            Message *message_object = s->m_Header;
            while (message_object)
            {
                if (message_object->m_DestroyCallback) {
                    message_object->m_DestroyCallback(message_object);
                }
                message_object = message_object->m_Next;
            }
>>>>>>> 0c82ec31

            free((void*) s->m_Name);

            MemoryPage* p = s->m_Allocator.m_FreePages;
            while (p)
            {
                MemoryPage* next = p->m_NextPage;
                delete p;
                p = next;
            }
            p = s->m_Allocator.m_FullPages;
            while (p)
            {
                MemoryPage* next = p->m_NextPage;
                delete p;
                p = next;
            }
            if (s->m_Allocator.m_CurrentPage)
                delete s->m_Allocator.m_CurrentPage;

            dmConditionVariable::Delete(s->m_Condition);

            memset(s, 0, sizeof(*s));

            dmMutex::Unlock(mutex);
            dmMutex::Delete(mutex);

            g_MessageContext->m_SocketPool.Push(id);
            return RESULT_OK;
        }
        return RESULT_SOCKET_NOT_FOUND;
    }

    Result GetSocket(const char *name, HSocket* out_socket)
    {
        DM_PROFILE(Message, "GetSocket")

        if (name == 0x0 || *name == 0 || strchr(name, '#') != 0x0 || strchr(name, ':') != 0x0)
        {
            return RESULT_INVALID_SOCKET_NAME;
        }

        DM_MUTEX_SCOPED_LOCK(g_MessageContext->m_Mutex);

        dmhash_t name_hash = dmHashString64(name);
        for (uint32_t i = 0; i < g_MessageContext->m_Sockets.Size(); ++i)
        {
            MessageSocket* socket = &g_MessageContext->m_Sockets[i];
            if (socket->m_NameHash == name_hash)
            {
                *out_socket = socket->m_Version << 16 | i;
                return RESULT_OK;
            }
        }
        return RESULT_SOCKET_NOT_FOUND;
    }

    const char* GetSocketName(HSocket socket)
    {
        DM_MUTEX_SCOPED_LOCK(g_MessageContext->m_Mutex);

        uint16_t id;
        MessageSocket* message_socket = GetSocketInternal(socket, id);
        if (message_socket != 0x0)
        {
            return message_socket->m_Name;
        }
        else
        {
            return 0x0;
        }
    }

    bool IsSocketValid(HSocket socket)
    {
        if (socket != 0)
        {
            uint16_t version = socket >> 16;
            assert(version != 0);

            uint16_t id = socket & 0xffff;

            if (id < g_MessageContext->m_Sockets.Size())
            {
                MessageSocket* s = &g_MessageContext->m_Sockets[id];
                return s->m_Version == version;
            }
        }
        return false;
    }

    bool HasMessages(HSocket socket)
    {
        DM_MUTEX_SCOPED_LOCK(g_MessageContext->m_Mutex);
        uint16_t id;
        MessageSocket* s = GetSocketInternal(socket, id);
        if (s != 0)
        {
            DM_MUTEX_SCOPED_LOCK(s->m_Mutex);
            return s->m_Header != 0;
        }
        return false;
    }

    void ResetURL(const URL& url)
    {
        memset((void*)&url, 0, sizeof(URL));
    }

    uint32_t g_MessagesHash = dmHashString32("Messages");

    Result Post(const URL* sender, const URL* receiver, dmhash_t message_id, uintptr_t user_data, uintptr_t descriptor, const void* message_data, uint32_t message_data_size, MessageDestroyCallback destroy_callback)
    {
        DM_PROFILE(Message, "Post")
        DM_COUNTER_HASH("Messages", g_MessagesHash, 1)

        if (receiver == 0x0)
        {
            return RESULT_SOCKET_NOT_FOUND;
        }

        dmMutex::Lock(g_MessageContext->m_Mutex);

        uint16_t socket_id;
        MessageSocket* s = GetSocketInternal(receiver->m_Socket, socket_id);
        if (s == 0x0)
        {
            dmMutex::Unlock(g_MessageContext->m_Mutex);
            return RESULT_SOCKET_NOT_FOUND;
        }

        dmMutex::Lock(s->m_Mutex);
        dmMutex::Unlock(g_MessageContext->m_Mutex);

        MemoryAllocator* allocator = &s->m_Allocator;
        uint32_t data_size = sizeof(Message) + message_data_size;
        Message *new_message = (Message *) AllocateMessage(allocator, data_size);
        if (sender != 0x0)
        {
            new_message->m_Sender = *sender;
        }
        else
        {
            ResetURL(new_message->m_Sender);
        }
        new_message->m_Receiver = *receiver;
        new_message->m_Id = message_id;
        new_message->m_UserData = user_data;
        new_message->m_Descriptor = descriptor;
        new_message->m_DataSize = message_data_size;
        new_message->m_Next = 0;
        new_message->m_DestroyCallback = destroy_callback;
        memcpy(&new_message->m_Data[0], message_data, message_data_size);

        if (!s->m_Header)
        {
            s->m_Header = new_message;
            s->m_Tail = new_message;
        }
        else
        {
            s->m_Tail->m_Next = new_message;
            s->m_Tail = new_message;
        }

        dmConditionVariable::Signal(s->m_Condition);
        dmMutex::Unlock(s->m_Mutex);
        return RESULT_OK;
    }

    uint32_t InternalDispatch(HSocket socket, DispatchCallback dispatch_callback, void* user_ptr, bool blocking)
    {
        dmMutex::Lock(g_MessageContext->m_Mutex);

        uint16_t id;
        MessageSocket* s = GetSocketInternal(socket, id);
        if (s == 0)
        {
            dmMutex::Unlock(g_MessageContext->m_Mutex);
            return 0;
        }
        DM_PROFILE(Message, dmProfile::Internalize(s->m_Name));

        dmMutex::Lock(s->m_Mutex);
        dmMutex::Unlock(g_MessageContext->m_Mutex);

        MemoryAllocator* allocator = &s->m_Allocator;

        if (!s->m_Header)
        {
            if (blocking) {
                dmConditionVariable::Wait(s->m_Condition, s->m_Mutex);
            } else {
                dmMutex::Unlock(s->m_Mutex);
                return 0;
            }
        }
        uint32_t dispatch_count = 0;

        Message *message_object = s->m_Header;
        s->m_Header = 0;
        s->m_Tail = 0;

        // Unlink full pages
        MemoryPage* full_pages = allocator->m_FullPages;
        allocator->m_FullPages = 0;

        dmMutex::Unlock(s->m_Mutex);

        while (message_object)
        {
            dispatch_callback(message_object, user_ptr);
            if (message_object->m_DestroyCallback) {
                message_object->m_DestroyCallback(message_object);
            }
            message_object = message_object->m_Next;
            dispatch_count++;
        }

        // Reclaim all full pages active when dispatch started
        dmMutex::Lock(s->m_Mutex);
        MemoryPage* p = full_pages;
        while (p)
        {
            MemoryPage* next = p->m_NextPage;
            p->m_NextPage = allocator->m_FreePages;
            allocator->m_FreePages = p;
            p = next;
        }
        dmMutex::Unlock(s->m_Mutex);

        return dispatch_count;
    }

    uint32_t Dispatch(HSocket socket, DispatchCallback dispatch_callback, void* user_ptr)
    {
        return InternalDispatch(socket, dispatch_callback, user_ptr, false);
    }

    uint32_t DispatchBlocking(HSocket socket, DispatchCallback dispatch_callback, void* user_ptr)
    {
        return InternalDispatch(socket, dispatch_callback, user_ptr, true);
    }

    static void ConsumeCallback(dmMessage::Message*, void*)
    {
    }

    uint32_t Consume(HSocket socket)
    {
        return Dispatch(socket, &ConsumeCallback, 0);
    }

    Result ParseURL(const char* uri, StringURL* out_url)
    {
        if (uri == 0x0)
        {
            *out_url = StringURL();
            return RESULT_OK;
        }
        const char* socket = 0x0;
        uint32_t socket_size = 0;
        const char* path = uri;
        uint32_t path_size = 0;
        const char* fragment = 0x0;
        uint32_t fragment_size = 0;
        const char* socket_end = strchr(uri, ':');
        const char* fragment_start = strchr(uri, '#');
        if (fragment_start != 0x0)
        {
            if (fragment_start < socket_end)
            {
                return RESULT_MALFORMED_URL;
            }
            if (fragment_start != strrchr(uri, '#'))
            {
                return RESULT_MALFORMED_URL;
            }
        }
        if (socket_end != 0x0)
        {
            if (socket_end != strrchr(uri, ':'))
            {
                return RESULT_MALFORMED_URL;
            }
            socket_size = socket_end - uri;
            if (socket_size >= 64)
            {
                return RESULT_MALFORMED_URL;
            }
            socket = uri;
            path = socket_end + 1;
        }
        if (fragment_start != 0x0)
        {
            fragment = fragment_start + 1;
            fragment_size = strlen(uri) - (fragment - uri);
            path_size = fragment_start - path;
        }
        else
        {
            path_size = strlen(uri) - (path - uri);
        }
        out_url->m_Socket = socket;
        out_url->m_SocketSize = socket_size;
        out_url->m_Path = path;
        out_url->m_PathSize = path_size;
        out_url->m_Fragment = fragment;
        out_url->m_FragmentSize = fragment_size;
        return RESULT_OK;
    }
}
<|MERGE_RESOLUTION|>--- conflicted
+++ resolved
@@ -219,10 +219,9 @@
         MessageSocket* s = GetSocketInternal(socket, id);
         if (s != 0x0)
         {
-<<<<<<< HEAD
             dmMutex::Mutex mutex = s->m_Mutex;
             dmMutex::Lock(mutex);
-=======
+
             Message *message_object = s->m_Header;
             while (message_object)
             {
@@ -231,7 +230,6 @@
                 }
                 message_object = message_object->m_Next;
             }
->>>>>>> 0c82ec31
 
             free((void*) s->m_Name);
 
