--- conflicted
+++ resolved
@@ -78,11 +78,7 @@
     elif operating_sys == "linux":
         conf.env['LIB_X'] = ['Xext', 'X11', 'Xi', 'GL', 'GLU']
     elif operating_sys == "win":
-<<<<<<< HEAD
-        conf.env.append_value('LINKFLAGS', ['/SUBSYSTEM:WINDOWS', '/ENTRY:mainCRTStartup', 'opengl32.lib', 'user32.lib', 'shell32.lib', 'xinput9_1_0.lib', 'openal32.lib', 'dbghelp.lib'])
-=======
-        conf.env.append_value('LINKFLAGS', ['opengl32.lib', 'user32.lib', 'shell32.lib', 'xinput9_1_0.lib', 'openal32.lib'])
->>>>>>> 11579f2a
+        conf.env.append_value('LINKFLAGS', ['opengl32.lib', 'user32.lib', 'shell32.lib', 'xinput9_1_0.lib', 'openal32.lib', 'dbghelp.lib'])
     elif operating_sys == 'web' and architecture == 'js':
         pass
 
