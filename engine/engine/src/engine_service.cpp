#include <stdint.h>
#include <string.h>
#include <dlib/web_server.h>
#include <dlib/message.h>
#include <dlib/dstrings.h>
#include <dlib/math.h>
#include <dlib/log.h>
#include <dlib/ssdp.h>
#include <dlib/socket.h>
#include <dlib/sys.h>
#include <dlib/template.h>
#include <dlib/profile.h>
#include <ddf/ddf.h>
#include <resource/resource.h>
<<<<<<< HEAD
#include <gameobject/gameobject.h>
=======
>>>>>>> 23bfceca
#include "engine_service.h"
#include "engine_version.h"

extern unsigned char PROFILER_HTML[];
extern uint32_t PROFILER_HTML_SIZE;

namespace dmEngineService
{
    static const char DEVICE_DESC_TEMPLATE[] =
    "<?xml version=\"1.0\" encoding=\"utf-8\"?>\n"
    "<root xmlns=\"urn:schemas-upnp-org:device-1-0\" xmlns:defold=\"urn:schemas-defold-com:DEFOLD-1-0\">\n"
    "    <specVersion>\n"
    "        <major>1</major>\n"
    "        <minor>0</minor>\n"
    "    </specVersion>\n"
    "    <device>\n"
    "        <deviceType>upnp:rootdevice</deviceType>\n"
    "        <friendlyName>${NAME}</friendlyName>\n"
    "        <manufacturer>Defold</manufacturer>\n"
    "        <modelName>Defold Engine 1.0</modelName>\n"
    "        <UDN>${UDN}</UDN>\n"
    "        <defold:url>http://${HOSTNAME}:${DEFOLD_PORT}</defold:url>\n"
    "        <defold:logPort>${DEFOLD_LOG_PORT}</defold:logPort>\n"
    "    </device>\n"
    "</root>\n";

    static const char INFO_TEMPLATE[] =
    "{\"version\": \"${ENGINE_VERSION}\"}";

<<<<<<< HEAD
    static const char INTERNAL_SERVER_ERROR[] = "(500) Internal server error";
=======
    const char* const FOURCC_RESOURCES = "RESS";
>>>>>>> 23bfceca

    struct EngineService
    {
        static void HttpServerHeader(void* user_data, const char* key, const char* value)
        {
            (void) user_data;
            (void) key;
            (void) value;
        }

        static bool ParsePostUrl(const char* resource, dmMessage::HSocket* socket, const dmDDF::Descriptor** desc, dmhash_t* message_id)
        {
            // Syntax: http://host:port/post/socket/message_type

            char buf[256];
            dmStrlCpy(buf, resource, sizeof(buf));

            char* last;
            int i = 0;
            char* s = dmStrTok(buf, "/", &last);
            bool error = false;

            while (s && !error)
            {
                switch (i)
                {
                    case 0:
                    {
                        if (strcmp(s, "post") != 0)
                        {
                            error = true;
                        }
                    }
                    break;

                    case 1:
                    {
                        dmMessage::Result mr = dmMessage::GetSocket(s, socket);
                        if (mr != dmMessage::RESULT_OK)
                        {
                            error = true;
                        }
                    }
                    break;

                    case 2:
                    {
                        *message_id = dmHashString64(s);
                        *desc = dmDDF::GetDescriptorFromHash(*message_id);
                        if (*desc == 0)
                        {
                            error = true;
                        }
                    }
                    break;
                }

                s = dmStrTok(0, "/", &last);
                ++i;
            }

            return !error;
        }

        static void SlurpHttpContent(dmWebServer::Request* request)
        {
            char buf[256];
            uint32_t total_recv = 0;

            while (total_recv < request->m_ContentLength)
            {
                uint32_t recv_bytes = 0;
                uint32_t to_read = dmMath::Min((uint32_t) sizeof(buf), request->m_ContentLength - total_recv);
                dmWebServer::Result r = dmWebServer::Receive(request, buf, to_read, &recv_bytes);
                if (r != dmWebServer::RESULT_OK)
                    return;
                total_recv += recv_bytes;
            }
        }

        static void PostHandler(void* user_data, dmWebServer::Request* request)
        {
            char msg_buf[1024];
            const char* error_msg = "";
            dmWebServer::Result r;
            uint32_t recv_bytes = 0;
            dmMessage::HSocket socket = 0;
            const dmDDF::Descriptor* desc = 0;
            dmhash_t message_id;

            if (request->m_ContentLength > sizeof(msg_buf))
            {
                error_msg = "Too large message";
                goto bail;
            }

            if (!ParsePostUrl(request->m_Resource, &socket, &desc, &message_id))
            {
                error_msg = "Invalid request";
                goto bail;
            }

            r = dmWebServer::Receive(request, msg_buf, request->m_ContentLength, &recv_bytes);
            if (r == dmWebServer::RESULT_OK)
            {
                void* msg;
                uint32_t msg_size;
                dmDDF::Result ddf_r = dmDDF::LoadMessage(msg_buf, recv_bytes, desc, &msg, dmDDF::OPTION_OFFSET_POINTERS, &msg_size);
                if (ddf_r == dmDDF::RESULT_OK)
                {
                    dmMessage::URL url;
                    url.m_Socket = socket;
                    url.m_Path = 0;
                    url.m_Fragment = 0;
                    dmMessage::Post(0, &url, message_id, 0, (uintptr_t) desc, msg, msg_size, 0);
                    dmDDF::FreeMessage(msg);
                }
            }
            else
            {
                dmLogError("Error while reading message post data (%d)", r);
                error_msg = INTERNAL_SERVER_ERROR;
                goto bail;
            }

            dmWebServer::SetStatusCode(request, 200);
            dmWebServer::Send(request, "OK", strlen("OK"));
            return;

    bail:
            SlurpHttpContent(request);
            dmLogError("%s", error_msg);
            dmWebServer::SetStatusCode(request, 400);
            dmWebServer::Send(request, error_msg, strlen(error_msg));
        }

        static void PingHandler(void* user_data, dmWebServer::Request* request)
        {
            dmWebServer::SetStatusCode(request, 200);
            dmWebServer::Send(request, "PONG\n", strlen("PONG\n"));
        }

        static void InfoHandler(void* user_data, dmWebServer::Request* request)
        {
            EngineService* service = (EngineService*) user_data;
            dmWebServer::SetStatusCode(request, 200);
            dmWebServer::Send(request, service->m_InfoJson, strlen(service->m_InfoJson));
        }

        // This is equivalent to what SSDP is doing when serving the UPNP descriptor through its own http server
        // See ssdp.cpp#ReplaceHttpHostVar
        static const char* ReplaceHttpHostVar(void *user_data, const char *key)
        {
            if (strcmp(key, "HTTP-HOST") == 0)
            {
                return (char*) user_data;
            }
            return 0;
        }

        // See comment below where this handler is registered
        static void UpnpHandler(void* user_data, dmWebServer::Request* request)
        {
            EngineService* service = (EngineService*) user_data;
            char host_buffer[64];
            const char* host_header = dmWebServer::GetHeader(request, "Host");
            if (host_header == 0)
            {
                host_header = dmWebServer::GetHeader(request, "host");
            }
            if (host_header == 0)
            {
                *host_buffer = 0;
            }
            else
            {
                dmStrlCpy(host_buffer, host_header, sizeof(host_buffer));
            }
            // Strip possible port number included here
            char *delim = strchr(host_buffer, ':');
            if (delim)
            {
                *delim = 0;
            }
            char buffer[1024];
            dmTemplate::Result tr = dmTemplate::Format(host_buffer, buffer, sizeof(buffer), service->m_DeviceDesc.m_DeviceDescription, ReplaceHttpHostVar);
            if (tr != dmTemplate::RESULT_OK)
            {
                dmLogError("Error formating http response (%d)", tr);
                dmWebServer::SetStatusCode(request, 500);
                dmWebServer::Send(request, INTERNAL_SERVER_ERROR, sizeof(INTERNAL_SERVER_ERROR));
            }
            else
            {
                dmWebServer::SetStatusCode(request, 200);
                dmWebServer::Send(request, buffer, strlen(buffer));
            }
        }

        static const char* ReplaceCallback(void* user_data, const char* key)
        {
            EngineService* self = (EngineService*) user_data;
            if (strcmp(key, "UDN") == 0)
            {
                return self->m_DeviceDesc.m_UDN;
            }
            else if (strcmp(key, "DEFOLD_PORT") == 0)
            {
                return self->m_PortText;
            }
            else if (strcmp(key, "DEFOLD_LOG_PORT") == 0)
            {
                return self->m_LogPortText;
            }
            else if (strcmp(key, "NAME") == 0)
            {
                return self->m_Name;
            }
            else if (strcmp(key, "HOSTNAME") == 0)
            {
                // this will be filled in by the SSDP response
                return "${HTTP-HOST}";
            }
            else if (strcmp(key, "ENGINE_VERSION") == 0)
            {
                return dmEngineVersion::VERSION;
            }
            else
            {
                return 0;
            }
        }

        bool Init(uint16_t port)
        {
            dmTemplate::Format(this, m_InfoJson, sizeof(m_InfoJson), INFO_TEMPLATE, ReplaceCallback);

            dmSys::SystemInfo info;
            dmSys::GetSystemInfo(&info);
            /*
             * NOTE: On Android localhost is returned for dmSocket::GetHostname.
             * Therefore we use MANUFACTURER-DEVICEMODEL instead for display-name
             *
             */
            if (strcmp(info.m_SystemName, "Android") == 0) {
                dmStrlCpy(m_Name, info.m_Manufacturer, sizeof(m_Name));
                dmStrlCat(m_Name, "-", sizeof(m_Name));
                dmStrlCat(m_Name, info.m_DeviceModel, sizeof(m_Name));
            } else {
                dmSocket::Result sockr = dmSocket::GetHostname(m_Name, sizeof(m_Name));
                if (sockr != dmSocket::RESULT_OK)
                {
                    return false;
                }
            }

            dmSocket::Address local_address;
            dmSocket::Result sockr = dmSocket::GetLocalAddress(&local_address);
            if (sockr != dmSocket::RESULT_OK)
            {
                return false;
            }

            dmWebServer::NewParams params;
            params.m_Port = port;
            dmWebServer::HServer web_server;
            dmWebServer::Result r = dmWebServer::New(&params, &web_server);
            if (r != dmWebServer::RESULT_OK)
            {
                dmLogError("Unable to create engine web-server (%d)", r);
                return false;
            }
            dmSocket::Address address;
            dmWebServer::GetName(web_server, &address, &m_Port);
            DM_SNPRINTF(m_PortText, sizeof(m_PortText), "%d", (int) m_Port);
            DM_SNPRINTF(m_LogPortText, sizeof(m_LogPortText), "%d", (int) dmLogGetPort());

            char* local_address_str =  dmSocket::AddressToIPString(local_address);
            dmStrlCpy(m_LocalAddress, local_address_str, sizeof(m_LocalAddress));

            // UDN must be unique and this scheme is probably unique enough
            dmStrlCpy(m_DeviceDesc.m_UDN, "defold-", sizeof(m_DeviceDesc.m_UDN));
            dmStrlCat(m_DeviceDesc.m_UDN, local_address_str, sizeof(m_DeviceDesc.m_UDN));
            dmStrlCat(m_DeviceDesc.m_UDN, ":", sizeof(m_DeviceDesc.m_UDN));
            /*
             * Note that we use the engine service port for
             * distinguishing the dmengine instances rather than the
             * ssdp http server port. Several dmengine's all running
             * on the standard port (8001) will thus be
             * indistinguishable. Having them show up as separate
             * devices is pointless since we can't determine which one
             * we're connecting to anyhow (port reuse).
             */
            dmStrlCat(m_DeviceDesc.m_UDN, m_PortText, sizeof(m_DeviceDesc.m_UDN));
            dmStrlCat(m_DeviceDesc.m_UDN, "-", sizeof(m_DeviceDesc.m_UDN));
            dmStrlCat(m_DeviceDesc.m_UDN, info.m_DeviceModel, sizeof(m_DeviceDesc.m_UDN));

            free(local_address_str);

            dmTemplate::Format(this, m_DeviceDescXml, sizeof(m_DeviceDescXml), DEVICE_DESC_TEMPLATE, ReplaceCallback);

            m_DeviceDesc.m_Id = "defold";
            m_DeviceDesc.m_DeviceType = "upnp:rootdevice";
            m_DeviceDesc.m_DeviceDescription = m_DeviceDescXml;

            dmSSDP::NewParams ssdp_params;
            ssdp_params.m_MaxAge = 60;
            ssdp_params.m_AnnounceInterval = 30;
            dmSSDP::HSSDP ssdp;
            dmSSDP::Result sr = dmSSDP::New(&ssdp_params, &ssdp);
            if (sr == dmSSDP::RESULT_OK)
            {
                sr = dmSSDP::RegisterDevice(ssdp, &m_DeviceDesc);
                if (sr != dmSSDP::RESULT_OK)
                {
                    dmSSDP::Delete(ssdp);
                    ssdp = 0;
                    dmLogWarning("Unable to register ssdp device (%d)", sr);
                }
            }
            else
            {
                ssdp = 0;
                dmLogWarning("Unable to create ssdp service (%d)", sr);
            }

            dmWebServer::HandlerParams post_params;
            post_params.m_Handler = PostHandler;
            post_params.m_Userdata = this;
            dmWebServer::AddHandler(web_server, "/post", &post_params);

            dmWebServer::HandlerParams ping_params;
            ping_params.m_Handler = PingHandler;
            ping_params.m_Userdata = this;
            dmWebServer::AddHandler(web_server, "/ping", &ping_params);

            dmWebServer::HandlerParams info_params;
            info_params.m_Handler = InfoHandler;
            info_params.m_Userdata = this;
            dmWebServer::AddHandler(web_server, "/info", &info_params);

            // The purpose of this handler is both for debugging but also for Editor2,
            // where the user can manually specify an IP (and optionally port) to connect to.
            // The port is known (8001) or set via environment variable DM_SERVICE_PORT and logged on startup.
            dmWebServer::HandlerParams upnp_params;
            upnp_params.m_Handler = UpnpHandler;
            upnp_params.m_Userdata = this;
            dmWebServer::AddHandler(web_server, "/upnp", &upnp_params);

            m_WebServer = web_server;
            m_SSDP = ssdp;
            return true;
        }

        void Final()
        {
            dmWebServer::Delete(m_WebServer);

            if (m_SSDP)
            {
                dmSSDP::DeregisterDevice(m_SSDP, "defold");
                dmSSDP::Delete(m_SSDP);
            }
        }


        dmWebServer::HServer m_WebServer;
        uint16_t             m_Port;
        char                 m_PortText[16];
        char                 m_LogPortText[16];
        char                 m_Name[128];
        char                 m_LocalAddress[128];

        dmSSDP::DeviceDesc   m_DeviceDesc;
        char                 m_DeviceDescXml[sizeof(DEVICE_DESC_TEMPLATE) + 512]; // 512 is rather arbitrary :-)
        dmSSDP::HSSDP        m_SSDP;

        char                 m_InfoJson[sizeof(INFO_TEMPLATE) + 512]; // 512 is rather arbitrary :-)
    };

    HEngineService New(uint16_t port)
    {
        HEngineService service = new EngineService();
        if (service->Init(port))
        {
            /*
             * This message is parsed by editor 2 - don't remove or change without
             * corresponding changes in engine.clj
             */
            dmLogInfo("Engine service started on port %u", (unsigned int) GetPort(service));
            return service;
        }
        else
        {
            delete service;
            return 0;
        }
    }

    void Delete(HEngineService engine_service)
    {
        engine_service->Final();
        delete engine_service;
    }

    void Update(HEngineService engine_service)
    {
        DM_PROFILE(Engine, "Service");
        dmWebServer::Update(engine_service->m_WebServer);

        if (engine_service->m_SSDP)
        {
            dmSSDP::Update(engine_service->m_SSDP, false);
        }
    }

    uint16_t GetPort(HEngineService engine_service)
    {
        return engine_service->m_Port;
    }

    uint16_t GetServicePort(uint16_t default_port)
    {
        uint16_t engine_port = default_port;

        char* service_port_env = getenv("DM_SERVICE_PORT");

        // editor 2 specifies DM_SERVICE_PORT=dynamic when launching dmengine
        if (service_port_env) {
            unsigned int env_port = 0;
            if (sscanf(service_port_env, "%u", &env_port) == 1) {
                engine_port = (uint16_t) env_port;
            }
            else if (strcmp(service_port_env, "dynamic") == 0) {
                engine_port = 0;
            }
        }

        return engine_port;
    }

    #define CHECK_RESULT_BOOL(_RESULT) \
        if (r != dmWebServer::RESULT_OK)\
        {\
            dmLogWarning("Unexpected http-server when transmitting profile data (%d)", _RESULT); \
            return false; \
        }

    static dmWebServer::Result SendString(dmWebServer::Request* request, const char* str)
    {
        uint16_t len = (uint16_t)strlen(str);
        dmWebServer::Result r = dmWebServer::Send(request, &len, 2);
        if (r != dmWebServer::RESULT_OK)
        {
            return r;
        }
        r = dmWebServer::Send(request, str, len);
        return r;
    }

<<<<<<< HEAD
    //
    // Resource profiler
    //

=======
>>>>>>> 23bfceca
    static bool ResourceIteratorFunction(const dmResource::IteratorResource& resource, void* user_ctx)
    {
        dmWebServer::Request* request = (dmWebServer::Request*)user_ctx;

        const char* name = dmHashReverseSafe64(resource.m_Id);
        const char* extension = strrchr(name, '.');
        if (!extension)
            extension = "";

        dmWebServer::Result r;
        r = SendString(request, name); CHECK_RESULT_BOOL(r);
        r = SendString(request, extension); CHECK_RESULT_BOOL(r);
        r = dmWebServer::Send(request, &resource.m_Size, 4); CHECK_RESULT_BOOL(r);
        r = dmWebServer::Send(request, &resource.m_SizeOnDisc, 4); CHECK_RESULT_BOOL(r);
        r = dmWebServer::Send(request, &resource.m_RefCount, 4); CHECK_RESULT_BOOL(r);
        return true;
    }

    static void HttpResourceRequestCallback(void* context, dmWebServer::Request* request)
    {
<<<<<<< HEAD
        const char* FOURCC = "RESS";
        dmWebServer::Result r = SendString(request, FOURCC);
=======
        dmWebServer::Result r = SendString(request, FOURCC_RESOURCES);
>>>>>>> 23bfceca
        if (r != dmWebServer::RESULT_OK)
        {
            dmLogWarning("Unexpected http-server when transmitting profile data (%d)", r);
            return;
        }

        dmResource::HFactory factory = (dmResource::HFactory)context;
        dmResource::IterateResources(factory, ResourceIteratorFunction, (void*)request);
    }

<<<<<<< HEAD
    //
    // GameObject profiler
    //

    struct GameObjectProfilerCtx
    {
        dmWebServer::Request*   m_Request;
        // we need these variables to recreate the tree structure
        dmArray<uint32_t>       m_Stack; // A stack of indices to keep track of the traversal tree (i.e. parents)
        uint32_t                m_Index;
    };

    static bool SendGameObjectData(GameObjectProfilerCtx* ctx, dmhash_t id, dmhash_t resource_id, uint32_t index, uint32_t parent, uint32_t flags, const char* type)
    {
        // See profiler.html, loadGameObjects() for the receiving end of this code
        dmWebServer::Request* request = ctx->m_Request;
        dmWebServer::Result r;
        r = SendString(request, dmHashReverseSafe64(id)); CHECK_RESULT_BOOL(r);
        r = SendString(request, dmHashReverseSafe64(resource_id)); CHECK_RESULT_BOOL(r);
        r = SendString(request, type); CHECK_RESULT_BOOL(r);
        r = dmWebServer::Send(request, &index, 4); CHECK_RESULT_BOOL(r);
        r = dmWebServer::Send(request, &parent, 4); CHECK_RESULT_BOOL(r);
        r = dmWebServer::Send(request, &flags, 4); CHECK_RESULT_BOOL(r);
        return true;
    }

    static bool ComponentIteratorFunction(const dmGameObject::IteratorComponent* iterator, void* user_ctx)
    {
        GameObjectProfilerCtx* ctx = (GameObjectProfilerCtx*)user_ctx;
        uint32_t parent = ctx->m_Stack.Back();
        SendGameObjectData(ctx, iterator->m_NameHash, iterator->m_Resource, ctx->m_Index++, parent, 0, iterator->m_Type);
        return true;
    }

    static bool GameObjectIteratorFunction(const dmGameObject::IteratorGameObject* iterator, void* user_ctx)
    {
        GameObjectProfilerCtx* ctx = (GameObjectProfilerCtx*)user_ctx;
        uint32_t parent = ctx->m_Stack.Back();
        uint32_t index = ctx->m_Index++;
        ctx->m_Stack.Push(index);

        SendGameObjectData(ctx, dmGameObject::GetIdentifier(iterator->m_Instance), iterator->m_Resource, index, parent, 0, "goc");

        bool result = dmGameObject::IterateComponents(iterator->m_Instance, ComponentIteratorFunction, user_ctx);

        uint32_t lastindex = ctx->m_Stack.Back();
        ctx->m_Stack.Pop();
        assert(lastindex == index);

        return result;
    }

    static bool CollectionIteratorFunction(const dmGameObject::IteratorCollection* iterator, void* user_ctx)
    {
        GameObjectProfilerCtx* ctx = (GameObjectProfilerCtx*)user_ctx;

        uint32_t parent = ctx->m_Stack.Back();
        uint32_t index = ctx->m_Index++;
        ctx->m_Stack.Push(index);

        SendGameObjectData(ctx, iterator->m_NameHash, iterator->m_Resource, index, parent, 0, "collectionc");

        bool result = dmGameObject::IterateGameObjects(iterator->m_Collection, GameObjectIteratorFunction, user_ctx);

        uint32_t lastindex = ctx->m_Stack.Back();
        ctx->m_Stack.Pop();
        assert(lastindex == index);

        return result;
    }

    static void HttpGameObjectRequestCallback(void* context, dmWebServer::Request* request)
    {
        dmWebServer::Result r = SendString(request, "GOBJ");
        if (r != dmWebServer::RESULT_OK)
        {
            dmLogWarning("Unexpected http-server when transmitting profile data (%d)", r);
            dmWebServer::SetStatusCode(request, 500);
            dmWebServer::Send(request, INTERNAL_SERVER_ERROR, sizeof(INTERNAL_SERVER_ERROR));
            return;
        }

        GameObjectProfilerCtx ctx;
        ctx.m_Request = request;
        ctx.m_Index = 0;
        ctx.m_Stack.SetCapacity(1024); // This is the depth of the tree!
        ctx.m_Stack.Push(ctx.m_Index);
        ctx.m_Index++;

        dmGameObject::HRegister regist = (dmGameObject::HRegister)context;
        bool result = dmGameObject::IterateCollections(regist, CollectionIteratorFunction, &ctx);

        uint32_t lastindex = ctx.m_Stack.Back();
        ctx.m_Stack.Pop();
        assert(lastindex == 0);

        dmWebServer::SetStatusCode(request, result ? 200 : 500);
    }

#undef CHECK_RESULT_BOOL

    //
    // All profilers' setup
    //

=======
#undef CHECK_RESULT_BOOL

>>>>>>> 23bfceca
    static void ProfileHandler(void* user_data, dmWebServer::Request* request)
    {
        dmWebServer::SetStatusCode(request, 200);
        dmWebServer::Send(request, PROFILER_HTML, PROFILER_HTML_SIZE);
    }

<<<<<<< HEAD
    void InitProfiler(HEngineService engine_service, dmResource::HFactory factory, dmGameObject::HRegister regist)
    {
        dmWebServer::HandlerParams resource_params;
        resource_params.m_Handler = HttpResourceRequestCallback;
        resource_params.m_Userdata = factory;
        dmWebServer::AddHandler(engine_service->m_WebServer, "/resources_impl", &resource_params);

        dmWebServer::HandlerParams gameobject_params;
        gameobject_params.m_Handler = HttpGameObjectRequestCallback;
        gameobject_params.m_Userdata = regist;
        dmWebServer::AddHandler(engine_service->m_WebServer, "/gameobjects_impl", &gameobject_params);
=======
    void InitProfiler(HEngineService engine_service, dmResource::HFactory factory)
    {
        dmWebServer::HandlerParams params;
        params.m_Handler = HttpResourceRequestCallback;
        params.m_Userdata = factory;
        dmWebServer::AddHandler(engine_service->m_WebServer, "/resources_impl", &params);

>>>>>>> 23bfceca

        // The entry point to the engine service profiler
        dmWebServer::HandlerParams profile_params;
        profile_params.m_Handler = ProfileHandler;
        profile_params.m_Userdata = 0;
        dmWebServer::AddHandler(engine_service->m_WebServer, "/", &profile_params);
    }

}
<|MERGE_RESOLUTION|>--- conflicted
+++ resolved
@@ -12,10 +12,7 @@
 #include <dlib/profile.h>
 #include <ddf/ddf.h>
 #include <resource/resource.h>
-<<<<<<< HEAD
 #include <gameobject/gameobject.h>
-=======
->>>>>>> 23bfceca
 #include "engine_service.h"
 #include "engine_version.h"
 
@@ -45,11 +42,8 @@
     static const char INFO_TEMPLATE[] =
     "{\"version\": \"${ENGINE_VERSION}\"}";
 
-<<<<<<< HEAD
     static const char INTERNAL_SERVER_ERROR[] = "(500) Internal server error";
-=======
     const char* const FOURCC_RESOURCES = "RESS";
->>>>>>> 23bfceca
 
     struct EngineService
     {
@@ -510,13 +504,10 @@
         return r;
     }
 
-<<<<<<< HEAD
     //
     // Resource profiler
     //
 
-=======
->>>>>>> 23bfceca
     static bool ResourceIteratorFunction(const dmResource::IteratorResource& resource, void* user_ctx)
     {
         dmWebServer::Request* request = (dmWebServer::Request*)user_ctx;
@@ -537,12 +528,7 @@
 
     static void HttpResourceRequestCallback(void* context, dmWebServer::Request* request)
     {
-<<<<<<< HEAD
-        const char* FOURCC = "RESS";
-        dmWebServer::Result r = SendString(request, FOURCC);
-=======
         dmWebServer::Result r = SendString(request, FOURCC_RESOURCES);
->>>>>>> 23bfceca
         if (r != dmWebServer::RESULT_OK)
         {
             dmLogWarning("Unexpected http-server when transmitting profile data (%d)", r);
@@ -553,7 +539,6 @@
         dmResource::IterateResources(factory, ResourceIteratorFunction, (void*)request);
     }
 
-<<<<<<< HEAD
     //
     // GameObject profiler
     //
@@ -659,17 +644,12 @@
     // All profilers' setup
     //
 
-=======
-#undef CHECK_RESULT_BOOL
-
->>>>>>> 23bfceca
     static void ProfileHandler(void* user_data, dmWebServer::Request* request)
     {
         dmWebServer::SetStatusCode(request, 200);
         dmWebServer::Send(request, PROFILER_HTML, PROFILER_HTML_SIZE);
     }
 
-<<<<<<< HEAD
     void InitProfiler(HEngineService engine_service, dmResource::HFactory factory, dmGameObject::HRegister regist)
     {
         dmWebServer::HandlerParams resource_params;
@@ -681,15 +661,6 @@
         gameobject_params.m_Handler = HttpGameObjectRequestCallback;
         gameobject_params.m_Userdata = regist;
         dmWebServer::AddHandler(engine_service->m_WebServer, "/gameobjects_impl", &gameobject_params);
-=======
-    void InitProfiler(HEngineService engine_service, dmResource::HFactory factory)
-    {
-        dmWebServer::HandlerParams params;
-        params.m_Handler = HttpResourceRequestCallback;
-        params.m_Userdata = factory;
-        dmWebServer::AddHandler(engine_service->m_WebServer, "/resources_impl", &params);
-
->>>>>>> 23bfceca
 
         // The entry point to the engine service profiler
         dmWebServer::HandlerParams profile_params;
