// Copyright 2020-2024 The Defold Foundation
// Copyright 2014-2020 King
// Copyright 2009-2014 Ragnar Svensson, Christian Murray
// Licensed under the Defold License version 1.0 (the "License"); you may not use
// this file except in compliance with the License.
//
// You may obtain a copy of the License, together with FAQs at
// https://www.defold.com/license
//
// Unless required by applicable law or agreed to in writing, software distributed
// under the License is distributed on an "AS IS" BASIS, WITHOUT WARRANTIES OR
// CONDITIONS OF ANY KIND, either express or implied. See the License for the
// specific language governing permissions and limitations under the License.

<<<<<<< HEAD
#include <dmsdk/extension/extension_gen.hpp>
#include <dmsdk/dlib/configfile_gen.hpp>
=======
#include <dmsdk/extension/extension.h>
#include <dmsdk/dlib/configfile.h>
>>>>>>> f150d70c
#include <dlib/webserver.h>
#include <gameobject/gameobject.h>

namespace dmEngine
{
    /** application level callback data
     *
     * Extension application entry callback data.
     * This is the data structure passed as parameter by extension Application entry callbacks (AppInit and AppFinalize) functions
     *
     * @struct
     * @name dmEngine::ExtensionAppParams
     * @member m_ConfigFile [type:dmConfigFile::HConfig]
     * @member m_WebServer [type:dmWebServer::HServer] Only valid in debug builds, where the engine service is running. 0 otherwise.
     * @member dmGameObject::HRegister [type:dmWebServer::HServer] Only valid in debug builds, where the engine service is running. 0 otherwise.
     *
     */
    struct ExtensionAppParams
    {
        ExtensionAppParams() { memset(this, 0, sizeof(*this)); }
        dmConfigFile::HConfig   m_ConfigFile;
        dmWebServer::HServer    m_WebServer;
        dmGameObject::HRegister m_GameObjectRegister;
        dmHID::HContext         m_HIDContext;
    };

}<|MERGE_RESOLUTION|>--- conflicted
+++ resolved
@@ -12,13 +12,8 @@
 // CONDITIONS OF ANY KIND, either express or implied. See the License for the
 // specific language governing permissions and limitations under the License.
 
-<<<<<<< HEAD
-#include <dmsdk/extension/extension_gen.hpp>
-#include <dmsdk/dlib/configfile_gen.hpp>
-=======
 #include <dmsdk/extension/extension.h>
 #include <dmsdk/dlib/configfile.h>
->>>>>>> f150d70c
 #include <dlib/webserver.h>
 #include <gameobject/gameobject.h>
 
