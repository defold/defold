#! /usr/bin/env python
import os, re
from waf_dynamo import dmsdk_add_files, copy_file_task, apidoc_extract_task, platform_supports_feature, platform_graphics_libs_and_symbols
import waflib.Options

def options(opt):
    pass

def build(bld):

    platform_bin_install_path = os.path.join(bld.env["PREFIX"], 'bin', bld.env['PLATFORM'])
    platform_lib_install_path = os.path.join(bld.env["PREFIX"], 'lib', bld.env['PLATFORM'])

    bld.stlib(features = 'cxx embed',
              includes = '. ..',
              source = 'engine_service.cpp',
              target = 'engine_service',
              install_path = platform_lib_install_path,
              embed_source = '../content/profiler.html')

    bld.stlib(features = 'cxx',
              includes = '. ..',
              source = 'engine_service_null.cpp',
              install_path = platform_lib_install_path,
              target = 'engine_service_null')

    platform_main_cpp = ''
    if 'arm64-nx64' in bld.env.PLATFORM:
        platform_main_cpp = 'nx64/main_nx64.cpp nx64/engine_nx64.cpp'
    if bld.env.PLATFORM in ('x86_64-ps4', 'x86_64-ps5'):
        platform_main_cpp = 'engine_ps4.cpp'

    bld.stlib(features = 'cxx ddf embed',
                    includes = '../proto . ..',
                    target = 'engine',
                    proto_gen_py = True,
                    protoc_includes = ['../proto', bld.env['PREFIX'] + '/share'],
                    embed_source='../content/materials/debug.spc ../content/builtins/connect/game.project ../content/builtins.arci ../content/builtins.arcd ../content/builtins.dmanifest',
                    source='engine.cpp engine_main.cpp engine_loop.cpp extension.cpp physics_debug_render.cpp ../proto/engine/engine_ddf.proto ' + platform_main_cpp,
                    install_path = platform_lib_install_path,
                    use = 'engine_service')

    bld.add_group()

    bld.stlib(features = 'cxx ddf',
                    includes = '../proto . ..',
                    target = 'engine_release',
                    defines = 'DM_RELEASE=1',
                    proto_gen_py = True,
                    protoc_includes = ['../proto', bld.env['PREFIX'] + '/share'],
                    source='engine.cpp engine_main.cpp engine_loop.cpp extension.cpp ../proto/engine/engine_ddf.proto ' + platform_main_cpp,
                    install_path = platform_lib_install_path,
                    use = 'engine_service_null')

    bld.install_files('${PREFIX}/include/engine', 'engine.h')
    bld.install_files('${PREFIX}/share/proto/engine', '../proto/engine/engine_ddf.proto')

    additional_libs = ['CRASH']

    resource_type_symbols = ['ResourceTypeGameObject', 'ResourceTypeCollection', 'ResourceTypeScript', 'ResourceTypeLua',
                             'ResourceTypeAnim', 'ResourceTypeAnimationSet', 'ResourceTypeGui', 'ResourceTypeGuiScript',
                             'ResourceTypeOgg', 'ResourceTypeOpus', 'ResourceTypeWav',
                             'ResourceTypeFont','ResourceTypeTTF',
                             'ResourceProviderFile', 'ResourceProviderArchive', 'ResourceProviderArchiveMutable', 'ResourceProviderZip']
    component_type_symbols = ['ComponentTypeAnim', 'ComponentTypeScript', 'ComponentTypeGui', 'ComponentTypeMesh', 'ComponentTypeSound']

    exported_symbols = ['DefaultSoundDevice', 'AudioDecoderWav', 'CrashExt', 'LiveUpdateExt',
                        'ScriptBox2DExt', 'ScriptImageExt', 'ScriptModelExt', 'ScriptTypesExt', 'ScriptHttp', 'ScriptFont']

    # Add stb_vorbis and/or tremolo depending on platform
    if bld.env['PLATFORM'] in ('arm64-nx64', 'win32', 'x86_64-win32', 'js-web', 'wasm-web', 'wasm_pthread-web'):
        exported_symbols.append('AudioDecoderStbVorbis')
    elif bld.env['PLATFORM'] in ('x86_64-ps4','x86_64-ps5',):
        pass # dont't add tremolo
    else:
        exported_symbols.append('AudioDecoderTremolo')
        additional_libs.append('TREMOLO')

    if waflib.Options.options.with_opus:
        additional_libs.append('OPUS')
        exported_symbols += ['AudioDecoderOpus']

    graphics_lib, graphics_lib_symbols = platform_graphics_libs_and_symbols(bld.env['PLATFORM'])

    exported_symbols += graphics_lib_symbols

    if 'android' in bld.env['PLATFORM']:
        additional_libs.append('UNWIND')
        additional_libs.append('CPP_RUNTIME')

    if bld.env['PLATFORM'] in ['win32', 'x86_64-win32', 'arm64-nx64']:
        sound_lib  = 'SOUND'
    else:
        sound_lib = 'SOUND OPENAL'

    sound_lib = sound_lib.split()

    dynamo_home = os.getenv('DYNAMO_HOME')

    android_jar_paths = [
              '%s/ext/share/java/android-support-multidex.jar' % (dynamo_home),
              '%s/ext/share/java/androidx-multidex.jar' % (dynamo_home),
              '%s/ext/share/java/glfw_android.jar' % (dynamo_home),
              '%s/share/java/gamesys_android.jar' % (dynamo_home),
              '%s/share/java/sound_android.jar' % (dynamo_home)]

    glfw_js = '../../../ext/lib/%s/js/library_glfw.js' % bld.env.PLATFORM

<<<<<<< HEAD
    web_libs = [glfw_js, 'library_sys.js', 'library_script.js', 'library_sound.js', 'library_render.js', 'library_profile.js']
    if not waflib.Options.options.with_openal:
        web_libs += ['library_sound.js']
=======
    web_libs = [glfw_js, 'library_sys.js', 'library_script.js', 'library_sound.js', 'library_render.js']
>>>>>>> a4f03a7e

    main_cpp = 'common/main.cpp'

    bld.add_group()

    profile_null_libs = ['PROFILE_NULL', 'PROFILEREXT_NULL']
    profile_null_symbols = ['ProfilerExt'] # for dmProfiler::SetUpdateFrequency
    profile_symbols = ['ProfilerExt', 'ProfilerBasic']
    profile_lib = ['PROFILE', 'PROFILEREXT']
    if bld.env['PLATFORM'] in ('arm64-nx64', 'x86_64-ps4', 'x86_64-ps5'):
        profile_lib = ['PROFILE', 'PROFILEREXT']

    # remotery isn't supported on all platforms
    if bld.env['PLATFORM'] not in ('js-web', 'wasm-web', 'wasm_pthread-web', 'arm64-nx64', 'x86_64-ps4', 'x86_64-ps5'):
        profile_lib += ['PROFILER_REMOTERY']
        profile_symbols += ['ProfilerRemotery']

    if bld.env['PLATFORM'] in ('js-web', 'wasm-web', 'wasm_pthread-web'):
        profile_lib += ['PROFILER_JS']
        profile_symbols += ['ProfilerJS']
        web_libs += ['library_profile.js']

    if bld.env['PLATFORM'] in ('x86_64-ps4', 'x86_64-ps5', 'x86_64-linux', 'arm64-linux'):
        additional_libs.append('APP')

    platform_lib = ['PLATFORM']
    if not (platform_supports_feature(bld.env.PLATFORM, "opengl", None) or platform_supports_feature(bld.env.PLATFORM, "vulkan", None)):
        platform_lib = ['PLATFORM_NULL']

    obj = bld(
        features = 'c cxx cprogram apk web extract_symbols',
        use = 'engine_rs PROFILEREXT GAMEOBJECT DDF FONT LIVEUPDATE RESOURCE GAMESYS PHYSICS RECORD RENDER SOCKET SCRIPT LUA EXTENSION HID INPUT PARTICLE RIG DLIB GUI CRASH engine engine_service'.split() + graphics_lib + sound_lib + profile_lib + platform_lib + additional_libs,
        web_libs = web_libs,
        exported_symbols = exported_symbols + profile_symbols + resource_type_symbols + ['ResourceProviderHttp'] + component_type_symbols,
        includes = '../build ../proto . ..',
        #NOTE: _XBOX to get static lib and avoid dllimport/dllexport stuff
        defines = '_XBOX',
        proto_gen_py = True,
        protoc_includes = '../proto',
        target = 'dmengine',
        bundleid = 'com.defold.engine',
        source = main_cpp.split(),
        proguard = ['../content/builtins/manifests/android/dmengine.pro'],
        install_path = platform_bin_install_path,
        jars = android_jar_paths)

    if 'win32' in bld.env.PLATFORM:
        obj.source.append('engine.rc') # Needs to bundle with icons, or IconExe.java won't be able to replace them (it cannot add them)
        obj.env.append_value('LINKFLAGS', ['Psapi.lib'])
        bld.install_files('${PREFIX}/lib/%s' % bld.env['PLATFORM'], 'defold.ico')
        bld.install_files('${PREFIX}/lib/%s' % bld.env['PLATFORM'], 'engine.rc')

    if 'android' in bld.env['PLATFORM']:
        bld.install_files('${PREFIX}/share/java', 'dmengine.android/classes.dex')

    bld.add_group()

    obj = bld(
        features = 'c cxx cprogram apk web extract_symbols',
        use = 'GAMEOBJECT DDF FONT LIVEUPDATE RESOURCE GAMESYS PHYSICS RECORD RENDER SOCKET SCRIPT LUA EXTENSION HID INPUT PARTICLE RIG DLIB GUI CRASH engine_release engine_service_null'.split() + graphics_lib + sound_lib + platform_lib + additional_libs + profile_null_libs,
        web_libs = web_libs,
        exported_symbols = exported_symbols + profile_null_symbols + resource_type_symbols + component_type_symbols,
        includes = '../build ../proto . ..',
        #NOTE: _XBOX to get static lib and avoid dllimport/dllexport stuff
        defines = '_XBOX DM_RELEASE=1',
        proto_gen_py = True,
        protoc_includes = '../proto',
        target = 'dmengine_release',
        source = main_cpp.split(),
        install_path = platform_bin_install_path,
        jars   = android_jar_paths)

    if 'win32' in bld.env.PLATFORM:
        obj.source.append('engine.rc')
        obj.env.append_value('LINKFLAGS', ['/SUBSYSTEM:WINDOWS', '/ENTRY:mainCRTStartup', 'Psapi.lib'])

    additional_libs = []
    if bld.env['PLATFORM'] in ('armv7-android', 'arm64-android', 'x86_64-macos'):
        additional_libs += ['UNWIND']

    if bld.env['PLATFORM'] in ('x86_64-ps4', 'x86_64-ps5'):
        additional_libs.append('APP')

    exported_symbols = ['ProfilerExt', 'LiveUpdateExt', 'ScriptTypesExt', 'GraphicsAdapterNull',
                        'ScriptFont','ResourceTypeFont','ResourceTypeTTF']

    graphics_lib = 'GRAPHICS_NULL'
    if bld.env['PLATFORM'] in ('arm64-android','armv7-android', 'arm64-ios', 'x86_64-ios'):
        graphics_lib = 'GRAPHICS_NULL DMGLFW' # g_AndroidApp is currently in glfw. UIApplicationMain is currently in glfw

    bld.add_group()

    obj = bld(
        features = 'c cxx cprogram apk web extract_symbols',
        use = 'RECORD_NULL GAMEOBJECT DDF LIVEUPDATE FONT GAMESYS RESOURCE PHYSICS RENDER SOCKET SCRIPT LUA EXTENSION HID_NULL INPUT PARTICLE PLATFORM_NULL RIG GUI CRASH DLIB SOUND_NULL engine engine_service'.split() + graphics_lib.split() + profile_lib + additional_libs,
        exported_symbols = ['LiveUpdateExt', 'ScriptTypesExt', 'GraphicsAdapterNull'] + profile_symbols + resource_type_symbols + component_type_symbols,
        web_libs = web_libs,
        includes = '../build ../proto . ..',
        proto_gen_py = True,
        protoc_includes = '../proto',
        target = 'dmengine_headless',
        install_path = platform_bin_install_path,
        source = main_cpp.split())

    if 'win32' in bld.env.PLATFORM:
        obj.source.append('engine.rc')
        obj.env.append_value('LINKFLAGS', ['Psapi.lib'])

    if 'arm64-nx64' in bld.env['PLATFORM']:
        bld.install_files('${PREFIX}/bin/${PLATFORM}', 'dmengine.nso')
        bld.install_files('${PREFIX}/bin/${PLATFORM}', 'dmengine_release.nso')
        bld.install_files('${PREFIX}/bin/${PLATFORM}', 'dmengine_headless.nso')

    if not waflib.Options.options.skip_build_tests:
        bld.recurse('test')

    dmsdk_add_files(bld, '${PREFIX}/sdk/include/dmsdk', 'dmsdk')

    apidoc_extract_task(bld, ['../proto/engine/engine_ddf.proto', 'engine_doc.h'])

def configure(conf):
    pass<|MERGE_RESOLUTION|>--- conflicted
+++ resolved
@@ -106,13 +106,9 @@
 
     glfw_js = '../../../ext/lib/%s/js/library_glfw.js' % bld.env.PLATFORM
 
-<<<<<<< HEAD
-    web_libs = [glfw_js, 'library_sys.js', 'library_script.js', 'library_sound.js', 'library_render.js', 'library_profile.js']
+    web_libs = [glfw_js, 'library_sys.js', 'library_script.js', 'library_sound.js', 'library_render.js']
     if not waflib.Options.options.with_openal:
         web_libs += ['library_sound.js']
-=======
-    web_libs = [glfw_js, 'library_sys.js', 'library_script.js', 'library_sound.js', 'library_render.js']
->>>>>>> a4f03a7e
 
     main_cpp = 'common/main.cpp'
 
