#! /usr/bin/env python
import os, re
from waf_dynamo import dmsdk_add_files, copy_file_task, apidoc_extract_task, platform_supports_feature, platform_graphics_libs_and_symbols
import waflib.Options

def options(opt):
    pass

def build(bld):

    platform_bin_install_path = os.path.join(bld.env["PREFIX"], 'bin', bld.env['PLATFORM'])
    platform_lib_install_path = os.path.join(bld.env["PREFIX"], 'lib', bld.env['PLATFORM'])

    bld.stlib(features = 'cxx embed',
              includes = '. ..',
              source = 'engine_service.cpp',
              target = 'engine_service',
              install_path = platform_lib_install_path,
              embed_source = '../content/profiler.html')

    bld.stlib(features = 'cxx',
              includes = '. ..',
              source = 'engine_service_null.cpp',
              install_path = platform_lib_install_path,
              target = 'engine_service_null')

    platform_main_cpp = ''
    if 'arm64-nx64' in bld.env.PLATFORM:
        platform_main_cpp = 'nx64/main_nx64.cpp nx64/engine_nx64.cpp'
    if bld.env.PLATFORM in ('x86_64-ps4', 'x86_64-ps5'):
        platform_main_cpp = 'engine_ps4.cpp'

    bld.stlib(features = 'cxx ddf embed',
                    includes = '../proto . ..',
                    target = 'engine',
                    proto_gen_py = True,
                    protoc_includes = ['../proto', bld.env['PREFIX'] + '/share'],
                    embed_source='../content/materials/debug.spc ../content/builtins/connect/game.project ../content/builtins.arci ../content/builtins.arcd ../content/builtins.dmanifest',
                    source='engine.cpp engine_main.cpp engine_loop.cpp extension.cpp physics_debug_render.cpp ../proto/engine/engine_ddf.proto ' + platform_main_cpp,
                    install_path = platform_lib_install_path,
                    use = 'engine_service')

    bld.add_group()

    bld.stlib(features = 'cxx ddf',
                    includes = '../proto . ..',
                    target = 'engine_release',
                    defines = 'DM_RELEASE=1',
                    proto_gen_py = True,
                    protoc_includes = ['../proto', bld.env['PREFIX'] + '/share'],
                    source='engine.cpp engine_main.cpp engine_loop.cpp extension.cpp ../proto/engine/engine_ddf.proto ' + platform_main_cpp,
                    install_path = platform_lib_install_path,
                    use = 'engine_service_null')

    bld.install_files('${PREFIX}/include/engine', 'engine.h')
    bld.install_files('${PREFIX}/share/proto/engine', '../proto/engine/engine_ddf.proto')

    additional_libs = ['CRASH']

    resource_type_symbols = ['ResourceTypeGameObject', 'ResourceTypeCollection', 'ResourceTypeScript', 'ResourceTypeLua',
                             'ResourceTypeAnim', 'ResourceTypeAnimationSet', 'ResourceTypeGui', 'ResourceTypeGuiScript',
                             'ResourceTypeOgg', 'ResourceTypeOpus', 'ResourceTypeWav',
                             'ResourceProviderFile', 'ResourceProviderArchive', 'ResourceProviderArchiveMutable', 'ResourceProviderZip']
    component_type_symbols = ['ComponentTypeAnim', 'ComponentTypeScript', 'ComponentTypeGui', 'ComponentTypeMesh', 'ComponentTypeSound']

    exported_symbols = ['DefaultSoundDevice', 'AudioDecoderWav', 'CrashExt', 'ProfilerExt', 'LiveUpdateExt',
                        'ScriptBox2DExt', 'ScriptImageExt', 'ScriptModelExt', 'ScriptTypesExt', 'ScriptHttp']

    # Add stb_vorbis and/or tremolo depending on platform
    if bld.env['PLATFORM'] in ('arm64-nx64', 'win32', 'x86_64-win32', 'js-web', 'wasm-web'):
        exported_symbols.append('AudioDecoderStbVorbis')
    elif bld.env['PLATFORM'] in ('x86_64-ps4','x86_64-ps5',):
        pass # dont't add tremolo
    else:
        exported_symbols.append('AudioDecoderTremolo')
        additional_libs.append('TREMOLO')

<<<<<<< HEAD
    if waflib.Options.options.with_opus:
        additional_libs.append('OPUS')
        exported_symbols += ['AudioDecoderOpus']

    graphics_lib = 'GRAPHICS DMGLFW OPENGL'
    graphics_lib_symbols = ['GraphicsAdapterOpenGL']

    if waflib.Options.options.with_vulkan:
        graphics_lib += ' GRAPHICS_VULKAN VULKAN'
        graphics_lib_symbols.append('GraphicsAdapterVulkan')

    if waflib.Options.options.with_dx12 and platform_supports_feature(bld.env.PLATFORM, 'dx12', {}):
        graphics_lib += ' GRAPHICS_DX12'
        graphics_lib_symbols.append('GraphicsAdapterDX12')

    if waflib.Options.options.with_webgpu and platform_supports_feature(bld.env.PLATFORM, 'webgpu', {}):
        graphics_lib += ' GRAPHICS_WEBGPU'
        graphics_lib_symbols.append('GraphicsAdapterWebGPU')

    if bld.env['PLATFORM'] in ('arm64-nx64',):
        graphics_lib = 'GRAPHICS_VULKAN DMGLFW VULKAN'
        graphics_lib_symbols = ['GraphicsAdapterVulkan']

    if bld.env['PLATFORM'] in ('x86_64-ps4',):
        graphics_lib = 'GRAPHICS'
        graphics_lib_symbols = ['GraphicsAdapterPS4']

    if bld.env['PLATFORM'] in ('x86_64-ps5'):
        graphics_lib = 'GRAPHICS'
        graphics_lib_symbols = ['GraphicsAdapterPS5']
=======
    graphics_lib, graphics_lib_symbols = platform_graphics_libs_and_symbols(bld.env['PLATFORM'])
>>>>>>> a2391a62

    exported_symbols += graphics_lib_symbols

    if 'android' in bld.env['PLATFORM']:
        additional_libs.append('UNWIND')
        additional_libs.append('CPP_RUNTIME')

    if bld.env['PLATFORM'] in ['win32', 'x86_64-win32', 'arm64-nx64']:
        sound_lib  = 'SOUND'
    else:
        sound_lib = 'SOUND OPENAL'

    sound_lib = sound_lib.split()

    dynamo_home = os.getenv('DYNAMO_HOME')

    android_jar_paths = [
              '%s/ext/share/java/android-support-multidex.jar' % (dynamo_home),
              '%s/ext/share/java/androidx-multidex.jar' % (dynamo_home),
              '%s/ext/share/java/glfw_android.jar' % (dynamo_home),
              '%s/share/java/gamesys_android.jar' % (dynamo_home),
              '%s/share/java/sound_android.jar' % (dynamo_home)]

    glfw_js = '../../../ext/lib/%s/js/library_glfw.js' % bld.env.PLATFORM

    web_libs = [glfw_js, 'library_sys.js', 'library_script.js', 'library_sound.js', 'library_render.js']

    main_cpp = 'common/main.cpp'

    bld.add_group()

    profile_lib = ['PROFILE', 'PROFILEREXT']
    if bld.env['PLATFORM'] in ('arm64-nx64', 'x86_64-ps4', 'x86_64-ps5'):
        profile_lib = ['PROFILE_NULL', 'PROFILEREXT_NULL']

    if bld.env['PLATFORM'] in ('x86_64-ps4', 'x86_64-ps5', 'x86_64-linux', 'arm64-linux'):
        additional_libs.append('APP')

    platform_lib = ['PLATFORM']
    if not (platform_supports_feature(bld.env.PLATFORM, "opengl", None) or platform_supports_feature(bld.env.PLATFORM, "vulkan", None)):
        platform_lib = ['PLATFORM_NULL']

    obj = bld(
        features = 'c cxx cprogram apk web extract_symbols',
        use = 'engine_rs PROFILEREXT GAMEOBJECT DDF LIVEUPDATE RESOURCE GAMESYS PHYSICS RECORD RENDER SOCKET SCRIPT LUA EXTENSION HID INPUT PARTICLE RIG DLIB GUI CRASH engine engine_service'.split() + graphics_lib + sound_lib + profile_lib + platform_lib + additional_libs,
        web_libs = web_libs,
        exported_symbols = exported_symbols + resource_type_symbols + ['ResourceProviderHttp'] + component_type_symbols,
        includes = '../build ../proto . ..',
        #NOTE: _XBOX to get static lib and avoid dllimport/dllexport stuff
        defines = '_XBOX',
        proto_gen_py = True,
        protoc_includes = '../proto',
        target = 'dmengine',
        bundleid = 'com.defold.engine',
        source = main_cpp.split(),
        proguard = ['../content/builtins/manifests/android/dmengine.pro'],
        install_path = platform_bin_install_path,
        jars = android_jar_paths)

    if 'win32' in bld.env.PLATFORM:
        obj.source.append('engine.rc') # Needs to bundle with icons, or IconExe.java won't be able to replace them (it cannot add them)
        obj.env.append_value('LINKFLAGS', ['Psapi.lib'])
        bld.install_files('${PREFIX}/lib/%s' % bld.env['PLATFORM'], 'defold.ico')
        bld.install_files('${PREFIX}/lib/%s' % bld.env['PLATFORM'], 'engine.rc')

    if 'android' in bld.env['PLATFORM']:
        bld.install_files('${PREFIX}/share/java', 'dmengine.android/classes.dex')

    bld.add_group()

    obj = bld(
        features = 'c cxx cprogram apk web extract_symbols',
        use = 'PROFILE_NULL PROFILEREXT_NULL GAMEOBJECT DDF LIVEUPDATE RESOURCE GAMESYS PHYSICS RECORD RENDER SOCKET SCRIPT LUA EXTENSION HID INPUT PARTICLE RIG DLIB GUI CRASH engine_release engine_service_null'.split() + graphics_lib + sound_lib + platform_lib + additional_libs,
        web_libs = web_libs,
        exported_symbols = exported_symbols + resource_type_symbols + component_type_symbols,
        includes = '../build ../proto . ..',
        #NOTE: _XBOX to get static lib and avoid dllimport/dllexport stuff
        defines = '_XBOX DM_RELEASE=1',
        proto_gen_py = True,
        protoc_includes = '../proto',
        target = 'dmengine_release',
        source = main_cpp.split(),
        install_path = platform_bin_install_path,
        jars   = android_jar_paths)

    if 'win32' in bld.env.PLATFORM:
        obj.source.append('engine.rc')
        obj.env.append_value('LINKFLAGS', ['/SUBSYSTEM:WINDOWS', '/ENTRY:mainCRTStartup', 'Psapi.lib'])

    additional_libs = []
    if bld.env['PLATFORM'] in ('armv7-android', 'arm64-android', 'x86_64-macos'):
        additional_libs += ['UNWIND']

    if bld.env['PLATFORM'] in ('x86_64-ps4', 'x86_64-ps5'):
        additional_libs.append('APP')

    graphics_lib = 'GRAPHICS_NULL'
    if bld.env['PLATFORM'] in ('arm64-android','armv7-android', 'arm64-ios', 'x86_64-ios'):
        graphics_lib = 'GRAPHICS_NULL DMGLFW' # g_AndroidApp is currently in glfw. UIApplicationMain is currently in glfw

    bld.add_group()

    obj = bld(
        features = 'c cxx cprogram apk web extract_symbols',
        use = 'RECORD_NULL GAMEOBJECT DDF LIVEUPDATE GAMESYS RESOURCE PHYSICS RENDER SOCKET SCRIPT LUA EXTENSION HID_NULL INPUT PARTICLE PLATFORM_NULL RIG GUI CRASH DLIB SOUND_NULL engine engine_service'.split() + graphics_lib.split() + profile_lib + additional_libs,
        exported_symbols = ['ProfilerExt', 'LiveUpdateExt', 'ScriptTypesExt', 'GraphicsAdapterNull'] + resource_type_symbols + component_type_symbols,
        web_libs = web_libs,
        includes = '../build ../proto . ..',
        proto_gen_py = True,
        protoc_includes = '../proto',
        target = 'dmengine_headless',
        install_path = platform_bin_install_path,
        source = main_cpp.split())

    if 'win32' in bld.env.PLATFORM:
        obj.source.append('engine.rc')
        obj.env.append_value('LINKFLAGS', ['Psapi.lib'])

    if 'arm64-nx64' in bld.env['PLATFORM']:
        bld.install_files('${PREFIX}/bin/${PLATFORM}', 'dmengine.nso')
        bld.install_files('${PREFIX}/bin/${PLATFORM}', 'dmengine_release.nso')
        bld.install_files('${PREFIX}/bin/${PLATFORM}', 'dmengine_headless.nso')

    if not waflib.Options.options.skip_build_tests:
        bld.recurse('test')

    dmsdk_add_files(bld, '${PREFIX}/sdk/include/dmsdk', 'dmsdk')

    apidoc_extract_task(bld, ['../proto/engine/engine_ddf.proto', 'engine_doc.h'])

def configure(conf):
    pass<|MERGE_RESOLUTION|>--- conflicted
+++ resolved
@@ -75,40 +75,11 @@
         exported_symbols.append('AudioDecoderTremolo')
         additional_libs.append('TREMOLO')
 
-<<<<<<< HEAD
     if waflib.Options.options.with_opus:
         additional_libs.append('OPUS')
         exported_symbols += ['AudioDecoderOpus']
 
-    graphics_lib = 'GRAPHICS DMGLFW OPENGL'
-    graphics_lib_symbols = ['GraphicsAdapterOpenGL']
-
-    if waflib.Options.options.with_vulkan:
-        graphics_lib += ' GRAPHICS_VULKAN VULKAN'
-        graphics_lib_symbols.append('GraphicsAdapterVulkan')
-
-    if waflib.Options.options.with_dx12 and platform_supports_feature(bld.env.PLATFORM, 'dx12', {}):
-        graphics_lib += ' GRAPHICS_DX12'
-        graphics_lib_symbols.append('GraphicsAdapterDX12')
-
-    if waflib.Options.options.with_webgpu and platform_supports_feature(bld.env.PLATFORM, 'webgpu', {}):
-        graphics_lib += ' GRAPHICS_WEBGPU'
-        graphics_lib_symbols.append('GraphicsAdapterWebGPU')
-
-    if bld.env['PLATFORM'] in ('arm64-nx64',):
-        graphics_lib = 'GRAPHICS_VULKAN DMGLFW VULKAN'
-        graphics_lib_symbols = ['GraphicsAdapterVulkan']
-
-    if bld.env['PLATFORM'] in ('x86_64-ps4',):
-        graphics_lib = 'GRAPHICS'
-        graphics_lib_symbols = ['GraphicsAdapterPS4']
-
-    if bld.env['PLATFORM'] in ('x86_64-ps5'):
-        graphics_lib = 'GRAPHICS'
-        graphics_lib_symbols = ['GraphicsAdapterPS5']
-=======
     graphics_lib, graphics_lib_symbols = platform_graphics_libs_and_symbols(bld.env['PLATFORM'])
->>>>>>> a2391a62
 
     exported_symbols += graphics_lib_symbols
 
