--- conflicted
+++ resolved
@@ -65,11 +65,7 @@
                              'ResourceProviderFile', 'ResourceProviderArchive', 'ResourceProviderArchiveMutable', 'ResourceProviderZip']
     component_type_symbols = ['ComponentTypeAnim', 'ComponentTypeScript', 'ComponentTypeGui', 'ComponentTypeMesh', 'ComponentTypeSound']
 
-<<<<<<< HEAD
-    exported_symbols = ['DefaultSoundDevice', 'AudioDecoderWav', 'CrashExt', 'ProfilerExt', 'LiveUpdateExt',
-=======
     exported_symbols = ['DefaultSoundDevice', 'AudioDecoderWav', 'CrashExt', 'LiveUpdateExt',
->>>>>>> 31e60acf
                         'ScriptBox2DExt', 'ScriptImageExt', 'ScriptModelExt', 'ScriptTypesExt', 'ScriptHttp', 'ScriptFont']
 
     # Add stb_vorbis and/or tremolo depending on platform
@@ -171,11 +167,7 @@
 
     obj = bld(
         features = 'c cxx cprogram apk web extract_symbols',
-<<<<<<< HEAD
-        use = 'PROFILE_NULL PROFILEREXT_NULL GAMEOBJECT DDF FONT LIVEUPDATE RESOURCE GAMESYS PHYSICS RECORD RENDER SOCKET SCRIPT LUA EXTENSION HID INPUT PARTICLE RIG DLIB GUI CRASH engine_release engine_service_null'.split() + graphics_lib + sound_lib + platform_lib + additional_libs,
-=======
         use = 'GAMEOBJECT DDF FONT LIVEUPDATE RESOURCE GAMESYS PHYSICS RECORD RENDER SOCKET SCRIPT LUA EXTENSION HID INPUT PARTICLE RIG DLIB GUI CRASH engine_release engine_service_null'.split() + graphics_lib + sound_lib + platform_lib + additional_libs + profile_null_libs,
->>>>>>> 31e60acf
         web_libs = web_libs,
         exported_symbols = exported_symbols + profile_null_symbols + resource_type_symbols + component_type_symbols,
         includes = '../build ../proto . ..',
@@ -211,11 +203,7 @@
     obj = bld(
         features = 'c cxx cprogram apk web extract_symbols',
         use = 'RECORD_NULL GAMEOBJECT DDF LIVEUPDATE FONT GAMESYS RESOURCE PHYSICS RENDER SOCKET SCRIPT LUA EXTENSION HID_NULL INPUT PARTICLE PLATFORM_NULL RIG GUI CRASH DLIB SOUND_NULL engine engine_service'.split() + graphics_lib.split() + profile_lib + additional_libs,
-<<<<<<< HEAD
-        exported_symbols = exported_symbols + resource_type_symbols + component_type_symbols,
-=======
         exported_symbols = ['LiveUpdateExt', 'ScriptTypesExt', 'GraphicsAdapterNull'] + profile_symbols + resource_type_symbols + component_type_symbols,
->>>>>>> 31e60acf
         web_libs = web_libs,
         includes = '../build ../proto . ..',
         proto_gen_py = True,
