#include "engine.h"

#include "engine_private.h"

#include <vectormath/cpp/vectormath_aos.h>
#include <sys/stat.h>

#include <algorithm>

#include <dlib/dlib.h>
#include <dlib/dstrings.h>
#include <dlib/hash.h>
#include <dlib/profile.h>
#include <dlib/time.h>
#include <dlib/math.h>
#include <dlib/path.h>
#include <dlib/sys.h>
#include <dlib/http_client.h>
#include <extension/extension.h>
#include <gamesys/gamesys.h>
#include <gamesys/model_ddf.h>
#include <gamesys/physics_ddf.h>
#include <gameobject/gameobject_ddf.h>
#include <sound/sound.h>
#include <render/render.h>
#include <render/render_ddf.h>
#include <particle/particle.h>
#include <tracking/tracking.h>
#include <tracking/tracking_ddf.h>
#include <liveupdate/liveupdate.h>

#include "engine_service.h"
#include "engine_version.h"
#include "physics_debug_render.h"
#include "profile_render.h"

using namespace Vectormath::Aos;

extern unsigned char CONNECT_PROJECT[];
extern uint32_t CONNECT_PROJECT_SIZE;

#if defined(__ANDROID__)
// On Android we need to notify the activity which input method to use
// before the keyboard is brought up. This choice is stored as a
// game.project config and used in dmEngine::Init(), passed along to
// the GLFW Android implementation.
extern "C" {
    extern void _glfwAndroidSetInputMethod(int);
    extern void _glfwAndroidSetImmersiveMode(int);
}
#endif

namespace dmEngine
{
#define SYSTEM_SOCKET_NAME "@system"

    void GetWorldTransform(void* user_data, Point3& position, Quat& rotation)
    {
        if (!user_data)
            return;
        dmGameObject::HInstance instance = (dmGameObject::HInstance)user_data;
        position = dmGameObject::GetWorldPosition(instance);
        rotation = dmGameObject::GetWorldRotation(instance);
    }

    void SetWorldTransform(void* user_data, const Point3& position, const Quat& rotation)
    {
        if (!user_data)
            return;
        dmGameObject::HInstance instance = (dmGameObject::HInstance)user_data;
        dmGameObject::SetPosition(instance, position);
        dmGameObject::SetRotation(instance, rotation);
    }

    void SetObjectModel(void* visual_object, Quat* rotation, Point3* position)
    {
        if (!visual_object) return;
        dmGameObject::HInstance go = (dmGameObject::HInstance) visual_object;
        *position = dmGameObject::GetWorldPosition(go);
        *rotation = dmGameObject::GetWorldRotation(go);
    }

    void OnWindowResize(void* user_data, uint32_t width, uint32_t height)
    {
        uint32_t data_size = sizeof(dmRenderDDF::WindowResized);
        uintptr_t descriptor = (uintptr_t)dmRenderDDF::WindowResized::m_DDFDescriptor;
        dmhash_t message_id = dmRenderDDF::WindowResized::m_DDFDescriptor->m_NameHash;

        dmRenderDDF::WindowResized window_resized;
        window_resized.m_Width = width;
        window_resized.m_Height = height;

        dmMessage::URL receiver;
        dmMessage::ResetURL(receiver);
        dmMessage::Result result = dmMessage::GetSocket(dmRender::RENDER_SOCKET_NAME, &receiver.m_Socket);
        if (result != dmMessage::RESULT_OK)
        {
            dmLogError("Could not find '%s' socket.", dmRender::RENDER_SOCKET_NAME);
        }
        else
        {
            result = dmMessage::Post(0x0, &receiver, message_id, 0, descriptor, &window_resized, data_size, 0);
            if (result != dmMessage::RESULT_OK)
            {
                dmLogError("Could not send 'window_resized' to '%s' socket.", dmRender::RENDER_SOCKET_NAME);
            }
        }

        Engine* engine = (Engine*)user_data;
        engine->m_InvPhysicalWidth = 1.0f / width;
        engine->m_InvPhysicalHeight = 1.0f / height;
        // update gui context
        dmGui::SetPhysicalResolution(engine->m_GuiContext.m_GuiContext, width, height);

        dmGameSystem::OnWindowResized(width, height);
    }

    bool OnWindowClose(void* user_data)
    {
        Engine* engine = (Engine*)user_data;
        engine->m_Alive = false;
        // Never allow closing the window here, clean up and then close manually
        return false;
    }

    void Dispatch(dmMessage::Message *message_object, void* user_ptr);

    static void OnWindowFocus(void* user_data, uint32_t focus)
    {
        Engine* engine = (Engine*)user_data;
        dmExtension::Params params;
        params.m_ConfigFile = engine->m_Config;
        params.m_L          = 0;
        dmExtension::Event event;
        event.m_Event = focus ? dmExtension::EVENT_ID_ACTIVATEAPP : dmExtension::EVENT_ID_DEACTIVATEAPP;
        dmExtension::DispatchEvent( &params, &event );

        dmGameSystem::OnWindowFocus(focus != 0);
    }

    Stats::Stats()
    : m_FrameCount(0)
    {

    }

    Engine::Engine(dmEngineService::HEngineService engine_service)
    : m_Config(0)
    , m_Alive(true)
    , m_MainCollection(0)
    , m_LastReloadMTime(0)
    , m_MouseSensitivity(1.0f)
    , m_ShowProfile(false)
    , m_GraphicsContext(0)
    , m_RenderContext(0)
    , m_SharedScriptContext(0x0)
    , m_GOScriptContext(0x0)
    , m_RenderScriptContext(0x0)
    , m_GuiScriptContext(0x0)
    , m_Factory(0x0)
    , m_SystemSocket(0x0)
    , m_SystemFontMap(0x0)
    , m_HidContext(0x0)
    , m_InputContext(0x0)
    , m_GameInputBinding(0x0)
    , m_DisplayProfiles(0x0)
    , m_TrackingContext(0x0)
    , m_RenderScriptPrototype(0x0)
    , m_Stats()
    , m_WasIconified(true)
    , m_QuitOnEsc(false)
    , m_ConnectionAppMode(false)
    , m_Width(960)
    , m_Height(640)
    , m_InvPhysicalWidth(1.0f/960)
    , m_InvPhysicalHeight(1.0f/640)
    {
        m_EngineService = engine_service;
        m_Register = dmGameObject::NewRegister();
        m_InputBuffer.SetCapacity(64);

        m_PhysicsContext.m_Context3D = 0x0;
        m_PhysicsContext.m_Debug = false;
        m_PhysicsContext.m_3D = false;
        m_GuiContext.m_GuiContext = 0x0;
        m_GuiContext.m_RenderContext = 0x0;
        m_SpriteContext.m_RenderContext = 0x0;
        m_SpriteContext.m_MaxSpriteCount = 0;
        m_SpineModelContext.m_RenderContext = 0x0;
        m_SpineModelContext.m_MaxSpineModelCount = 0;
        m_ModelContext.m_RenderContext = 0x0;
        m_ModelContext.m_MaxModelCount = 0;
    }

    HEngine New(dmEngineService::HEngineService engine_service)
    {
        return new Engine(engine_service);
    }

    void Delete(HEngine engine)
    {
        if (engine->m_MainCollection)
            dmResource::Release(engine->m_Factory, engine->m_MainCollection);
        dmGameObject::PostUpdate(engine->m_Register);

        dmHttpClient::ShutdownConnectionPool();

        dmLiveUpdate::Finalize();

        dmGameSystem::ScriptLibContext script_lib_context;
        script_lib_context.m_Factory = engine->m_Factory;
        script_lib_context.m_Register = engine->m_Register;
        if (engine->m_SharedScriptContext) {
            script_lib_context.m_LuaState = dmScript::GetLuaState(engine->m_SharedScriptContext);
            dmGameSystem::FinalizeScriptLibs(script_lib_context);
        } else {
            script_lib_context.m_LuaState = dmScript::GetLuaState(engine->m_GOScriptContext);
            dmGameSystem::FinalizeScriptLibs(script_lib_context);
            if (engine->m_GuiContext.m_GuiContext != 0x0)
            {
                script_lib_context.m_LuaState = dmGui::GetLuaState(engine->m_GuiContext.m_GuiContext);
                dmGameSystem::FinalizeScriptLibs(script_lib_context);
            }
        }

        dmHttpClient::ReopenConnectionPool();

        dmGameObject::DeleteRegister(engine->m_Register);

        UnloadBootstrapContent(engine);

        dmSound::Finalize();

        dmInput::DeleteContext(engine->m_InputContext);

        dmRender::DeleteRenderContext(engine->m_RenderContext, engine->m_RenderScriptContext);

        if (engine->m_HidContext)
        {
            dmHID::Final(engine->m_HidContext);
            dmHID::DeleteContext(engine->m_HidContext);
        }

        if (engine->m_GuiContext.m_GuiContext)
            dmGui::DeleteContext(engine->m_GuiContext.m_GuiContext, engine->m_GuiScriptContext);

        if (engine->m_TrackingContext)
        {
            dmTracking::Finalize(engine->m_TrackingContext);
            dmTracking::Delete(engine->m_TrackingContext);
        }

        if (engine->m_SharedScriptContext) {
            dmScript::Finalize(engine->m_SharedScriptContext);
            dmScript::DeleteContext(engine->m_SharedScriptContext);
        } else {
            if (engine->m_GOScriptContext) {
                dmScript::Finalize(engine->m_GOScriptContext);
                dmScript::DeleteContext(engine->m_GOScriptContext);
            }
            if (engine->m_RenderScriptContext) {
                dmScript::Finalize(engine->m_RenderScriptContext);
                dmScript::DeleteContext(engine->m_RenderScriptContext);
            }
            if (engine->m_GuiScriptContext) {
                dmScript::Finalize(engine->m_GuiScriptContext);
                dmScript::DeleteContext(engine->m_GuiScriptContext);
            }
        }

        if (engine->m_Factory) {
            dmResource::DeleteFactory(engine->m_Factory);
        }

        if (engine->m_GraphicsContext)
        {
            dmGraphics::CloseWindow(engine->m_GraphicsContext);
            dmGraphics::DeleteContext(engine->m_GraphicsContext);
        }

        if (engine->m_SystemSocket)
            dmMessage::DeleteSocket(engine->m_SystemSocket);

        if (engine->m_PhysicsContext.m_Context3D)
        {
            if (engine->m_PhysicsContext.m_3D)
                dmPhysics::DeleteContext3D(engine->m_PhysicsContext.m_Context3D);
            else
                dmPhysics::DeleteContext2D(engine->m_PhysicsContext.m_Context2D);
        }

        dmExtension::AppParams app_params;
        app_params.m_ConfigFile = engine->m_Config;
        dmExtension::AppFinalize(&app_params);

        dmBuffer::DeleteContext();

        if (engine->m_Config)
        {
            dmConfigFile::Delete(engine->m_Config);
        }

        delete engine;
    }

    dmGraphics::TextureFilter ConvertMinTextureFilter(const char* filter)
    {
        if (strcmp(filter, "linear") == 0)
        {
            return dmGraphics::TEXTURE_FILTER_LINEAR_MIPMAP_NEAREST;
        }
        else
        {
            return dmGraphics::TEXTURE_FILTER_NEAREST_MIPMAP_NEAREST;
        }
    }

    dmGraphics::TextureFilter ConvertMagTextureFilter(const char* filter)
    {
        if (strcmp(filter, "linear") == 0)
        {
            return dmGraphics::TEXTURE_FILTER_LINEAR;
        }
        else
        {
            return dmGraphics::TEXTURE_FILTER_NEAREST;
        }
    }

    static bool GetProjectFile(int argc, char *argv[], char* project_file, uint32_t project_file_size)
    {
        if (argc > 1 && argv[argc-1][0] != '-')
        {
            dmStrlCpy(project_file, argv[argc-1], project_file_size);
            return true;
        }
        else
        {
            char p1[DMPATH_MAX_PATH];
            char p2[DMPATH_MAX_PATH];
            char p3[DMPATH_MAX_PATH];
            char tmp[DMPATH_MAX_PATH];
            char* paths[] = { p1, p2, p3 };
            uint32_t count = 0;

            dmStrlCpy(p1, "./game.projectc", sizeof(p1));
            dmStrlCpy(p2, "build/default/game.projectc", sizeof(p2));
            if (dmSys::GetResourcesPath(argc, argv, tmp, sizeof(tmp)) == dmSys::RESULT_OK)
            {
                dmPath::Concat(tmp, "game.projectc", p3, sizeof(p3));
                count = 3;
            }
            else
            {
                count = 2;
            }

            for (uint32_t i = 0; i < count; ++i)
            {
                if (dmSys::ResourceExists(paths[i]))
                {
                    dmStrlCpy(project_file, paths[i], project_file_size);
                    return true;
                }
            }
        }

        return false;
    }

    static void SetUpdateFrequency(HEngine engine, uint32_t frequency)
    {
        engine->m_UpdateFrequency = frequency;
        engine->m_UpdateFrequency = dmMath::Max(1U, engine->m_UpdateFrequency);
        engine->m_UpdateFrequency = dmMath::Min(60U, engine->m_UpdateFrequency);
        uint32_t swap_interval = 60 / engine->m_UpdateFrequency;
        swap_interval = dmMath::Max(1U, swap_interval);
        dmGraphics::SetSwapInterval(engine->m_GraphicsContext, swap_interval);
    }

    /*
     The game.projectc is located using the following scheme:

     A.
      1. If an argument is specified load the game.project from specified file
     B.
      1. Look for game.project (relative path)
      2. Look for build/default/game.projectc (relative path)
      3. Look for dmSys::GetResourcePath()/game.project
      4. Load first game.project-file found. If none is
         found start the built-in connect application

      The content-root is set to the directory name of
      the project if not overridden in project-file
      (resource.uri)
    */
    bool Init(HEngine engine, int argc, char *argv[])
    {
        dmSys::EngineInfoParam engine_info;
        engine_info.m_Version = dmEngineVersion::VERSION;
        engine_info.m_VersionSHA1 = dmEngineVersion::VERSION_SHA1;
        dmSys::SetEngineInfo(engine_info);

        char* qoe_s = getenv("DM_QUIT_ON_ESC");
        engine->m_QuitOnEsc = ((qoe_s != 0x0) && (qoe_s[0] == '1'));

        dmArray<char*> args;
        args.SetCapacity(argc);
        args.SetSize(argc);
        for (int i = 0; i < argc; ++i)
        {
            args[i] = argv[i];
        }

        dmExtension::EngineParams engine_params;
        engine_params.m_Args = &args;
        dmExtension::Result er = dmExtension::EngineInitialize(&engine_params);
        if (er != dmExtension::RESULT_OK) {
            dmLogFatal("Failed to initialize extensions (%d)", er);
            return false;
        }

        char project_file[DMPATH_MAX_PATH];
        char content_root[DMPATH_MAX_PATH] = ".";
<<<<<<< HEAD
        if (GetProjectFile(args.Size(), &args.Front(), project_file, sizeof(project_file)))
=======

        bool loaded_ok = false;
        if (GetProjectFile(argc, argv, project_file, sizeof(project_file)))
>>>>>>> f561894c
        {
            dmConfigFile::Result cr = dmConfigFile::Load(project_file, argc, (const char**) argv, &engine->m_Config);
            if (cr != dmConfigFile::RESULT_OK)
            {
                if (!engine->m_ConnectionAppMode)
                {
                    dmLogFatal("Unable to load project file: '%s' (%d)", project_file, cr);
                    return false;
                }
                dmLogError("Unable to load project file: '%s' (%d)", project_file, cr);
            }
            else
            {
                loaded_ok = true;
                dmPath::Dirname(project_file, content_root, sizeof(content_root));

                char tmp[DMPATH_MAX_PATH];
                dmStrlCpy(tmp, content_root, sizeof(tmp));
                if (content_root[0])
                {
                    dmStrlCat(tmp, "/game.dmanifest", sizeof(tmp));
                }
                else
                {
                    dmStrlCat(tmp, "game.dmanifest", sizeof(tmp));
                }
                if (dmSys::ResourceExists(tmp))
                {
                    dmStrlCpy(content_root, "dmanif:", sizeof(content_root));
                    dmStrlCat(content_root, tmp, sizeof(content_root));
                }
            }
        }
        
        if( !loaded_ok )
        {
            dmConfigFile::Result cr = dmConfigFile::LoadFromBuffer((const char*) CONNECT_PROJECT, CONNECT_PROJECT_SIZE, argc, (const char**) argv, &engine->m_Config);
            if (cr != dmConfigFile::RESULT_OK)
            {
                dmLogFatal("Unable to load builtin connect project");
                return false;
            }
            engine->m_ConnectionAppMode = true;
        }

        // Catch engine specific arguments
        bool verify_graphics_calls = dLib::IsDebugMode();
        const char verify_graphics_calls_arg[] = "--verify-graphics-calls=";
        for (int i = 0; i < argc; ++i)
        {
            const char* arg = argv[i];
            if (strncmp(verify_graphics_calls_arg, arg, sizeof(verify_graphics_calls_arg)-1) == 0)
            {
                const char* eq = strchr(arg, '=');
                if (strncmp("true", eq+1, sizeof("true")-1) == 0) {
                    verify_graphics_calls = true;
                } else if (strncmp("false", eq+1, sizeof("false")-1) == 0) {
                    verify_graphics_calls = false;
                } else {
                    dmLogWarning("Invalid value used for %s%s.", verify_graphics_calls_arg, eq);
                }
            }
        }

        dmBuffer::NewContext();

        dmExtension::AppParams app_params;
        app_params.m_ConfigFile = engine->m_Config;
        er = dmExtension::AppInitialize(&app_params);
        if (er != dmExtension::RESULT_OK) {
            dmLogFatal("Failed to initialize extensions (%d)", er);
            return false;
        }

        int write_log = dmConfigFile::GetInt(engine->m_Config, "project.write_log", 1);
        if (write_log) {
            char sys_path[DMPATH_MAX_PATH];
            if (dmSys::GetLogPath(sys_path, sizeof(sys_path)) == dmSys::RESULT_OK) {
                const char* path = dmConfigFile::GetString(engine->m_Config, "project.log_dir", sys_path);
                char full[DMPATH_MAX_PATH];
                dmPath::Concat(path, "log.txt", full, sizeof(full));
                dmSetLogFile(full);
            } else {
                dmLogFatal("Unable to get log-file path");
            }
        }

        const char* update_order = dmConfigFile::GetString(engine->m_Config, "gameobject.update_order", 0);

        // This scope is mainly here to make sure the "Main" scope is created first
        DM_PROFILE(Engine, "Init");

        dmGraphics::ContextParams graphics_context_params;
        graphics_context_params.m_DefaultTextureMinFilter = ConvertMinTextureFilter(dmConfigFile::GetString(engine->m_Config, "graphics.default_texture_min_filter", "linear"));
        graphics_context_params.m_DefaultTextureMagFilter = ConvertMagTextureFilter(dmConfigFile::GetString(engine->m_Config, "graphics.default_texture_mag_filter", "linear"));
        graphics_context_params.m_VerifyGraphicsCalls = verify_graphics_calls;

        engine->m_GraphicsContext = dmGraphics::NewContext(graphics_context_params);
        if (engine->m_GraphicsContext == 0x0)
        {
            dmLogFatal("Unable to create the graphics context.");
            return false;
        }

        engine->m_Width = dmConfigFile::GetInt(engine->m_Config, "display.width", 960);
        engine->m_Height = dmConfigFile::GetInt(engine->m_Config, "display.height", 640);

        dmGraphics::WindowParams window_params;
        window_params.m_ResizeCallback = OnWindowResize;
        window_params.m_ResizeCallbackUserData = engine;
        window_params.m_CloseCallback = OnWindowClose;
        window_params.m_CloseCallbackUserData = engine;
        window_params.m_FocusCallback = OnWindowFocus;
        window_params.m_FocusCallbackUserData = engine;
        window_params.m_Width = engine->m_Width;
        window_params.m_Height = engine->m_Height;
        window_params.m_Samples = dmConfigFile::GetInt(engine->m_Config, "display.samples", 0);
        window_params.m_Title = dmConfigFile::GetString(engine->m_Config, "project.title", "TestTitle");
        window_params.m_Fullscreen = (bool) dmConfigFile::GetInt(engine->m_Config, "display.fullscreen", 0);
        window_params.m_PrintDeviceInfo = false;
        window_params.m_HighDPI = (bool) dmConfigFile::GetInt(engine->m_Config, "display.high_dpi", 0);

        dmGraphics::WindowResult window_result = dmGraphics::OpenWindow(engine->m_GraphicsContext, &window_params);
        if (window_result != dmGraphics::WINDOW_RESULT_OK)
        {
            dmLogFatal("Could not open window (%d).", window_result);
            return false;
        }

        uint32_t physical_dpi = dmGraphics::GetDisplayDpi(engine->m_GraphicsContext);
        uint32_t physical_width = dmGraphics::GetWindowWidth(engine->m_GraphicsContext);
        uint32_t physical_height = dmGraphics::GetWindowHeight(engine->m_GraphicsContext);
        engine->m_InvPhysicalWidth = 1.0f / physical_width;
        engine->m_InvPhysicalHeight = 1.0f / physical_height;

        engine->m_UseVariableDt = dmConfigFile::GetInt(engine->m_Config, "display.variable_dt", 0) != 0;
        engine->m_PreviousFrameTime = dmTime::GetTime();
        SetUpdateFrequency(engine, dmConfigFile::GetInt(engine->m_Config, "display.update_frequency", 60));

        const uint32_t max_resources = dmConfigFile::GetInt(engine->m_Config, dmResource::MAX_RESOURCES_KEY, 1024);
        dmResource::NewFactoryParams params;
        int32_t http_cache = dmConfigFile::GetInt(engine->m_Config, "resource.http_cache", 1);
        params.m_MaxResources = max_resources;
        params.m_Flags = 0;
        if (dLib::IsDebugMode())
        {
            params.m_Flags = RESOURCE_FACTORY_FLAGS_RELOAD_SUPPORT;
            if (http_cache)
                params.m_Flags |= RESOURCE_FACTORY_FLAGS_HTTP_CACHE;
        }

        params.m_ArchiveIndex.m_Data = (const void*) BUILTINS_ARCI;
        params.m_ArchiveIndex.m_Size = BUILTINS_ARCI_SIZE;

        params.m_ArchiveData.m_Data = (const void*) BUILTINS_ARCD;
        params.m_ArchiveData.m_Size = BUILTINS_ARCD_SIZE;

        params.m_ArchiveManifest.m_Data = (const void*) BUILTINS_DMANIFEST;
        params.m_ArchiveManifest.m_Size = BUILTINS_DMANIFEST_SIZE;

        const char* resource_uri = dmConfigFile::GetString(engine->m_Config, "resource.uri", content_root);
        dmLogInfo("Loading data from: %s", resource_uri);
        engine->m_Factory = dmResource::NewFactory(&params, resource_uri);
        if (!engine->m_Factory)
        {
            return false;
        }

        dmScript::ClearLuaRefCount(); // Reset the debug counter to 0

        dmArray<dmScript::HContext>& module_script_contexts = engine->m_ModuleContext.m_ScriptContexts;

        bool shared = dmConfigFile::GetInt(engine->m_Config, "script.shared_state", 0);
        if (shared) {
            engine->m_SharedScriptContext = dmScript::NewContext(engine->m_Config, engine->m_Factory, true);
            dmScript::Initialize(engine->m_SharedScriptContext);
            engine->m_GOScriptContext = engine->m_SharedScriptContext;
            engine->m_RenderScriptContext = engine->m_SharedScriptContext;
            engine->m_GuiScriptContext = engine->m_SharedScriptContext;
            module_script_contexts.SetCapacity(1);
            module_script_contexts.Push(engine->m_SharedScriptContext);
        } else {
            engine->m_GOScriptContext = dmScript::NewContext(engine->m_Config, engine->m_Factory, true);
            dmScript::Initialize(engine->m_GOScriptContext);
            engine->m_RenderScriptContext = dmScript::NewContext(engine->m_Config, engine->m_Factory, true);
            dmScript::Initialize(engine->m_RenderScriptContext);
            engine->m_GuiScriptContext = dmScript::NewContext(engine->m_Config, engine->m_Factory, true);
            dmScript::Initialize(engine->m_GuiScriptContext);
            module_script_contexts.SetCapacity(3);
            module_script_contexts.Push(engine->m_GOScriptContext);
            module_script_contexts.Push(engine->m_RenderScriptContext);
            module_script_contexts.Push(engine->m_GuiScriptContext);
        }

        engine->m_HidContext = dmHID::NewContext(dmHID::NewContextParams());
        dmHID::Init(engine->m_HidContext);

        // The attempt to fallback to other audio devices only has meaning if:
        // - sound is being used
        // - the matching device symbols have been exported for the target device
        dmSound::InitializeParams sound_params;
        static const char* audio_devices[] = {
                "default",
                "null",
                NULL
        };
        int deviceIndex = 0;
        while (NULL != audio_devices[deviceIndex]) {
            sound_params.m_OutputDevice = audio_devices[deviceIndex];
            dmSound::Result soundInit = dmSound::Initialize(engine->m_Config, &sound_params);
            if (dmSound::RESULT_OK == soundInit) {
                dmLogInfo("Initialised sound device '%s'\n", sound_params.m_OutputDevice);
                break;
            }
            ++deviceIndex;
        }

        dmGameObject::Result go_result = dmGameObject::SetCollectionDefaultCapacity(engine->m_Register, dmConfigFile::GetInt(engine->m_Config, dmGameObject::COLLECTION_MAX_INSTANCES_KEY, dmGameObject::DEFAULT_MAX_COLLECTION_CAPACITY));
        if(go_result != dmGameObject::RESULT_OK)
        {
            dmLogFatal("Failed to set max instance count for collections (%d)", go_result);
            return false;
        }

        go_result = dmGameObject::SetCollectionDefaultRigCapacity(engine->m_Register, dmConfigFile::GetInt(engine->m_Config, dmRig::RIG_MAX_INSTANCES_KEY, dmRig::DEFAULT_MAX_RIG_CAPACITY));
        if(go_result != dmGameObject::RESULT_OK)
        {
            dmLogFatal("Failed to set max rig instance count for collections (%d)", go_result);
            return false;
        }

        dmRender::RenderContextParams render_params;
        render_params.m_MaxRenderTypes = 16;
        render_params.m_MaxInstances = (uint32_t) dmConfigFile::GetInt(engine->m_Config, "graphics.max_draw_calls", 1024);
        render_params.m_MaxRenderTargets = 32;
        render_params.m_VertexProgramData = ::DEBUG_VPC;
        render_params.m_VertexProgramDataSize = ::DEBUG_VPC_SIZE;
        render_params.m_FragmentProgramData = ::DEBUG_FPC;
        render_params.m_FragmentProgramDataSize = ::DEBUG_FPC_SIZE;
        render_params.m_MaxCharacters = (uint32_t) dmConfigFile::GetInt(engine->m_Config, "graphics.max_characters", 2048 * 4);;
        render_params.m_CommandBufferSize = 1024;
        render_params.m_ScriptContext = engine->m_RenderScriptContext;
        render_params.m_MaxDebugVertexCount = (uint32_t) dmConfigFile::GetInt(engine->m_Config, "graphics.max_debug_vertices", 10000);
        engine->m_RenderContext = dmRender::NewRenderContext(engine->m_GraphicsContext, render_params);

        dmGameObject::Initialize(engine->m_GOScriptContext);

        engine->m_ParticleFXContext.m_Factory = engine->m_Factory;
        engine->m_ParticleFXContext.m_RenderContext = engine->m_RenderContext;
        engine->m_ParticleFXContext.m_MaxParticleFXCount = dmConfigFile::GetInt(engine->m_Config, dmParticle::MAX_INSTANCE_COUNT_KEY, 64);
        engine->m_ParticleFXContext.m_MaxParticleCount = dmConfigFile::GetInt(engine->m_Config, dmParticle::MAX_PARTICLE_COUNT_KEY, 1024);
        engine->m_ParticleFXContext.m_Debug = false;

        dmInput::NewContextParams input_params;
        input_params.m_HidContext = engine->m_HidContext;
        input_params.m_RepeatDelay = dmConfigFile::GetFloat(engine->m_Config, "input.repeat_delay", 0.5f);
        input_params.m_RepeatInterval = dmConfigFile::GetFloat(engine->m_Config, "input.repeat_interval", 0.2f);
        engine->m_InputContext = dmInput::NewContext(input_params);

        dmMessage::Result mr = dmMessage::NewSocket(SYSTEM_SOCKET_NAME, &engine->m_SystemSocket);
        if (mr != dmMessage::RESULT_OK)
        {
            dmLogFatal("Unable to create system socket: %s (%d)", SYSTEM_SOCKET_NAME, mr);
            return false;
        }

        dmGui::NewContextParams gui_params;
        gui_params.m_ScriptContext = engine->m_GuiScriptContext;
        gui_params.m_GetURLCallback = dmGameSystem::GuiGetURLCallback;
        gui_params.m_GetUserDataCallback = dmGameSystem::GuiGetUserDataCallback;
        gui_params.m_ResolvePathCallback = dmGameSystem::GuiResolvePathCallback;
        gui_params.m_GetTextMetricsCallback = dmGameSystem::GuiGetTextMetricsCallback;
        gui_params.m_PhysicalWidth = physical_width;
        gui_params.m_PhysicalHeight = physical_height;
        gui_params.m_DefaultProjectWidth = engine->m_Width;
        gui_params.m_DefaultProjectHeight = engine->m_Height;
        gui_params.m_Dpi = physical_dpi;
        gui_params.m_HidContext = engine->m_HidContext;
        engine->m_GuiContext.m_GuiContext = dmGui::NewContext(&gui_params);
        engine->m_GuiContext.m_RenderContext = engine->m_RenderContext;
        engine->m_GuiContext.m_ScriptContext = engine->m_GuiScriptContext;
        engine->m_GuiContext.m_MaxGuiComponents = dmConfigFile::GetInt(engine->m_Config, "gui.max_count", 64);
        engine->m_GuiContext.m_MaxParticleFXCount = dmConfigFile::GetInt(engine->m_Config, "gui.max_particlefx_count", 64);
        engine->m_GuiContext.m_MaxParticleCount = dmConfigFile::GetInt(engine->m_Config, "gui.max_particle_count", 1024);

        dmPhysics::NewContextParams physics_params;
        physics_params.m_WorldCount = dmConfigFile::GetInt(engine->m_Config, "physics.world_count", 4);
        const char* physics_type = dmConfigFile::GetString(engine->m_Config, "physics.type", "2D");
        physics_params.m_Gravity.setX(dmConfigFile::GetFloat(engine->m_Config, "physics.gravity_x", 0.0f));
        physics_params.m_Gravity.setY(dmConfigFile::GetFloat(engine->m_Config, "physics.gravity_y", -10.0f));
        physics_params.m_Gravity.setZ(dmConfigFile::GetFloat(engine->m_Config, "physics.gravity_z", 0.0f));
        physics_params.m_Scale = dmConfigFile::GetFloat(engine->m_Config, "physics.scale", 1.0f);
        physics_params.m_RayCastLimit2D = dmConfigFile::GetInt(engine->m_Config, "physics.ray_cast_limit_2d", 64);
        physics_params.m_RayCastLimit3D = dmConfigFile::GetInt(engine->m_Config, "physics.ray_cast_limit_3d", 128);
        physics_params.m_TriggerOverlapCapacity = dmConfigFile::GetInt(engine->m_Config, "physics.trigger_overlap_capacity", 16);
        if (physics_params.m_Scale < dmPhysics::MIN_SCALE || physics_params.m_Scale > dmPhysics::MAX_SCALE)
        {
            dmLogWarning("Physics scale must be in the range %.2f - %.2f and has been clamped.", dmPhysics::MIN_SCALE, dmPhysics::MAX_SCALE);
            if (physics_params.m_Scale < dmPhysics::MIN_SCALE)
                physics_params.m_Scale = dmPhysics::MIN_SCALE;
            if (physics_params.m_Scale > dmPhysics::MAX_SCALE)
                physics_params.m_Scale = dmPhysics::MAX_SCALE;
        }
        physics_params.m_ContactImpulseLimit = dmConfigFile::GetFloat(engine->m_Config, "physics.contact_impulse_limit", 0.0f);
        if (dmStrCaseCmp(physics_type, "3D") == 0)
        {
            engine->m_PhysicsContext.m_3D = true;
            engine->m_PhysicsContext.m_Context3D = dmPhysics::NewContext3D(physics_params);
        }
        else if (dmStrCaseCmp(physics_type, "2D") == 0)
        {
            engine->m_PhysicsContext.m_3D = false;
            engine->m_PhysicsContext.m_Context2D = dmPhysics::NewContext2D(physics_params);
        }
        else
        {
            dmLogWarning("Unsupported physics type '%s'. Defaults to 2D", physics_type);
            engine->m_PhysicsContext.m_3D = false;
            engine->m_PhysicsContext.m_Context2D = dmPhysics::NewContext2D(physics_params);
        }
        engine->m_PhysicsContext.m_MaxCollisionCount = dmConfigFile::GetInt(engine->m_Config, dmGameSystem::PHYSICS_MAX_COLLISIONS_KEY, 64);
        engine->m_PhysicsContext.m_MaxContactPointCount = dmConfigFile::GetInt(engine->m_Config, dmGameSystem::PHYSICS_MAX_CONTACTS_KEY, 128);
        engine->m_PhysicsContext.m_Debug = (bool) dmConfigFile::GetInt(engine->m_Config, "physics.debug", 0);

        dmPhysics::DebugCallbacks debug_callbacks;
        debug_callbacks.m_UserData = engine->m_RenderContext;
        debug_callbacks.m_DrawLines = PhysicsDebugRender::DrawLines;
        debug_callbacks.m_DrawTriangles = PhysicsDebugRender::DrawTriangles;
        debug_callbacks.m_Alpha = dmConfigFile::GetFloat(engine->m_Config, "physics.debug_alpha", 0.9f);
        debug_callbacks.m_Scale = physics_params.m_Scale;
        debug_callbacks.m_InvScale = 1.0f / physics_params.m_Scale;
        debug_callbacks.m_DebugScale = dmConfigFile::GetFloat(engine->m_Config, "physics.debug_scale", 30.0f);
        if (engine->m_PhysicsContext.m_3D)
            dmPhysics::SetDebugCallbacks3D(engine->m_PhysicsContext.m_Context3D, debug_callbacks);
        else
            dmPhysics::SetDebugCallbacks2D(engine->m_PhysicsContext.m_Context2D, debug_callbacks);

        engine->m_SpriteContext.m_RenderContext = engine->m_RenderContext;
        engine->m_SpriteContext.m_MaxSpriteCount = dmConfigFile::GetInt(engine->m_Config, "sprite.max_count", 128);
        engine->m_SpriteContext.m_Subpixels = dmConfigFile::GetInt(engine->m_Config, "sprite.subpixels", 1);

        engine->m_ModelContext.m_RenderContext = engine->m_RenderContext;
        engine->m_ModelContext.m_Factory = engine->m_Factory;
        engine->m_ModelContext.m_MaxModelCount = dmConfigFile::GetInt(engine->m_Config, "model.max_count", 128);

        engine->m_SpineModelContext.m_RenderContext = engine->m_RenderContext;
        engine->m_SpineModelContext.m_Factory = engine->m_Factory;
        engine->m_SpineModelContext.m_MaxSpineModelCount = dmConfigFile::GetInt(engine->m_Config, "spine.max_count", 128);

        engine->m_LabelContext.m_RenderContext      = engine->m_RenderContext;
        engine->m_LabelContext.m_MaxLabelCount      = dmConfigFile::GetInt(engine->m_Config, "label.max_count", 64);
        engine->m_LabelContext.m_Subpixels          = dmConfigFile::GetInt(engine->m_Config, "label.subpixels", 1);

        engine->m_CollectionProxyContext.m_Factory = engine->m_Factory;
        engine->m_CollectionProxyContext.m_MaxCollectionProxyCount = dmConfigFile::GetInt(engine->m_Config, dmGameSystem::COLLECTION_PROXY_MAX_COUNT_KEY, 8);

        engine->m_FactoryContext.m_MaxFactoryCount = dmConfigFile::GetInt(engine->m_Config, dmGameSystem::FACTORY_MAX_COUNT_KEY, 128);
        engine->m_CollectionFactoryContext.m_MaxCollectionFactoryCount = dmConfigFile::GetInt(engine->m_Config, dmGameSystem::COLLECTION_FACTORY_MAX_COUNT_KEY, 128);

        dmResource::Result fact_result;
        dmGameSystem::ScriptLibContext script_lib_context;

        fact_result = dmGameObject::RegisterResourceTypes(engine->m_Factory, engine->m_Register, engine->m_GOScriptContext, &engine->m_ModuleContext);
        if (fact_result != dmResource::RESULT_OK)
            goto bail;
        fact_result = dmGameSystem::RegisterResourceTypes(engine->m_Factory, engine->m_RenderContext, &engine->m_GuiContext, engine->m_InputContext, &engine->m_PhysicsContext);
        if (fact_result != dmResource::RESULT_OK)
            goto bail;

        if (dmGameObject::RegisterComponentTypes(engine->m_Factory, engine->m_Register, engine->m_GOScriptContext) != dmGameObject::RESULT_OK)
            goto bail;

        go_result = dmGameSystem::RegisterComponentTypes(engine->m_Factory, engine->m_Register, engine->m_RenderContext, &engine->m_PhysicsContext, &engine->m_ParticleFXContext, &engine->m_GuiContext, &engine->m_SpriteContext,
                                                                                                &engine->m_CollectionProxyContext, &engine->m_FactoryContext, &engine->m_CollectionFactoryContext, &engine->m_SpineModelContext,
                                                                                                &engine->m_ModelContext, &engine->m_LabelContext);
        if (go_result != dmGameObject::RESULT_OK)
            goto bail;

        if (!LoadBootstrapContent(engine, engine->m_Config))
        {
            dmLogWarning("Unable to load bootstrap data.");
            goto bail;
        }

        dmGui::SetDefaultFont(engine->m_GuiContext.m_GuiContext, engine->m_SystemFontMap);
        dmGui::SetDisplayProfiles(engine->m_GuiContext.m_GuiContext, engine->m_DisplayProfiles);

        if (engine->m_RenderScriptPrototype) {
            dmRender::RenderScriptResult script_result = InitRenderScriptInstance(engine->m_RenderScriptPrototype->m_Instance);
            if (script_result != dmRender::RENDER_SCRIPT_RESULT_OK) {
                dmLogFatal("Render script could not be initialized.");
                goto bail;
            }
        }

        script_lib_context.m_Factory = engine->m_Factory;
        script_lib_context.m_Register = engine->m_Register;
        if (engine->m_SharedScriptContext) {
            script_lib_context.m_LuaState = dmScript::GetLuaState(engine->m_SharedScriptContext);
            if (!dmGameSystem::InitializeScriptLibs(script_lib_context))
                goto bail;
        } else {
            script_lib_context.m_LuaState = dmScript::GetLuaState(engine->m_GOScriptContext);
            if (!dmGameSystem::InitializeScriptLibs(script_lib_context))
                goto bail;
            script_lib_context.m_LuaState = dmGui::GetLuaState(engine->m_GuiContext.m_GuiContext);
            if (!dmGameSystem::InitializeScriptLibs(script_lib_context))
                goto bail;
        }

        dmLiveUpdate::Initialize(engine->m_Factory);

        engine->m_TrackingContext = dmTracking::New(engine->m_Config);
        if (engine->m_TrackingContext)
        {
            dmTracking::Start(engine->m_TrackingContext, "Defold", dmEngineVersion::VERSION);
        }
        else
        {
            dmLogWarning("Failed to create tracking context");
        }

        fact_result = dmResource::Get(engine->m_Factory, dmConfigFile::GetString(engine->m_Config, "bootstrap.main_collection", "/logic/main.collectionc"), (void**) &engine->m_MainCollection);
        if (fact_result != dmResource::RESULT_OK)
            goto bail;
        dmGameObject::Init(engine->m_MainCollection);

        engine->m_LastReloadMTime = 0;
        struct stat file_stat;
        if (stat("build/default/content/reload", &file_stat) == 0)
        {
            engine->m_LastReloadMTime = (uint32_t) file_stat.st_mtime;
        }

        if (update_order)
        {
            char* tmp = strdup(update_order);
            char* s, *last;
            s = dmStrTok(tmp, ",", &last);
            uint16_t prio = 0;
            while (s)
            {
                dmResource::ResourceType type;
                fact_result = dmResource::GetTypeFromExtension(engine->m_Factory, s, &type);
                if (fact_result == dmResource::RESULT_OK)
                {
                    dmGameObject::SetUpdateOrderPrio(engine->m_Register, type, prio++);
                }
                else
                {
                    dmLogError("Unknown resource-type extension for update_order: %s", s);
                }
                s = dmStrTok(0, ",", &last);
            }
            free(tmp);
        }
        dmGameObject::SortComponentTypes(engine->m_Register);

#if defined(__ANDROID__)
        {
            const char* input_method = dmConfigFile::GetString(engine->m_Config, "android.input_method", "KeyEvents");

            int use_hidden_inputfield = 0;
            if (!strcmp(input_method, "HiddenInputField"))
                use_hidden_inputfield = 1;
            else if (strcmp(input_method, "KeyEvents"))
                dmLogWarning("Unknown Android input method [%s], defaulting to key events", input_method);

            _glfwAndroidSetInputMethod(use_hidden_inputfield);
        }
        {
            int immersive_mode = dmConfigFile::GetInt(engine->m_Config, "android.immersive_mode", 0);
            _glfwAndroidSetImmersiveMode(immersive_mode);
        }
#endif

        return true;

bail:
        return false;
    }

    void GOActionCallback(dmhash_t action_id, dmInput::Action* action, void* user_data)
    {
        Engine* engine = (Engine*)user_data;
        int32_t window_height = dmGraphics::GetWindowHeight(engine->m_GraphicsContext);
        dmArray<dmGameObject::InputAction>* input_buffer = &engine->m_InputBuffer;
        dmGameObject::InputAction input_action;
        input_action.m_ActionId = action_id;
        input_action.m_Value = action->m_Value;
        input_action.m_Pressed = action->m_Pressed;
        input_action.m_Released = action->m_Released;
        input_action.m_Repeated = action->m_Repeated;
        input_action.m_PositionSet = action->m_PositionSet;
        input_action.m_AccelerationSet = action->m_AccelerationSet;
        float width_ratio = engine->m_InvPhysicalWidth * engine->m_Width;
        float height_ratio = engine->m_InvPhysicalHeight * engine->m_Height;
        input_action.m_X = (action->m_X + 0.5f) * width_ratio;
        input_action.m_Y = engine->m_Height - (action->m_Y + 0.5f) * height_ratio;
        input_action.m_DX = action->m_DX * width_ratio;
        input_action.m_DY = -action->m_DY * height_ratio;
        input_action.m_ScreenX = action->m_X;
        input_action.m_ScreenY = window_height - action->m_Y;
        input_action.m_ScreenDX = action->m_DX;
        input_action.m_ScreenDY = -action->m_DY;
        input_action.m_AccX = action->m_AccX;
        input_action.m_AccY = action->m_AccY;
        input_action.m_AccZ = action->m_AccZ;

        input_action.m_TouchCount = action->m_TouchCount;
        int tc = action->m_TouchCount;
        for (int i = 0; i < tc; ++i) {
            dmHID::Touch& a = action->m_Touch[i];
            dmHID::Touch& ia = input_action.m_Touch[i];
            ia = action->m_Touch[i];
            ia.m_Id = a.m_Id;
            ia.m_X = (a.m_X + 0.5f) * width_ratio;
            ia.m_Y = engine->m_Height - (a.m_Y + 0.5f) * height_ratio;
            ia.m_DX = a.m_DX * width_ratio;
            ia.m_DY = -a.m_DY * height_ratio;
            ia.m_ScreenX = a.m_X;
            ia.m_ScreenY = window_height - a.m_Y;
            ia.m_ScreenDX = a.m_DX;
            ia.m_ScreenDY = -a.m_DY;
        }

        input_action.m_TextCount = action->m_TextCount;
        input_action.m_HasText = action->m_HasText;
        tc = action->m_TextCount;
        for (int i = 0; i < tc; ++i) {
            input_action.m_Text[i] = action->m_Text[i];
        }

        input_action.m_IsGamepad = action->m_IsGamepad;
        input_action.m_GamepadIndex = action->m_GamepadIndex;

        input_buffer->Push(input_action);
    }

    uint16_t GetHttpPort(HEngine engine)
    {
        if (engine->m_EngineService)
        {
            return dmEngineService::GetPort(engine->m_EngineService);
        }
        else
        {
            return 0;
        }
    }

    static int InputBufferOrderSort(const void * a, const void * b)
    {
        dmGameObject::InputAction *ipa = (dmGameObject::InputAction *)a;
        dmGameObject::InputAction *ipb = (dmGameObject::InputAction *)b;
        bool a_is_text = ipa->m_HasText || ipa->m_TextCount > 0;
        bool b_is_text = ipb->m_HasText || ipb->m_TextCount > 0;
        return a_is_text - b_is_text;
    }

    static uint32_t GetLuaMemCount(HEngine engine)
    {
        uint32_t memcount = 0;
        if (engine->m_SharedScriptContext) {
            memcount += dmScript::GetLuaGCCount(dmScript::GetLuaState(engine->m_SharedScriptContext));
        } else {
            memcount += dmScript::GetLuaGCCount(dmScript::GetLuaState(engine->m_GOScriptContext));
            if (engine->m_GuiContext.m_GuiContext != 0x0)
            {
                memcount += dmScript::GetLuaGCCount(dmGui::GetLuaState(engine->m_GuiContext.m_GuiContext));
            }
        }
        return memcount;
    }

    void Step(HEngine engine)
    {

        engine->m_Alive = true;
        engine->m_RunResult.m_ExitCode = 0;

        uint64_t time = dmTime::GetTime();
        float fps = engine->m_UpdateFrequency;
        float fixed_dt = 1.0f / fps;
        float dt = fixed_dt;
        bool variable_dt = engine->m_UseVariableDt;
        if (variable_dt && time > engine->m_PreviousFrameTime) {
            dt = (float)((time - engine->m_PreviousFrameTime) * 0.000001);
            // safety mechanism for crazy; GetTime() is not guaranteed to always
            // produce small deltas between calls, cap to 25 frames in one.
            const float max = fixed_dt * 25.0f;
            if (dt > max) {
                dt = max;
            }
        }
        engine->m_PreviousFrameTime = time;

        if (engine->m_Alive)
        {
            if (engine->m_TrackingContext)
            {
                DM_PROFILE(Engine, "Tracking")
                dmTracking::Update(engine->m_TrackingContext, dt);
            }

            if (dmGraphics::GetWindowState(engine->m_GraphicsContext, dmGraphics::WINDOW_STATE_ICONIFIED))
            {
                // NOTE: Polling the event queue is crucial on iOS for life-cycle management
                // NOTE: Also running graphics on iOS while transitioning is not permitted and will crash the application
                dmHID::Update(engine->m_HidContext);
                dmTime::Sleep(1000 * 100);
                // Update time again after the sleep to avoid big leaps after iconified.
                // In practice, it makes the delta time 1/freq even though we slept for long

                time = dmTime::GetTime();
                uint64_t i_dt = fixed_dt * 1000000;
                if (i_dt > time) {
                    engine->m_PreviousFrameTime = 0;
                } else {
                    engine->m_PreviousFrameTime = time - i_dt;
                }

                engine->m_WasIconified = true;
                return;
            }
            else
            {
                if (engine->m_WasIconified)
                {
                    if (engine->m_TrackingContext)
                    {
                        dmTracking::PostSimpleEvent(engine->m_TrackingContext, "@Invoke");
                    }
                    engine->m_WasIconified = false;
                }
            }

            dmProfile::HProfile profile = dmProfile::Begin();
            {
                DM_PROFILE(Engine, "Frame");

                // We had buffering problems with the output when running the engine inside the editor
                // Flushing stdout/stderr solves this problem.
                fflush(stdout);
                fflush(stderr);

                if (engine->m_EngineService)
                {
                    dmEngineService::Update(engine->m_EngineService);
                }

                {
                    DM_PROFILE(Engine, "Sim");

                    dmLiveUpdate::Update();
                    dmResource::UpdateFactory(engine->m_Factory);

                    dmHID::Update(engine->m_HidContext);
                    if (dmGraphics::GetWindowState(engine->m_GraphicsContext, dmGraphics::WINDOW_STATE_ICONIFIED))
                    {
                        // NOTE: This is a bit ugly but os event are polled in dmHID::Update and an iOS application
                        // might have entered background at this point and OpenGL calls are not permitted and will
                        // crash the application
                        dmProfile::Release(profile);
                        return;
                    }


                    /* Extension updates */
                    if (engine->m_SharedScriptContext) {
                        dmScript::UpdateExtensions(engine->m_SharedScriptContext);
                    } else {
                        if (engine->m_GOScriptContext) {
                            dmScript::UpdateExtensions(engine->m_GOScriptContext);
                        }
                        if (engine->m_RenderScriptContext) {
                            dmScript::UpdateExtensions(engine->m_RenderScriptContext);
                        }
                        if (engine->m_GuiScriptContext) {
                            dmScript::UpdateExtensions(engine->m_GuiScriptContext);
                        }
                    }

                    dmSound::Update();

                    dmHID::KeyboardPacket keybdata;
                    dmHID::GetKeyboardPacket(engine->m_HidContext, &keybdata);

                    if ((engine->m_QuitOnEsc && dmHID::GetKey(&keybdata, dmHID::KEY_ESC)) || !dmGraphics::GetWindowState(engine->m_GraphicsContext, dmGraphics::WINDOW_STATE_OPENED))
                    {
                        engine->m_Alive = false;
                        return;
                    }

                    dmInput::UpdateBinding(engine->m_GameInputBinding, dt);

                    engine->m_InputBuffer.SetSize(0);
                    dmInput::ForEachActive(engine->m_GameInputBinding, GOActionCallback, engine);

                    // Sort input so that text and marked text is triggered last
                    // NOTE: Due to Korean keyboards on iOS will send a backspace sometimes to "replace" a character with a new one,
                    //       we want to make sure these keypresses arrive to the input listeners before the "new" character.
                    //       If the backspace arrive after the text, it will instead remove the new character that
                    //       actually should replace the old one.
                    qsort(engine->m_InputBuffer.Begin(), engine->m_InputBuffer.Size(), sizeof(dmGameObject::InputAction), InputBufferOrderSort);

                    dmArray<dmGameObject::InputAction>& input_buffer = engine->m_InputBuffer;
                    uint32_t input_buffer_size = input_buffer.Size();
                    if (input_buffer_size > 0)
                    {
                        dmGameObject::DispatchInput(engine->m_MainCollection, &input_buffer[0], input_buffer.Size());
                    }


                    dmGameObject::UpdateContext update_context;
                    update_context.m_DT = dt;
                    dmGameObject::Update(engine->m_MainCollection, &update_context);

                    // Make the render list that will be used later.
                    dmRender::RenderListBegin(engine->m_RenderContext);
                    dmGameObject::Render(engine->m_MainCollection);

                    // Make sure we dispatch messages to the render script
                    // since it could have some "draw_text" messages waiting.
                    if (engine->m_RenderScriptPrototype)
                    {
                        dmRender::DispatchRenderScriptInstance(engine->m_RenderScriptPrototype->m_Instance);
                    }

                    dmRender::RenderListEnd(engine->m_RenderContext);

                    if (engine->m_RenderScriptPrototype)
                    {
                        dmRender::UpdateRenderScriptInstance(engine->m_RenderScriptPrototype->m_Instance);
                    }
                    else
                    {
                        dmGraphics::SetViewport(engine->m_GraphicsContext, 0, 0, dmGraphics::GetWindowWidth(engine->m_GraphicsContext), dmGraphics::GetWindowHeight(engine->m_GraphicsContext));
                        dmGraphics::Clear(engine->m_GraphicsContext, dmGraphics::BUFFER_TYPE_COLOR_BIT | dmGraphics::BUFFER_TYPE_DEPTH_BIT | dmGraphics::BUFFER_TYPE_STENCIL_BIT, 0, 0, 0, 0, 1.0, 0);
                        dmRender::DrawRenderList(engine->m_RenderContext, 0x0, 0x0);
                    }

                    dmGameObject::PostUpdate(engine->m_MainCollection);
                    dmGameObject::PostUpdate(engine->m_Register);

                    dmRender::ClearRenderObjects(engine->m_RenderContext);


                    dmMessage::Dispatch(engine->m_SystemSocket, Dispatch, engine);
                }

                DM_COUNTER("Lua.Refs", dmScript::GetLuaRefCount());
                DM_COUNTER("Lua.Mem", GetLuaMemCount(engine));

                if (dLib::IsDebugMode() && engine->m_ShowProfile)
                {
                    DM_PROFILE(Profile, "Draw");
                    dmProfile::Pause(true);

                    dmRender::RenderListBegin(engine->m_RenderContext);
                    dmProfileRender::Draw(profile, engine->m_RenderContext, engine->m_SystemFontMap);
                    dmRender::RenderListEnd(engine->m_RenderContext);
                    dmRender::SetViewMatrix(engine->m_RenderContext, Matrix4::identity());
                    dmRender::SetProjectionMatrix(engine->m_RenderContext, Matrix4::orthographic(0.0f, dmGraphics::GetWindowWidth(engine->m_GraphicsContext), 0.0f, dmGraphics::GetWindowHeight(engine->m_GraphicsContext), 1.0f, -1.0f));
                    dmRender::DrawRenderList(engine->m_RenderContext, 0x0, 0x0);
                    dmRender::ClearRenderObjects(engine->m_RenderContext);
                    dmProfile::Pause(false);
                }

                dmGraphics::Flip(engine->m_GraphicsContext);

                RecordData* record_data = &engine->m_RecordData;
                if (record_data->m_Recorder)
                {
                    if (record_data->m_FrameCount % record_data->m_FramePeriod == 0)
                    {
                        uint32_t width = dmGraphics::GetWidth(engine->m_GraphicsContext);
                        uint32_t height = dmGraphics::GetHeight(engine->m_GraphicsContext);
                        uint32_t buffer_size = width * height * 4;

                        dmGraphics::ReadPixels(engine->m_GraphicsContext, record_data->m_Buffer, buffer_size);

                        dmRecord::Result r = dmRecord::RecordFrame(record_data->m_Recorder, record_data->m_Buffer, buffer_size, dmRecord::BUFFER_FORMAT_BGRA);
                        if (r != dmRecord::RESULT_OK)
                        {
                            dmLogError("Error while recoding frame (%d)", r);
                        }
                    }
                    record_data->m_FrameCount++;
                }

            }
            dmProfile::Release(profile);

            ++engine->m_Stats.m_FrameCount;
        }
    }

    static int IsRunning(void* context)
    {
        HEngine engine = (HEngine)context;
        return engine->m_Alive;
    }

    static void PerformStep(void* context)
    {
        HEngine engine = (HEngine)context;
        Step(engine);
    }

    static void Exit(HEngine engine, int32_t code)
    {
        engine->m_Alive = false;
        engine->m_RunResult.m_ExitCode = code;
    }

    static void Reboot(HEngine engine, dmEngineDDF::Reboot* reboot)
    {
#define RELOCATE_STRING(field) (const char*) ((uintptr_t) reboot + (uintptr_t) reboot->field)

        int argc = 0;
        engine->m_RunResult.m_Argv[argc++] = strdup("dmengine");

        // This value should match the count in dmEngineDDF::Reboot
        const int ARG_COUNT = 6;
        char* args[ARG_COUNT] =
        {
            strdup(RELOCATE_STRING(m_Arg1)),
            strdup(RELOCATE_STRING(m_Arg2)),
            strdup(RELOCATE_STRING(m_Arg3)),
            strdup(RELOCATE_STRING(m_Arg4)),
            strdup(RELOCATE_STRING(m_Arg5)),
            strdup(RELOCATE_STRING(m_Arg6)),
        };

        bool empty_found = false;
        for (int i = 0; i < ARG_COUNT; ++i)
        {
            // NOTE: +1 here, see above
            engine->m_RunResult.m_Argv[i + 1] = args[i];
            if (args[i][0] == '\0')
            {
                empty_found = true;
            }

            if (!empty_found)
                argc++;
        }

        engine->m_RunResult.m_Argc = argc;

#undef RELOCATE_STRING
        engine->m_Alive = false;
        engine->m_RunResult.m_Action = dmEngine::RunResult::REBOOT;
    }

    static RunResult InitRun(dmEngineService::HEngineService engine_service, int argc, char *argv[], PreRun pre_run, PostRun post_run, void* context)
    {
        dmEngine::HEngine engine = dmEngine::New(engine_service);
        dmEngine::RunResult run_result;
        dmLogInfo("Defold Engine %s (%.7s)", dmEngineVersion::VERSION, dmEngineVersion::VERSION_SHA1);
        if (dmEngine::Init(engine, argc, argv))
        {
            if (pre_run)
            {
                pre_run(engine, context);
            }

            dmGraphics::RunApplicationLoop(engine, PerformStep, IsRunning);
            run_result = engine->m_RunResult;

            if (post_run)
            {
                post_run(engine, context);
            }
        }
        else
        {
            run_result.m_ExitCode = 1;
            run_result.m_Action = dmEngine::RunResult::EXIT;
        }
        dmEngine::Delete(engine);

        return run_result;
    }

    int Launch(int argc, char *argv[], PreRun pre_run, PostRun post_run, void* context)
    {
        dmEngineService::HEngineService engine_service = 0;

        if (dLib::IsDebugMode() && dLib::FeaturesSupported(DM_FEATURE_BIT_SOCKET_SERVER_TCP | DM_FEATURE_BIT_SOCKET_SERVER_UDP))
        {
            engine_service = dmEngineService::New(8001);
        }

        dmEngine::RunResult run_result = InitRun(engine_service, argc, argv, pre_run, post_run, context);
        while (run_result.m_Action == dmEngine::RunResult::REBOOT)
        {
            dmEngine::RunResult tmp = InitRun(engine_service, run_result.m_Argc, run_result.m_Argv, pre_run, post_run, context);
            run_result.Free();
            run_result = tmp;
        }
        run_result.Free();
        if (engine_service)
        {
            dmEngineService::Delete(engine_service);
        }
        return run_result.m_ExitCode;
    }

    void Dispatch(dmMessage::Message* message, void* user_ptr)
    {
        Engine* self = (Engine*) user_ptr;

        if (message->m_Descriptor != 0)
        {
            dmDDF::Descriptor* descriptor = (dmDDF::Descriptor*)message->m_Descriptor;

            if (descriptor == dmEngineDDF::Exit::m_DDFDescriptor)
            {
                dmEngineDDF::Exit* ddf = (dmEngineDDF::Exit*) message->m_Data;
                dmEngine::Exit(self, ddf->m_Code);
            }
            else if (descriptor == dmEngineDDF::Reboot::m_DDFDescriptor)
            {
                dmEngineDDF::Reboot* reboot = (dmEngineDDF::Reboot*) message->m_Data;
                dmEngine::Reboot(self, reboot);
            }
            else if (descriptor == dmEngineDDF::ToggleProfile::m_DDFDescriptor)
            {
                self->m_ShowProfile = !self->m_ShowProfile;
            }
            else if (descriptor == dmEngineDDF::TogglePhysicsDebug::m_DDFDescriptor)
            {
                if(dLib::IsDebugMode())
                {
                    self->m_PhysicsContext.m_Debug = !self->m_PhysicsContext.m_Debug;
                }
            }
            else if (descriptor == dmEngineDDF::StartRecord::m_DDFDescriptor)
            {
                dmEngineDDF::StartRecord* start_record = (dmEngineDDF::StartRecord*) message->m_Data;
                RecordData* record_data = &self->m_RecordData;

                record_data->m_FramePeriod = start_record->m_FramePeriod;

                uint32_t width = dmGraphics::GetWidth(self->m_GraphicsContext);
                uint32_t height = dmGraphics::GetHeight(self->m_GraphicsContext);
                dmRecord::NewParams params;
                params.m_Width = width;
                params.m_Height = height;
                params.m_Fps = start_record->m_Fps;
                const char* file_name = (const char*) ((uintptr_t) start_record + (uintptr_t) start_record->m_FileName);

                params.m_Filename = file_name;

                dmRecord::Result r = dmRecord::New(&params, &record_data->m_Recorder);
                if (r == dmRecord::RESULT_OK)
                {
                    record_data->m_Buffer = new char[width * height * 4];
                    record_data->m_FrameCount = 0;
                }
                else
                {
                    dmLogError("Unable to start recording (%d)", r);
                    record_data->m_Recorder = 0;
                }
            }
            else if (descriptor == dmEngineDDF::StopRecord::m_DDFDescriptor)
            {
                RecordData* record_data = &self->m_RecordData;
                if (record_data->m_Recorder)
                {
                    dmRecord::Delete(record_data->m_Recorder);
                    delete[] record_data->m_Buffer;
                    record_data->m_Recorder = 0;
                    record_data->m_Buffer = 0;
                }
                else
                {
                    dmLogError("No recording in progress");
                }
            }
            else if (descriptor == dmEngineDDF::SetUpdateFrequency::m_DDFDescriptor)
            {
                dmEngineDDF::SetUpdateFrequency* m = (dmEngineDDF::SetUpdateFrequency*) message->m_Data;
                SetUpdateFrequency(self, (uint32_t) m->m_Frequency);
            }
            else if (descriptor == dmEngineDDF::HideApp::m_DDFDescriptor)
            {
                dmGraphics::IconifyWindow(self->m_GraphicsContext);
            }
            else
            {
                const dmMessage::URL* sender = &message->m_Sender;
                const char* socket_name = dmMessage::GetSocketName(sender->m_Socket);
                const char* path_name = dmHashReverseSafe64(sender->m_Path);
                const char* fragment_name = dmHashReverseSafe64(sender->m_Fragment);
                dmLogError("Unknown system message '%s' sent to socket '%s' from %s:%s#%s.",
                           descriptor->m_Name, SYSTEM_SOCKET_NAME, socket_name, path_name, fragment_name);
            }
        }
        else
        {
            const dmMessage::URL* sender = &message->m_Sender;
            const char* socket_name = dmMessage::GetSocketName(sender->m_Socket);
            const char* path_name = dmHashReverseSafe64(sender->m_Path);
            const char* fragment_name = dmHashReverseSafe64(sender->m_Fragment);

            dmLogError("Only system messages can be sent to the '%s' socket. Message sent from: %s:%s#%s",
                       SYSTEM_SOCKET_NAME, socket_name, path_name, fragment_name);
        }
    }

    bool LoadBootstrapContent(HEngine engine, dmConfigFile::HConfig config)
    {
        const char* system_font_map = "/builtins/fonts/system_font.fontc";
        dmResource::Result fact_error = dmResource::Get(engine->m_Factory, system_font_map, (void**) &engine->m_SystemFontMap);
        if (fact_error != dmResource::RESULT_OK)
        {
            dmLogFatal("Could not load system font map '%s'.", system_font_map);
            return false;
        }
        dmRender::SetSystemFontMap(engine->m_RenderContext, engine->m_SystemFontMap);

        const char* gamepads = dmConfigFile::GetString(config, "input.gamepads", "/builtins/input/default.gamepadsc");
        dmInputDDF::GamepadMaps* gamepad_maps_ddf;
        fact_error = dmResource::Get(engine->m_Factory, gamepads, (void**)&gamepad_maps_ddf);
        if (fact_error != dmResource::RESULT_OK)
            return false;
        dmInput::RegisterGamepads(engine->m_InputContext, gamepad_maps_ddf);
        dmResource::Release(engine->m_Factory, gamepad_maps_ddf);

        const char* game_input_binding = dmConfigFile::GetString(config, "input.game_binding", "/input/game.input_bindingc");
        fact_error = dmResource::Get(engine->m_Factory, game_input_binding, (void**)&engine->m_GameInputBinding);
        if (fact_error != dmResource::RESULT_OK)
            return false;

        const char* render_path = dmConfigFile::GetString(config, "bootstrap.render", "/builtins/render/default.renderc");
        fact_error = dmResource::Get(engine->m_Factory, render_path, (void**)&engine->m_RenderScriptPrototype);
        if (fact_error != dmResource::RESULT_OK)
            return false;

        const char* display_profiles_path = dmConfigFile::GetString(config, "display.display_profiles", "/builtins/render/default.display_profilesc");
        fact_error = dmResource::Get(engine->m_Factory, display_profiles_path, (void**)&engine->m_DisplayProfiles);
        if (fact_error != dmResource::RESULT_OK)
            return false;

        return true;
    }

    void UnloadBootstrapContent(HEngine engine)
    {
        if (engine->m_RenderScriptPrototype)
            dmResource::Release(engine->m_Factory, engine->m_RenderScriptPrototype);
        if (engine->m_SystemFontMap)
            dmResource::Release(engine->m_Factory, engine->m_SystemFontMap);
        if (engine->m_GameInputBinding)
            dmResource::Release(engine->m_Factory, engine->m_GameInputBinding);
        if (engine->m_DisplayProfiles)
            dmResource::Release(engine->m_Factory, engine->m_DisplayProfiles);
    }

    uint32_t GetFrameCount(HEngine engine)
    {
        return engine->m_Stats.m_FrameCount;
    }
}<|MERGE_RESOLUTION|>--- conflicted
+++ resolved
@@ -422,13 +422,8 @@
 
         char project_file[DMPATH_MAX_PATH];
         char content_root[DMPATH_MAX_PATH] = ".";
-<<<<<<< HEAD
+        bool loaded_ok = false;
         if (GetProjectFile(args.Size(), &args.Front(), project_file, sizeof(project_file)))
-=======
-
-        bool loaded_ok = false;
-        if (GetProjectFile(argc, argv, project_file, sizeof(project_file)))
->>>>>>> f561894c
         {
             dmConfigFile::Result cr = dmConfigFile::Load(project_file, argc, (const char**) argv, &engine->m_Config);
             if (cr != dmConfigFile::RESULT_OK)
