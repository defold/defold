--- conflicted
+++ resolved
@@ -68,34 +68,12 @@
         out->m_Data = out_data;
         out->m_IsCompressed = 1;
         out->m_DataCount = size;
-<<<<<<< HEAD
-
-=======
->>>>>>> 0dcf42a5
         return out;
     }
 
     Buffer* CompressBuffer(uint8_t* data, uint32_t size)
     {
         Buffer* out = CompressBuffer_Deflate(data, size);
-<<<<<<< HEAD
-        if (!out)
-        {
-            out = new Buffer;
-            out->m_Data = 0;
-            out->m_DataCount = 0xFFFFFFFF; // trigger realloc below
-        }
-
-        if (out->m_DataCount > size)
-        {
-            free(out->m_Data);
-            out->m_DataCount = size;
-            out->m_Data = (uint8_t*)malloc(out->m_DataCount);
-            out->m_IsCompressed = 0;
-            memcpy(out->m_Data, data, size);
-        }
-=======
->>>>>>> 0dcf42a5
         return out;
     }
 
