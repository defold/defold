// Copyright 2020 The Defold Foundation
// Licensed under the Defold License version 1.0 (the "License"); you may not use
// this file except in compliance with the License.
//
// You may obtain a copy of the License, together with FAQs at
// https://www.defold.com/license
//
// Unless required by applicable law or agreed to in writing, software distributed
// under the License is distributed on an "AS IS" BASIS, WITHOUT WARRANTIES OR
// CONDITIONS OF ANY KIND, either express or implied. See the License for the
// specific language governing permissions and limitations under the License.

#include "input.h"

#include <string.h>
#include <stdio.h>

#include <dlib/hash.h>
#include <dlib/log.h>
#include <dlib/math.h>
#include <dlib/platform.h>
#include <dlib/profile.h>
#include <dlib/dstrings.h>

#include "input_private.h"

namespace dmInput
{
<<<<<<< HEAD
    const uint32_t UNKNOWN_GAMEPAD_CONFIG_ID = dmHashString32("UNKNOWN_GAMEPAD_CONFIG_ID");
=======
    static const uint16_t INVALID_INDEX = 0xFFFF;
>>>>>>> ca5435c3

    dmHID::Key KEY_MAP[dmInputDDF::MAX_KEY_COUNT];
    dmHID::MouseButton MOUSE_BUTTON_MAP[dmInputDDF::MAX_KEY_COUNT];

    void InitKeyMap();
    void InitMouseButtonMap();
    bool g_Init = false;

    HContext NewContext(const NewContextParams& params)
    {
        if (!g_Init)
        {
            InitKeyMap();
            InitMouseButtonMap();
            g_Init = true;
        }
        Context* context = new Context();
        context->m_GamepadIndices.SetCapacity(16);
        context->m_HidContext = params.m_HidContext;
        context->m_RepeatDelay = params.m_RepeatDelay;
        context->m_RepeatInterval = params.m_RepeatInterval;
        context->m_PressedThreshold = 0.9f;
        return context;
    }

    void DeleteContext(HContext context)
    {
        delete context;
    }

    void SetRepeat(HContext context, float delay, float interval)
    {
        context->m_RepeatDelay = delay;
        context->m_RepeatInterval = interval;
    }

    HBinding NewBinding(HContext context)
    {
        Binding* binding = new Binding();
        memset(binding, 0, sizeof(Binding));
        binding->m_Context = context;
        binding->m_Actions.SetCapacity(64, 256);
        binding->m_GamepadBindings.SetCapacity(dmHID::MAX_GAMEPAD_COUNT);

        dmHID::SetGamepadFuncUserdata(context->m_HidContext, (void*)binding);
        return binding;
    }

    static void ResetGamepadBindings(HBinding binding, GamepadBinding* gamepad_binding, uint32_t gamepad_index)
    {
        Action action;
        memset(&action, 0, sizeof(Action));
        action.m_IsGamepad = 1;

        gamepad_binding->m_Index = gamepad_index;

        gamepad_binding->m_Triggers.SetCapacity(binding->m_DDFGamepadTriggersCount);
        gamepad_binding->m_Triggers.SetSize(0);
        gamepad_binding->m_Actions.Clear();
        gamepad_binding->m_Actions.SetCapacity(64, 256);

        action.m_GamepadIndex = gamepad_binding->m_Index;
        for (uint32_t i = 0; i < binding->m_DDFGamepadTriggersCount; ++i)
        {
            const dmInputDDF::GamepadTrigger& ddf_trigger = binding->m_DDFGamepadTriggersData[i];
            dmInput::GamepadTrigger trigger;
            trigger.m_ActionId = dmHashString64(ddf_trigger.m_Action);
            trigger.m_Input = ddf_trigger.m_Input;
            gamepad_binding->m_Triggers.Push(trigger);
            gamepad_binding->m_Actions.Put(trigger.m_ActionId, action);
        }
    }

    static GamepadConfig* GetGamepadConfigFromDeviceName(HBinding binding, const uint32_t device_hash)
    {
        GamepadConfig* config = binding->m_Context->m_GamepadMaps.Get(device_hash);
        if (config == 0x0)
        {
            config = binding->m_Context->m_GamepadMaps.Get(UNKNOWN_GAMEPAD_CONFIG_ID);
        }
        return config;
    }

    static GamepadBinding* NewGamepadBinding(HBinding binding, uint32_t gamepad_index)
    {
        dmHID::HGamepad gamepad = dmHID::GetGamepad(binding->m_Context->m_HidContext, gamepad_index);
        const char* device_name = 0x0;
        dmHID::GetGamepadDeviceName(gamepad, &device_name);
        if (device_name == 0x0)
        {
            /*
             * NOTE: We used to log a warning here but the warning is removed for the following reasons:
             *  - The input-binding file covers several platforms and certain platforms
             *    doesn't have support for e.g. pads. But more importantly, sometimes you might have
             *    a device connected but sometimes not. It should be up to the user and we shouldn't
             *    spam out warnings in such cases. In other words. It's impossible to tell whether the
             *    warning is appropriate or not.
             *  - We should also have support dynamic pad-connections. Whether a pad is connected
             *    or not should be up to the game-ui.
             */
            return 0x0;
        } else {
            GamepadConfig* config = GetGamepadConfigFromDeviceName(binding, dmHashString32(device_name));
            if (config == 0x0)
            {
                dmLogWarning("No gamepad map found for gamepad %d (%s). Ignored.", gamepad_index, device_name);
                return 0x0;
            }
            if (config->m_DeviceId == UNKNOWN_GAMEPAD_CONFIG_ID)
            {
                dmLogWarning("No gamepad map found for gamepad %d (%s). The raw gamepad map will be used.", gamepad_index, device_name);
            }
            GamepadBinding* gamepad_binding = new GamepadBinding();
            memset(gamepad_binding, 0, sizeof(*gamepad_binding));
            gamepad_binding->m_Gamepad = gamepad;

            ResetGamepadBindings(binding, gamepad_binding, gamepad_index);

            return gamepad_binding;
        }
    }

    static void SetupGamepadBindings(HBinding binding)
    {
        for (uint32_t i = 0; i < binding->m_GamepadBindings.Size(); ++i)
        {
            delete binding->m_GamepadBindings[i];
        }
        binding->m_GamepadBindings.SetSize(0);
        for (uint32_t gamepad_index = 0; gamepad_index < dmHID::MAX_GAMEPAD_COUNT; ++gamepad_index)
        {
            GamepadBinding* gamepad_binding = NewGamepadBinding(binding, gamepad_index);
            if (gamepad_binding)
            {
                binding->m_GamepadBindings.Push(gamepad_binding);
            }
        }
    }

    static dmInputDDF::GamepadTrigger* CopyGamepadTrigger(const dmInputDDF::GamepadTrigger* orig, uint32_t count)
    {
        dmInputDDF::GamepadTrigger* copy = new dmInputDDF::GamepadTrigger[count];

        for (uint32_t i = 0; i < count; ++i)
        {
            copy[i].m_Input = orig[i].m_Input;
            size_t str_len = strlen(orig[i].m_Action) + 1;
            copy[i].m_Action = new char[str_len];
            dmStrlCpy((char*)copy[i].m_Action, orig[i].m_Action, str_len);
            ((char*)copy[i].m_Action)[str_len-1] = '\0';
        }

        return copy;
    }

    static void DeleteGamepadTrigger(dmInputDDF::GamepadTrigger* triggers, uint32_t count)
    {
        for (uint32_t i = 0; i < count; ++i)
        {
            delete [] triggers[i].m_Action;
        }

        delete [] triggers;
    }

    void SetBinding(HBinding binding, dmInputDDF::InputBinding* ddf)
    {
        binding->m_Actions.Clear();
        Action action;
        memset(&action, 0, sizeof(Action));
        // add null action for mouse movement
        binding->m_Actions.Put(0, action);
        if (ddf->m_KeyTrigger.m_Count > 0)
        {
            if (binding->m_KeyboardBinding == 0x0)
            {
                binding->m_KeyboardBinding = new KeyboardBinding();
                memset(binding->m_KeyboardBinding, 0, sizeof(*binding->m_KeyboardBinding));

                binding->m_KeyboardBinding->m_Keyboard = dmHID::GetKeyboard(binding->m_Context->m_HidContext, 0);
            }
            else
            {
                binding->m_KeyboardBinding->m_Triggers.SetSize(0);
            }
            binding->m_KeyboardBinding->m_Triggers.SetCapacity(ddf->m_KeyTrigger.m_Count);
            for (uint32_t i = 0; i < ddf->m_KeyTrigger.m_Count; ++i)
            {
                const dmInputDDF::KeyTrigger& ddf_trigger = ddf->m_KeyTrigger[i];
                dmInput::KeyTrigger trigger;
                trigger.m_ActionId = dmHashString64(ddf_trigger.m_Action);
                trigger.m_Input = ddf_trigger.m_Input;
                binding->m_KeyboardBinding->m_Triggers.Push(trigger);
                binding->m_Actions.Put(trigger.m_ActionId, action);
            }
        }
        else if (binding->m_KeyboardBinding != 0x0)
        {
            delete binding->m_KeyboardBinding;
            binding->m_KeyboardBinding = 0x0;
        }
        if (ddf->m_MouseTrigger.m_Count > 0)
        {
            if (binding->m_MouseBinding == 0x0)
            {
                binding->m_MouseBinding = new MouseBinding();
                memset(binding->m_MouseBinding, 0, sizeof(*binding->m_MouseBinding));

                binding->m_MouseBinding->m_Mouse = dmHID::GetMouse(binding->m_Context->m_HidContext, 0);
            }
            else
            {
                binding->m_MouseBinding->m_Triggers.SetSize(0);
            }
            binding->m_MouseBinding->m_Triggers.SetCapacity(ddf->m_MouseTrigger.m_Count);
            for (uint32_t i = 0; i < ddf->m_MouseTrigger.m_Count; ++i)
            {
                const dmInputDDF::MouseTrigger& ddf_trigger = ddf->m_MouseTrigger[i];
                dmInput::MouseTrigger trigger;
                trigger.m_ActionId = dmHashString64(ddf_trigger.m_Action);
                trigger.m_Input = ddf_trigger.m_Input;
                binding->m_MouseBinding->m_Triggers.Push(trigger);
                binding->m_Actions.Put(trigger.m_ActionId, action);
            }
            // Mouse move action
            binding->m_Actions.Put(0, action);
        }
        else if (binding->m_MouseBinding != 0x0)
        {
            delete binding->m_MouseBinding;
            binding->m_MouseBinding = 0x0;
        }

        if (binding->m_DDFGamepadTriggersData) {
            DeleteGamepadTrigger(binding->m_DDFGamepadTriggersData, binding->m_DDFGamepadTriggersCount);
        }
        binding->m_DDFGamepadTriggersData = NULL;
        binding->m_DDFGamepadTriggersCount = ddf->m_GamepadTrigger.m_Count;
        if (ddf->m_GamepadTrigger.m_Count > 0)
        {
            binding->m_DDFGamepadTriggersData = CopyGamepadTrigger(ddf->m_GamepadTrigger.m_Data, binding->m_DDFGamepadTriggersCount);
            SetupGamepadBindings(binding);
        }

        uint32_t touch_count = ddf->m_TouchTrigger.m_Count;
        if (touch_count > 0)
        {
            if (binding->m_TouchDeviceBinding == 0x0)
            {
                binding->m_TouchDeviceBinding = new TouchDeviceBinding();
                memset(binding->m_TouchDeviceBinding, 0, sizeof(*binding->m_TouchDeviceBinding));

                binding->m_TouchDeviceBinding->m_TouchDevice = dmHID::GetTouchDevice(binding->m_Context->m_HidContext, 0);
            }
            else
            {
                binding->m_TouchDeviceBinding->m_Triggers.SetSize(0);
            }
            binding->m_TouchDeviceBinding->m_Triggers.SetCapacity(touch_count);
            for (uint32_t i = 0; i < touch_count; ++i)
            {
                const dmInputDDF::TouchTrigger& ddf_trigger = ddf->m_TouchTrigger[i];
                dmInput::TouchTrigger trigger;
                trigger.m_ActionId = dmHashString64(ddf_trigger.m_Action);
                trigger.m_Input = ddf_trigger.m_Input;
                binding->m_TouchDeviceBinding->m_Triggers.Push(trigger);
                binding->m_Actions.Put(trigger.m_ActionId, action);
            }
            // Mouse move action
            binding->m_Actions.Put(0, action);
        }
        else if (binding->m_TouchDeviceBinding != 0x0)
        {
            delete binding->m_TouchDeviceBinding;
            binding->m_TouchDeviceBinding = 0x0;
        }

        uint32_t text_count = ddf->m_TextTrigger.m_Count;
        if (text_count > 0)
        {
            if (binding->m_TextBinding == 0x0)
            {
                binding->m_TextBinding = new TextBinding();
                memset(binding->m_TextBinding, 0, sizeof(*binding->m_TextBinding));
            }
            else
            {
                binding->m_TextBinding->m_Triggers.SetSize(0);
            }
            binding->m_TextBinding->m_Triggers.SetCapacity(text_count);
            for (uint32_t i = 0; i < text_count; ++i)
            {
                const dmInputDDF::TextTrigger& ddf_trigger = ddf->m_TextTrigger[i];
                dmInput::TextTrigger trigger;
                trigger.m_ActionId = dmHashString64(ddf_trigger.m_Action);
                trigger.m_Input = ddf_trigger.m_Input;
                binding->m_TextBinding->m_Triggers.Push(trigger);
                binding->m_Actions.Put(trigger.m_ActionId, action);
            }
            binding->m_Actions.Put(0, action);
        }
        else if (binding->m_TextBinding != 0x0)
        {
            delete binding->m_TextBinding;
            binding->m_TextBinding = 0x0;
        }

        if (binding->m_AccelerationBinding == 0x0)
        {
            binding->m_AccelerationBinding = new AccelerationBinding();
            memset(binding->m_AccelerationBinding, 0, sizeof(*binding->m_AccelerationBinding));
        }
    }

    void DeleteBinding(HBinding binding)
    {
        if (binding->m_KeyboardBinding != 0x0)
            delete binding->m_KeyboardBinding;
        if (binding->m_MouseBinding != 0x0)
            delete binding->m_MouseBinding;
        for (uint32_t i = 0; i < binding->m_GamepadBindings.Size(); ++i)
        {
            delete binding->m_GamepadBindings[i];
        }
        if (binding->m_TouchDeviceBinding != 0x0)
            delete binding->m_TouchDeviceBinding;
        if (binding->m_AccelerationBinding != 0x0)
            delete binding->m_AccelerationBinding;
        if (binding->m_TextBinding != 0x0)
            delete binding->m_TextBinding;
        if (binding->m_DDFGamepadTriggersData != 0x0) {
            DeleteGamepadTrigger(binding->m_DDFGamepadTriggersData, binding->m_DDFGamepadTriggersCount);
        }
        delete binding;
    }

    void RegisterGamepads(HContext context, const dmInputDDF::GamepadMaps* ddf)
    {
        int count = 0;
        for (uint32_t i = 0; i < ddf->m_Driver.m_Count; ++i)
        {
            const dmInputDDF::GamepadMap& gamepad_map = ddf->m_Driver[i];
            if (strcmp(DM_PLATFORM, gamepad_map.m_Platform) == 0)
            {
                count++;
            }
        }

        context->m_GamepadMaps.SetCapacity(dmMath::Max(1, (count + 1) / 3), count + 1);

        // Add a gamepad config that will be used when an unidentified gamepad
        // is connected. This will allow developers to at least read raw button,
        // axis and hat data and do their own mappings.
        GamepadConfig unknownGamepadConfig;
        unknownGamepadConfig.m_DeadZone = 0.0;
        unknownGamepadConfig.m_DeviceId = UNKNOWN_GAMEPAD_CONFIG_ID;
        memset(unknownGamepadConfig.m_Inputs, 0, sizeof(unknownGamepadConfig.m_Inputs));
        for (uint32_t j = 0; j < (sizeof(unknownGamepadConfig.m_Inputs) / sizeof(struct GamepadInput)); ++j)
        {
            unknownGamepadConfig.m_Inputs[j].m_Index = (uint16_t)~0;
        }
        context->m_GamepadMaps.Put(UNKNOWN_GAMEPAD_CONFIG_ID, unknownGamepadConfig);

        if (count == 0)
        {
            return;
        }

        for (uint32_t i = 0; i < ddf->m_Driver.m_Count; ++i)
        {
            const dmInputDDF::GamepadMap& gamepad_map = ddf->m_Driver[i];
            if (strcmp(DM_PLATFORM, gamepad_map.m_Platform) == 0)
            {
                uint32_t device_id = dmHashString32(gamepad_map.m_Device);
                if (context->m_GamepadMaps.Get(device_id) == 0x0)
                {
                    GamepadConfig config;
                    config.m_DeadZone = gamepad_map.m_DeadZone;
                    config.m_DeviceId = device_id;
                    memset(config.m_Inputs, 0, sizeof(config.m_Inputs));
                    for (uint32_t j = 0; j < (sizeof(config.m_Inputs) / sizeof(struct GamepadInput)); ++j)
                    {
                        config.m_Inputs[j].m_Index = INVALID_INDEX;
                    }

                    for (uint32_t j = 0; j < gamepad_map.m_Map.m_Count; ++j)
                    {
                        const dmInputDDF::GamepadMapEntry& entry = gamepad_map.m_Map[j];
                        GamepadInput& input = config.m_Inputs[entry.m_Input];
                        input.m_Index = (uint16_t)entry.m_Index;
                        input.m_Type = entry.m_Type;
                        if (entry.m_Type == dmInputDDF::GAMEPAD_TYPE_HAT)
                        {
                            input.m_HatMask = entry.m_HatMask;
                        }
                        for (uint32_t k = 0; k < entry.m_Mod.m_Count; ++k)
                        {
                            switch (entry.m_Mod[k].m_Mod)
                            {
                            case dmInputDDF::GAMEPAD_MODIFIER_CLAMP:
                                input.m_Clamp = 1;
                                break;
                            case dmInputDDF::GAMEPAD_MODIFIER_NEGATE:
                                input.m_Negate = 1;
                                break;
                            case dmInputDDF::GAMEPAD_MODIFIER_SCALE:
                                input.m_Scale = 1;
                                break;
                            default:
                                break;
                            }
                        }
                    }
                    context->m_GamepadMaps.Put(device_id, config);
                }
                else
                {
                    dmLogWarning("Gamepad map for device '%s' already registered.", ddf->m_Driver[i].m_Device);
                }
            }
        }
    }

    float ApplyGamepadModifiers(dmHID::GamepadPacket* packet, const GamepadInput& input);

    void ClearAction(void*, const dmhash_t* id, Action* action)
    {
        action->m_PrevValue = action->m_Value;
        action->m_Value = 0.0f;
        action->m_PositionSet = 0;
        action->m_AccelerationSet = 0;
        action->m_TouchCount = 0;
        action->m_TextCount = 0;
        action->m_HasText = 0;
        action->m_GamepadDisconnected = 0;
        action->m_GamepadConnected = 0;
        action->m_HasGamepadPacket = 0;
    }

    struct UpdateContext
    {
        UpdateContext()
        {
            memset(this, 0, sizeof(UpdateContext));
        }

        float m_DT;
        Context* m_Context;
        int32_t m_X;
        int32_t m_Y;
        int32_t m_DX;
        int32_t m_DY;
        float m_AccX;
        float m_AccY;
        float m_AccZ;
        uint32_t m_PositionSet : 1;
        uint32_t m_AccelerationSet : 1;
    };

    void UpdateAction(void* context, const dmhash_t* id, Action* action)
    {
        UpdateContext* update_context = (UpdateContext*)context;

        float pressed_threshold = update_context->m_Context->m_PressedThreshold;
        action->m_Pressed = (action->m_PrevValue < pressed_threshold && action->m_Value >= pressed_threshold) ? 1 : 0;
        action->m_Released = (action->m_PrevValue >= pressed_threshold && action->m_Value < pressed_threshold) ? 1 : 0;
        action->m_Repeated = false;
        if (action->m_Value > 0.0f)
        {
            if (action->m_Pressed)
            {
                action->m_Repeated = true;
                action->m_RepeatTimer = update_context->m_Context->m_RepeatDelay;
            }
            else
            {
                action->m_RepeatTimer -= update_context->m_DT;
                if (action->m_RepeatTimer <= 0.0f)
                {
                    action->m_Repeated = true;
                    action->m_RepeatTimer += update_context->m_Context->m_RepeatInterval;
                }
            }
        }
        if (action->m_PositionSet == 0)
        {
            action->m_X = update_context->m_X;
            action->m_Y = update_context->m_Y;
            action->m_DX = update_context->m_DX;
            action->m_DY = update_context->m_DY;
            action->m_PositionSet = update_context->m_PositionSet;
        }
        if (action->m_AccelerationSet == 0)
        {
            action->m_AccX = update_context->m_AccX;
            action->m_AccY = update_context->m_AccY;
            action->m_AccZ = update_context->m_AccZ;
            action->m_AccelerationSet = update_context->m_AccelerationSet;
        }
    }

    void UpdateBinding(HBinding binding, float dt)
    {
        DM_PROFILE(Input, "UpdateBinding");
        binding->m_Actions.Iterate<void>(ClearAction, 0x0);

        dmHID::HContext hid_context = binding->m_Context->m_HidContext;
        UpdateContext context;
        if (binding->m_KeyboardBinding != 0x0)
        {
            KeyboardBinding* keyboard_binding = binding->m_KeyboardBinding;
            dmHID::KeyboardPacket* packet = &keyboard_binding->m_Packet;
            dmHID::KeyboardPacket* prev_packet = &keyboard_binding->m_PreviousPacket;
            if (dmHID::GetKeyboardPacket(keyboard_binding->m_Keyboard, packet))
            {
                const dmArray<KeyTrigger>& triggers = keyboard_binding->m_Triggers;
                for (uint32_t i = 0; i < triggers.Size(); ++i)
                {
                    const KeyTrigger& trigger = triggers[i];
                    float v = dmHID::GetKey(packet, KEY_MAP[trigger.m_Input]) ? 1.0f : 0.0f;
                    Action* action = binding->m_Actions.Get(trigger.m_ActionId);
                    if (action != 0x0)
                    {
                        if (dmMath::Abs(action->m_Value) < v)
                            action->m_Value = v;
                    }
                }
                *prev_packet = *packet;
            }
        }
        if (binding->m_TextBinding != 0x0)
        {
            TextBinding* text_binding = binding->m_TextBinding;

            dmHID::TextPacket* text_packet = &text_binding->m_TextPacket;
            if (dmHID::GetTextPacket(hid_context, text_packet))
            {
                const dmArray<TextTrigger>& triggers = text_binding->m_Triggers;
                for (uint32_t i = 0; i < triggers.Size(); ++i)
                {
                    const TextTrigger& trigger = triggers[i];
                    if (trigger.m_Input == dmInputDDF::TEXT)
                    {
                        Action* action = binding->m_Actions.Get(trigger.m_ActionId);
                        if (action != 0x0)
                        {
                            for (uint32_t i = 0; i < text_packet->m_Size; ++i) {
                                action->m_Text[i] = text_packet->m_Text[i];
                            }
                            action->m_TextCount = text_packet->m_Size;
                            action->m_HasText = action->m_TextCount > 0;
                        }
                    }
                }
            }

            dmHID::MarkedTextPacket* marked_packet = &text_binding->m_MarkedTextPacket;
            if (dmHID::GetMarkedTextPacket(hid_context, marked_packet))
            {
                const dmArray<TextTrigger>& triggers = text_binding->m_Triggers;
                for (uint32_t i = 0; i < triggers.Size(); ++i)
                {
                    const TextTrigger& trigger = triggers[i];
                    if (trigger.m_Input == dmInputDDF::MARKED_TEXT)
                    {
                        Action* action = binding->m_Actions.Get(trigger.m_ActionId);
                        if (action != 0x0)
                        {
                            for (uint32_t i = 0; i < marked_packet->m_Size; ++i) {
                                action->m_Text[i] = marked_packet->m_Text[i];
                            }
                            action->m_TextCount = marked_packet->m_Size;
                            action->m_HasText = marked_packet->m_HasText || action->m_TextCount > 0;
                        }
                    }
                }
            }
        }
        if (binding->m_MouseBinding != 0x0)
        {
            MouseBinding* mouse_binding = binding->m_MouseBinding;
            dmHID::MousePacket* packet = &mouse_binding->m_Packet;
            dmHID::MousePacket* prev_packet = &mouse_binding->m_PreviousPacket;
            if (dmHID::GetMousePacket(mouse_binding->m_Mouse, packet))
            {
                context.m_X = packet->m_PositionX;
                context.m_Y = packet->m_PositionY;
                context.m_DX = packet->m_PositionX - prev_packet->m_PositionX;
                context.m_DY = packet->m_PositionY - prev_packet->m_PositionY;
                context.m_PositionSet = 1;
                const dmArray<MouseTrigger>& triggers = mouse_binding->m_Triggers;
                for (uint32_t i = 0; i < triggers.Size(); ++i)
                {
                    const MouseTrigger& trigger = triggers[i];
                    float v = 0.0f;
                    switch (trigger.m_Input)
                    {
                    case dmInputDDF::MOUSE_WHEEL_UP:
                        v = (float) (packet->m_Wheel - prev_packet->m_Wheel);
                        break;
                    case dmInputDDF::MOUSE_WHEEL_DOWN:
                        v = (float) -(packet->m_Wheel - prev_packet->m_Wheel);
                        break;
                    default:
                        v = dmHID::GetMouseButton(packet, MOUSE_BUTTON_MAP[trigger.m_Input]) ? 1.0f : 0.0f;
                        break;
                    }
                    v = dmMath::Clamp(v, 0.0f, 1.0f);
                    Action* action = binding->m_Actions.Get(trigger.m_ActionId);
                    if (action != 0x0)
                    {
                        if (dmMath::Abs(action->m_Value) < dmMath::Abs(v))
                        {
                            action->m_Value = v;
                        }
                    }
                }
                *prev_packet = *packet;
            }
        }

        if (binding->m_GamepadBindings.Size() > 0)
        {
            for (uint32_t i = 0; i < binding->m_GamepadBindings.Size(); ++i)
            {
                GamepadBinding* gamepad_binding = binding->m_GamepadBindings[i];
                if (gamepad_binding == 0x0) {
                    continue;
                }
                gamepad_binding->m_Actions.Iterate<void>(ClearAction, 0x0);

                dmHID::Gamepad* gamepad = gamepad_binding->m_Gamepad;
                bool connected = dmHID::IsGamepadConnected(gamepad);
                if (!gamepad_binding->m_Connected)
                {
                    if (connected)
                    {
                        const char* device_name;
                        dmHID::GetGamepadDeviceName(gamepad, &device_name);
                        gamepad_binding->m_DeviceId = dmHashString32(device_name);
                        gamepad_binding->m_Connected = 1;
                        gamepad_binding->m_NoMapWarning = 0;
                    }
                }

                bool prev_connected = gamepad_binding->m_Connected;
                gamepad_binding->m_Connected = connected;

                // Need to check if it was previously connected to be able
                // to pass along a disconnect trigger.
                if (connected || prev_connected)
                {
                    dmHID::GamepadPacket* packet = &gamepad_binding->m_Packet;

                    dmHID::GamepadPacket* prev_packet = &gamepad_binding->m_PreviousPacket;
                    GamepadConfig* config = GetGamepadConfigFromDeviceName(binding, gamepad_binding->m_DeviceId);
                    if (config != 0x0)
                    {
                        dmHID::GetGamepadPacket(gamepad, packet);

                        // Apply dead zone
                        uint32_t lstick_vert_axis = config->m_Inputs[dmInputDDF::GAMEPAD_LSTICK_UP].m_Index;
                        uint32_t lstick_hori_axis = config->m_Inputs[dmInputDDF::GAMEPAD_LSTICK_LEFT].m_Index;
                        uint32_t rstick_vert_axis = config->m_Inputs[dmInputDDF::GAMEPAD_RSTICK_UP].m_Index;
                        uint32_t rstick_hori_axis = config->m_Inputs[dmInputDDF::GAMEPAD_RSTICK_LEFT].m_Index;

                        if (lstick_vert_axis != INVALID_INDEX && lstick_hori_axis != INVALID_INDEX)
                        {
                            assert(lstick_vert_axis < dmHID::MAX_GAMEPAD_AXIS_COUNT);
                            assert(lstick_hori_axis < dmHID::MAX_GAMEPAD_AXIS_COUNT);

                            float& lx = packet->m_Axis[lstick_hori_axis];
                            float& ly = packet->m_Axis[lstick_vert_axis];
                            if (lx * lx + ly * ly <= config->m_DeadZone * config->m_DeadZone)
                            {
                                lx = 0.0f;
                                ly = 0.0f;
                            }
                        }
                        if (rstick_vert_axis != INVALID_INDEX && rstick_hori_axis != INVALID_INDEX)
                        {
                            assert(rstick_vert_axis < dmHID::MAX_GAMEPAD_AXIS_COUNT);
                            assert(rstick_hori_axis < dmHID::MAX_GAMEPAD_AXIS_COUNT);

                            float& rx = packet->m_Axis[rstick_hori_axis];
                            float& ry = packet->m_Axis[rstick_vert_axis];
                            if (rx * rx + ry * ry <= config->m_DeadZone * config->m_DeadZone)
                            {
                                rx = 0.0f;
                                ry = 0.0f;
                            }
                        }

                        const dmArray<GamepadTrigger>& triggers = gamepad_binding->m_Triggers;
                        for (uint32_t i = 0; i < triggers.Size(); ++i)
                        {
                            const GamepadTrigger& trigger = triggers[i];
                            const GamepadInput& input = config->m_Inputs[trigger.m_Input];

                            if ((trigger.m_Input == dmInputDDF::GAMEPAD_CONNECTED && packet->m_GamepadConnected) ||
                                (trigger.m_Input == dmInputDDF::GAMEPAD_DISCONNECTED && packet->m_GamepadDisconnected))
                            {
                                Action* action = gamepad_binding->m_Actions.Get(trigger.m_ActionId);
                                if (action != 0x0)
                                {
                                    action->m_GamepadDisconnected = packet->m_GamepadDisconnected;
                                    action->m_GamepadConnected = packet->m_GamepadConnected;

                                    if (action->m_GamepadConnected)
                                    {
                                        const char* device_name;
                                        dmHID::GetGamepadDeviceName(gamepad, &device_name);
                                        action->m_TextCount = dmStrlCpy(action->m_Text, device_name, sizeof(action->m_Text));
                                    }
                                }
<<<<<<< HEAD
                            }
                            else if (trigger.m_Input == dmInputDDF::GAMEPAD_RAW)
                            {
                                Action* action = gamepad_binding->m_Actions.Get(trigger.m_ActionId);
                                if (action != 0x0)
                                {
                                    action->m_GamepadPacket = gamepad_binding->m_Packet;
                                    action->m_HasGamepadPacket = 1;
                                }
                            }
                            else
                            {
                                if (input.m_Index != (uint16_t)~0)
=======
                            } else {
                                if (input.m_Index != INVALID_INDEX)
>>>>>>> ca5435c3
                                {
                                    float v = ApplyGamepadModifiers(packet, input);
                                    Action* action = gamepad_binding->m_Actions.Get(trigger.m_ActionId);
                                    if (action != 0x0)
                                    {
                                        if (dmMath::Abs(action->m_Value) < dmMath::Abs(v)) {
                                            action->m_Value = v;
                                        }

                                        // We want to make sure we report going back to 0 again
                                        action->m_Dirty = 0;
                                        if (input.m_Type == dmInputDDF::GAMEPAD_TYPE_AXIS && action->m_PrevValue != action->m_Value)
                                            action->m_Dirty = 1;
                                    }
                                }
                            }
                        }
                        *prev_packet = *packet;
                    }
                    else
                    {
                        if (!gamepad_binding->m_NoMapWarning)
                        {
                            dmLogWarning("No gamepad map registered for gamepad %d, not used.", gamepad_binding->m_Index);
                            gamepad_binding->m_NoMapWarning = 1;
                        }
                    }
                }
            }
        }
        if (binding->m_TouchDeviceBinding != 0x0)
        {
            TouchDeviceBinding* touch_device_binding = binding->m_TouchDeviceBinding;
            dmHID::TouchDevicePacket* packet = &touch_device_binding->m_Packet;
            dmHID::TouchDevicePacket* prev_packet = &touch_device_binding->m_PreviousPacket;
            if (dmHID::GetTouchDevicePacket(touch_device_binding->m_TouchDevice, packet))
            {
                const dmArray<TouchTrigger>& triggers = touch_device_binding->m_Triggers;
                for (uint32_t i = 0; i < triggers.Size(); ++i)
                {
                    const TouchTrigger& trigger = triggers[i];
                    Action* action = binding->m_Actions.Get(trigger.m_ActionId);
                    if (action != 0x0)
                    {
                        // TODO: Given the packet and prev_packet we could re-map the trigger inputs such that the summed deltas
                        // was minimized, giving continuous strokes of input

                        int32_t tn = packet->m_TouchCount;
                        // NOTE: We assume dmHID::MAX_TOUCH_COUNT for both source and destination here
                        assert(tn <= (int32_t) (sizeof(action->m_Touch) / sizeof(action->m_Touch[0])));
                        action->m_Value = 0;
                        for (int j = 0; j < tn; ++j) {
                            action->m_Touch[j] = packet->m_Touches[j];
                            dmHID::Phase p = packet->m_Touches[j].m_Phase;
                            if (j == 0)
                            {
                                action->m_X = action->m_Touch[j].m_X;
                                action->m_Y = action->m_Touch[j].m_Y;
                                action->m_DX = action->m_Touch[j].m_DX;
                                action->m_DY = action->m_Touch[j].m_DY;
                                action->m_PositionSet = 1;
                            }
                            if (p == dmHID::PHASE_BEGAN || p == dmHID::PHASE_MOVED || p == dmHID::PHASE_STATIONARY)
                            {
                                action->m_Value = 1.0;
                            }
                        }
                        action->m_TouchCount = packet->m_TouchCount;
                    }
                }
                *prev_packet = *packet;
            }
        }
        if (binding->m_AccelerationBinding != 0x0)
        {
            context.m_AccelerationSet = 0;
            if (dmHID::IsAccelerometerConnected(hid_context))
            {
                AccelerationBinding* acceleration_binding = binding->m_AccelerationBinding;
                dmHID::AccelerationPacket* packet = &acceleration_binding->m_Packet;
                dmHID::AccelerationPacket* prev_packet = &acceleration_binding->m_PreviousPacket;
                dmHID::GetAccelerationPacket(hid_context, packet);
                context.m_AccX = packet->m_X;
                context.m_AccY = packet->m_Y;
                context.m_AccZ = packet->m_Z;
                context.m_AccelerationSet = 1;
                *prev_packet = *packet;
            }
        }
        context.m_DT = dt;
        context.m_Context = binding->m_Context;
        binding->m_Actions.Iterate<void>(UpdateAction, &context);
        if (binding->m_GamepadBindings.Size() > 0)
        {
            for (uint32_t i = 0; i < binding->m_GamepadBindings.Size(); ++i)
            {
                GamepadBinding* gamepad_binding = binding->m_GamepadBindings[i];
                if (gamepad_binding == 0x0) {
                    continue;
                }
                gamepad_binding->m_Actions.Iterate<void>(UpdateAction, &context);
            }
        }

    }

    const Action* GetAction(HBinding binding, dmhash_t action_id)
    {
        return binding->m_Actions.Get(action_id);
    }

    float GetValue(HGamepadBinding binding, dmhash_t action_id)
    {
        Action* action = binding->m_Actions.Get(action_id);
        if (action != 0x0)
            return action->m_Value;
        else
            return 0.0f;
    }

    bool Pressed(HGamepadBinding binding, dmhash_t action_id)
    {
        Action* action = binding->m_Actions.Get(action_id);
        if (action != 0x0)
            return action->m_Pressed;
        else
            return false;
    }

    bool Released(HGamepadBinding binding, dmhash_t action_id)
    {
        Action* action = binding->m_Actions.Get(action_id);
        if (action != 0x0)
            return action->m_Released;
        else
            return false;
    }

    bool Repeated(HGamepadBinding binding, dmhash_t action_id)
    {
        Action* action = binding->m_Actions.Get(action_id);
        if (action != 0x0)
            return action->m_Repeated;
        else
            return false;
    }

    float GetValue(HBinding binding, dmhash_t action_id)
    {
        Action* action = binding->m_Actions.Get(action_id);
        if (action != 0x0)
            return action->m_Value;
        else
            return 0.0f;
    }

    bool Pressed(HBinding binding, dmhash_t action_id)
    {
        Action* action = binding->m_Actions.Get(action_id);
        if (action != 0x0)
            return action->m_Pressed;
        else
            return false;
    }

    bool Released(HBinding binding, dmhash_t action_id)
    {
        Action* action = binding->m_Actions.Get(action_id);
        if (action != 0x0)
            return action->m_Released;
        else
            return false;
    }

    bool Repeated(HBinding binding, dmhash_t action_id)
    {
        Action* action = binding->m_Actions.Get(action_id);
        if (action != 0x0)
            return action->m_Repeated;
        else
            return false;
    }

    struct CallbackData
    {
        ActionCallback m_Callback;
        void* m_UserData;
    };

    void ForEachActiveCallback(CallbackData* data, const dmhash_t* key, Action* action)
    {
        bool active = action->m_Value != 0.0f || action->m_Pressed || action->m_Released || action->m_TouchCount > 0 || action->m_HasText || action->m_GamepadConnected || action->m_GamepadDisconnected;
        active = active || action->m_Dirty; // e.g. for analog stick action being released
        // Mouse move action
        active = active || (*key == 0 && (action->m_DX != 0 || action->m_DY != 0 || action->m_AccelerationSet));
        if (active)
        {
            data->m_Callback(*key, action, data->m_UserData);
        }
    }

    void ForEachActive(HBinding binding, ActionCallback callback, void* user_data)
    {
        CallbackData data;
        data.m_Callback = callback;
        data.m_UserData = user_data;
        binding->m_Actions.Iterate<CallbackData>(ForEachActiveCallback, &data);
        if (binding->m_GamepadBindings.Size() > 0)
        {
            for (uint32_t i = 0; i < binding->m_GamepadBindings.Size(); ++i)
            {
                GamepadBinding* gamepad_binding = binding->m_GamepadBindings[i];
                if (gamepad_binding == 0x0) {
                    continue;
                }
                gamepad_binding->m_Actions.Iterate<CallbackData>(ForEachActiveCallback, &data);
            }
        }
    }

    float ApplyGamepadModifiers(dmHID::GamepadPacket* packet, const GamepadInput& input)
    {
        float v = 0.0f;
        switch (input.m_Type)
        {
        case dmInputDDF::GAMEPAD_TYPE_AXIS:
            v = packet->m_Axis[input.m_Index];
            if (input.m_Negate)
                v = -v;
            if (input.m_Scale)
                v = (v + 1.0f) * 0.5f;
            if (input.m_Clamp)
                v = dmMath::Clamp(v, 0.0f, 1.0f);
            break;
        case dmInputDDF::GAMEPAD_TYPE_BUTTON:
            v = dmHID::GetGamepadButton(packet, input.m_Index) ? 1.0f : 0.0f;
            break;
        case dmInputDDF::GAMEPAD_TYPE_HAT:
            {
                uint8_t t = 0;
                bool s = dmHID::GetGamepadHat(packet, input.m_Index, &t);
                if (s && (t & input.m_HatMask)) {
                    v = 1.0f;
                }
            }
            break;
        }
        return v;
    }

    void InitKeyMap()
    {
        KEY_MAP[dmInputDDF::KEY_SPACE] = dmHID::KEY_SPACE;
        KEY_MAP[dmInputDDF::KEY_EXCLAIM] = dmHID::KEY_EXCLAIM;
        KEY_MAP[dmInputDDF::KEY_QUOTEDBL] = dmHID::KEY_QUOTEDBL;
        KEY_MAP[dmInputDDF::KEY_HASH] = dmHID::KEY_HASH;
        KEY_MAP[dmInputDDF::KEY_DOLLAR] = dmHID::KEY_DOLLAR;
        KEY_MAP[dmInputDDF::KEY_AMPERSAND] = dmHID::KEY_AMPERSAND;
        KEY_MAP[dmInputDDF::KEY_QUOTE] = dmHID::KEY_QUOTE;
        KEY_MAP[dmInputDDF::KEY_LPAREN] = dmHID::KEY_LPAREN;
        KEY_MAP[dmInputDDF::KEY_RPAREN] = dmHID::KEY_RPAREN;
        KEY_MAP[dmInputDDF::KEY_ASTERISK] = dmHID::KEY_ASTERISK;
        KEY_MAP[dmInputDDF::KEY_PLUS] = dmHID::KEY_PLUS;
        KEY_MAP[dmInputDDF::KEY_COMMA] = dmHID::KEY_COMMA;
        KEY_MAP[dmInputDDF::KEY_MINUS] = dmHID::KEY_MINUS;
        KEY_MAP[dmInputDDF::KEY_PERIOD] = dmHID::KEY_PERIOD;
        KEY_MAP[dmInputDDF::KEY_SLASH] = dmHID::KEY_SLASH;
        KEY_MAP[dmInputDDF::KEY_0] = dmHID::KEY_0;
        KEY_MAP[dmInputDDF::KEY_1] = dmHID::KEY_1;
        KEY_MAP[dmInputDDF::KEY_2] = dmHID::KEY_2;
        KEY_MAP[dmInputDDF::KEY_3] = dmHID::KEY_3;
        KEY_MAP[dmInputDDF::KEY_4] = dmHID::KEY_4;
        KEY_MAP[dmInputDDF::KEY_5] = dmHID::KEY_5;
        KEY_MAP[dmInputDDF::KEY_6] = dmHID::KEY_6;
        KEY_MAP[dmInputDDF::KEY_7] = dmHID::KEY_7;
        KEY_MAP[dmInputDDF::KEY_8] = dmHID::KEY_8;
        KEY_MAP[dmInputDDF::KEY_9] = dmHID::KEY_9;
        KEY_MAP[dmInputDDF::KEY_COLON] = dmHID::KEY_COLON;
        KEY_MAP[dmInputDDF::KEY_SEMICOLON] = dmHID::KEY_SEMICOLON;
        KEY_MAP[dmInputDDF::KEY_LESS] = dmHID::KEY_LESS;
        KEY_MAP[dmInputDDF::KEY_EQUALS] = dmHID::KEY_EQUALS;
        KEY_MAP[dmInputDDF::KEY_GREATER] = dmHID::KEY_GREATER;
        KEY_MAP[dmInputDDF::KEY_QUESTION] = dmHID::KEY_QUESTION;
        KEY_MAP[dmInputDDF::KEY_AT] = dmHID::KEY_AT;
        KEY_MAP[dmInputDDF::KEY_A] = dmHID::KEY_A;
        KEY_MAP[dmInputDDF::KEY_B] = dmHID::KEY_B;
        KEY_MAP[dmInputDDF::KEY_C] = dmHID::KEY_C;
        KEY_MAP[dmInputDDF::KEY_D] = dmHID::KEY_D;
        KEY_MAP[dmInputDDF::KEY_E] = dmHID::KEY_E;
        KEY_MAP[dmInputDDF::KEY_F] = dmHID::KEY_F;
        KEY_MAP[dmInputDDF::KEY_G] = dmHID::KEY_G;
        KEY_MAP[dmInputDDF::KEY_H] = dmHID::KEY_H;
        KEY_MAP[dmInputDDF::KEY_I] = dmHID::KEY_I;
        KEY_MAP[dmInputDDF::KEY_J] = dmHID::KEY_J;
        KEY_MAP[dmInputDDF::KEY_K] = dmHID::KEY_K;
        KEY_MAP[dmInputDDF::KEY_L] = dmHID::KEY_L;
        KEY_MAP[dmInputDDF::KEY_M] = dmHID::KEY_M;
        KEY_MAP[dmInputDDF::KEY_N] = dmHID::KEY_N;
        KEY_MAP[dmInputDDF::KEY_O] = dmHID::KEY_O;
        KEY_MAP[dmInputDDF::KEY_P] = dmHID::KEY_P;
        KEY_MAP[dmInputDDF::KEY_Q] = dmHID::KEY_Q;
        KEY_MAP[dmInputDDF::KEY_R] = dmHID::KEY_R;
        KEY_MAP[dmInputDDF::KEY_S] = dmHID::KEY_S;
        KEY_MAP[dmInputDDF::KEY_T] = dmHID::KEY_T;
        KEY_MAP[dmInputDDF::KEY_U] = dmHID::KEY_U;
        KEY_MAP[dmInputDDF::KEY_V] = dmHID::KEY_V;
        KEY_MAP[dmInputDDF::KEY_W] = dmHID::KEY_W;
        KEY_MAP[dmInputDDF::KEY_X] = dmHID::KEY_X;
        KEY_MAP[dmInputDDF::KEY_Y] = dmHID::KEY_Y;
        KEY_MAP[dmInputDDF::KEY_Z] = dmHID::KEY_Z;
        KEY_MAP[dmInputDDF::KEY_LBRACKET] = dmHID::KEY_LBRACKET;
        KEY_MAP[dmInputDDF::KEY_BACKSLASH] = dmHID::KEY_BACKSLASH;
        KEY_MAP[dmInputDDF::KEY_RBRACKET] = dmHID::KEY_RBRACKET;
        KEY_MAP[dmInputDDF::KEY_CARET] = dmHID::KEY_CARET;
        KEY_MAP[dmInputDDF::KEY_UNDERSCORE] = dmHID::KEY_UNDERSCORE;
        KEY_MAP[dmInputDDF::KEY_BACKQUOTE] = dmHID::KEY_BACKQUOTE;
        KEY_MAP[dmInputDDF::KEY_LBRACE] = dmHID::KEY_LBRACE;
        KEY_MAP[dmInputDDF::KEY_PIPE] = dmHID::KEY_PIPE;
        KEY_MAP[dmInputDDF::KEY_RBRACE] = dmHID::KEY_RBRACE;
        KEY_MAP[dmInputDDF::KEY_TILDE] = dmHID::KEY_TILDE;
        KEY_MAP[dmInputDDF::KEY_ESC] = dmHID::KEY_ESC;
        KEY_MAP[dmInputDDF::KEY_F1] = dmHID::KEY_F1;
        KEY_MAP[dmInputDDF::KEY_F2] = dmHID::KEY_F2;
        KEY_MAP[dmInputDDF::KEY_F3] = dmHID::KEY_F3;
        KEY_MAP[dmInputDDF::KEY_F4] = dmHID::KEY_F4;
        KEY_MAP[dmInputDDF::KEY_F5] = dmHID::KEY_F5;
        KEY_MAP[dmInputDDF::KEY_F6] = dmHID::KEY_F6;
        KEY_MAP[dmInputDDF::KEY_F7] = dmHID::KEY_F7;
        KEY_MAP[dmInputDDF::KEY_F8] = dmHID::KEY_F8;
        KEY_MAP[dmInputDDF::KEY_F9] = dmHID::KEY_F9;
        KEY_MAP[dmInputDDF::KEY_F10] = dmHID::KEY_F10;
        KEY_MAP[dmInputDDF::KEY_F11] = dmHID::KEY_F11;
        KEY_MAP[dmInputDDF::KEY_F12] = dmHID::KEY_F12;
        KEY_MAP[dmInputDDF::KEY_UP] = dmHID::KEY_UP;
        KEY_MAP[dmInputDDF::KEY_DOWN] = dmHID::KEY_DOWN;
        KEY_MAP[dmInputDDF::KEY_LEFT] = dmHID::KEY_LEFT;
        KEY_MAP[dmInputDDF::KEY_RIGHT] = dmHID::KEY_RIGHT;
        KEY_MAP[dmInputDDF::KEY_LSHIFT] = dmHID::KEY_LSHIFT;
        KEY_MAP[dmInputDDF::KEY_RSHIFT] = dmHID::KEY_RSHIFT;
        KEY_MAP[dmInputDDF::KEY_LCTRL] = dmHID::KEY_LCTRL;
        KEY_MAP[dmInputDDF::KEY_RCTRL] = dmHID::KEY_RCTRL;
        KEY_MAP[dmInputDDF::KEY_LALT] = dmHID::KEY_LALT;
        KEY_MAP[dmInputDDF::KEY_RALT] = dmHID::KEY_RALT;
        KEY_MAP[dmInputDDF::KEY_TAB] = dmHID::KEY_TAB;
        KEY_MAP[dmInputDDF::KEY_ENTER] = dmHID::KEY_ENTER;
        KEY_MAP[dmInputDDF::KEY_BACKSPACE] = dmHID::KEY_BACKSPACE;
        KEY_MAP[dmInputDDF::KEY_INSERT] = dmHID::KEY_INSERT;
        KEY_MAP[dmInputDDF::KEY_DEL] = dmHID::KEY_DEL;
        KEY_MAP[dmInputDDF::KEY_PAGEUP] = dmHID::KEY_PAGEUP;
        KEY_MAP[dmInputDDF::KEY_PAGEDOWN] = dmHID::KEY_PAGEDOWN;
        KEY_MAP[dmInputDDF::KEY_HOME] = dmHID::KEY_HOME;
        KEY_MAP[dmInputDDF::KEY_END] = dmHID::KEY_END;
        KEY_MAP[dmInputDDF::KEY_KP_0] = dmHID::KEY_KP_0;
        KEY_MAP[dmInputDDF::KEY_KP_1] = dmHID::KEY_KP_1;
        KEY_MAP[dmInputDDF::KEY_KP_2] = dmHID::KEY_KP_2;
        KEY_MAP[dmInputDDF::KEY_KP_3] = dmHID::KEY_KP_3;
        KEY_MAP[dmInputDDF::KEY_KP_4] = dmHID::KEY_KP_4;
        KEY_MAP[dmInputDDF::KEY_KP_5] = dmHID::KEY_KP_5;
        KEY_MAP[dmInputDDF::KEY_KP_6] = dmHID::KEY_KP_6;
        KEY_MAP[dmInputDDF::KEY_KP_7] = dmHID::KEY_KP_7;
        KEY_MAP[dmInputDDF::KEY_KP_8] = dmHID::KEY_KP_8;
        KEY_MAP[dmInputDDF::KEY_KP_9] = dmHID::KEY_KP_9;
        KEY_MAP[dmInputDDF::KEY_KP_DIVIDE] = dmHID::KEY_KP_DIVIDE;
        KEY_MAP[dmInputDDF::KEY_KP_MULTIPLY] = dmHID::KEY_KP_MULTIPLY;
        KEY_MAP[dmInputDDF::KEY_KP_SUBTRACT] = dmHID::KEY_KP_SUBTRACT;
        KEY_MAP[dmInputDDF::KEY_KP_ADD] = dmHID::KEY_KP_ADD;
        KEY_MAP[dmInputDDF::KEY_KP_DECIMAL] = dmHID::KEY_KP_DECIMAL;
        KEY_MAP[dmInputDDF::KEY_KP_EQUAL] = dmHID::KEY_KP_EQUAL;
        KEY_MAP[dmInputDDF::KEY_KP_ENTER] = dmHID::KEY_KP_ENTER;
        KEY_MAP[dmInputDDF::KEY_KP_NUM_LOCK] = dmHID::KEY_KP_NUM_LOCK;
        KEY_MAP[dmInputDDF::KEY_CAPS_LOCK] = dmHID::KEY_CAPS_LOCK;
        KEY_MAP[dmInputDDF::KEY_SCROLL_LOCK] = dmHID::KEY_SCROLL_LOCK;
        KEY_MAP[dmInputDDF::KEY_PAUSE] = dmHID::KEY_PAUSE;
        KEY_MAP[dmInputDDF::KEY_LSUPER] = dmHID::KEY_LSUPER;
        KEY_MAP[dmInputDDF::KEY_RSUPER] = dmHID::KEY_RSUPER;
        KEY_MAP[dmInputDDF::KEY_MENU] = dmHID::KEY_MENU;
        KEY_MAP[dmInputDDF::KEY_BACK] = dmHID::KEY_BACK;
    }

    void InitMouseButtonMap()
    {
        MOUSE_BUTTON_MAP[dmInputDDF::MOUSE_BUTTON_LEFT] = dmHID::MOUSE_BUTTON_LEFT;
        MOUSE_BUTTON_MAP[dmInputDDF::MOUSE_BUTTON_MIDDLE] = dmHID::MOUSE_BUTTON_MIDDLE;
        MOUSE_BUTTON_MAP[dmInputDDF::MOUSE_BUTTON_RIGHT] = dmHID::MOUSE_BUTTON_RIGHT;
        MOUSE_BUTTON_MAP[dmInputDDF::MOUSE_BUTTON_1] = dmHID::MOUSE_BUTTON_1;
        MOUSE_BUTTON_MAP[dmInputDDF::MOUSE_BUTTON_2] = dmHID::MOUSE_BUTTON_2;
        MOUSE_BUTTON_MAP[dmInputDDF::MOUSE_BUTTON_3] = dmHID::MOUSE_BUTTON_3;
        MOUSE_BUTTON_MAP[dmInputDDF::MOUSE_BUTTON_4] = dmHID::MOUSE_BUTTON_4;
        MOUSE_BUTTON_MAP[dmInputDDF::MOUSE_BUTTON_5] = dmHID::MOUSE_BUTTON_5;
        MOUSE_BUTTON_MAP[dmInputDDF::MOUSE_BUTTON_6] = dmHID::MOUSE_BUTTON_6;
        MOUSE_BUTTON_MAP[dmInputDDF::MOUSE_BUTTON_7] = dmHID::MOUSE_BUTTON_7;
        MOUSE_BUTTON_MAP[dmInputDDF::MOUSE_BUTTON_8] = dmHID::MOUSE_BUTTON_8;
    }

    void GamepadConnectivityCallback(uint32_t gamepad_index, bool connected, void* userdata)
    {
        Binding* binding = (Binding*)userdata;

        // If a new gamepad was connected we need to setup/reset the gamepad binding for it.
        if (connected)
        {
            GamepadBinding* gamepad_binding = 0x0;

            // Try to find if this gamepad index was connected before.
            for (uint32_t i = 0; i < binding->m_GamepadBindings.Size(); ++i)
            {
                GamepadBinding* t = binding->m_GamepadBindings[i];
                if (t->m_Index == gamepad_index) {
                    gamepad_binding = t;
                    break;
                }
            }

            // If this is an old binding, reset it, otherwise create a new one.
            if (gamepad_binding)
            {
                ResetGamepadBindings(binding, gamepad_binding, gamepad_index);
            } else {
                gamepad_binding = NewGamepadBinding(binding, gamepad_index);
                if (gamepad_binding)
                {
                    binding->m_GamepadBindings.Push(gamepad_binding);
                }
            }
        }
    }
}<|MERGE_RESOLUTION|>--- conflicted
+++ resolved
@@ -26,11 +26,9 @@
 
 namespace dmInput
 {
-<<<<<<< HEAD
     const uint32_t UNKNOWN_GAMEPAD_CONFIG_ID = dmHashString32("UNKNOWN_GAMEPAD_CONFIG_ID");
-=======
     static const uint16_t INVALID_INDEX = 0xFFFF;
->>>>>>> ca5435c3
+
 
     dmHID::Key KEY_MAP[dmInputDDF::MAX_KEY_COUNT];
     dmHID::MouseButton MOUSE_BUTTON_MAP[dmInputDDF::MAX_KEY_COUNT];
@@ -390,7 +388,7 @@
         memset(unknownGamepadConfig.m_Inputs, 0, sizeof(unknownGamepadConfig.m_Inputs));
         for (uint32_t j = 0; j < (sizeof(unknownGamepadConfig.m_Inputs) / sizeof(struct GamepadInput)); ++j)
         {
-            unknownGamepadConfig.m_Inputs[j].m_Index = (uint16_t)~0;
+            unknownGamepadConfig.m_Inputs[j].m_Index = INVALID_INDEX;
         }
         context->m_GamepadMaps.Put(UNKNOWN_GAMEPAD_CONFIG_ID, unknownGamepadConfig);
 
@@ -746,7 +744,6 @@
                                         action->m_TextCount = dmStrlCpy(action->m_Text, device_name, sizeof(action->m_Text));
                                     }
                                 }
-<<<<<<< HEAD
                             }
                             else if (trigger.m_Input == dmInputDDF::GAMEPAD_RAW)
                             {
@@ -759,11 +756,7 @@
                             }
                             else
                             {
-                                if (input.m_Index != (uint16_t)~0)
-=======
-                            } else {
                                 if (input.m_Index != INVALID_INDEX)
->>>>>>> ca5435c3
                                 {
                                     float v = ApplyGamepadModifiers(packet, input);
                                     Action* action = gamepad_binding->m_Actions.Get(trigger.m_ActionId);
