#include "input.h"

#include <string.h>
#include <stdio.h>

#include <dlib/hash.h>
#include <dlib/log.h>
#include <dlib/math.h>
#include <dlib/platform.h>
#include <dlib/profile.h>
#include <dlib/dstrings.h>

#include "input_private.h"

namespace dmInput
{
    dmHID::Key KEY_MAP[dmInputDDF::MAX_KEY_COUNT];
    dmHID::MouseButton MOUSE_BUTTON_MAP[dmInputDDF::MAX_KEY_COUNT];

    void InitKeyMap();
    void InitMouseButtonMap();
    bool g_Init = false;

    HContext NewContext(const NewContextParams& params)
    {
        if (!g_Init)
        {
            InitKeyMap();
            InitMouseButtonMap();
            g_Init = true;
        }
        Context* context = new Context();
        context->m_GamepadIndices.SetCapacity(16);
        context->m_GamepadMaps.SetCapacity(8, 16);
        context->m_HidContext = params.m_HidContext;
        context->m_RepeatDelay = params.m_RepeatDelay;
        context->m_RepeatInterval = params.m_RepeatInterval;
        return context;
    }

    void DeleteContext(HContext context)
    {
        delete context;
    }

    void SetRepeat(HContext context, float delay, float interval)
    {
        context->m_RepeatDelay = delay;
        context->m_RepeatInterval = interval;
    }

    HBinding NewBinding(HContext context)
    {
        Binding* binding = new Binding();
        memset(binding, 0, sizeof(Binding));
        binding->m_Context = context;
        binding->m_Actions.SetCapacity(64, 256);
        binding->m_GamepadBindings.SetCapacity(dmHID::MAX_GAMEPAD_COUNT);

        dmHID::SetGamepadFuncUserdata(context->m_HidContext, (void*)binding);
        return binding;
    }

    static void ResetGamepadBindings(HBinding binding, GamepadBinding* gamepad_binding, uint32_t gamepad_index)
    {
        Action action;
        memset(&action, 0, sizeof(Action));
        action.m_IsGamepad = 1;

        gamepad_binding->m_Index = gamepad_index;

        gamepad_binding->m_Triggers.SetCapacity(binding->m_DDFGamepadTriggersCount);
        gamepad_binding->m_Triggers.SetSize(0);
        gamepad_binding->m_Actions.Clear();
        gamepad_binding->m_Actions.SetCapacity(64, 256);

        action.m_GamepadIndex = gamepad_binding->m_Index;
        for (uint32_t i = 0; i < binding->m_DDFGamepadTriggersCount; ++i)
        {
            const dmInputDDF::GamepadTrigger& ddf_trigger = binding->m_DDFGamepadTriggersData[i];
            dmInput::GamepadTrigger trigger;
            trigger.m_ActionId = dmHashString64(ddf_trigger.m_Action);
            trigger.m_Input = ddf_trigger.m_Input;
            gamepad_binding->m_Triggers.Push(trigger);
            gamepad_binding->m_Actions.Put(trigger.m_ActionId, action);
        }
    }

    static GamepadBinding* NewGamepadBinding(HBinding binding, uint32_t gamepad_index)
    {
        dmHID::HGamepad gamepad = dmHID::GetGamepad(binding->m_Context->m_HidContext, gamepad_index);
        const char* device_name = 0x0;
        dmHID::GetGamepadDeviceName(gamepad, &device_name);
        if (device_name == 0x0)
        {
            /*
             * NOTE: We used to log a warning here but the warning is removed for the following reasons:
             *  - The input-binding file covers several platforms and certain platforms
             *    doesn't have support for e.g. pads. But more importantly, sometimes you might have
             *    a device connected but sometimes not. It should be up to the user and we shouldn't
             *    spam out warnings in such cases. In other words. It's impossible to tell whether the
             *    warning is appropriate or not.
             *  - We should also have support dynamic pad-connections. Whether a pad is connected
             *    or not should be up to the game-ui.
             */
            return 0x0;
        } else {
            GamepadConfig* config = binding->m_Context->m_GamepadMaps.Get(dmHashString32(device_name));
            if (config == 0x0)
            {
                dmLogWarning("No gamepad map found for gamepad %d (%s), it will not be used.", gamepad_index, device_name);
                return 0x0;
            }

            GamepadBinding* gamepad_binding = new GamepadBinding();
            memset(gamepad_binding, 0, sizeof(*gamepad_binding));
            gamepad_binding->m_Gamepad = gamepad;

            ResetGamepadBindings(binding, gamepad_binding, gamepad_index);

            return gamepad_binding;
        }
    }

    static void SetupGamepadBindings(HBinding binding)
    {
        for (uint32_t i = 0; i < binding->m_GamepadBindings.Size(); ++i)
        {
            delete binding->m_GamepadBindings[i];
        }
        binding->m_GamepadBindings.SetSize(0);
        for (uint32_t gamepad_index = 0; gamepad_index < dmHID::MAX_GAMEPAD_COUNT; ++gamepad_index)
        {
            GamepadBinding* gamepad_binding = NewGamepadBinding(binding, gamepad_index);
            if (gamepad_binding)
            {
                binding->m_GamepadBindings.Push(gamepad_binding);
            }
        }
    }

    static dmInputDDF::GamepadTrigger* CopyGamepadTrigger(const dmInputDDF::GamepadTrigger* orig, uint32_t count)
    {
        dmInputDDF::GamepadTrigger* copy = new dmInputDDF::GamepadTrigger[count];

        for (uint32_t i = 0; i < count; ++i)
        {
            copy[i].m_Input = orig[i].m_Input;
            size_t str_len = strlen(orig[i].m_Action) + 1;
            copy[i].m_Action = new char[str_len];
            dmStrlCpy((char*)copy[i].m_Action, orig[i].m_Action, str_len);
            ((char*)copy[i].m_Action)[str_len-1] = '\0';
        }

        return copy;
    }

    static void DeleteGamepadTrigger(dmInputDDF::GamepadTrigger* triggers, uint32_t count)
    {
        for (uint32_t i = 0; i < count; ++i)
        {
            delete [] triggers[i].m_Action;
        }

        delete [] triggers;
    }

    void SetBinding(HBinding binding, dmInputDDF::InputBinding* ddf)
    {
        binding->m_Actions.Clear();
        Action action;
        memset(&action, 0, sizeof(Action));
        // add null action for mouse movement
        binding->m_Actions.Put(0, action);
        if (ddf->m_KeyTrigger.m_Count > 0)
        {
            if (binding->m_KeyboardBinding == 0x0)
            {
                binding->m_KeyboardBinding = new KeyboardBinding();
                memset(binding->m_KeyboardBinding, 0, sizeof(*binding->m_KeyboardBinding));
            }
            else
            {
                binding->m_KeyboardBinding->m_Triggers.SetSize(0);
            }
            binding->m_KeyboardBinding->m_Triggers.SetCapacity(ddf->m_KeyTrigger.m_Count);
            for (uint32_t i = 0; i < ddf->m_KeyTrigger.m_Count; ++i)
            {
                const dmInputDDF::KeyTrigger& ddf_trigger = ddf->m_KeyTrigger[i];
                dmInput::KeyTrigger trigger;
                trigger.m_ActionId = dmHashString64(ddf_trigger.m_Action);
                trigger.m_Input = ddf_trigger.m_Input;
                binding->m_KeyboardBinding->m_Triggers.Push(trigger);
                binding->m_Actions.Put(trigger.m_ActionId, action);
            }
        }
        else if (binding->m_KeyboardBinding != 0x0)
        {
            delete binding->m_KeyboardBinding;
            binding->m_KeyboardBinding = 0x0;
        }
        if (ddf->m_MouseTrigger.m_Count > 0)
        {
            if (binding->m_MouseBinding == 0x0)
            {
                binding->m_MouseBinding = new MouseBinding();
                memset(binding->m_MouseBinding, 0, sizeof(*binding->m_MouseBinding));
            }
            else
            {
                binding->m_MouseBinding->m_Triggers.SetSize(0);
            }
            binding->m_MouseBinding->m_Triggers.SetCapacity(ddf->m_MouseTrigger.m_Count);
            for (uint32_t i = 0; i < ddf->m_MouseTrigger.m_Count; ++i)
            {
                const dmInputDDF::MouseTrigger& ddf_trigger = ddf->m_MouseTrigger[i];
                dmInput::MouseTrigger trigger;
                trigger.m_ActionId = dmHashString64(ddf_trigger.m_Action);
                trigger.m_Input = ddf_trigger.m_Input;
                binding->m_MouseBinding->m_Triggers.Push(trigger);
                binding->m_Actions.Put(trigger.m_ActionId, action);
            }
            // Mouse move action
            binding->m_Actions.Put(0, action);
        }
        else if (binding->m_MouseBinding != 0x0)
        {
            delete binding->m_MouseBinding;
            binding->m_MouseBinding = 0x0;
        }

        if (binding->m_DDFGamepadTriggersData) {
            DeleteGamepadTrigger(binding->m_DDFGamepadTriggersData, binding->m_DDFGamepadTriggersCount);
        }
        binding->m_DDFGamepadTriggersData = NULL;
        binding->m_DDFGamepadTriggersCount = ddf->m_GamepadTrigger.m_Count;
        if (ddf->m_GamepadTrigger.m_Count > 0)
        {
<<<<<<< HEAD
            action.m_IsGamepad = 1;

            for (uint32_t i = 0; i < binding->m_GamepadBindings.Size(); ++i)
            {
                delete binding->m_GamepadBindings[i];
            }
            binding->m_GamepadBindings.SetSize(0);
            for (uint32_t gamepad_index = 0; gamepad_index < dmHID::MAX_GAMEPAD_COUNT; ++gamepad_index)
            {
                dmHID::HGamepad gamepad = dmHID::GetGamepad(binding->m_Context->m_HidContext, gamepad_index);
                const char* device_name = 0x0;
                char sdl_guid[33];
                dmHID::GetGamepadDeviceName(gamepad, &device_name);
                dmHID::GetGamepadDeviceGUID(gamepad, sdl_guid);
                if (device_name == 0x0)
                {
                    /*
                     * NOTE: We used to log a warning here but the warning is removed for the following reasons:
                     *  - The input-binding file covers several platforms and certain platforms
                     *    doesn't have support for e.g. pads. But more importantly, sometimes you might have
                     *    a device connected but sometimes not. It should be up to the user and we shouldn't
                     *    spam out warnings in such cases. In other words. It's impossible to tell whether the
                     *    warning is appropriate or not.
                     *  - We should also have support dynamic pad-connections. Whether a pad is connected
                     *    or not should be up to the game-ui.
                     */
                } else {
                    GamepadConfig* config = binding->m_Context->m_GamepadMaps.Get(dmHashString32(device_name));
                    if (config == 0x0 && strlen(sdl_guid) > 0)
                    {
                        dmhash_t sdl_guid_hash = dmHashString32(sdl_guid);
                        GamepadConfig* config2 = binding->m_Context->m_GamepadMaps.Get(sdl_guid_hash);
                        if (config2)
                        {
                            config = config2;
                        }
                    }
                    if (config == 0x0)
                    {
                        dmLogWarning("No gamepad map found for gamepad %d (%s [%s]), it will not be used.", gamepad_index, device_name, sdl_guid);
                    }
                    GamepadBinding* gamepad_binding = new GamepadBinding();
                    memset(gamepad_binding, 0, sizeof(*gamepad_binding));
                    gamepad_binding->m_Gamepad = gamepad;
                    gamepad_binding->m_Index = gamepad_index;

                    gamepad_binding->m_Triggers.SetCapacity(ddf->m_GamepadTrigger.m_Count);
                    gamepad_binding->m_Actions.SetCapacity(64, 256);

                    action.m_GamepadIndex = gamepad_binding->m_Index;
                    for (uint32_t i = 0; i < ddf->m_GamepadTrigger.m_Count; ++i)
                    {
                        const dmInputDDF::GamepadTrigger& ddf_trigger = ddf->m_GamepadTrigger[i];
                        dmInput::GamepadTrigger trigger;
                        trigger.m_ActionId = dmHashString64(ddf_trigger.m_Action);
                        trigger.m_Input = ddf_trigger.m_Input;
                        gamepad_binding->m_Triggers.Push(trigger);
                        gamepad_binding->m_Actions.Put(trigger.m_ActionId, action);
                    }

                    binding->m_GamepadBindings.Push(gamepad_binding);
                }
            }

            // Reset action
            action.m_IsGamepad = 0;
            action.m_GamepadIndex = 0;
=======
            binding->m_DDFGamepadTriggersData = CopyGamepadTrigger(ddf->m_GamepadTrigger.m_Data, binding->m_DDFGamepadTriggersCount);
            SetupGamepadBindings(binding);
>>>>>>> e76e6ba6
        }

        uint32_t touch_count = ddf->m_TouchTrigger.m_Count;
        if (touch_count > 0)
        {
            if (binding->m_TouchDeviceBinding == 0x0)
            {
                binding->m_TouchDeviceBinding = new TouchDeviceBinding();
                memset(binding->m_TouchDeviceBinding, 0, sizeof(*binding->m_TouchDeviceBinding));
            }
            else
            {
                binding->m_TouchDeviceBinding->m_Triggers.SetSize(0);
            }
            binding->m_TouchDeviceBinding->m_Triggers.SetCapacity(touch_count);
            for (uint32_t i = 0; i < touch_count; ++i)
            {
                const dmInputDDF::TouchTrigger& ddf_trigger = ddf->m_TouchTrigger[i];
                dmInput::TouchTrigger trigger;
                trigger.m_ActionId = dmHashString64(ddf_trigger.m_Action);
                trigger.m_Input = ddf_trigger.m_Input;
                binding->m_TouchDeviceBinding->m_Triggers.Push(trigger);
                binding->m_Actions.Put(trigger.m_ActionId, action);
            }
            // Mouse move action
            binding->m_Actions.Put(0, action);
        }
        else if (binding->m_TouchDeviceBinding != 0x0)
        {
            delete binding->m_TouchDeviceBinding;
            binding->m_TouchDeviceBinding = 0x0;
        }

        uint32_t text_count = ddf->m_TextTrigger.m_Count;
        if (text_count > 0)
        {
            if (binding->m_TextBinding == 0x0)
            {
                binding->m_TextBinding = new TextBinding();
                memset(binding->m_TextBinding, 0, sizeof(*binding->m_TextBinding));
            }
            else
            {
                binding->m_TextBinding->m_Triggers.SetSize(0);
            }
            binding->m_TextBinding->m_Triggers.SetCapacity(text_count);
            for (uint32_t i = 0; i < text_count; ++i)
            {
                const dmInputDDF::TextTrigger& ddf_trigger = ddf->m_TextTrigger[i];
                dmInput::TextTrigger trigger;
                trigger.m_ActionId = dmHashString64(ddf_trigger.m_Action);
                trigger.m_Input = ddf_trigger.m_Input;
                binding->m_TextBinding->m_Triggers.Push(trigger);
                binding->m_Actions.Put(trigger.m_ActionId, action);
            }
            binding->m_Actions.Put(0, action);
        }
        else if (binding->m_TextBinding != 0x0)
        {
            delete binding->m_TextBinding;
            binding->m_TextBinding = 0x0;
        }

        if (binding->m_AccelerationBinding == 0x0)
        {
            binding->m_AccelerationBinding = new AccelerationBinding();
            memset(binding->m_AccelerationBinding, 0, sizeof(*binding->m_AccelerationBinding));
        }
    }

    void DeleteBinding(HBinding binding)
    {
        if (binding->m_KeyboardBinding != 0x0)
            delete binding->m_KeyboardBinding;
        if (binding->m_MouseBinding != 0x0)
            delete binding->m_MouseBinding;
        for (uint32_t i = 0; i < binding->m_GamepadBindings.Size(); ++i)
        {
            delete binding->m_GamepadBindings[i];
        }
        if (binding->m_TouchDeviceBinding != 0x0)
            delete binding->m_TouchDeviceBinding;
        if (binding->m_AccelerationBinding != 0x0)
            delete binding->m_AccelerationBinding;
        if (binding->m_TextBinding != 0x0)
            delete binding->m_TextBinding;
        if (binding->m_DDFGamepadTriggersData != 0x0) {
            DeleteGamepadTrigger(binding->m_DDFGamepadTriggersData, binding->m_DDFGamepadTriggersCount);
        }
        delete binding;
    }

    void RegisterGamepads(HContext context, const dmInputDDF::GamepadMaps* ddf)
    {
        for (uint32_t i = 0; i < ddf->m_Driver.m_Count; ++i)
        {
            const dmInputDDF::GamepadMap& gamepad_map = ddf->m_Driver[i];
            if (strcmp(DM_PLATFORM, gamepad_map.m_Platform) == 0)
            {
                uint32_t device_id = dmHashString32(gamepad_map.m_Device);
                if (gamepad_map.m_SdlGuid && strlen(gamepad_map.m_SdlGuid) > 0) {
                    device_id = dmHashString32(gamepad_map.m_SdlGuid);
                }

                if (context->m_GamepadMaps.Get(device_id) == 0x0)
                {
                    GamepadConfig config;
                    config.m_DeadZone = gamepad_map.m_DeadZone;
                    memset(config.m_Inputs, 0, sizeof(config.m_Inputs));
                    for (uint32_t j = 0; j < (sizeof(config.m_Inputs) / sizeof(struct GamepadInput)); ++j)
                    {
                        config.m_Inputs[j].m_Index = (uint16_t)~0;
                    }

                    for (uint32_t j = 0; j < gamepad_map.m_Map.m_Count; ++j)
                    {
                        const dmInputDDF::GamepadMapEntry& entry = gamepad_map.m_Map[j];
                        GamepadInput& input = config.m_Inputs[entry.m_Input];
                        input.m_Index = (uint16_t)entry.m_Index;
                        input.m_Type = entry.m_Type;
                        if (entry.m_Type == dmInputDDF::GAMEPAD_TYPE_HAT)
                        {
                            input.m_HatMask = entry.m_HatMask;
                        }
                        for (uint32_t k = 0; k < entry.m_Mod.m_Count; ++k)
                        {
                            switch (entry.m_Mod[k].m_Mod)
                            {
                            case dmInputDDF::GAMEPAD_MODIFIER_CLAMP:
                                input.m_Clamp = 1;
                                break;
                            case dmInputDDF::GAMEPAD_MODIFIER_NEGATE:
                                input.m_Negate = 1;
                                break;
                            case dmInputDDF::GAMEPAD_MODIFIER_SCALE:
                                input.m_Scale = 1;
                                break;
                            default:
                                break;
                            }
                        }
                    }
                    context->m_GamepadMaps.Put(device_id, config);
                }
                else
                {
                    dmLogWarning("Gamepad map for device '%s' already registered.", ddf->m_Driver[i].m_Device);
                }
            }
        }
    }

    float ApplyGamepadModifiers(dmHID::GamepadPacket* packet, const GamepadInput& input);

    void ClearAction(void*, const dmhash_t* id, Action* action)
    {
        action->m_PrevValue = action->m_Value;
        action->m_Value = 0.0f;
        action->m_PositionSet = 0;
        action->m_AccelerationSet = 0;
        action->m_TouchCount = 0;
        action->m_TextCount = 0;
        action->m_HasText = 0;
        action->m_GamepadDisconnected = 0;
        action->m_GamepadConnected = 0;
    }

    struct UpdateContext
    {
        UpdateContext()
        {
            memset(this, 0, sizeof(UpdateContext));
        }

        float m_DT;
        Context* m_Context;
        int32_t m_X;
        int32_t m_Y;
        int32_t m_DX;
        int32_t m_DY;
        float m_AccX;
        float m_AccY;
        float m_AccZ;
        uint32_t m_PositionSet : 1;
        uint32_t m_AccelerationSet : 1;
    };

    void UpdateAction(void* context, const dmhash_t* id, Action* action)
    {
        action->m_Pressed = (action->m_PrevValue == 0.0f && action->m_Value > 0.0f) ? 1 : 0;
        action->m_Released = (action->m_PrevValue > 0.0f && action->m_Value == 0.0f) ? 1 : 0;
        action->m_Repeated = false;
        UpdateContext* update_context = (UpdateContext*)context;
        if (action->m_Value > 0.0f)
        {
            UpdateContext* update_context = (UpdateContext*)context;
            if (action->m_Pressed)
            {
                action->m_Repeated = true;
                action->m_RepeatTimer = update_context->m_Context->m_RepeatDelay;
            }
            else
            {
                action->m_RepeatTimer -= update_context->m_DT;
                if (action->m_RepeatTimer <= 0.0f)
                {
                    action->m_Repeated = true;
                    action->m_RepeatTimer += update_context->m_Context->m_RepeatInterval;
                }
            }
        }
        if (action->m_PositionSet == 0)
        {
            action->m_X = update_context->m_X;
            action->m_Y = update_context->m_Y;
            action->m_DX = update_context->m_DX;
            action->m_DY = update_context->m_DY;
            action->m_PositionSet = update_context->m_PositionSet;
        }
        if (action->m_AccelerationSet == 0)
        {
            action->m_AccX = update_context->m_AccX;
            action->m_AccY = update_context->m_AccY;
            action->m_AccZ = update_context->m_AccZ;
            action->m_AccelerationSet = update_context->m_AccelerationSet;
        }
    }

    void UpdateBinding(HBinding binding, float dt)
    {
        DM_PROFILE(Input, "UpdateBinding");
        binding->m_Actions.Iterate<void>(ClearAction, 0x0);

        dmHID::HContext hid_context = binding->m_Context->m_HidContext;
        UpdateContext context;
        if (binding->m_KeyboardBinding != 0x0)
        {
            KeyboardBinding* keyboard_binding = binding->m_KeyboardBinding;
            dmHID::KeyboardPacket* packet = &keyboard_binding->m_Packet;
            dmHID::KeyboardPacket* prev_packet = &keyboard_binding->m_PreviousPacket;
            if (dmHID::GetKeyboardPacket(hid_context, packet))
            {
                const dmArray<KeyTrigger>& triggers = keyboard_binding->m_Triggers;
                for (uint32_t i = 0; i < triggers.Size(); ++i)
                {
                    const KeyTrigger& trigger = triggers[i];
                    float v = dmHID::GetKey(packet, KEY_MAP[trigger.m_Input]) ? 1.0f : 0.0f;
                    Action* action = binding->m_Actions.Get(trigger.m_ActionId);
                    if (action != 0x0)
                    {
                        if (dmMath::Abs(action->m_Value) < v)
                            action->m_Value = v;
                    }
                }
                *prev_packet = *packet;
            }
        }
        if (binding->m_TextBinding != 0x0)
        {
            TextBinding* text_binding = binding->m_TextBinding;

            dmHID::TextPacket* text_packet = &text_binding->m_TextPacket;
            if (dmHID::GetTextPacket(hid_context, text_packet))
            {
                const dmArray<TextTrigger>& triggers = text_binding->m_Triggers;
                for (uint32_t i = 0; i < triggers.Size(); ++i)
                {
                    const TextTrigger& trigger = triggers[i];
                    if (trigger.m_Input == dmInputDDF::TEXT)
                    {
                        Action* action = binding->m_Actions.Get(trigger.m_ActionId);
                        if (action != 0x0)
                        {
                            for (uint32_t i = 0; i < text_packet->m_Size; ++i) {
                                action->m_Text[i] = text_packet->m_Text[i];
                            }
                            action->m_TextCount = text_packet->m_Size;
                        }
                    }
                }
            }

            dmHID::MarkedTextPacket* marked_packet = &text_binding->m_MarkedTextPacket;
            if (dmHID::GetMarkedTextPacket(hid_context, marked_packet))
            {
                const dmArray<TextTrigger>& triggers = text_binding->m_Triggers;
                for (uint32_t i = 0; i < triggers.Size(); ++i)
                {
                    const TextTrigger& trigger = triggers[i];
                    if (trigger.m_Input == dmInputDDF::MARKED_TEXT)
                    {
                        Action* action = binding->m_Actions.Get(trigger.m_ActionId);
                        if (action != 0x0)
                        {
                            for (uint32_t i = 0; i < marked_packet->m_Size; ++i) {
                                action->m_Text[i] = marked_packet->m_Text[i];
                            }
                            action->m_TextCount = marked_packet->m_Size;
                            action->m_HasText = marked_packet->m_HasText;
                        }
                    }
                }
            }
        }
        if (binding->m_MouseBinding != 0x0)
        {
            MouseBinding* mouse_binding = binding->m_MouseBinding;
            dmHID::MousePacket* packet = &mouse_binding->m_Packet;
            dmHID::MousePacket* prev_packet = &mouse_binding->m_PreviousPacket;
            if (dmHID::GetMousePacket(hid_context, packet))
            {
                context.m_X = packet->m_PositionX;
                context.m_Y = packet->m_PositionY;
                context.m_DX = packet->m_PositionX - prev_packet->m_PositionX;
                context.m_DY = packet->m_PositionY - prev_packet->m_PositionY;
                context.m_PositionSet = 1;
                const dmArray<MouseTrigger>& triggers = mouse_binding->m_Triggers;
                for (uint32_t i = 0; i < triggers.Size(); ++i)
                {
                    const MouseTrigger& trigger = triggers[i];
                    float v = 0.0f;
                    switch (trigger.m_Input)
                    {
                    case dmInputDDF::MOUSE_WHEEL_UP:
                        v = (float) (packet->m_Wheel - prev_packet->m_Wheel);
                        break;
                    case dmInputDDF::MOUSE_WHEEL_DOWN:
                        v = (float) -(packet->m_Wheel - prev_packet->m_Wheel);
                        break;
                    default:
                        v = dmHID::GetMouseButton(packet, MOUSE_BUTTON_MAP[trigger.m_Input]) ? 1.0f : 0.0f;
                        break;
                    }
                    v = dmMath::Clamp(v, 0.0f, 1.0f);
                    Action* action = binding->m_Actions.Get(trigger.m_ActionId);
                    if (action != 0x0)
                    {
                        if (dmMath::Abs(action->m_Value) < dmMath::Abs(v))
                        {
                            action->m_Value = v;
                        }
                    }
                }
                *prev_packet = *packet;
            }
        }

        if (binding->m_GamepadBindings.Size() > 0)
        {
            for (uint32_t i = 0; i < binding->m_GamepadBindings.Size(); ++i)
            {
                GamepadBinding* gamepad_binding = binding->m_GamepadBindings[i];
                if (gamepad_binding == 0x0) {
                    continue;
                }
                gamepad_binding->m_Actions.Iterate<void>(ClearAction, 0x0);

                dmHID::Gamepad* gamepad = gamepad_binding->m_Gamepad;
                bool connected = dmHID::IsGamepadConnected(gamepad);
                if (!gamepad_binding->m_Connected)
                {
                    if (connected)
                    {
                        const char* device_name;
                        char sdl_guid[33];
                        dmHID::GetGamepadDeviceName(gamepad, &device_name);
                        dmHID::GetGamepadDeviceGUID(gamepad, sdl_guid);
                        gamepad_binding->m_DeviceId = dmHashString32(device_name);
                        gamepad_binding->m_DeviceGUID = 0x0;//dmHashString32(sdl_guid);
                        if (strlen(sdl_guid) > 0) {
                            gamepad_binding->m_DeviceGUID = dmHashString32(sdl_guid);
                        }
                        gamepad_binding->m_Connected = 1;
                        gamepad_binding->m_NoMapWarning = 0;
                    }
                }

                bool prev_connected = gamepad_binding->m_Connected;
                gamepad_binding->m_Connected = connected;

                // Need to check if it was previously connected to be able
                // to pass along a disconnect trigger.
                if (connected || prev_connected)
                {
                    dmHID::GamepadPacket* packet = &gamepad_binding->m_Packet;

                    dmHID::GamepadPacket* prev_packet = &gamepad_binding->m_PreviousPacket;
                    GamepadConfig* config = 0x0;
                    if (gamepad_binding->m_DeviceGUID) {
                        config = binding->m_Context->m_GamepadMaps.Get(gamepad_binding->m_DeviceGUID);
                    } else {
                        config = binding->m_Context->m_GamepadMaps.Get(gamepad_binding->m_DeviceId);
                    }
                    if (config != 0x0)
                    {
                        dmHID::GetGamepadPacket(gamepad, packet);

                        // Apply dead zone
                        uint32_t lstick_vert_axis = config->m_Inputs[dmInputDDF::GAMEPAD_LSTICK_UP].m_Index;
                        uint32_t lstick_hori_axis = config->m_Inputs[dmInputDDF::GAMEPAD_LSTICK_LEFT].m_Index;
                        uint32_t rstick_vert_axis = config->m_Inputs[dmInputDDF::GAMEPAD_RSTICK_UP].m_Index;
                        uint32_t rstick_hori_axis = config->m_Inputs[dmInputDDF::GAMEPAD_RSTICK_LEFT].m_Index;
                        if (lstick_vert_axis != ~0U && lstick_hori_axis != ~0U)
                        {
                            float& lx = packet->m_Axis[lstick_hori_axis];
                            float& ly = packet->m_Axis[lstick_vert_axis];
                            if (lx * lx + ly * ly <= config->m_DeadZone * config->m_DeadZone)
                            {
                                lx = 0.0f;
                                ly = 0.0f;
                            }
                        }
                        if (rstick_vert_axis != ~0U && rstick_hori_axis != ~0U)
                        {
                            float& rx = packet->m_Axis[rstick_hori_axis];
                            float& ry = packet->m_Axis[rstick_vert_axis];
                            if (rx * rx + ry * ry <= config->m_DeadZone * config->m_DeadZone)
                            {
                                rx = 0.0f;
                                ry = 0.0f;
                            }
                        }

                        const dmArray<GamepadTrigger>& triggers = gamepad_binding->m_Triggers;
                        for (uint32_t i = 0; i < triggers.Size(); ++i)
                        {
                            const GamepadTrigger& trigger = triggers[i];
                            const GamepadInput& input = config->m_Inputs[trigger.m_Input];

                            if ((trigger.m_Input == dmInputDDF::GAMEPAD_CONNECTED && packet->m_GamepadConnected) ||
                                (trigger.m_Input == dmInputDDF::GAMEPAD_DISCONNECTED && packet->m_GamepadDisconnected))
                            {
                                Action* action = gamepad_binding->m_Actions.Get(trigger.m_ActionId);
                                if (action != 0x0)
                                {
                                    action->m_GamepadDisconnected = packet->m_GamepadDisconnected;
                                    action->m_GamepadConnected = packet->m_GamepadConnected;
                                }

                            } else {
                                if (input.m_Index != (uint16_t)~0)
                                {
                                    float v = ApplyGamepadModifiers(packet, input);
                                    Action* action = gamepad_binding->m_Actions.Get(trigger.m_ActionId);
                                    if (action != 0x0)
                                    {
                                        if (dmMath::Abs(action->m_Value) < dmMath::Abs(v)) {
                                            action->m_Value = v;
                                        }
                                    }
                                }
                            }
                        }
                        *prev_packet = *packet;
                    }
                    else
                    {
                        if (!gamepad_binding->m_NoMapWarning)
                        {
                            dmLogWarning("No gamepad map registered for gamepad %d, not used.", gamepad_binding->m_Index);
                            gamepad_binding->m_NoMapWarning = 1;
                        }
                    }
                }
            }
        }
        if (binding->m_TouchDeviceBinding != 0x0)
        {
            TouchDeviceBinding* touch_device_binding = binding->m_TouchDeviceBinding;
            dmHID::TouchDevicePacket* packet = &touch_device_binding->m_Packet;
            dmHID::TouchDevicePacket* prev_packet = &touch_device_binding->m_PreviousPacket;
            if (dmHID::GetTouchDevicePacket(hid_context, packet))
            {
                const dmArray<TouchTrigger>& triggers = touch_device_binding->m_Triggers;
                for (uint32_t i = 0; i < triggers.Size(); ++i)
                {
                    const TouchTrigger& trigger = triggers[i];
                    Action* action = binding->m_Actions.Get(trigger.m_ActionId);
                    if (action != 0x0)
                    {
                        // TODO: Given the packet and prev_packet we could re-map the trigger inputs such that the summed deltas
                        // was minimized, giving continuous strokes of input

                        int32_t tn = packet->m_TouchCount;
                        // NOTE: We assume dmHID::MAX_TOUCH_COUNT for both source and destination here
                        assert(tn <= (int32_t) (sizeof(action->m_Touch) / sizeof(action->m_Touch[0])));
                        action->m_Value = 0;
                        for (int j = 0; j < tn; ++j) {
                            action->m_Touch[j] = packet->m_Touches[j];
                            dmHID::Phase p = packet->m_Touches[j].m_Phase;
                            if (j == 0)
                            {
                                action->m_X = action->m_Touch[j].m_X;
                                action->m_Y = action->m_Touch[j].m_Y;
                                action->m_DX = action->m_Touch[j].m_DX;
                                action->m_DY = action->m_Touch[j].m_DY;
                                action->m_PositionSet = 1;
                            }
                            if (p == dmHID::PHASE_BEGAN || p == dmHID::PHASE_MOVED || p == dmHID::PHASE_STATIONARY)
                            {
                                action->m_Value = 1.0;
                            }
                        }
                        action->m_TouchCount = packet->m_TouchCount;
                    }
                }
                *prev_packet = *packet;
            }
        }
        if (binding->m_AccelerationBinding != 0x0)
        {
            context.m_AccelerationSet = 0;
            if (dmHID::IsAccelerometerConnected(hid_context))
            {
                AccelerationBinding* acceleration_binding = binding->m_AccelerationBinding;
                dmHID::AccelerationPacket* packet = &acceleration_binding->m_Packet;
                dmHID::AccelerationPacket* prev_packet = &acceleration_binding->m_PreviousPacket;
                dmHID::GetAccelerationPacket(hid_context, packet);
                context.m_AccX = packet->m_X;
                context.m_AccY = packet->m_Y;
                context.m_AccZ = packet->m_Z;
                context.m_AccelerationSet = 1;
                *prev_packet = *packet;
            }
        }
        context.m_DT = dt;
        context.m_Context = binding->m_Context;
        binding->m_Actions.Iterate<void>(UpdateAction, &context);
        if (binding->m_GamepadBindings.Size() > 0)
        {
            for (uint32_t i = 0; i < binding->m_GamepadBindings.Size(); ++i)
            {
                GamepadBinding* gamepad_binding = binding->m_GamepadBindings[i];
                if (gamepad_binding == 0x0) {
                    continue;
                }
                gamepad_binding->m_Actions.Iterate<void>(UpdateAction, &context);
            }
        }

    }

    const Action* GetAction(HBinding binding, dmhash_t action_id)
    {
        return binding->m_Actions.Get(action_id);
    }

    float GetValue(HGamepadBinding binding, dmhash_t action_id)
    {
        Action* action = binding->m_Actions.Get(action_id);
        if (action != 0x0)
            return action->m_Value;
        else
            return 0.0f;
    }

    bool Pressed(HGamepadBinding binding, dmhash_t action_id)
    {
        Action* action = binding->m_Actions.Get(action_id);
        if (action != 0x0)
            return action->m_Pressed;
        else
            return false;
    }

    bool Released(HGamepadBinding binding, dmhash_t action_id)
    {
        Action* action = binding->m_Actions.Get(action_id);
        if (action != 0x0)
            return action->m_Released;
        else
            return false;
    }

    bool Repeated(HGamepadBinding binding, dmhash_t action_id)
    {
        Action* action = binding->m_Actions.Get(action_id);
        if (action != 0x0)
            return action->m_Repeated;
        else
            return false;
    }

    float GetValue(HBinding binding, dmhash_t action_id)
    {
        Action* action = binding->m_Actions.Get(action_id);
        if (action != 0x0)
            return action->m_Value;
        else
            return 0.0f;
    }

    bool Pressed(HBinding binding, dmhash_t action_id)
    {
        Action* action = binding->m_Actions.Get(action_id);
        if (action != 0x0)
            return action->m_Pressed;
        else
            return false;
    }

    bool Released(HBinding binding, dmhash_t action_id)
    {
        Action* action = binding->m_Actions.Get(action_id);
        if (action != 0x0)
            return action->m_Released;
        else
            return false;
    }

    bool Repeated(HBinding binding, dmhash_t action_id)
    {
        Action* action = binding->m_Actions.Get(action_id);
        if (action != 0x0)
            return action->m_Repeated;
        else
            return false;
    }

    struct CallbackData
    {
        ActionCallback m_Callback;
        void* m_UserData;
    };

    void ForEachActiveCallback(CallbackData* data, const dmhash_t* key, Action* action)
    {
        bool active = action->m_Value != 0.0f || action->m_Pressed || action->m_Released || action->m_TextCount > 0 || action->m_TouchCount > 0 || action->m_HasText || action->m_GamepadConnected || action->m_GamepadDisconnected;
        // Mouse move action
        active = active || (*key == 0 && (action->m_DX != 0 || action->m_DY != 0 || action->m_AccelerationSet));
        if (active)
        {
            data->m_Callback(*key, action, data->m_UserData);
        }
    }

    void ForEachActive(HBinding binding, ActionCallback callback, void* user_data)
    {
        CallbackData data;
        data.m_Callback = callback;
        data.m_UserData = user_data;
        binding->m_Actions.Iterate<CallbackData>(ForEachActiveCallback, &data);
        if (binding->m_GamepadBindings.Size() > 0)
        {
            for (uint32_t i = 0; i < binding->m_GamepadBindings.Size(); ++i)
            {
                GamepadBinding* gamepad_binding = binding->m_GamepadBindings[i];
                if (gamepad_binding == 0x0) {
                    continue;
                }
                gamepad_binding->m_Actions.Iterate<CallbackData>(ForEachActiveCallback, &data);
            }
        }
    }

    float ApplyGamepadModifiers(dmHID::GamepadPacket* packet, const GamepadInput& input)
    {
        float v = 0.0f;
        switch (input.m_Type)
        {
        case dmInputDDF::GAMEPAD_TYPE_AXIS:
            v = packet->m_Axis[input.m_Index];
            if (input.m_Negate)
                v = -v;
            if (input.m_Scale)
                v = (v + 1.0f) * 0.5f;
            if (input.m_Clamp)
                v = dmMath::Clamp(v, 0.0f, 1.0f);
            break;
        case dmInputDDF::GAMEPAD_TYPE_BUTTON:
            v = dmHID::GetGamepadButton(packet, input.m_Index) ? 1.0f : 0.0f;
            break;
        case dmInputDDF::GAMEPAD_TYPE_HAT:
            {
                uint32_t t = dmHID::GetGamepadHat(packet, input.m_Index);
                if (t & input.m_HatMask) {
                    v = 1.0f;
                }
            }
            break;
        }
        return v;
    }

    void InitKeyMap()
    {
        KEY_MAP[dmInputDDF::KEY_SPACE] = dmHID::KEY_SPACE;
        KEY_MAP[dmInputDDF::KEY_EXCLAIM] = dmHID::KEY_EXCLAIM;
        KEY_MAP[dmInputDDF::KEY_QUOTEDBL] = dmHID::KEY_QUOTEDBL;
        KEY_MAP[dmInputDDF::KEY_HASH] = dmHID::KEY_HASH;
        KEY_MAP[dmInputDDF::KEY_DOLLAR] = dmHID::KEY_DOLLAR;
        KEY_MAP[dmInputDDF::KEY_AMPERSAND] = dmHID::KEY_AMPERSAND;
        KEY_MAP[dmInputDDF::KEY_QUOTE] = dmHID::KEY_QUOTE;
        KEY_MAP[dmInputDDF::KEY_LPAREN] = dmHID::KEY_LPAREN;
        KEY_MAP[dmInputDDF::KEY_RPAREN] = dmHID::KEY_RPAREN;
        KEY_MAP[dmInputDDF::KEY_ASTERISK] = dmHID::KEY_ASTERISK;
        KEY_MAP[dmInputDDF::KEY_PLUS] = dmHID::KEY_PLUS;
        KEY_MAP[dmInputDDF::KEY_COMMA] = dmHID::KEY_COMMA;
        KEY_MAP[dmInputDDF::KEY_MINUS] = dmHID::KEY_MINUS;
        KEY_MAP[dmInputDDF::KEY_PERIOD] = dmHID::KEY_PERIOD;
        KEY_MAP[dmInputDDF::KEY_SLASH] = dmHID::KEY_SLASH;
        KEY_MAP[dmInputDDF::KEY_0] = dmHID::KEY_0;
        KEY_MAP[dmInputDDF::KEY_1] = dmHID::KEY_1;
        KEY_MAP[dmInputDDF::KEY_2] = dmHID::KEY_2;
        KEY_MAP[dmInputDDF::KEY_3] = dmHID::KEY_3;
        KEY_MAP[dmInputDDF::KEY_4] = dmHID::KEY_4;
        KEY_MAP[dmInputDDF::KEY_5] = dmHID::KEY_5;
        KEY_MAP[dmInputDDF::KEY_6] = dmHID::KEY_6;
        KEY_MAP[dmInputDDF::KEY_7] = dmHID::KEY_7;
        KEY_MAP[dmInputDDF::KEY_8] = dmHID::KEY_8;
        KEY_MAP[dmInputDDF::KEY_9] = dmHID::KEY_9;
        KEY_MAP[dmInputDDF::KEY_COLON] = dmHID::KEY_COLON;
        KEY_MAP[dmInputDDF::KEY_SEMICOLON] = dmHID::KEY_SEMICOLON;
        KEY_MAP[dmInputDDF::KEY_LESS] = dmHID::KEY_LESS;
        KEY_MAP[dmInputDDF::KEY_EQUALS] = dmHID::KEY_EQUALS;
        KEY_MAP[dmInputDDF::KEY_GREATER] = dmHID::KEY_GREATER;
        KEY_MAP[dmInputDDF::KEY_QUESTION] = dmHID::KEY_QUESTION;
        KEY_MAP[dmInputDDF::KEY_AT] = dmHID::KEY_AT;
        KEY_MAP[dmInputDDF::KEY_A] = dmHID::KEY_A;
        KEY_MAP[dmInputDDF::KEY_B] = dmHID::KEY_B;
        KEY_MAP[dmInputDDF::KEY_C] = dmHID::KEY_C;
        KEY_MAP[dmInputDDF::KEY_D] = dmHID::KEY_D;
        KEY_MAP[dmInputDDF::KEY_E] = dmHID::KEY_E;
        KEY_MAP[dmInputDDF::KEY_F] = dmHID::KEY_F;
        KEY_MAP[dmInputDDF::KEY_G] = dmHID::KEY_G;
        KEY_MAP[dmInputDDF::KEY_H] = dmHID::KEY_H;
        KEY_MAP[dmInputDDF::KEY_I] = dmHID::KEY_I;
        KEY_MAP[dmInputDDF::KEY_J] = dmHID::KEY_J;
        KEY_MAP[dmInputDDF::KEY_K] = dmHID::KEY_K;
        KEY_MAP[dmInputDDF::KEY_L] = dmHID::KEY_L;
        KEY_MAP[dmInputDDF::KEY_M] = dmHID::KEY_M;
        KEY_MAP[dmInputDDF::KEY_N] = dmHID::KEY_N;
        KEY_MAP[dmInputDDF::KEY_O] = dmHID::KEY_O;
        KEY_MAP[dmInputDDF::KEY_P] = dmHID::KEY_P;
        KEY_MAP[dmInputDDF::KEY_Q] = dmHID::KEY_Q;
        KEY_MAP[dmInputDDF::KEY_R] = dmHID::KEY_R;
        KEY_MAP[dmInputDDF::KEY_S] = dmHID::KEY_S;
        KEY_MAP[dmInputDDF::KEY_T] = dmHID::KEY_T;
        KEY_MAP[dmInputDDF::KEY_U] = dmHID::KEY_U;
        KEY_MAP[dmInputDDF::KEY_V] = dmHID::KEY_V;
        KEY_MAP[dmInputDDF::KEY_W] = dmHID::KEY_W;
        KEY_MAP[dmInputDDF::KEY_X] = dmHID::KEY_X;
        KEY_MAP[dmInputDDF::KEY_Y] = dmHID::KEY_Y;
        KEY_MAP[dmInputDDF::KEY_Z] = dmHID::KEY_Z;
        KEY_MAP[dmInputDDF::KEY_LBRACKET] = dmHID::KEY_LBRACKET;
        KEY_MAP[dmInputDDF::KEY_BACKSLASH] = dmHID::KEY_BACKSLASH;
        KEY_MAP[dmInputDDF::KEY_RBRACKET] = dmHID::KEY_RBRACKET;
        KEY_MAP[dmInputDDF::KEY_CARET] = dmHID::KEY_CARET;
        KEY_MAP[dmInputDDF::KEY_UNDERSCORE] = dmHID::KEY_UNDERSCORE;
        KEY_MAP[dmInputDDF::KEY_BACKQUOTE] = dmHID::KEY_BACKQUOTE;
        KEY_MAP[dmInputDDF::KEY_LBRACE] = dmHID::KEY_LBRACE;
        KEY_MAP[dmInputDDF::KEY_PIPE] = dmHID::KEY_PIPE;
        KEY_MAP[dmInputDDF::KEY_RBRACE] = dmHID::KEY_RBRACE;
        KEY_MAP[dmInputDDF::KEY_TILDE] = dmHID::KEY_TILDE;
        KEY_MAP[dmInputDDF::KEY_ESC] = dmHID::KEY_ESC;
        KEY_MAP[dmInputDDF::KEY_F1] = dmHID::KEY_F1;
        KEY_MAP[dmInputDDF::KEY_F2] = dmHID::KEY_F2;
        KEY_MAP[dmInputDDF::KEY_F3] = dmHID::KEY_F3;
        KEY_MAP[dmInputDDF::KEY_F4] = dmHID::KEY_F4;
        KEY_MAP[dmInputDDF::KEY_F5] = dmHID::KEY_F5;
        KEY_MAP[dmInputDDF::KEY_F6] = dmHID::KEY_F6;
        KEY_MAP[dmInputDDF::KEY_F7] = dmHID::KEY_F7;
        KEY_MAP[dmInputDDF::KEY_F8] = dmHID::KEY_F8;
        KEY_MAP[dmInputDDF::KEY_F9] = dmHID::KEY_F9;
        KEY_MAP[dmInputDDF::KEY_F10] = dmHID::KEY_F10;
        KEY_MAP[dmInputDDF::KEY_F11] = dmHID::KEY_F11;
        KEY_MAP[dmInputDDF::KEY_F12] = dmHID::KEY_F12;
        KEY_MAP[dmInputDDF::KEY_UP] = dmHID::KEY_UP;
        KEY_MAP[dmInputDDF::KEY_DOWN] = dmHID::KEY_DOWN;
        KEY_MAP[dmInputDDF::KEY_LEFT] = dmHID::KEY_LEFT;
        KEY_MAP[dmInputDDF::KEY_RIGHT] = dmHID::KEY_RIGHT;
        KEY_MAP[dmInputDDF::KEY_LSHIFT] = dmHID::KEY_LSHIFT;
        KEY_MAP[dmInputDDF::KEY_RSHIFT] = dmHID::KEY_RSHIFT;
        KEY_MAP[dmInputDDF::KEY_LCTRL] = dmHID::KEY_LCTRL;
        KEY_MAP[dmInputDDF::KEY_RCTRL] = dmHID::KEY_RCTRL;
        KEY_MAP[dmInputDDF::KEY_LALT] = dmHID::KEY_LALT;
        KEY_MAP[dmInputDDF::KEY_RALT] = dmHID::KEY_RALT;
        KEY_MAP[dmInputDDF::KEY_TAB] = dmHID::KEY_TAB;
        KEY_MAP[dmInputDDF::KEY_ENTER] = dmHID::KEY_ENTER;
        KEY_MAP[dmInputDDF::KEY_BACKSPACE] = dmHID::KEY_BACKSPACE;
        KEY_MAP[dmInputDDF::KEY_INSERT] = dmHID::KEY_INSERT;
        KEY_MAP[dmInputDDF::KEY_DEL] = dmHID::KEY_DEL;
        KEY_MAP[dmInputDDF::KEY_PAGEUP] = dmHID::KEY_PAGEUP;
        KEY_MAP[dmInputDDF::KEY_PAGEDOWN] = dmHID::KEY_PAGEDOWN;
        KEY_MAP[dmInputDDF::KEY_HOME] = dmHID::KEY_HOME;
        KEY_MAP[dmInputDDF::KEY_END] = dmHID::KEY_END;
        KEY_MAP[dmInputDDF::KEY_KP_0] = dmHID::KEY_KP_0;
        KEY_MAP[dmInputDDF::KEY_KP_1] = dmHID::KEY_KP_1;
        KEY_MAP[dmInputDDF::KEY_KP_2] = dmHID::KEY_KP_2;
        KEY_MAP[dmInputDDF::KEY_KP_3] = dmHID::KEY_KP_3;
        KEY_MAP[dmInputDDF::KEY_KP_4] = dmHID::KEY_KP_4;
        KEY_MAP[dmInputDDF::KEY_KP_5] = dmHID::KEY_KP_5;
        KEY_MAP[dmInputDDF::KEY_KP_6] = dmHID::KEY_KP_6;
        KEY_MAP[dmInputDDF::KEY_KP_7] = dmHID::KEY_KP_7;
        KEY_MAP[dmInputDDF::KEY_KP_8] = dmHID::KEY_KP_8;
        KEY_MAP[dmInputDDF::KEY_KP_9] = dmHID::KEY_KP_9;
        KEY_MAP[dmInputDDF::KEY_KP_DIVIDE] = dmHID::KEY_KP_DIVIDE;
        KEY_MAP[dmInputDDF::KEY_KP_MULTIPLY] = dmHID::KEY_KP_MULTIPLY;
        KEY_MAP[dmInputDDF::KEY_KP_SUBTRACT] = dmHID::KEY_KP_SUBTRACT;
        KEY_MAP[dmInputDDF::KEY_KP_ADD] = dmHID::KEY_KP_ADD;
        KEY_MAP[dmInputDDF::KEY_KP_DECIMAL] = dmHID::KEY_KP_DECIMAL;
        KEY_MAP[dmInputDDF::KEY_KP_EQUAL] = dmHID::KEY_KP_EQUAL;
        KEY_MAP[dmInputDDF::KEY_KP_ENTER] = dmHID::KEY_KP_ENTER;
        KEY_MAP[dmInputDDF::KEY_KP_NUM_LOCK] = dmHID::KEY_KP_NUM_LOCK;
        KEY_MAP[dmInputDDF::KEY_CAPS_LOCK] = dmHID::KEY_CAPS_LOCK;
        KEY_MAP[dmInputDDF::KEY_SCROLL_LOCK] = dmHID::KEY_SCROLL_LOCK;
        KEY_MAP[dmInputDDF::KEY_PAUSE] = dmHID::KEY_PAUSE;
        KEY_MAP[dmInputDDF::KEY_LSUPER] = dmHID::KEY_LSUPER;
        KEY_MAP[dmInputDDF::KEY_RSUPER] = dmHID::KEY_RSUPER;
        KEY_MAP[dmInputDDF::KEY_MENU] = dmHID::KEY_MENU;
        KEY_MAP[dmInputDDF::KEY_BACK] = dmHID::KEY_BACK;
    }

    void InitMouseButtonMap()
    {
        MOUSE_BUTTON_MAP[dmInputDDF::MOUSE_BUTTON_LEFT] = dmHID::MOUSE_BUTTON_LEFT;
        MOUSE_BUTTON_MAP[dmInputDDF::MOUSE_BUTTON_MIDDLE] = dmHID::MOUSE_BUTTON_MIDDLE;
        MOUSE_BUTTON_MAP[dmInputDDF::MOUSE_BUTTON_RIGHT] = dmHID::MOUSE_BUTTON_RIGHT;
        MOUSE_BUTTON_MAP[dmInputDDF::MOUSE_BUTTON_1] = dmHID::MOUSE_BUTTON_1;
        MOUSE_BUTTON_MAP[dmInputDDF::MOUSE_BUTTON_2] = dmHID::MOUSE_BUTTON_2;
        MOUSE_BUTTON_MAP[dmInputDDF::MOUSE_BUTTON_3] = dmHID::MOUSE_BUTTON_3;
        MOUSE_BUTTON_MAP[dmInputDDF::MOUSE_BUTTON_4] = dmHID::MOUSE_BUTTON_4;
        MOUSE_BUTTON_MAP[dmInputDDF::MOUSE_BUTTON_5] = dmHID::MOUSE_BUTTON_5;
        MOUSE_BUTTON_MAP[dmInputDDF::MOUSE_BUTTON_6] = dmHID::MOUSE_BUTTON_6;
        MOUSE_BUTTON_MAP[dmInputDDF::MOUSE_BUTTON_7] = dmHID::MOUSE_BUTTON_7;
        MOUSE_BUTTON_MAP[dmInputDDF::MOUSE_BUTTON_8] = dmHID::MOUSE_BUTTON_8;
    }

    void GamepadConnectivityCallback(uint32_t gamepad_index, bool connected, void* userdata)
    {
        Binding* binding = (Binding*)userdata;

        // If a new gamepad was connected we need to setup/reset the gamepad binding for it.
        if (connected)
        {
            GamepadBinding* gamepad_binding = 0x0;

            // Try to find if this gamepad index was connected before.
            for (uint32_t i = 0; i < binding->m_GamepadBindings.Size(); ++i)
            {
                GamepadBinding* t = binding->m_GamepadBindings[i];
                if (t->m_Index == gamepad_index) {
                    gamepad_binding = t;
                    break;
                }
            }

            // If this is an old binding, reset it, otherwise create a new one.
            if (gamepad_binding)
            {
                ResetGamepadBindings(binding, gamepad_binding, gamepad_index);
            } else {
                gamepad_binding = NewGamepadBinding(binding, gamepad_index);
                if (gamepad_binding)
                {
                    binding->m_GamepadBindings.Push(gamepad_binding);
                }
            }
        }
    }
}<|MERGE_RESOLUTION|>--- conflicted
+++ resolved
@@ -236,78 +236,8 @@
         binding->m_DDFGamepadTriggersCount = ddf->m_GamepadTrigger.m_Count;
         if (ddf->m_GamepadTrigger.m_Count > 0)
         {
-<<<<<<< HEAD
-            action.m_IsGamepad = 1;
-
-            for (uint32_t i = 0; i < binding->m_GamepadBindings.Size(); ++i)
-            {
-                delete binding->m_GamepadBindings[i];
-            }
-            binding->m_GamepadBindings.SetSize(0);
-            for (uint32_t gamepad_index = 0; gamepad_index < dmHID::MAX_GAMEPAD_COUNT; ++gamepad_index)
-            {
-                dmHID::HGamepad gamepad = dmHID::GetGamepad(binding->m_Context->m_HidContext, gamepad_index);
-                const char* device_name = 0x0;
-                char sdl_guid[33];
-                dmHID::GetGamepadDeviceName(gamepad, &device_name);
-                dmHID::GetGamepadDeviceGUID(gamepad, sdl_guid);
-                if (device_name == 0x0)
-                {
-                    /*
-                     * NOTE: We used to log a warning here but the warning is removed for the following reasons:
-                     *  - The input-binding file covers several platforms and certain platforms
-                     *    doesn't have support for e.g. pads. But more importantly, sometimes you might have
-                     *    a device connected but sometimes not. It should be up to the user and we shouldn't
-                     *    spam out warnings in such cases. In other words. It's impossible to tell whether the
-                     *    warning is appropriate or not.
-                     *  - We should also have support dynamic pad-connections. Whether a pad is connected
-                     *    or not should be up to the game-ui.
-                     */
-                } else {
-                    GamepadConfig* config = binding->m_Context->m_GamepadMaps.Get(dmHashString32(device_name));
-                    if (config == 0x0 && strlen(sdl_guid) > 0)
-                    {
-                        dmhash_t sdl_guid_hash = dmHashString32(sdl_guid);
-                        GamepadConfig* config2 = binding->m_Context->m_GamepadMaps.Get(sdl_guid_hash);
-                        if (config2)
-                        {
-                            config = config2;
-                        }
-                    }
-                    if (config == 0x0)
-                    {
-                        dmLogWarning("No gamepad map found for gamepad %d (%s [%s]), it will not be used.", gamepad_index, device_name, sdl_guid);
-                    }
-                    GamepadBinding* gamepad_binding = new GamepadBinding();
-                    memset(gamepad_binding, 0, sizeof(*gamepad_binding));
-                    gamepad_binding->m_Gamepad = gamepad;
-                    gamepad_binding->m_Index = gamepad_index;
-
-                    gamepad_binding->m_Triggers.SetCapacity(ddf->m_GamepadTrigger.m_Count);
-                    gamepad_binding->m_Actions.SetCapacity(64, 256);
-
-                    action.m_GamepadIndex = gamepad_binding->m_Index;
-                    for (uint32_t i = 0; i < ddf->m_GamepadTrigger.m_Count; ++i)
-                    {
-                        const dmInputDDF::GamepadTrigger& ddf_trigger = ddf->m_GamepadTrigger[i];
-                        dmInput::GamepadTrigger trigger;
-                        trigger.m_ActionId = dmHashString64(ddf_trigger.m_Action);
-                        trigger.m_Input = ddf_trigger.m_Input;
-                        gamepad_binding->m_Triggers.Push(trigger);
-                        gamepad_binding->m_Actions.Put(trigger.m_ActionId, action);
-                    }
-
-                    binding->m_GamepadBindings.Push(gamepad_binding);
-                }
-            }
-
-            // Reset action
-            action.m_IsGamepad = 0;
-            action.m_GamepadIndex = 0;
-=======
             binding->m_DDFGamepadTriggersData = CopyGamepadTrigger(ddf->m_GamepadTrigger.m_Data, binding->m_DDFGamepadTriggersCount);
             SetupGamepadBindings(binding);
->>>>>>> e76e6ba6
         }
 
         uint32_t touch_count = ddf->m_TouchTrigger.m_Count;
@@ -698,7 +628,8 @@
                     GamepadConfig* config = 0x0;
                     if (gamepad_binding->m_DeviceGUID) {
                         config = binding->m_Context->m_GamepadMaps.Get(gamepad_binding->m_DeviceGUID);
-                    } else {
+                    }
+                    if (config == 0x0) {
                         config = binding->m_Context->m_GamepadMaps.Get(gamepad_binding->m_DeviceId);
                     }
                     if (config != 0x0)
