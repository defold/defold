<<<<<<< HEAD
-- Copyright 2020-2025 The Defold Foundation
-- Copyright 2014-2020 King
-- Copyright 2009-2014 Ragnar Svensson, Christian Murray
-- Licensed under the Defold License version 1.0 (the "License"); you may not use
-- this file except in compliance with the License.
--
-- You may obtain a copy of the License, together with FAQs at
-- https://www.defold.com/license
--
-- Unless required by applicable law or agreed to in writing, software distributed
-- under the License is distributed on an "AS IS" BASIS, WITHOUT WARRANTIES OR
-- CONDITIONS OF ANY KIND, either express or implied. See the License for the
-- specific language governing permissions and limitations under the License.
=======
-- Resource field
>>>>>>> 5b82c054

local function make_external_field_selector_callback(value, on_value_changed, title, filters)
    return function()
        local path = editor.ui.show_external_file_dialog { path = value, title = title, filters = filters }
        if path then on_value_changed(path) end
    end
end

local function make_external_field_string_field_callback(set_value, on_value_changed)
    return function(value)
        if value == "" then
            value = nil
        else
            value = editor.external_file_attributes(value).path
        end
        set_value(value)
        if on_value_changed then on_value_changed(value) end
    end
end

editor.ui.external_file_field = editor.ui.component(function(props)
    local value, set_value = editor.ui.use_state(props.value)
    local on_value_changed = editor.ui.use_memo(make_external_field_string_field_callback, set_value, props.on_value_changed)
    local on_pressed = editor.ui.use_memo(make_external_field_selector_callback, value, on_value_changed, props.title, props.filters)
    return editor.ui.horizontal {
        spacing = editor.ui.SPACING.SMALL,
        alignment = props.alignment,
        children = {
            editor.ui.string_field {
                grow = true,
                value = value,
                on_value_changed = on_value_changed,
                issue = props.issue,
                tooltip = props.tooltip,
                enabled = props.enabled
            },
            editor.ui.button {
                text = "...",
                on_pressed = on_pressed,
                enabled = props.enabled
            }
        }
    }
end)

local function make_resource_field_string_field_callback(set_value, on_value_changed)
    return function(value)
        local first_byte = string.byte(value, 1)
        if not first_byte then
            value = nil
        elseif first_byte ~= 47 then
            value = '/' .. value
        end
        set_value(value)
        if on_value_changed then on_value_changed(value) end
    end
end

local function make_resource_field_selector_callback(on_value_changed, title, extensions)
    return function()
        local resource_path = editor.ui.show_resource_dialog({ title = title, extensions = extensions})
        if resource_path then on_value_changed(resource_path) end
    end
end

local function make_resource_field_open_resource_callback(value)
    return function() editor.ui.open_resource(value) end
end

editor.ui.resource_field = editor.ui.component(function(props)
    local value, set_value = editor.ui.use_state(props.value)
    local on_value_changed = editor.ui.use_memo(make_resource_field_string_field_callback, set_value, props.on_value_changed)
    local selector_callback = editor.ui.use_memo(make_resource_field_selector_callback, on_value_changed, props.title, props.extensions)
    local open_resource_callback = editor.ui.use_memo(make_resource_field_open_resource_callback, value)

    local enabled = props.enabled
    if enabled == nil then enabled = true end

    return editor.ui.horizontal({
        spacing = editor.ui.SPACING.SMALL,
        alignment = props.alignment,
        children = {
            editor.ui.string_field({
                grow = true,
                value = value,
                on_value_changed = on_value_changed,
                issue = props.issue,
                tooltip = props.tooltip,
                enabled = enabled
            }),
            editor.ui.button({
                icon = editor.ui.ICON.OPEN_RESOURCE,
                enabled = enabled and value ~= nil and editor.resource_attributes(value).is_file,
                on_pressed = open_resource_callback
            }),
            editor.ui.button({
                text = "...",
                on_pressed = selector_callback,
                enabled = enabled
            })
        }
    })
end)

-- Bundling

-- Bundling: utils

editor.bundle.abort_message = {} -- marker error message object

function editor.bundle.assoc(t, k, v)
    t = t or {}
    if t[k] == v then
        return t
    else
        local ret = {}
        for key, value in pairs(t) do
            ret[key] = value
        end
        ret[k] = v
        return ret
    end
end

function editor.bundle.assoc_in(t, ks, v)
    local n = #ks
    if n == 0 then
        return v
    else
        local function impl(acc, i)
            if i == n then
                return editor.bundle.assoc(acc, ks[i], v)
            else
                local k = ks[i]
                return editor.bundle.assoc(acc, k, impl(acc and acc[k], i + 1))
            end
        end
        return impl(t, 1)
    end
end

function editor.bundle.make_to_string_lookup(table)
    return function(x) return table[x] or tostring(x) end
end

-- Bundling: UI components

function editor.bundle.select_box(config, set_config, key, options, to_string, rest_props)
    local props = rest_props or {}
    props.value = config[key]
    props.on_value_changed = function(value) set_config(editor.bundle.assoc, key, value) end
    props.options = options
    props.to_string = to_string
    return editor.ui.select_box(props)
end

function editor.bundle.grid_row(text, content)
    return {
        text and editor.ui.label({text = text, alignment = editor.ui.ALIGNMENT.TOP_RIGHT}) or false,
        type(content) == "table" and editor.ui.vertical({children = content}) or content
    }
end

local desktop_variants = {"debug", "release", "headless"}
local common_variants = {"debug", "release"}
local variant_to_string = editor.bundle.make_to_string_lookup({ debug = "Debug", release = "Release", headless = "Headless" })
function editor.bundle.desktop_variant_grid_row(config, set_config)
    return editor.bundle.grid_row("Variant", editor.bundle.select_box(config, set_config, "variant", desktop_variants, variant_to_string))
end

function editor.bundle.common_variant_grid_row(config, set_config)
    return editor.bundle.grid_row("Variant", editor.bundle.select_box(config, set_config, "variant", common_variants, variant_to_string))
end

local texture_compressions = {"enabled", "disabled", "editor"}
local texture_compression_to_string = editor.bundle.make_to_string_lookup({ enabled = "Enabled", disabled = "Disabled", editor = "Use Editor Preference"})
function editor.bundle.texture_compression_grid_row(config, set_config)
    return editor.bundle.grid_row("Texture Compression", editor.bundle.select_box(config, set_config, "texture_compression", texture_compressions, texture_compression_to_string))
end

function editor.bundle.check_box(config, set_config, key, text, rest_props)
    local props = rest_props or {}
    props.value = config[key]
    props.on_value_changed = function (value) set_config(editor.bundle.assoc, key, value) end
    props.text = text
    return editor.ui.check_box(props)
end

function editor.bundle.check_boxes_grid_row(config, set_config)
    return editor.bundle.grid_row(nil, {
        editor.bundle.check_box(config, set_config, "with_symbols", "Generate debug symbols"),
        editor.bundle.check_box(config, set_config, "build_report", "Generate build report"),
        editor.bundle.check_box(config, set_config, "liveupdate", "Publish Live Update content"),
        editor.bundle.check_box(config, set_config, "contentless", "Contentless bundle")
    })
end

function editor.bundle.set_element_check_box(config, set_config, key, element, text, error)
    return editor.ui.check_box({
        value = config[key][element],
        on_value_changed = function (value) set_config(editor.bundle.assoc_in, {key, element}, value or nil) end,
        text = text,
        issue = error and {severity = editor.ui.ISSUE_SEVERITY.ERROR, message = error}
    })
end

function editor.bundle.external_file_field(config, set_config, key, error, rest_props)
    local props = rest_props or {}
    props.value = config[key]
    props.on_value_changed = function(value) set_config(editor.bundle.assoc, key, value or "") end
    props.issue = error and {severity = editor.ui.ISSUE_SEVERITY.ERROR, message = error}
    return editor.ui.external_file_field(props)
end

function editor.bundle.dialog(heading, config, hint, error, content)
    return editor.ui.dialog({
        title = "Bundle Application",
        header = editor.ui.vertical({children = {
            editor.ui.heading({text = heading}),
            editor.ui.paragraph({
                text = error or hint or "Proceed to select output folder.",
                color = error and editor.ui.COLOR.ERROR or editor.ui.COLOR.HINT
            })
        }}),
        content = editor.ui.grid({
            padding = editor.ui.PADDING.LARGE,
            columns = {{}, {grow = true}},
            children = content
        }),
        buttons = {
            editor.ui.dialog_button({
                text = "Close",
                cancel = true
            }),
            editor.ui.dialog_button({
                text = "Create Bundle...",
                default = true,
                result = config,
                enabled = not error
            }),
        }
    })
end

-- Bundling: flow

function editor.bundle.config(requested_dialog, prefs_key, dialog_component, errors_fn)
    -- TODO: remove migration from legacy prefs after sufficient time has passed (e.g. after 2026-01-13)
    if not editor.prefs.is_set(prefs_key .. ".variant") and editor.prefs.is_set("bundle.variant") then
        pcall(editor.prefs.set, prefs_key .. ".variant", editor.prefs.get("bundle.variant"))
        editor.prefs.set(prefs_key .. ".texture_compression", editor.prefs.get("bundle.texture-compression"))
        editor.prefs.set(prefs_key .. ".with_symbols", editor.prefs.get("bundle.debug-symbols"))
        editor.prefs.set(prefs_key .. ".build_report", editor.prefs.get("bundle.build-report"))
        editor.prefs.set(prefs_key .. ".liveupdate", editor.prefs.get("bundle.liveupdate"))
        editor.prefs.set(prefs_key .. ".contentless", editor.prefs.get("bundle.contentless"))
    end
    local config = editor.prefs.get(prefs_key)
    local errors = errors_fn and errors_fn(config)
    local show_dialog = requested_dialog or errors
    if show_dialog then
        config = editor.ui.show_dialog(dialog_component({config = config, errors = errors}))
        if not config then
            error(editor.bundle.abort_message)
        end
        editor.prefs.set(prefs_key, config)
    end
    return config
end

function editor.bundle.output_directory(requested_dialog, output_subdir)
    local output_root = editor.prefs.get("bundle.output-directory")
    local prompt_overwrite = requested_dialog or #output_root == 0
    if prompt_overwrite then
        output_root = editor.ui.show_external_directory_dialog({
            title = "Output Directory",
            path = #output_root > 0 and output_root or nil
        })
        if output_root then
            editor.prefs.set("bundle.output-directory", output_root)
        else
            error(editor.bundle.abort_message)
        end
    end
    local output_directory = output_root .. "/" .. output_subdir
    if not prompt_overwrite then return
        output_directory
    end
    local attrs = editor.external_file_attributes(output_directory)
    if attrs.exists then
        if attrs.is_file then
            editor.ui.show_dialog(editor.ui.dialog({
                title = "Cannot Overwrite File",
                header = editor.ui.heading({text = "Cannot create a directory"}),
                content = editor.ui.vertical({ padding = editor.ui.PADDING.LARGE, children = {
                    editor.ui.paragraph({text = "Cannot create directory at path \"" .. attrs.path .. "\", there is a file with the same name as the directory we are trying to create"})
                }})
            }))
            error(editor.bundle.abort_message)
        else
            local overwrite = editor.ui.show_dialog(editor.ui.dialog({
                title = "Overwrite Existing Directory?",
                header = editor.ui.vertical({children = {
                    editor.ui.heading({text = "A directory already exists"}),
                    editor.ui.paragraph({text = "Overwrite \"" .. attrs.path .. "\"?"})
                }}),
                buttons = {
                    editor.ui.dialog_button({text = "Cancel", cancel = true, result = false}),
                    editor.ui.dialog_button({text = "Overwrite", default = true, result = true}),
                }
            }))
            if not overwrite then
                error(editor.bundle.abort_message)
            end
        end
    end
    return output_directory
end

function editor.bundle.create(config, output_directory, extra_bob_opts)
    local bob_opts = extra_bob_opts or {}
    bob_opts.variant = config.variant
    if config.contentless then
        bob_opts.exclude_archive = true
    else
        bob_opts.archive = true
    end
    local compression = config.texture_compression
    bob_opts.bundle_output = output_directory
    bob_opts.texture_compression = compression == "editor" and editor.prefs.get("build.texture-compression") or compression == "enabled"
    bob_opts.strip_executable = config.variant == "release"
    bob_opts.with_symbols = config.with_symbols
    bob_opts.build_report_html = config.build_report and (output_directory .. "/report.html") or nil
    bob_opts.liveupdate = config.liveupdate and "yes" or nil

    if not editor.external_file_attributes(output_directory).exists then
        if editor.platform:sub(-#"win32") == "win32" then
            editor.execute("cmd.exe", "/c", "mkdir", output_directory:gsub("/", "\\"), {reload_resources = false})
        else
            editor.execute("mkdir", "-p", output_directory, {reload_resources = false})
        end
    end

    editor.bob(bob_opts, "distclean", "resolve", "build", "bundle")

    if editor.prefs.get("bundle.open-output-directory") then
        editor.open_external_file(output_directory)
    end
end

-- Bundling: command

function editor.bundle.command(label, id, fn, rest)
    local result = rest or {}
    result.label = label
    result.id = id
    result.locations = {"Bundle"}
    result.query = {argument = true}
    result.run = function(opts)
        local success, ret_or_message = pcall(fn, opts.argument)
        if success or ret_or_message == editor.bundle.abort_message then
            return
        end
        io.stderr:write(("Bundling '%s' failed: %s\n"):format(label, tostring(ret_or_message))):flush()
        editor.ui.show_dialog(editor.ui.dialog({
            title = "Bundle Failed",
            header = editor.ui.vertical({children={
                editor.ui.heading({text = "Failed to bundle the project"}),
                editor.ui.paragraph({text = "Please fix build errors and try again", color = editor.ui.COLOR.HINT})
            }})
        }))
    end
    return result
end

-- Bundling: prefs schema

editor.bundle.desktop_variant_schema = editor.prefs.schema.enum({ values = desktop_variants })
editor.bundle.common_variant_schema = editor.prefs.schema.enum({ values = common_variants })

function editor.bundle.config_schema(variant_schema, properties)
    properties = properties or {}
    properties.variant = variant_schema
    properties.texture_compression = editor.prefs.schema.enum({values = texture_compressions})
    properties.with_symbols = editor.prefs.schema.boolean({default = true})
    properties.build_report = editor.prefs.schema.boolean()
    properties.liveupdate = editor.prefs.schema.boolean()
    properties.contentless = editor.prefs.schema.boolean()
    return editor.prefs.schema.object({scope = editor.prefs.SCOPE.PROJECT, properties = properties})
end<|MERGE_RESOLUTION|>--- conflicted
+++ resolved
@@ -1,4 +1,3 @@
-<<<<<<< HEAD
 -- Copyright 2020-2025 The Defold Foundation
 -- Copyright 2014-2020 King
 -- Copyright 2009-2014 Ragnar Svensson, Christian Murray
@@ -12,9 +11,8 @@
 -- under the License is distributed on an "AS IS" BASIS, WITHOUT WARRANTIES OR
 -- CONDITIONS OF ANY KIND, either express or implied. See the License for the
 -- specific language governing permissions and limitations under the License.
-=======
+
 -- Resource field
->>>>>>> 5b82c054
 
 local function make_external_field_selector_callback(value, on_value_changed, title, filters)
     return function()
