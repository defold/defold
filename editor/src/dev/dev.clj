--- conflicted
+++ resolved
@@ -27,12 +27,9 @@
             [editor.outline-view :as outline-view]
             [editor.prefs :as prefs]
             [editor.properties-view :as properties-view]
-<<<<<<< HEAD
             [editor.protobuf :as protobuf]
-=======
             [editor.resource :as resource]
             [editor.resource-node :as resource-node]
->>>>>>> a5883754
             [editor.util :as eutil]
             [editor.workspace :as workspace]
             [internal.graph.types :as gt]
