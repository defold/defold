--- conflicted
+++ resolved
@@ -17,13 +17,9 @@
    [editor.progress :as progress]
    [editor.ui :as ui]
    [editor.updater :as updater]
-<<<<<<< HEAD
+   [editor.welcome :as welcome]
    [service.log :as log]
    [util.net :as net])
-=======
-   [editor.welcome :as welcome]
-   [service.log :as log])
->>>>>>> 20257cb0
   (:import
    [com.defold.control ListCell]
    [java.io File FileOutputStream]
@@ -150,11 +146,8 @@
       (install-pending-update-check! stage update-context))
 
     (ui/set-main-stage stage)
-<<<<<<< HEAD
+    (ui/on-action! (.lookup root "#open-new-welcome") (fn [_] (welcome/open-welcome-dialog!))) ; HACK, REMOVE!
     (ui/on-action! new-project (fn [_] (on-new-project! stage prefs (:new-project welcome-settings) cont)))
-=======
-    (ui/on-action! (.lookup root "#open-new-welcome") (fn [_] (welcome/open-welcome-dialog!))) ; HACK, REMOVE!
->>>>>>> 20257cb0
     (ui/on-action! open-project (fn [_] (when-let [file (ui/choose-file {:title "Open Project"
                                                                                  :directory (prefs/get-prefs prefs open-project-directory nil)
                                                                                  :filters [{:description "Project Files"
