(ns editor.project
  "Define the concept of a project, and its Project node type. This namespace bridges between Eclipse's workbench and
ordinary paths."
  (:require [clojure.java.io :as io]
            [dynamo.graph :as g]
            [editor.core :as core]
            [editor.handler :as handler]
            [editor.ui :as ui]
            [editor.resource :as resource]
            [editor.workspace :as workspace]
            ; TODO - HACK
            [internal.graph.types :as gt])
  (:import [java.io File]
           [java.nio.file FileSystem FileSystems PathMatcher]))

(g/defnode ResourceNode
  (inherits core/Scope)

  (property resource (g/protocol workspace/Resource) (dynamic visible (g/always false)))
  (property project-id g/NodeID (dynamic visible (g/always false)))

  (output save-data g/Any (g/fnk [resource] {:resource resource}))
  (output build-targets g/Any (g/always []))
  (output outline g/Any :cached (g/fnk [_node-id resource] (let [rt (resource/resource-type resource)]
                                                            {:node-id _node-id
                                                             :label (or (:label rt) (:ext rt))
                                                             :icon (:icon rt)}))))

(g/defnode PlaceholderResourceNode
  (inherits ResourceNode))

(defn graph [project]
  (g/node-id->graph-id project))

(defn- make-nodes [project resources]
  (let [project-graph (graph project)]
    (g/tx-nodes-added
      (g/transact
        (for [[resource-type resources] (group-by workspace/resource-type resources)
              :let     [node-type (:node-type resource-type PlaceholderResourceNode)]
              resource resources]
          (if (not= (workspace/source-type resource) :folder)
            (g/make-nodes
              project-graph
              [new-resource [node-type :resource resource :project-id project]]
              (g/connect new-resource :_self project :nodes)
              (if ((g/output-labels node-type) :save-data)
                (g/connect new-resource :save-data project :save-data)
                []))
            []))))))

(defn- load-nodes [project node-ids]
  (let [all-nodes-tx (for [node-id node-ids
                           :when (g/has-output? (g/node-type* node-id) :resource)
                           :let [resource (g/node-value node-id :resource)
                                 load-fn (and resource (:load-fn (resource/resource-type resource)))]
                           :when load-fn]
                       (load-fn project node-id (io/reader resource)))
        new-nodes (g/tx-nodes-added (g/transact all-nodes-tx))]
    (when (not (empty? new-nodes))
      (recur project new-nodes))))

(defn load-project
  ([project] (load-project project (g/node-value project :resources)))
  ([project resources]
   (let [nodes (make-nodes project resources)]
     (load-nodes project nodes)
     project)))

(defn make-embedded-resource [project type data]
  (when-let [resource-type (get (g/node-value project :resource-types) type)]
    (workspace/make-memory-resource (g/node-value project :workspace) resource-type data)))

(defn save-all [project]
  (let [save-data (g/node-value project :save-data)]
    (doseq [{:keys [resource content]} save-data
            :when (not (workspace/read-only? resource))]
      (spit resource content)))
  (workspace/fs-sync (g/node-value project :workspace) false))

(handler/defhandler :save-all :global
    (enabled? [] true)
    (run [project] (save-all project)))

(defn- target-key [target]
  [(:resource (:resource target))
   (:build-fn target)
   (:user-data target)])

(defn- build-target [basis target all-targets build-cache]
  (let [resource (:resource target)
        key (:key target)
        cache (let [cache (get @build-cache resource)] (and (= key (:key cache)) cache))]
    (if cache
     cache
     (let [node (g/node-by-id basis (:node-id target))
           dep-resources (into {} (map #(let [resource (:resource %)
                                              key (target-key %)] [resource (:resource (get all-targets key))]) (:deps target)))
           result ((:build-fn target) node basis resource dep-resources (:user-data target))
           result (assoc result :key key)]
       (swap! build-cache assoc resource (assoc result :cached true))
       result))))

(defn targets-by-key [build-targets]
  (into {} (map #(let [key (target-key %)] [key (assoc % :key key)]) build-targets)))

(defn prune-build-cache! [cache build-targets]
  (reset! cache (into {} (filter (fn [[resource result]] (contains? build-targets (:key result))) @cache))))

(defn build [project node]
  (let [basis (g/now)
        build-cache (g/node-value project :build-cache)
        build-targets (targets-by-key (mapcat #(tree-seq (comp boolean :deps) :deps %) (g/node-value node :build-targets)))]
    (prune-build-cache! build-cache build-targets)
    (mapv #(build-target basis (second %) build-targets build-cache) build-targets)))

(defn- prune-fs [files-on-disk built-files]
  (let [files-on-disk (reverse files-on-disk)
        built (set built-files)]
    (doseq [file files-on-disk
            :let [dir? (.isDirectory file)
                  empty? (= 0 (count (.listFiles file)))
                  keep? (or (and dir? (not empty?)) (contains? built file))]]
      (when (not keep?)
        (.delete file)))))

(defn prune-fs-build-cache! [cache build-results]
  (let [build-resources (set (map :resource build-results))]
    (reset! cache (into {} (filter (fn [[resource key]] (contains? build-resources resource)) @cache)))))

(defn clear-build-cache [project]
  (reset! (g/node-value project :build-cache) {}))

(defn clear-fs-build-cache [project]
  (reset! (g/node-value project :fs-build-cache) {}))

(defn build-and-write [project node]
  (clear-build-cache project)
  (clear-fs-build-cache project)
  (let [files-on-disk (file-seq (io/file (workspace/build-path (g/node-value project :workspace))))
        build-results (build project node)
        fs-build-cache (g/node-value project :fs-build-cache)]
    (prune-fs files-on-disk (map #(File. (workspace/abs-path (:resource %))) build-results))
    (prune-fs-build-cache! fs-build-cache build-results)
    (doseq [result build-results
            :let [{:keys [resource content key]} result
                  abs-path (workspace/abs-path resource)
                  mtime (let [f (File. abs-path)]
                          (if (.exists f)
                            (.lastModified f)
                            0))
                  build-key [key mtime]
                  cached? (= (get @fs-build-cache resource) build-key)]]
      (when (not cached?)
        (let [parent (-> (File. ^String (workspace/abs-path resource))
                       (.getParentFile))]
          ; Create underlying directories
          (when (not (.exists parent))
            (.mkdirs parent))
          ; Write bytes
          (with-open [out (io/output-stream resource)]
            (.write out ^bytes content))
          (let [f (File. abs-path)]
            (swap! fs-build-cache assoc resource [key (.lastModified f)])))))))

(handler/defhandler :undo :global
    (enabled? [project-graph] (g/has-undo? project-graph))
    (run [project-graph] (g/undo! project-graph)))

(handler/defhandler :redo :global
    (enabled? [project-graph] (g/has-redo? project-graph))
    (run [project-graph] (g/redo! project-graph)))

(ui/extend-menu ::menubar :editor.app-view/open
                [{:label "Save All"
                  :id ::save-all
                  :acc "Shortcut+S"
                  :command :save-all}])

(ui/extend-menu ::menubar :editor.app-view/edit
                [{:label "Project"
                  :id ::project
                  :children [{:label "Build"
                              :acc "Shortcut+B"
                              :command :build}
                             {:label "Save All"
                              :acc "Shortcut+S"
                              :command :save-all}]}])

(defn get-resource-node [project path-or-resource]
  (let [resource (if (string? path-or-resource)
                   (workspace/find-resource (g/node-value project :workspace) path-or-resource)
                   path-or-resource)]
    (let [nodes-by-resource (g/node-value project :nodes-by-resource)]
      (get nodes-by-resource resource))))

(defn- outputs [node]
  (mapv #(do [(second (gt/head %)) (gt/tail %)]) (gt/arcs-by-head (g/now) node)))

(defn- loadable? [resource]
  (not (nil? (:load-fn (workspace/resource-type resource)))))

(defn- add-resources [project resources]
  (let [resources (filter loadable? resources)
        node-ids  (make-nodes project resources)]
   (load-nodes project node-ids)))

(defn- remove-resources [project resources]
  (let [internal (filter loadable? resources)
        external (filter (complement loadable?) resources)]
    (g/transact
      (for [resource internal
            :let [node-id (g/node-id (get-resource-node project resource))]]
        ; TODO - recreate a polluted node
        (g/delete-node node-id)))
    (doseq [resource external
            :let [resource-node (get-resource-node project resource)
                  nid (g/node-id resource-node)]]
      (g/invalidate! (mapv #(do [nid (first %)]) (outputs nid))))))

(defn- handle-resource-changes [project changes]
  (let [all (reduce into [] (vals changes))
        reset-undo? (reduce #(or %1 %2) false (map (fn [resource] (loadable? resource)) all))]
    (add-resources project (:added changes))
    (remove-resources project (:removed changes))
    (doseq [resource (:changed changes)
            :let [resource-node (get-resource-node project resource)]
            :when resource-node]
      (let [current-outputs (outputs (g/node-id resource-node))]
        (if (loadable? resource)
          (let [current-outputs (outputs (g/node-id resource-node))
                nodes (make-nodes project [resource])]
            (load-nodes project nodes)
            (let [new-node (first nodes)
                  new-outputs (set (outputs new-node))
                  outputs-to-make (filter #(not (contains? new-outputs %)) current-outputs)]
              (g/transact
                (concat
                  (g/delete-node (g/node-id resource-node))
                  (for [[src-label [tgt-node tgt-label]] outputs-to-make]
                    (g/connect new-node src-label tgt-node tgt-label))))))
          (let [nid (g/node-id resource-node)]
            (g/invalidate! (mapv #(do [nid (first %)]) current-outputs))))))
    (when reset-undo?
      (g/reset-undo! (g/node-id->graph-id project)))))

(g/defnode Project
  (inherits core/Scope)

  (property workspace g/Any)
  (property build-cache g/Any)
  (property fs-build-cache g/Any)

  (input selected-node-ids g/Any :array)
  (input selected-nodes g/Any :array)
  (input selected-node-properties g/Any :array)
  (input resources g/Any)
  (input resource-types g/Any)
  (input save-data g/Any :array)

  (output selected-node-ids g/Any :cached (g/fnk [selected-node-ids] selected-node-ids))
  (output selected-nodes g/Any :cached (g/fnk [selected-nodes] selected-nodes))
  (output selected-node-properties g/Any :cached (g/fnk [selected-node-properties] selected-node-properties))
  (output nodes-by-resource g/Any :cached (g/fnk [nodes] (into {} (map (fn [n] [(:resource n) n]) nodes))))
  (output save-data g/Any :cached (g/fnk [save-data] (filter #(and % (:content %)) save-data))))

(defn get-resource-type [resource-node]
  (when resource-node (workspace/resource-type (:resource resource-node))))

(defn get-project [resource-node]
  (g/node-value resource-node :project-id))

(defn filter-resources [resources query]
  (let [file-system ^FileSystem (FileSystems/getDefault)
        matcher (.getPathMatcher file-system (str "glob:" query))]
    (filter (fn [r] (let [path (.getPath file-system (workspace/path r) (into-array String []))] (.matches matcher path))) resources)))

(defn find-resources [project query]
  (let [resource-to-node (g/node-value project :nodes-by-resource)
        resources        (filter-resources (g/node-value project :resources) query)]
    (map (fn [r] [r (get resource-to-node r)]) resources)))

(handler/defhandler :build :global
    (enabled? [] true)
    (run [project] (let [workspace (g/node-value project :workspace)
                         game-project (get-resource-node project (workspace/file-resource workspace "/game.project"))]
                     (build-and-write project game-project))))

(defn- connect-if-output [src-type src tgt connections]
  (let [outputs (g/output-labels src-type)]
    (for [[src-label tgt-label] connections
          :when (contains? outputs src-label)]
      (g/connect src src-label tgt tgt-label))))

(defn connect-resource-node [project resource consumer-node connections]
<<<<<<< HEAD
  (let [node (get-resource-node project resource)]
    (if node
      (connect-if-output (g/node-type node) (g/node-id node) consumer-node connections)
      (let [resource-type (workspace/resource-type resource)
            node-type (:node-type resource-type PlaceholderResourceNode)]
        (g/make-nodes
          (g/node-id->graph-id project)
          [new-resource [node-type :resource resource :project-id project]]
          (g/connect new-resource :_self project :nodes)
          (if ((g/output-labels node-type) :save-data)
            (g/connect new-resource :save-data project :save-data)
            [])
          (connect-if-output node-type new-resource consumer-node connections))))))
=======
  (if resource
    (if-let [node (get-resource-node project resource)]
     (connect-if-output (g/node-type node) (g/node-id node) consumer-node connections)
     (let [resource-type (workspace/resource-type resource)
           node-type (:node-type resource-type PlaceholderResourceNode)]
       (g/make-nodes
         (g/node->graph-id project)
         [new-resource [node-type :resource resource :project-id (g/node-id project)]]
         (g/connect new-resource :_self (g/node-id project) :nodes)
         (if ((g/output-labels node-type) :save-data)
           (g/connect new-resource :save-data (g/node-id project) :save-data)
           [])
         (connect-if-output node-type new-resource consumer-node connections))))
    []))
>>>>>>> d2aa505a

(defn select
  [project-id node-ids]
    (concat
     (for [[node-id label] (g/sources-of project-id :selected-node-ids)]
       (g/disconnect node-id label project-id :selected-node-ids))
     (for [[node-id label] (g/sources-of project-id :selected-nodes)]
       (g/disconnect node-id label project-id :selected-nodes))
     (for [[node-id label] (g/sources-of project-id :selected-node-properties)]
       (g/disconnect node-id label project-id :selected-node-properties))
     (for [node-id node-ids]
       (concat
        (g/connect node-id :_node-id    project-id :selected-node-ids)
        (g/connect node-id :_self       project-id :selected-nodes)
        (g/connect node-id :_properties project-id :selected-node-properties)))))

(defn select!
  ([project node-ids]
    (select! project node-ids (gensym)))
  ([project node-ids op-seq]
    (let [old-nodes (g/node-value project :selected-nodes)]
      (when (not= node-ids old-nodes)
        (g/transact
          (concat
            (g/operation-sequence op-seq)
            (g/operation-label "Select")
            (select project node-ids)))))))

(deftype ProjectResourceListener [project-id]
  workspace/ResourceListener
  (handle-changes [this changes]
    (handle-resource-changes project-id changes)))

(deftype ProjectSelectionProvider [project-id]
  workspace/SelectionProvider
  (selection [this] (g/node-value project-id :selected-node-ids)))

(defn selection-provider [project-id] (ProjectSelectionProvider. project-id))

(defn make-project [graph workspace-id]
  (let [project-id
        (first
          (g/tx-nodes-added
            (g/transact
              (g/make-nodes graph
                            [project [Project :workspace workspace-id :build-cache (atom {}) :fs-build-cache (atom {})]]
                            (g/connect workspace-id :resource-list project :resources)
                            (g/connect workspace-id :resource-types project :resource-types)))))]
    (workspace/add-resource-listener! workspace-id (ProjectResourceListener. project-id))
    project-id))

;;; Support for copy&paste, drag&drop
(def resource? (partial g/node-instance? ResourceNode))

(defrecord ResourceReference [path label])

(defn make-reference [node label] (ResourceReference. (workspace/proj-path (:resource node)) label))

(defn resolve-reference [workspace project reference]
  (let [resource      (workspace/resolve-workspace-resource workspace (:path reference))
        resource-node (get-resource-node project resource)]
    [(g/node-id resource-node) (:label reference)]))

(defn copy
  "Copy a fragment of the project graph. This returns a 'fragment' that
   can be pasted back into the graph elsewhere. The fragment will include
   the root nodes passed in as arguments, along with all their inputs.

   Collecting the inputs stops when it reaches a resource node. Those are
   replaced with references. When the fragment is pasted, the copies will
   use the same resource nodes, rather than copying files."
  [root-ids]
  (g/copy root-ids {:continue? (comp not resource?)
                    :write-handlers {ResourceNode make-reference}}))

(defn paste
  "Paste a fragment into the project graph. This returns a map with two keys:
   - :root-node-ids - Contains a list of the new node IDs for the roots of the fragment.
   - :tx-data - Transaction steps that will ultimately build the fragment.

   When this call returns, it has only created the :tx-data for you. You still need
   to wrap it in a call to dynamo.graph/transact.

   This allows you to do things like:
   (g/transact
     [(g/operation-label \"paste sprite\")
  (:tx-data (g/paste fragment))])"
  [workspace project fragment]
  (g/paste (g/node-id->graph-id project) fragment {:read-handlers {ResourceReference (partial resolve-reference workspace project)}}))

(defn workspace [project]
  (g/node-value project :workspace))<|MERGE_RESOLUTION|>--- conflicted
+++ resolved
@@ -293,36 +293,20 @@
       (g/connect src src-label tgt tgt-label))))
 
 (defn connect-resource-node [project resource consumer-node connections]
-<<<<<<< HEAD
-  (let [node (get-resource-node project resource)]
-    (if node
+  (if resource
+    (if-let [node (get-resource-node project resource)]
       (connect-if-output (g/node-type node) (g/node-id node) consumer-node connections)
       (let [resource-type (workspace/resource-type resource)
             node-type (:node-type resource-type PlaceholderResourceNode)]
         (g/make-nodes
-          (g/node-id->graph-id project)
-          [new-resource [node-type :resource resource :project-id project]]
-          (g/connect new-resource :_self project :nodes)
-          (if ((g/output-labels node-type) :save-data)
-            (g/connect new-resource :save-data project :save-data)
-            [])
-          (connect-if-output node-type new-resource consumer-node connections))))))
-=======
-  (if resource
-    (if-let [node (get-resource-node project resource)]
-     (connect-if-output (g/node-type node) (g/node-id node) consumer-node connections)
-     (let [resource-type (workspace/resource-type resource)
-           node-type (:node-type resource-type PlaceholderResourceNode)]
-       (g/make-nodes
-         (g/node->graph-id project)
-         [new-resource [node-type :resource resource :project-id (g/node-id project)]]
-         (g/connect new-resource :_self (g/node-id project) :nodes)
+         (g/node-id->graph-id project)
+         [new-resource [node-type :resource resource :project-id project]]
+         (g/connect new-resource :_self project :nodes)
          (if ((g/output-labels node-type) :save-data)
-           (g/connect new-resource :save-data (g/node-id project) :save-data)
+           (g/connect new-resource :save-data project :save-data)
            [])
          (connect-if-output node-type new-resource consumer-node connections))))
     []))
->>>>>>> d2aa505a
 
 (defn select
   [project-id node-ids]
