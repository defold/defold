;; Copyright 2020-2022 The Defold Foundation
;; Copyright 2014-2020 King
;; Copyright 2009-2014 Ragnar Svensson, Christian Murray
;; Licensed under the Defold License version 1.0 (the "License"); you may not use
;; this file except in compliance with the License.
;; 
;; You may obtain a copy of the License, together with FAQs at
;; https://www.defold.com/license
;; 
;; Unless required by applicable law or agreed to in writing, software distributed
;; under the License is distributed on an "AS IS" BASIS, WITHOUT WARRANTIES OR
;; CONDITIONS OF ANY KIND, either express or implied. See the License for the
;; specific language governing permissions and limitations under the License.

(ns editor.collection
  (:require [dynamo.graph :as g]
            [editor.app-view :as app-view]
            [editor.build-target :as bt]
            [editor.code.script :as script]
            [editor.collection-common :as collection-common]
            [editor.core :as core]
            [editor.defold-project :as project]
            [editor.game-object :as game-object]
            [editor.game-object-common :as game-object-common]
<<<<<<< HEAD
            [editor.geom :as geom]
            [editor.gl.pass :as pass]
=======
>>>>>>> 7222a42a
            [editor.graph-util :as gu]
            [editor.handler :as handler]
            [editor.outline :as outline]
            [editor.properties :as properties]
            [editor.protobuf :as protobuf]
            [editor.resource :as resource]
            [editor.resource-dialog :as resource-dialog]
            [editor.resource-node :as resource-node]
            [editor.scene :as scene]
            [editor.validation :as validation]
            [editor.workspace :as workspace]
<<<<<<< HEAD
            [internal.cache :as c])
=======
            [internal.cache :as c]
            [internal.util :as util])
>>>>>>> 7222a42a
  (:import [com.dynamo.gameobject.proto GameObject$CollectionDesc GameObject$PrototypeDesc]
           [internal.graph.types Arc]))

(set! *warn-on-reflection* true)

(defn- gen-embed-ddf [id child-ids position rotation scale proto-msg]
  (cond-> {:id id
           :data (protobuf/map->str GameObject$PrototypeDesc proto-msg false)
           :position position
           :rotation rotation
           :scale3 scale}

          (seq child-ids)
          (assoc :children (vec (sort child-ids)))))

(defn- gen-ref-ddf [id child-ids position rotation scale path ddf-component-properties]
  (cond-> {:id id
           :prototype (resource/resource->proj-path path)
           :position position
           :rotation rotation
           :scale3 scale}

          (seq child-ids)
          (assoc :children (vec (sort child-ids)))

          (seq ddf-component-properties)
          (assoc :component-properties ddf-component-properties)))

(g/defnode InstanceNode
  (inherits outline/OutlineNode)
  (inherits core/Scope)
  (property id g/Str
            (dynamic error (g/fnk [_node-id id id-counts]
                             (validation/prop-error :fatal _node-id :id (partial validation/prop-id-duplicate? id-counts) id)))
            (dynamic read-only? (g/fnk [_node-id]
                                  (g/override? _node-id))))
  (property url g/Str
            (value (g/fnk [base-url id] (format "%s/%s" (or base-url "") id)))
            (dynamic read-only? (g/constantly true)))
  (input base-url g/Str)
  (input source-id g/NodeID :cascade-delete)
  (input id-counts g/Any)

  (input resource-property-build-targets g/Any)
  (output resource-property-build-targets g/Any (gu/passthrough resource-property-build-targets)))

(defn- child-go-go [go-id child-id]
  ;; go-id: EmbeddedGOInstanceNode, ReferencedGOInstanceNode
  ;; child-id: EmbeddedGOInstanceNode, ReferencedGOInstanceNode
  (for [[from to] [[:_node-id :nodes]
                   [:id :child-ids]
                   [:node-outline :child-outlines]
                   [:scene :child-scenes]]]
    (g/connect child-id from go-id to)))

(defn- child-coll-any [coll-id child-id]
  ;; coll-id: CollectionNode
  ;; child-id: CollectionInstanceNode, EmbeddedGOInstanceNode, ReferencedGOInstanceNode
  (for [[from to] [[:_node-id :nodes]
                   [:node-outline :child-outlines]
                   [:scene :child-scenes]]]
    (g/connect child-id from coll-id to)))

(defn- attach-coll-go [coll-id child-id ddf-label]
  ;; coll-id: CollectionNode
  ;; child-id: EmbeddedGOInstanceNode, ReferencedGOInstanceNode
  (concat
    (for [[from to] [[:ddf-message ddf-label]
                     [:build-targets :dep-build-targets]
                     [:id :ids]
                     [:go-inst-ids :go-inst-ids]
                     [:ddf-properties :ddf-properties]
                     [:resource-property-build-targets :resource-property-build-targets]]]
      (g/connect child-id from coll-id to))
    (for [[from to] [[:base-url :base-url]
                     [:id-counts :id-counts]]]
      (g/connect coll-id from child-id to))))

(defn- attach-coll-ref-go [coll-id child-id]
  ;; coll-id: CollectionNode
  ;; child-id: ReferencedGOInstanceNode
  (attach-coll-go coll-id child-id :ref-inst-ddf))

(defn- attach-coll-embedded-go [coll-id child-id]
  ;; coll-id: CollectionNode
  ;; child-id: EmbeddedGOInstanceNode
  (attach-coll-go coll-id child-id :embed-inst-ddf))

(defn- attach-coll-coll [coll-id child-id]
  ;; coll-id: CollectionNode
  ;; child-id: CollectionInstanceNode
  (concat
    (for [[from to] [[:_node-id :nodes]
                     [:ddf-message :ref-coll-ddf]
                     [:id :ids]
                     [:build-targets :sub-build-targets]
                     [:go-inst-ids :go-inst-ids]
                     [:sub-ddf-properties :ddf-properties]
                     [:resource-property-build-targets :resource-property-build-targets]]]
      (g/connect child-id from coll-id to))
    (for [[from to] [[:base-url :base-url]
                     [:id-counts :id-counts]]]
      (g/connect coll-id from child-id to))))

(declare EmbeddedGOInstanceNode ReferencedGOInstanceNode CollectionNode)

(defn- go-id->node-ids [go-id]
  (let [collection (core/scope-of-type go-id CollectionNode)]
    (g/node-value collection :ids)))

(g/defnk produce-go-outline [_node-id id source-outline source-resource child-outlines node-outline-extras]
  (-> {:node-id _node-id
       :node-outline-key id
       :label id
       :icon (or (not-empty (:icon source-outline)) game-object-common/game-object-icon)
       :children (into (outline/natural-sort child-outlines) (:children source-outline))
       :child-reqs [{:node-type ReferencedGOInstanceNode
                     :tx-attach-fn (fn [self-id child-id]
                                     (let [coll-id (core/scope-of-type self-id CollectionNode)]
                                       (concat
                                         (g/update-property child-id :id outline/resolve-id (go-id->node-ids self-id))
                                         (attach-coll-ref-go coll-id child-id)
                                         (child-go-go self-id child-id))))}
                    {:node-type EmbeddedGOInstanceNode
                     :tx-attach-fn (fn [self-id child-id]
                                     (let [coll-id (core/scope-of-type self-id CollectionNode)]
                                       (concat
                                         (g/update-property child-id :id outline/resolve-id (go-id->node-ids self-id))
                                         (attach-coll-embedded-go coll-id child-id)
                                         (child-go-go self-id child-id))))}]}
      (merge node-outline-extras)
      (cond->
        (resource/openable-resource? source-resource) (assoc :link source-resource :outline-reference? true))))

(defn- source-outline-subst [err]
  ;; TODO: embed error so can warn in outline
  ;; outline content not really used, only children if any.
  {:node-id 0
   :node-outline-key ""
   :icon ""
   :label ""})

(g/defnk produce-go-build-targets [_node-id build-error build-resource ddf-message resource-property-build-targets source-build-targets transform]
  ;; Create a build-target for the referenced or embedded game object. Also tag
  ;; on :instance-data with the overrides for this instance. This will later be
  ;; extracted and compiled into the Collection - the overrides do not end up in
  ;; the resulting game object binary.
  ;; Please refer to `/engine/gameobject/proto/gameobject/gameobject_ddf.proto`
  ;; when reading this. It describes how the ddf-message map is structured.
  ;; You might also want to familiarize yourself with how this process works in
  ;; `game_object.clj`, since it is similar but less complicated there.
  (if-some [errors
            (not-empty
              (sequence (comp (mapcat :properties) ; Extract GameObject$PropertyDescs from GameObject$ComponentPropertyDescs.
                              (keep :error))
                        (:component-properties ddf-message)))]
    (g/error-aggregate errors :_node-id _node-id :_label :build-targets)
    (let [game-object-build-target (first source-build-targets)
          proj-path->resource-property-build-target (bt/make-proj-path->build-target resource-property-build-targets)
          instance-desc-with-go-props (dissoc ddf-message :data)] ; GameObject$InstanceDesc or GameObject$EmbeddedInstanceDesc in map format. We don't need the :data from GameObject$EmbeddedInstanceDesc.
      [(collection-common/game-object-instance-build-target build-resource instance-desc-with-go-props transform game-object-build-target proj-path->resource-property-build-target)])))

(g/defnode GameObjectInstanceNode
  (inherits scene/SceneNode)
  (inherits InstanceNode)

  (input properties g/Any)
  (input source-build-targets g/Any)
  (input source-resource resource/Resource)
  (input scene g/Any)
  (input child-scenes g/Any :array)
  (input child-ids g/Str :array)

  (input ddf-component-properties g/Any :substitute [])
  (input source-outline outline/OutlineData :substitute source-outline-subst)
  (output source-outline outline/OutlineData (gu/passthrough source-outline))

  (output transform-properties g/Any scene/produce-scalable-transform-properties)
  (output node-outline outline/OutlineData :cached produce-go-outline)
  (output ddf-message g/Any :abstract)
  (output node-outline-extras g/Any (g/constantly {}))
  (output build-resource resource/Resource :abstract)
  (output build-targets g/Any produce-go-build-targets)
  (output build-error g/Err (g/constantly nil))

  (output scene g/Any :cached (g/fnk [_node-id id transform scene child-scenes]
                                (-> (collection-common/any-instance-scene _node-id id transform scene)
                                    (update :children util/intov child-scenes))))
  (output go-inst-ids g/Any (g/fnk [_node-id id] {id _node-id}))
  (output ddf-properties g/Any (g/fnk [id ddf-component-properties] {:id id :properties ddf-component-properties})))

(g/defnode EmbeddedGOInstanceNode
  (inherits GameObjectInstanceNode)

  (display-order [:id :url scene/SceneNode])

  (input proto-msg g/Any)
  (input source-save-data g/Any)
  (output node-outline-extras g/Any (g/fnk [source-outline]
                                           {:alt-outline source-outline}))
  (output build-resource resource/Resource (g/fnk [source-build-targets]
                                             (some-> source-build-targets first bt/make-content-hash-build-resource)))
  (output ddf-message g/Any (g/fnk [id child-ids position rotation scale proto-msg]
                              (gen-embed-ddf id child-ids position rotation scale proto-msg))))

(defn- component-source-resource [basis component-node-id]
  (g/node-value component-node-id :source-resource (g/make-evaluation-context {:basis basis :cache c/null-cache})))

(defn- overridable-resource-type? [resource-type]
  (some-> resource-type :tags (contains? :overridable-properties)))

(defn- overridable-resource? [resource]
  (some-> resource resource/resource-type overridable-resource-type?))

(def ^:private override-traverse-fn
  (g/make-override-traverse-fn
    (fn override-traverse-fn [basis ^Arc arc]
      (let [source-node-id (.source-id arc)
            source-node-type (g/node-instance-match basis source-node-id
                                                    [game-object/EmbeddedComponent
                                                     game-object/ReferencedComponent
                                                     resource-node/ResourceNode
                                                     script/ScriptPropertyNode
                                                     InstanceNode])]
        (when (some? source-node-type)
          (condp = source-node-type
            InstanceNode
            true

            game-object/EmbeddedComponent
            (overridable-resource? (component-source-resource basis source-node-id))

            game-object/ReferencedComponent
            true ; Always create an override node, because the source-resource might be assigned later.

            resource-node/ResourceNode ; Potentially a component (e.g. a .script), .go, or .collection file.
            (let [target-node-type (g/node-instance-match basis (.target-id arc)
                                                          [game-object/EmbeddedComponent
                                                           game-object/ReferencedComponent
                                                           InstanceNode])]
              (condp = target-node-type
                InstanceNode
                true

                game-object/EmbeddedComponent
                (overridable-resource? (resource-node/resource basis source-node-id))

                game-object/ReferencedComponent
                (overridable-resource? (resource-node/resource basis source-node-id))))

            script/ScriptPropertyNode
            true))))))

(defn- path-error [node-id resource]
  (or (validation/prop-error :fatal node-id :path validation/prop-nil? resource "Path")
      (validation/prop-error :fatal node-id :path validation/prop-resource-not-exists? resource "Path")))

(defn- substitute-error [val-or-error substitute]
  (if-not (g/error? val-or-error)
    val-or-error
    substitute))

(g/defnode ReferencedGOInstanceNode
  (inherits GameObjectInstanceNode)

  (property path g/Any
            (dynamic edit-type (g/fnk [source-resource]
                                      {:type resource/Resource
                                       :ext (some-> source-resource resource/resource-type :ext)
                                       :to-type (fn [v] (:resource v))
                                       :from-type (fn [r] {:resource r :overrides []})}))
            (value (g/fnk [source-resource ddf-component-properties]
                          {:resource source-resource
                           :overrides ddf-component-properties}))
            (set (fn [evaluation-context self _old-value new-value]
                   (let [basis (:basis evaluation-context)
                         base-source-connections [[:resource                        :source-resource]
                                                  [:node-outline                    :source-outline]
                                                  [:scene                           :scene]
                                                  [:ddf-component-properties        :ddf-component-properties]
                                                  [:resource-property-build-targets :resource-property-build-targets]]
                         editable-source-connections (conj base-source-connections
                                                           [:_node-id :source-id])
                         non-editable-source-connections (conj editable-source-connections
                                                               [:build-targets :source-build-targets])]
                     (concat
                       ;; Delete previous source resource node if it was an override node created by us.
                       ;; Else, disconnect all connections from the previous source resource node.
                       (when-some [old-source (g/node-feeding-into basis self :source-resource)]
                         (if (g/override? basis old-source)
                           (g/delete-node old-source)
                           (for [[from to] non-editable-source-connections]
                             (g/disconnect old-source from self to))))

                       ;; Connect the new source resource node to ourselves. If it is editable, create an override node for it and its dependent nodes.
                       ;; If it is non-editable, simply connect the source resource directly.
                       (let [new-resource (:resource new-value)
                             project (project/get-project basis self)]
                         (if (some-> new-resource resource/editable?)
                           ;; This is an editable source resource. Create an override node and make connections to enable full editing.
                           (let [{connect-tx-data :tx-data go-node :node-id} (project/connect-resource-node evaluation-context project new-resource self [])]
                             (concat
                               connect-tx-data
                               (let [workspace (project/workspace project evaluation-context)]
                                 (g/override go-node {:traverse-fn override-traverse-fn}
                                             (fn [evaluation-context id-mapping]
                                               (let [or-go-node (get id-mapping go-node)]
                                                 (concat
                                                   (for [[from to] editable-source-connections]
                                                     (g/connect or-go-node from self to))
                                                   (for [[from to] [[:build-targets :source-build-targets]]]
                                                     (g/connect go-node from self to))
                                                   (for [[from to] [[:url :base-url]]]
                                                     (g/connect self from or-go-node to))
                                                   (let [comp-name->refd-comp-node (g/node-value go-node :component-ids evaluation-context)]
                                                     (for [{comp-name :id overrides :properties} (:overrides new-value)
                                                           :let [refd-comp-node (comp-name->refd-comp-node comp-name)
                                                                 comp-props (:properties (g/node-value refd-comp-node :_properties evaluation-context))]]
                                                       (properties/apply-property-overrides workspace id-mapping comp-props overrides))))))))))

                           ;; This is a non-editable source resource. Connect it directly to our inputs and do not attempt to apply property overrides.
                           (:tx-data (project/connect-resource-node evaluation-context project new-resource self non-editable-source-connections))))))))
            (dynamic error (g/fnk [_node-id source-resource]
                                  (path-error _node-id source-resource))))

  (display-order [:id :url :path scene/SceneNode])

  (output ddf-message g/Any (g/fnk [id child-ids source-resource position rotation scale ddf-component-properties]
                                   (gen-ref-ddf id child-ids position rotation scale source-resource ddf-component-properties)))
  (output build-error g/Err (g/fnk [_node-id source-resource]
                                   (path-error _node-id source-resource)))
  (output build-resource resource/Resource (g/fnk [source-build-targets]
                                             (:resource (first source-build-targets)))))

(g/defnk produce-proto-msg [name scale-along-z ref-inst-ddf embed-inst-ddf ref-coll-ddf]
  {:name name
   :scale-along-z (if scale-along-z 1 0)
   :instances ref-inst-ddf
   :embedded-instances embed-inst-ddf
   :collection-instances ref-coll-ddf})

(g/defnk produce-save-value [proto-msg]
  (update proto-msg :embedded-instances
          (fn [embedded-instance-descs]
            (mapv (fn [embedded-instance-desc]
                    (update embedded-instance-desc :data
                            (fn [string-encoded-prototype-desc]
                              (-> (protobuf/str->map GameObject$PrototypeDesc string-encoded-prototype-desc)
                                  (game-object/strip-default-scale-from-components-in-prototype-desc)
                                  (as-> prototype-desc
                                        (protobuf/map->str GameObject$PrototypeDesc prototype-desc false))))))
                  embedded-instance-descs))))

(g/defnk produce-build-targets [_node-id name resource sub-build-targets dep-build-targets id-counts scale-along-z]
  (or (let [dup-ids (keep (fn [[id count]] (when (> count 1) id)) id-counts)]
        (game-object-common/maybe-duplicate-id-error _node-id dup-ids))
      (let [build-resource (workspace/make-build-resource resource)]
        [(collection-common/collection-build-target build-resource _node-id name scale-along-z dep-build-targets sub-build-targets)])))

(declare CollectionInstanceNode)

(g/defnk produce-coll-outline [_node-id child-outlines]
  (let [[go-outlines coll-outlines] (let [outlines (group-by #(g/node-instance? CollectionInstanceNode (:node-id %)) child-outlines)]
                                      [(get outlines false) (get outlines true)])]
    {:node-id _node-id
     :node-outline-key "Collection"
     :label "Collection"
     :icon collection-common/collection-icon
     :children (into (outline/natural-sort coll-outlines) (outline/natural-sort go-outlines))
     :child-reqs [{:node-type ReferencedGOInstanceNode
                   :tx-attach-fn (fn [self-id child-id]
                                   (concat
                                     (g/update-property child-id :id outline/resolve-id (g/node-value self-id :ids))
                                     (attach-coll-ref-go self-id child-id)
                                     (child-coll-any self-id child-id)))}
                  {:node-type EmbeddedGOInstanceNode
                   :tx-attach-fn (fn [self-id child-id]
                                   (concat
                                     (g/update-property child-id :id outline/resolve-id (g/node-value self-id :ids))
                                     (attach-coll-embedded-go self-id child-id)
                                     (child-coll-any self-id child-id)))}
                  {:node-type CollectionInstanceNode
                   :tx-attach-fn (fn [self-id child-id]
                                   (concat
                                     (g/update-property child-id :id outline/resolve-id (g/node-value self-id :ids))
                                     (attach-coll-coll self-id child-id)
                                     (child-coll-any self-id child-id)))}]}))

(g/defnode CollectionNode
  (inherits resource-node/ResourceNode)

  (property name g/Str)
  ;; This property is legacy and purposefully hidden
  ;; The feature is only useful for uniform scaling, we use non-uniform now
  (property scale-along-z g/Bool
            (dynamic visible (g/constantly false)))

  (input ref-inst-ddf g/Any :array)
  (input embed-inst-ddf g/Any :array)
  (input ref-coll-ddf g/Any :array)
  (input child-scenes g/Any :array)
  (input ids g/Str :array)
  (input sub-build-targets g/Any :array)
  (input dep-build-targets g/Any :array)
  (input base-url g/Str)
  (input go-inst-ids g/Any :array)
  (input ddf-properties g/Any :array)
  (input resource-property-build-targets g/Any :array)

  (output resource-property-build-targets g/Any (gu/passthrough resource-property-build-targets))
  (output base-url g/Str (gu/passthrough base-url))
  (output proto-msg g/Any produce-proto-msg)
  (output save-value g/Any :cached produce-save-value)
  (output build-targets g/Any :cached produce-build-targets)
  (output node-outline outline/OutlineData :cached produce-coll-outline)
  (output scene g/Any :cached (g/fnk [_node-id child-scenes]
                                (collection-common/collection-scene _node-id child-scenes)))
  (output go-inst-ids g/Any :cached (g/fnk [go-inst-ids] (reduce merge {} go-inst-ids)))
  (output ddf-properties g/Any (g/fnk [ddf-properties] (reduce (fn [props m]
                                                                 (if (empty? (:properties m))
                                                                   props
                                                                   (conj props m)))
                                                               [] (flatten ddf-properties))))
  (output id-counts g/Any :cached (g/fnk [ids]
                                         (reduce (fn [res id]
                                                   (update res id (fn [id] (inc (or id 0)))))
                                                 {} ids))))

(g/defnk produce-coll-inst-build-targets [_node-id source-resource id transform build-targets resource-property-build-targets ddf-properties]
  (if-some [errors
            (not-empty
              (concat
                (some-> (path-error _node-id source-resource) vector)
                (sequence (comp (mapcat :properties) ; Extract ComponentPropertyDescs from InstancePropertyDescs
                                (mapcat :properties) ; Extract PropertyDescs from ComponentPropertyDescs
                                (keep :error))
                          ddf-properties)))]
    (g/error-aggregate errors :_node-id _node-id :_label :build-targets)
    (let [proj-path->resource-property-build-target (bt/make-proj-path->build-target resource-property-build-targets)]
      (update build-targets 0
              (fn [collection-build-target]
                (collection-common/collection-instance-build-target id transform ddf-properties collection-build-target proj-path->resource-property-build-target))))))

(g/defnk produce-coll-inst-outline [_node-id id source-outline source-resource]
  (-> {:node-id _node-id
       :node-outline-key id
       :label id
       :icon (or (not-empty (:icon source-outline)) collection-common/collection-icon)
       :children (:children source-outline)}
    (cond->
      (resource/openable-resource? source-resource)
      (assoc :link source-resource
             :outline-reference? true
             :alt-outline source-outline))))

(g/defnode CollectionInstanceNode
  (inherits scene/SceneNode)
  (inherits InstanceNode)

  (property path g/Any
    (value (g/fnk [source-resource ddf-properties]
                  {:resource source-resource
                   :overrides ddf-properties}))
    (set (fn [evaluation-context self _old-value new-value]
           (let [basis (:basis evaluation-context)
                 base-source-connections [[:resource                        :source-resource]
                                          [:node-outline                    :source-outline]
                                          [:scene                           :scene]
                                          [:ddf-properties                  :ddf-properties]
                                          [:resource-property-build-targets :resource-property-build-targets]]
                 editable-source-connections (conj base-source-connections
                                                   [:_node-id    :source-id]
                                                   [:go-inst-ids :go-inst-ids])
                 non-editable-source-connections (conj editable-source-connections
                                                       [:build-targets :build-targets])]
             (concat
               ;; Delete previous source resource node if it was an override node created by us.
               ;; Else, disconnect all connections from the previous source resource node.
               (when-some [old-source (g/node-feeding-into basis self :source-resource)]
                 (if (g/override? basis old-source)
                   (g/delete-node old-source)
                   (for [[from to] non-editable-source-connections]
                     (g/disconnect old-source from self to))))

               ;; Connect the new source resource node to ourselves. If it is editable, create an override node for it and its dependent nodes.
               ;; If it is non-editable, simply connect the source resource directly.
               (let [new-resource (:resource new-value)
                     project (project/get-project basis self)
                     workspace (project/workspace project)]
                 (if (some-> new-resource resource/editable?)
                   ;; This is an editable source resource. Create an override node and make connections to enable full editing.
                   (let [{connect-tx-data :tx-data coll-node :node-id} (project/connect-resource-node evaluation-context project new-resource self [])]
                     (concat
                       connect-tx-data
                       (g/override coll-node {:traverse-fn override-traverse-fn}
                                   (fn [evaluation-context id-mapping]
                                     (let [or-coll-node (get id-mapping coll-node)]
                                       (concat
                                         (for [[from to] editable-source-connections]
                                           (g/connect or-coll-node from self to))
                                         (for [[from to] [[:build-targets :build-targets]]]
                                           (g/connect coll-node from self to))
                                         (for [[from to] [[:url :base-url]]]
                                           (g/connect self from or-coll-node to))
                                         (let [go-name->go-node (comp #(g/node-value % :source-id evaluation-context)
                                                                      (g/node-value coll-node :go-inst-ids evaluation-context))]
                                           (for [{go-name :id overrides :properties} (:overrides new-value)
                                                 :let [go-node (go-name->go-node go-name)
                                                       comp-name->refd-comp-node (g/node-value go-node :component-ids evaluation-context)]
                                                 {comp-name :id overrides :properties} overrides
                                                 :let [refd-comp-node (comp-name->refd-comp-node comp-name)
                                                       comp-props (:properties (g/node-value refd-comp-node :_properties evaluation-context))]]
                                             (properties/apply-property-overrides workspace id-mapping comp-props overrides)))))))))

                   ;; This is a non-editable source resource. Connect it directly to our inputs and do not attempt to apply property overrides.
                   (:tx-data (project/connect-resource-node evaluation-context project new-resource self non-editable-source-connections))))))))
    (dynamic error (g/fnk [_node-id source-resource]
                          (path-error _node-id source-resource)))
    (dynamic edit-type (g/fnk [source-resource]
                              {:type resource/Resource
                               :ext "collection"
                               :to-type (fn [v] (:resource v))
                               :from-type (fn [r] {:resource r :overrides []})})))

  (display-order [:id :url :path scene/SceneNode])

  (input source-resource resource/Resource)
  (input ddf-properties g/Any :substitute [])
  (input scene g/Any)
  (input build-targets g/Any)
  (input go-inst-ids g/Any)

  (input source-outline outline/OutlineData :substitute source-outline-subst)
  (output source-outline outline/OutlineData (gu/passthrough source-outline))

  (output transform-properties g/Any scene/produce-scalable-transform-properties)
  (output node-outline outline/OutlineData :cached produce-coll-inst-outline)
  (output ddf-message g/Any (g/fnk [id source-resource position rotation scale ddf-properties]
                                   {:id id
                                    :collection (resource/resource->proj-path source-resource)
                                    :position position
                                    :rotation rotation
                                    :scale3 scale
                                    :instance-properties ddf-properties}))
  (output scene g/Any :cached (g/fnk [_node-id id transform scene]
                                (collection-common/any-instance-scene _node-id id transform scene)))
  (output build-targets g/Any produce-coll-inst-build-targets)
  (output sub-ddf-properties g/Any :cached (g/fnk [id ddf-properties]
                                                  (map (fn [m] (update m :id (fn [s] (format "%s/%s" id s)))) ddf-properties)))
  (output go-inst-ids g/Any :cached (g/fnk [id go-inst-ids] (into {} (map (fn [[k v]] [(format "%s/%s" id k) v]) go-inst-ids)))))

(defn- gen-instance-id [coll-node base]
  (let [ids (g/node-value coll-node :ids)]
    (loop [postfix 0]
      (let [id (if (= postfix 0) base (str base postfix))]
        (if (empty? (filter #(= id %) ids))
          id
          (recur (inc postfix)))))))

(defn- make-ref-go [self source-resource id position rotation scale parent overrides select-fn]
  (let [path {:resource source-resource
              :overrides overrides}]
    (g/make-nodes (g/node-id->graph-id self)
      [go-node [ReferencedGOInstanceNode :id id :path path :position position :rotation rotation :scale scale]]
      (attach-coll-ref-go self go-node)
      (when parent
        (if (= self parent)
          (child-coll-any self go-node)
          (child-go-go parent go-node)))
      (when select-fn
        (select-fn [go-node])))))

(defn- selection->collection [selection]
  (g/override-root (if-some [collection-instance (handler/adapt-single selection CollectionInstanceNode)]
                     (g/node-feeding-into collection-instance :source-resource)
                     (handler/adapt-single selection CollectionNode))))

(defn- selection->game-object-instance [selection]
  (g/override-root (handler/adapt-single selection GameObjectInstanceNode)))

(defn add-referenced-game-object! [coll-node parent resource select-fn]
  (let [base (resource/base-name resource)
        id (gen-instance-id coll-node base)]
    (g/transact
      (concat
        (g/operation-label "Add Game Object")
        (make-ref-go coll-node resource id [0.0 0.0 0.0] [0.0 0.0 0.0 1.0] [1.0 1.0 1.0] parent [] select-fn)))))

(defn- select-go-file [workspace project]
  (first (resource-dialog/make workspace project {:ext "go" :title "Select Game Object File"})))

(handler/defhandler :add-from-file :workbench
  (active? [selection] (selection->collection selection))
  (label [selection] "Add Game Object File")
  (run [workspace project app-view selection]
       (let [collection (selection->collection selection)]
         (when-let [resource (first (resource-dialog/make workspace project {:ext "go" :title "Select Game Object File"}))]
           (add-referenced-game-object! collection collection resource (fn [node-ids] (app-view/select app-view node-ids)))))))

(defn- make-embedded-go [self project data id position rotation scale parent select-fn]
  (let [graph (g/node-id->graph-id self)
        resource (project/make-embedded-resource project :editable "go" data)
        node-type (project/resource-node-type resource)]
    (g/make-nodes graph [go-node [EmbeddedGOInstanceNode :id id :position position :rotation rotation :scale scale]
                         resource-node [node-type :resource resource]]
                  (g/connect go-node :url resource-node :base-url)
                  (project/load-node project resource-node node-type resource)
                  (project/connect-if-output node-type resource-node go-node
                                             [[:_node-id :source-id]
                                              [:resource :source-resource]
                                              [:node-outline :source-outline]
                                              [:proto-msg :proto-msg]
                                              [:undecorated-save-data :source-save-data]
                                              [:build-targets :source-build-targets]
                                              [:scene :scene]
                                              [:ddf-component-properties :ddf-component-properties]
                                              [:resource-property-build-targets :resource-property-build-targets]])
                  (attach-coll-embedded-go self go-node)
                  (when parent
                    (if (= parent self)
                      (child-coll-any self go-node)
                      (child-go-go parent go-node)))
                  (when select-fn
                    (select-fn [go-node])))))

(defn add-embedded-game-object! [workspace project coll-node parent select-fn]
  (let [ext           "go"
        resource-type (workspace/get-resource-type workspace ext)
        template      (workspace/template workspace resource-type)
        id (gen-instance-id coll-node ext)]
    (g/transact
      (concat
        (g/operation-label "Add Game Object")
        (make-embedded-go coll-node project template id [0.0 0.0 0.0] [0.0 0.0 0.0 1.0] [1.0 1.0 1.0] parent select-fn)))))

(handler/defhandler :add :workbench
  (active? [selection] (selection->collection selection))
  (label [selection user-data] "Add Game Object")
  (run [selection workspace project user-data app-view]
       (let [collection (selection->collection selection)]
         (add-embedded-game-object! workspace project collection collection (fn [node-ids] (app-view/select app-view node-ids))))))

(defn- make-collection-instance [self source-resource id position rotation scale overrides select-fn]
  (g/make-nodes (g/node-id->graph-id self)
    [coll-node [CollectionInstanceNode :id id :path {:resource source-resource :overrides overrides}
                :position position :rotation rotation :scale scale]]
    (attach-coll-coll self coll-node)
    (child-coll-any self coll-node)
    (when select-fn
      (select-fn [coll-node]))))

(defn add-referenced-collection! [self source-resource id position rotation scale overrides select-fn]
  (g/transact
    (concat
      (g/operation-label "Add Collection")
      (make-collection-instance self source-resource id position rotation scale overrides select-fn))))

(handler/defhandler :add-secondary :workbench
  (active? [selection] (selection->game-object-instance selection))
  (label [] "Add Game Object")
  (run [selection project workspace app-view]
       (let [go-node (selection->game-object-instance selection)
             collection (core/scope-of-type go-node CollectionNode)]
         (add-embedded-game-object! workspace project collection go-node (fn [node-ids] (app-view/select app-view node-ids))))))

(handler/defhandler :add-secondary-from-file :workbench
  (active? [selection] (or (selection->collection selection)
                         (selection->game-object-instance selection)))
  (label [selection] (if (selection->collection selection)
                       "Add Collection File"
                       "Add Game Object File"))
  (run [selection workspace project app-view]
       (if-let [coll-node (selection->collection selection)]
         (let [ext "collection"
               coll-node-path (resource/proj-path (g/node-value coll-node :resource))
               accept (fn [x] (not= (resource/proj-path x) coll-node-path))]
           (when-let [resource (first (resource-dialog/make workspace project {:ext ext :title "Select Collection File" :accept-fn accept}))]
             (let [base (resource/base-name resource)
                   id (gen-instance-id coll-node base)
                   select-fn (fn [node-ids] (app-view/select app-view node-ids))]
               (add-referenced-collection! coll-node resource id [0.0 0.0 0.0] [0.0 0.0 0.0 1.0] [1.0 1.0 1.0] [] select-fn))))
         (when-let [resource (select-go-file workspace project)]
           (let [go-node (selection->game-object-instance selection)
                 coll-node (core/scope-of-type go-node CollectionNode)
                 select-fn (fn [node-ids] (app-view/select app-view node-ids))]
             (add-referenced-game-object! coll-node go-node resource select-fn))))))

(defn load-collection [project self resource collection]
  (concat
    (g/set-property self :name (:name collection))
    (g/set-property self :scale-along-z (not= 0 (:scale-along-z collection)))
    (let [tx-go-creation (flatten
                           (concat
                             (for [game-object (:instances collection)
                                   :let [source-resource (workspace/resolve-resource resource (:prototype game-object))]]
                               (make-ref-go self source-resource (:id game-object) (:position game-object)
                                            (:rotation game-object) (:scale3 game-object) nil (:component-properties game-object) nil))
                             (for [embedded (:embedded-instances collection)]
                               (make-embedded-go self project (:data embedded) (:id embedded)
                                                 (:position embedded)
                                                 (:rotation embedded)
                                                 (:scale3 embedded)
                                                 nil nil))))
          new-instance-data (filter #(and (= :create-node (:type %)) (g/node-instance*? GameObjectInstanceNode (:node %))) tx-go-creation)
          id->nid (into {} (map #(do [(get-in % [:node :id]) (g/node-id (:node %))]) new-instance-data))
          child->parent (into {} (map #(do [% nil]) (keys id->nid)))
          rev-child-parent-fn (fn [instances] (into {} (mapcat (fn [inst] (map #(do [% (:id inst)]) (:children inst))) instances)))
          child->parent (merge child->parent (rev-child-parent-fn (concat (:instances collection) (:embedded-instances collection))))]
      (concat
        tx-go-creation
        (for [[child parent] child->parent
              :let [child-id (id->nid child)
                    parent-id (if parent (id->nid parent) self)]]
          (if parent
            (child-go-go parent-id child-id)
            (child-coll-any self child-id)))))
    (for [coll-instance (:collection-instances collection)
          :let [source-resource (workspace/resolve-resource resource (:collection coll-instance))]]
      (make-collection-instance self source-resource (:id coll-instance) (:position coll-instance)
                                (:rotation coll-instance) (:scale3 coll-instance) (:instance-properties coll-instance) nil))))

(defn- sanitize-collection [workspace collection-desc]
  (let [ext->embedded-component-resource-type (workspace/get-resource-type-map workspace)]
    (collection-common/sanitize-collection-desc collection-desc ext->embedded-component-resource-type :embed-data-as-strings)))

(defn register-resource-types [workspace]
  (resource-node/register-ddf-resource-type workspace
    :ext "collection"
    :label "Collection"
    :node-type CollectionNode
    :ddf-type GameObject$CollectionDesc
    :load-fn load-collection
    :dependencies-fn (collection-common/make-collection-dependencies-fn #(workspace/get-resource-type workspace :editable "go"))
    :sanitize-fn (partial sanitize-collection workspace)
    :icon collection-common/collection-icon
    :view-types [:scene :text]
    :view-opts {:scene {:grid true}}))<|MERGE_RESOLUTION|>--- conflicted
+++ resolved
@@ -22,11 +22,6 @@
             [editor.defold-project :as project]
             [editor.game-object :as game-object]
             [editor.game-object-common :as game-object-common]
-<<<<<<< HEAD
-            [editor.geom :as geom]
-            [editor.gl.pass :as pass]
-=======
->>>>>>> 7222a42a
             [editor.graph-util :as gu]
             [editor.handler :as handler]
             [editor.outline :as outline]
@@ -38,12 +33,8 @@
             [editor.scene :as scene]
             [editor.validation :as validation]
             [editor.workspace :as workspace]
-<<<<<<< HEAD
-            [internal.cache :as c])
-=======
             [internal.cache :as c]
             [internal.util :as util])
->>>>>>> 7222a42a
   (:import [com.dynamo.gameobject.proto GameObject$CollectionDesc GameObject$PrototypeDesc]
            [internal.graph.types Arc]))
 
