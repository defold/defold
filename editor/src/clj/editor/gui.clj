--- conflicted
+++ resolved
@@ -909,11 +909,7 @@
         current-layout (:current-layout trivial-gui-scene-info)]
     (layout-property-edit-type-set-in-specific-layout current-layout changes-fn prop-kw evaluation-context node-id old-value new-value)))
 
-<<<<<<< HEAD
-(defn layout-property-edit-type-clear-in-specific-layout
-=======
 (defn- layout-property-edit-type-clear-in-specific-layout
->>>>>>> 96ec6949
   [layout-name changes-fn node-id prop-kw]
   (let [cleared-prop-kws
         (if (nil? changes-fn)
@@ -1315,7 +1311,6 @@
 
 (defmethod scene-tools/manip-scale ::GuiNode [evaluation-context node-id delta]
   (basic-layout-property-update-in-current-layout evaluation-context node-id :scale scene/apply-scale-delta delta))
-<<<<<<< HEAD
 
 (defmethod properties/transfer-overrides-context ::GuiNode
   [source-node-id _override-transfer-type evaluation-context]
@@ -1347,8 +1342,6 @@
                         :edit-type (assoc edit-type
                                      :set-fn set-fn
                                      :clear-fn clear-fn)}))))))))
-=======
->>>>>>> 96ec6949
 
 ;; SDK api
 (defmethod update-gui-resource-reference [::GuiNode :layer]
