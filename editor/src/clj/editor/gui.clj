;; Copyright 2020-2023 The Defold Foundation
;; Copyright 2014-2020 King
;; Copyright 2009-2014 Ragnar Svensson, Christian Murray
;; Licensed under the Defold License version 1.0 (the "License"); you may not use
;; this file except in compliance with the License.
;; 
;; You may obtain a copy of the License, together with FAQs at
;; https://www.defold.com/license
;; 
;; Unless required by applicable law or agreed to in writing, software distributed
;; under the License is distributed on an "AS IS" BASIS, WITHOUT WARRANTIES OR
;; CONDITIONS OF ANY KIND, either express or implied. See the License for the
;; specific language governing permissions and limitations under the License.

(ns editor.gui
  (:require [clojure.set :as set]
            [clojure.string :as str]
            [dynamo.graph :as g]
            [editor.app-view :as app-view]
            [editor.build-target :as bt]
            [editor.colors :as colors]
            [editor.core :as core]
            [editor.defold-project :as project]
            [editor.font :as font]
            [editor.geom :as geom]
            [editor.gl :as gl]
            [editor.gl.pass :as pass]
            [editor.gl.shader :as shader]
            [editor.gl.texture :as texture]
            [editor.gl.vertex :as vtx]
            [editor.gl.vertex2 :as vtx2]
            [editor.graph-util :as gu]
            [editor.gui-clipping :as clipping]
            [editor.handler :as handler]
            [editor.material :as material]
            [editor.math :as math]
            [editor.outline :as outline]
            [editor.particlefx :as particlefx]
            [editor.properties :as properties]
            [editor.protobuf :as protobuf]
            [editor.resource :as resource]
            [editor.resource-dialog :as resource-dialog]
            [editor.resource-node :as resource-node]
            [editor.scene :as scene]
            [editor.scene-picking :as scene-picking]
            [editor.slice9 :as slice9]
            [editor.types :as types]
            [editor.util :as eutil]
            [editor.validation :as validation]
            [editor.workspace :as workspace]
            [internal.graph.types :as gt]
            [internal.util :as util]
            [schema.core :as s]
            [util.coll :refer [pair]])
  (:import [com.dynamo.gamesys.proto Gui$SceneDesc Gui$SceneDesc$AdjustReference Gui$NodeDesc Gui$NodeDesc$XAnchor Gui$NodeDesc$YAnchor
            Gui$NodeDesc$Pivot Gui$NodeDesc$AdjustMode Gui$NodeDesc$BlendMode Gui$NodeDesc$ClippingMode Gui$NodeDesc$PieBounds Gui$NodeDesc$SizeMode]
           [com.jogamp.opengl GL GL2]
           [editor.gl.shader ShaderLifecycle]
           [editor.gl.texture TextureLifecycle]
           [internal.graph.types Arc]
           [java.awt.image BufferedImage]
           [javax.vecmath Quat4d Vector3d]))

(set! *warn-on-reflection* true)

(def ^:private texture-icon "icons/32/Icons_25-AT-Image.png")
(def ^:private font-icon "icons/32/Icons_28-AT-Font.png")
(def ^:private gui-icon "icons/32/Icons_38-GUI.png")
(def ^:private virtual-icon "icons/32/Icons_01-Folder-closed.png")
(def ^:private layer-icon "icons/32/Icons_42-Layers.png")
(def ^:private layout-icon "icons/32/Icons_50-Display-profiles.png")
(def ^:private template-icon gui-icon)

(def ^:private text-icon "icons/32/Icons_39-GUI-Text-node.png")
(def ^:private box-icon "icons/32/Icons_40-GUI-Box-node.png")
(def ^:private pie-icon "icons/32/Icons_41-GUI-Pie-node.png")

(def pb-def {:ext "gui"
             :label "Gui"
             :icon gui-icon
             :pb-class Gui$SceneDesc
             :resource-fields [:script :material [:fonts :font] [:textures :texture] [:particlefxs :particlefx] [:resources :path]]
             :tags #{:component :non-embeddable}
             :tag-opts {:component {:transform-properties #{}}}})

; Fallback shader

(vtx2/defvertex color-vtx
  (vec3 position)
  (vec4 color))

(vtx2/defvertex uv-color-vtx
  (vec3 position)
  (vec2 texcoord0)
  (vec4 color))

(shader/defshader vertex-shader
  (attribute vec4 position)
  (attribute vec2 texcoord0)
  (attribute vec4 color)
  (varying vec2 var_texcoord0)
  (varying vec4 var_color)
  (defn void main []
    (setq gl_Position (* gl_ModelViewProjectionMatrix position))
    (setq var_texcoord0 texcoord0)
    (setq var_color color)))

(shader/defshader fragment-shader
  (varying vec2 var_texcoord0)
  (varying vec4 var_color)
  (uniform sampler2D texture_sampler)
  (defn void main []
    (setq gl_FragColor (* var_color (texture2D texture_sampler var_texcoord0.xy)))))

; TODO - macro of this
(def shader (shader/make-shader ::shader vertex-shader fragment-shader))

(shader/defshader gui-id-vertex-shader
  (attribute vec4 position)
  (attribute vec2 texcoord0)
  (varying vec2 var_texcoord0)
  (defn void main []
    (setq gl_Position (* gl_ModelViewProjectionMatrix position))
    (setq var_texcoord0 texcoord0)))

(shader/defshader gui-id-fragment-shader
  (varying vec2 var_texcoord0)
  (uniform sampler2D texture_sampler)
  (uniform vec4 id)
  (defn void main []
    (setq vec4 color (texture2D texture_sampler var_texcoord0.xy))
    (if (> color.a 0.05)
      (setq gl_FragColor id)
      (discard))))

(def id-shader (shader/make-shader ::id-shader gui-id-vertex-shader gui-id-fragment-shader {"id" :id}))

(shader/defshader line-vertex-shader
  (attribute vec4 position)
  (attribute vec4 color)
  (varying vec4 var_color)
  (defn void main []
    (setq gl_Position (* gl_ModelViewProjectionMatrix position))
    (setq var_color color)))

(shader/defshader line-fragment-shader
  (varying vec4 var_color)
  (defn void main []
    (setq gl_FragColor var_color)))

(def line-shader (shader/make-shader ::line-shader line-vertex-shader line-fragment-shader))

(defn- ->color-vtx-vb [vs colors vcount]
  (let [vb (->color-vtx vcount)
        vs (mapv (comp vec concat) vs colors)]
    (persistent! (reduce conj! vb vs))))

(defn- ->uv-color-vtx-vb [vs uvs colors vcount]
  (let [vb (->uv-color-vtx vcount)
        vs (mapv (comp vec concat) vs uvs colors)]
    (persistent! (reduce conj! vb vs))))

(defn- gen-lines-vb
  [renderables]
  (let [vcount (transduce (map (comp count :line-data :user-data)) + renderables)]
    (when (pos? vcount)
      (vtx2/flip! (reduce (fn [vb {:keys [world-transform user-data selected] :as renderable}]
                            (let [{:keys [line-data line-color]} user-data
                                  [r g b a] (or line-color
                                                (and selected colors/selected-outline-color)
                                                colors/outline-color)]
                              (reduce (fn [vb [x y z]]
                                        (color-vtx-put! vb x y z r g b a))
                                      vb
                                      (geom/transf-p world-transform line-data))))
                          (->color-vtx vcount)
                          renderables)))))

(defn render-lines [^GL2 gl render-args renderables rcount]
  (when-let [vb (gen-lines-vb renderables)]
    (let [vertex-binding (vtx2/use-with ::lines vb line-shader)]
      (gl/with-gl-bindings gl render-args [line-shader vertex-binding]
        (gl/gl-draw-arrays gl GL/GL_LINES 0 (count vb))))))

(defn- premul [color]
  (let [[r g b a] color]
    [(* r a) (* g a) (* b a) a]))

(defn- gen-geom-vb
  [renderables]
  (let [vcount (transduce (map (comp count :geom-data :user-data)) + renderables)]
    (when (pos? vcount)
      (vtx2/flip! (reduce (fn [vb {:keys [world-transform user-data] :as renderable}]
                            (if-let [geom-data (seq (:geom-data user-data))]
                              (let [[r g b a] (premul (:color user-data))]
                                (loop [vb vb
                                       [[x y z :as vtx] & vs] (geom/transf-p world-transform geom-data)
                                       [[u v :as uv] & uvs] (:uv-data user-data)]
                                  (if vtx
                                    (recur (uv-color-vtx-put! vb x y z u v r g b a) vs uvs)
                                    vb)))
                              vb))
                          (->uv-color-vtx vcount)
                          renderables)))))

(defn- gen-font-vb
  [gl user-data renderables]
  (let [font-data (get-in user-data [:text-data :font-data])
        text-entries (mapv (fn [r] (let [text-data (get-in r [:user-data :text-data])
                                         alpha (get-in (:user-data r) [:color 3])]
                                     (-> text-data
                                         (assoc :world-transform (:world-transform r))
                                         (update-in [:color 3] * alpha)
                                         (update-in [:outline 3] * alpha)
                                         (update-in [:shadow 3] * alpha))))
                           renderables)
        node-ids (into #{} (map :node-id) renderables)]
    (font/request-vertex-buffer gl node-ids font-data text-entries)))

(defn- gen-vb [^GL2 gl renderables]
  (let [user-data (get-in renderables [0 :user-data])]
    (cond
      (contains? user-data :geom-data)
      (gen-geom-vb renderables)

      (get-in user-data [:text-data :font-data])
      (gen-font-vb gl user-data renderables)

      (contains? user-data :gen-vb)
      ((:gen-vb user-data) user-data renderables))))

(defn render-tris [^GL2 gl render-args renderables rcount]
  (let [user-data (get-in renderables [0 :user-data])
        clipping-state (:clipping-state user-data)
        gpu-texture (or (get user-data :gpu-texture) @texture/white-pixel)
        material-shader (get user-data :material-shader)
        blend-mode (get user-data :blend-mode)
        vb (gen-vb gl renderables)
        vcount (count vb)]
    (when (> vcount 0)
      (condp = (:pass render-args)
        pass/transparent
        (let [shader (or material-shader shader)
              vertex-binding (if (instance? editor.gl.vertex2.VertexBuffer vb)
                               (vtx2/use-with ::tris vb shader)
                               (vtx/use-with ::tris vb shader))]
          (gl/with-gl-bindings gl render-args [shader vertex-binding gpu-texture]
            (clipping/setup-gl gl clipping-state)
            (gl/set-blend-mode gl blend-mode)
            (gl/gl-draw-arrays gl GL/GL_TRIANGLES 0 vcount)
            (.glBlendFunc gl GL/GL_SRC_ALPHA GL/GL_ONE_MINUS_SRC_ALPHA)
            (clipping/restore-gl gl clipping-state)))

        pass/selection
        (let [vertex-binding (if (instance? editor.gl.vertex2.VertexBuffer vb)
                               (vtx2/use-with ::tris vb id-shader)
                               (vtx/use-with ::tris vb id-shader))]
          (gl/with-gl-bindings gl (assoc render-args :id (scene-picking/renderable-picking-id-uniform (first renderables))) [id-shader vertex-binding gpu-texture]
            (clipping/setup-gl gl clipping-state)
            (gl/gl-draw-arrays gl GL/GL_TRIANGLES 0 vcount)
            (clipping/restore-gl gl clipping-state)))))))

(defn- pivot->h-align [pivot]
  (case pivot
    (:pivot-e :pivot-ne :pivot-se) :right
    (:pivot-center :pivot-n :pivot-s) :center
    (:pivot-w :pivot-nw :pivot-sw) :left))

(defn- pivot->v-align [pivot]
  (case pivot
    (:pivot-ne :pivot-n :pivot-nw) :top
    (:pivot-e :pivot-center :pivot-w) :middle
    (:pivot-se :pivot-s :pivot-sw) :bottom))

(defn- pivot-offset [pivot size]
  (let [h-align (pivot->h-align pivot)
        v-align (pivot->v-align pivot)
        xs (case h-align
             :right -1.0
             :center -0.5
             :left 0.0)
        ys (case v-align
             :top -1.0
             :middle -0.5
             :bottom 0.0)]
    (mapv * size [xs ys 1])))

(defn- calc-aabb [pivot size]
  (let [offset-fn (partial mapv + (pivot-offset pivot size))
        [min-x min-y _] (offset-fn [0.0 0.0 0.0])
        [max-x max-y _] (offset-fn size)]
    (geom/coords->aabb [min-x min-y 0.0]
                       [max-x max-y 0.0])))

(defn- sort-by-angle [ps max-angle]
  (-> (sort-by (fn [[x y _]] (let [a (* (Math/atan2 y x) (if (< max-angle 0) -1.0 1.0))]
                              (cond-> a
                                (< a 0) (+ (* 2.0 Math/PI))))) ps)
    (vec)))

(defn- cornify [ps ^double max-angle]
  (let [corner-count (int (/ (+ (Math/abs max-angle) 45) 90))]
    (if (> corner-count 0)
      (let [right (if (< max-angle 0) -90 90)
            half-right (if (< max-angle 0) -45 45)]
        (-> ps
         (into (geom/chain (dec corner-count) (partial geom/rotate [0 0 right]) (geom/rotate [0 0 half-right] [[1 0 0]])))
         (sort-by-angle max-angle)))
      ps)))

(defn- pie-circling [segments ^double max-angle corners? ps]
  (let [cut-off? (< (Math/abs max-angle) 360)
        angle (* (/ 360 segments) (if (< max-angle 0) -1.0 1.0))
        segments (if cut-off?
                   (int (/ max-angle angle))
                   segments)]
    (cond-> (geom/chain segments (partial geom/rotate [0 0 angle]) ps)
      corners? (cornify max-angle)
      cut-off? (into (geom/rotate [0 0 max-angle] ps)))))

(defn- v3->v4 [v3]
  (conj v3 1.0))

(def ^:private prop-index->prop-key
  (let [index->pb-field (protobuf/fields-by-indices Gui$NodeDesc)
        renames {:xanchor :x-anchor
                 :yanchor :y-anchor
                 :size :manual-size}]
    (into {} (map (fn [[k v]] [k (get renames v v)]) index->pb-field))))

(def ^:private prop-key->prop-index (set/map-invert prop-index->prop-key))

(def ^:private euler-v4->clj-quat (comp math/vecmath->clj math/euler->quat))

(defn- clj-quat->euler-v4 [clj-quat]
  (-> (doto (Quat4d.)
        (math/clj->vecmath clj-quat))
      math/quat->euler
      properties/round-vec
      (conj 1.0)))

(declare get-registered-node-type-info get-registered-node-type-infos)

;; /////////////////////////////////////////////////////////////////////////////////////////////////////////

(def gui-node-parent-attachments
  [[:id :parent]
   [:material-shader :material-shader]
   [:texture-gpu-textures :texture-gpu-textures]
   [:texture-anim-datas :texture-anim-datas]
   [:texture-names :texture-names]
   [:font-shaders :font-shaders]
   [:font-datas :font-datas]
   [:font-names :font-names]
   [:layer-names :layer-names]
   [:layer->index :layer->index]

   [:spine-scene-element-ids :spine-scene-element-ids]
   [:spine-scene-infos :spine-scene-infos]
   [:spine-scene-names :spine-scene-names]

   [:particlefx-infos :particlefx-infos]
   [:particlefx-resource-names :particlefx-resource-names]
   [:resource-names :resource-names]
   [:id-prefix :id-prefix]
   [:current-layout :current-layout]])

(def gui-node-attachments
  [[:_node-id :nodes]
   [:node-ids :node-ids]
   [:node-id+child-index :child-indices]
   [:node-outline :child-outlines]
   [:scene :child-scenes]
   [:node-msgs :node-msgs]
   [:node-overrides :node-overrides]
   [:build-errors :child-build-errors]
   [:template-build-targets :template-build-targets]])

(defn- attach-gui-node [node-tree parent gui-node type]
  (concat
    (g/connect gui-node :id node-tree :ids)
    (g/connect node-tree :id-counts gui-node :id-counts)
    (for [[source target] gui-node-parent-attachments]
      (g/connect parent source gui-node target))
    (for [[source target] gui-node-attachments]
      (g/connect gui-node source parent target))))

(declare GuiSceneNode GuiNode NodeTree LayoutsNode LayoutNode BoxNode PieNode
         TextNode TemplateNode ParticleFXNode)

(declare get-registered-node-type-cls)

(defn- node->node-tree
  ([node]
   (node->node-tree (g/now) node))
  ([basis node]
   (if (g/node-instance? basis NodeTree node)
     node
     (recur basis (core/scope basis node)))))

(defn- node->gui-scene
  ([node]
   (node->gui-scene (g/now) node))
  ([basis node]
   (cond
     (g/node-instance? basis GuiSceneNode node)
     node

     (g/node-instance? basis GuiNode node)
     (node->gui-scene basis (node->node-tree basis node))

     :else
     (core/scope basis node))))

(defn- next-child-index [child-indices]
  (inc (reduce max -1 (map second child-indices))))

(defn- gen-gui-node-attach-fn [type]
  (fn [target source]
    (let [node-tree (node->node-tree target)
          taken-ids (g/node-value node-tree :id-counts)
          child-indices (g/node-value target :child-indices)
          next-index (next-child-index child-indices)]
      (concat
        (g/update-property source :id outline/resolve-id taken-ids)
        (g/set-property source :child-index next-index)
        (attach-gui-node node-tree target source type)))))

;; Schema validation is disabled because it severely affects project load times.
;; You might want to enable these before making drastic changes to Gui nodes.

;; SDK api
(g/deftype GuiResourceNames s/Any #_(sorted-set s/Str))
(g/deftype ^:private GuiResourceTextures s/Any #_{s/Str TextureLifecycle})
(g/deftype ^:private GuiResourceShaders s/Any #_{s/Str ShaderLifecycle})
(g/deftype ^:private TextureAnimDatas s/Any #_{s/Str (s/maybe {s/Keyword s/Any})})
(g/deftype ^:private FontDatas s/Any #_{s/Str {s/Keyword s/Any}})
(g/deftype ^:private SpineSceneElementIds s/Any #_{s/Str {:spine-anim-ids (sorted-set s/Str)
                                                          :spine-skin-ids (sorted-set s/Str)}})
(g/deftype ^:private SpineSceneInfos s/Any #_{s/Str {:spine-data-handle (s/maybe {s/Int s/Any})
                                                     :spine-bones (s/maybe {s/Keyword s/Any})
                                                     :spine-scene-scene (s/maybe {s/Keyword s/Any})
                                                     :spine-scene-pb (s/maybe {s/Keyword s/Any})}})
(g/deftype ^:private ParticleFXInfos s/Any #_{s/Str {:particlefx-scene (s/maybe {s/Keyword s/Any})}})
(g/deftype NameCounts {s/Str s/Int}) ;; SDK api
(g/deftype ^:private IDMap {s/Str s/Int})
(g/deftype ^:private TemplateData {:resource  (s/maybe (s/protocol resource/Resource))
                                   :overrides {s/Str s/Any}})

(g/deftype ^:private NodeIndex [(s/one s/Int "node-id") (s/one s/Int "index")])
(g/deftype ^:private NameIndex [(s/one s/Str "name") (s/one s/Int "index")])

(g/defnk override-node? [_this] (g/node-override? _this))
(g/defnk not-override-node? [_this] (not (g/node-override? _this)))

(defn- validate-contains [severity fmt prop-kw node-id coll key]
  (validation/prop-error severity node-id
                         prop-kw (fn [id ids]
                                   (when-not (contains? ids id)
                                     (format fmt id)))
                         key coll))

(defn- validate-gui-resource [severity fmt prop-kw node-id coll key]
  (validate-contains severity fmt prop-kw node-id coll key))

;; SDK api
(defn validate-required-gui-resource [fmt prop-kw node-id coll key]
  (or (validation/prop-error :fatal node-id prop-kw validation/prop-empty? key (properties/keyword->name prop-kw))
      (validate-gui-resource :fatal fmt prop-kw node-id coll key)))

;; SDK api
(defn validate-optional-gui-resource [fmt prop-kw node-id coll key]
  (when-not (empty? key)
    (validate-gui-resource :fatal fmt prop-kw node-id coll key)))

;; SDK api
(defn required-gui-resource-choicebox [coll]
  ;; The coll will contain a "" entry representing "No Selection". This is used
  ;; to lookup rendering resources in case the value has not been assigned.
  ;; We don't want any of these as an option in the dropdown.
  (properties/->choicebox (sort (remove empty? coll))))

;; SDK api
(defn optional-gui-resource-choicebox [coll]
  ;; The coll will contain a "" entry representing "No Selection". Remove this
  ;; before sorting the collection. We then provide the "" entry at the top.
  (properties/->choicebox (cons "" (sort (remove empty? coll)))))

;; SDK api
(defn prop-unique-id-error [node-id prop-kw prop-value id-counts prop-name]
  (or (validation/prop-error :fatal node-id prop-kw validation/prop-empty? prop-value prop-name)
      (validation/prop-error :fatal node-id prop-kw (partial validation/prop-id-duplicate? id-counts) prop-value)))

;; SDK api
(defn prop-resource-error [node-id prop-kw prop-value prop-name]
  (or (validation/prop-error :fatal node-id prop-kw validation/prop-nil? prop-value prop-name)
      (validation/prop-error :fatal node-id prop-kw validation/prop-resource-not-exists? prop-value prop-name)))

;; SDK api
(defn references-gui-resource? [evaluation-context node-id prop-kw gui-resource-name]
  (and (g/property-value-origin? (:basis evaluation-context) node-id prop-kw)
       (= gui-resource-name (g/node-value node-id prop-kw evaluation-context))))

(defn- scene-node-ids [evaluation-context scene]
  (g/node-value scene :node-ids evaluation-context))

(defmulti update-gui-resource-reference (fn [gui-resource-type evaluation-context node-id _old-name _new-name]
                                          [(g/node-type-kw (:basis evaluation-context) node-id) gui-resource-type]))
(defmethod update-gui-resource-reference :default [_ _evaluation-context _node-id _old-name _new-name] nil)

;; used by (property x (set (partial ...)), thus evaluation-context in signature
;; SDK api
(defn update-gui-resource-references [gui-resource-type evaluation-context gui-resource-node-id old-name new-name]
  (assert (keyword? gui-resource-type))
  (assert (or (nil? old-name) (string? old-name)))
  (assert (string? new-name))
  (when (and (not (empty? old-name))
             (not (empty? new-name)))
    (when-some [scene (core/scope-of-type (:basis evaluation-context) gui-resource-node-id GuiSceneNode)]
      (into []
            (comp (map val)
                  (keep (fn [node-id]
                          (update-gui-resource-reference gui-resource-type evaluation-context node-id old-name new-name))))
            (scene-node-ids evaluation-context scene)))))

;; Base nodes

(def base-display-order [:id :generated-id scene/SceneNode :manual-size])

(defn- validate-layer [emit-warnings? node-id layer-names layer]
  (when-not (empty? layer)
    ;; Layers are not brought in from template sources. The brought in nodes act
    ;; as if they belong to no layer if the layer does not exist in the scene,
    ;; but a warning is emitted.
    (if (g/property-value-origin? node-id :layer)
      (validate-contains :fatal "layer '%s' does not exist in the scene" :layer node-id layer-names layer)
      (when emit-warnings?
        (validate-contains :warning "layer '%s' from template scene does not exist in the scene - will use layer of parent" :layer node-id layer-names layer)))))

(defn- overridden-fields [gui-node]
  (->> gui-node
       (gt/overridden-properties)
       (keys)
       (keep prop-key->prop-index)
       (sort)
       (vec)))

(g/defnk produce-gui-base-node-msg [_this type custom-type child-index position rotation scale id generated-id color alpha inherit-alpha enabled layer parent]
  ;; Warning: This base output or any of the base outputs that derive from it
  ;; must not be cached due to overridden-fields reliance on _this. Only the
  ;; node-msg outputs of concrete nodes may be cached. In that case caching is
  ;; fine since such an output will have explicit dependencies on all the
  ;; property values it requires.
  (cond-> {:type type
           :custom-type custom-type
           :child-index child-index
           :template-node-child false
           :overridden-fields (overridden-fields _this)
           :position (v3->v4 position)
           :rotation (clj-quat->euler-v4 rotation)
           :scale (v3->v4 scale)
           :id (if (g/node-override? _this) generated-id id)
           :color color ; TODO: Not used by template (forced to [1.0 1.0 1.0 1.0]). Move?
           :alpha alpha
           :inherit-alpha inherit-alpha
           :enabled enabled
           :layer layer}

          (not-empty parent)
          (assoc :parent parent)))

(g/defnode GuiNode
  (inherits core/Scope)
  (inherits scene/SceneNode)
  (inherits outline/OutlineNode)

  (property child-index g/Int (dynamic visible (g/constantly false)) (default 0))
  (property type g/Keyword (dynamic visible (g/constantly false)))
  (property custom-type g/Int (dynamic visible (g/constantly false)) (default 0))

  (input id-counts NameCounts)
  (input id-prefix g/Str)
  (output id-prefix g/Str (gu/passthrough id-prefix))

  (output node-id+child-index NodeIndex (g/fnk [_node-id child-index] [_node-id child-index]))

  (property id g/Str (default "")
            (dynamic error (g/fnk [_node-id id id-counts] (prop-unique-id-error _node-id :id id id-counts "Id")))
            (dynamic visible not-override-node?))
  (property generated-id g/Str
            (dynamic label (g/constantly "Id"))
            (value (gu/passthrough id)) ; see (output id ...) below
            (dynamic read-only? (g/constantly true))
            (dynamic visible override-node?))
  (property color types/Color (default [1.0 1.0 1.0 1.0])
            (dynamic visible (g/fnk [type] (not= type :type-template)))
            (dynamic edit-type (g/constantly {:type types/Color
                                              :ignore-alpha? true})))
  (property alpha g/Num (default 1.0)
            (dynamic edit-type (g/constantly {:type :slider
                                              :min 0.0
                                              :max 1.0
                                              :precision 0.01})))
  (property inherit-alpha g/Bool (default true))
  (property enabled g/Bool (default true))

  (property layer g/Str
            (default "")
            (dynamic edit-type (g/fnk [layer-names] (optional-gui-resource-choicebox layer-names)))
            (dynamic error (g/fnk [_node-id layer layer-names] (validate-layer true _node-id layer-names layer))))
  (output layer-index g/Any :cached
          (g/fnk [layer layer->index] (layer->index layer)))

  (input parent g/Str)

  (input material-shader ShaderLifecycle)
  (output material-shader ShaderLifecycle (gu/passthrough material-shader))
  (input texture-gpu-textures GuiResourceTextures)
  (output texture-gpu-textures GuiResourceTextures (gu/passthrough texture-gpu-textures))
  (input texture-anim-datas TextureAnimDatas)
  (output texture-anim-datas TextureAnimDatas (gu/passthrough texture-anim-datas))
  (input texture-names GuiResourceNames)
  (output texture-names GuiResourceNames (gu/passthrough texture-names))
  (input font-shaders GuiResourceShaders)
  (output font-shaders GuiResourceShaders (gu/passthrough font-shaders))
  (input font-datas FontDatas)
  (output font-datas FontDatas (gu/passthrough font-datas))
  (input font-names GuiResourceNames)
  (output font-names GuiResourceNames (gu/passthrough font-names))
  (input layer-names GuiResourceNames)
  (output layer-names GuiResourceNames (gu/passthrough layer-names))
  (input layer->index g/Any)
  (output layer->index g/Any (gu/passthrough layer->index))

  (input spine-scene-element-ids SpineSceneElementIds)
  (output spine-scene-element-ids SpineSceneElementIds (gu/passthrough spine-scene-element-ids))
  (input spine-scene-infos SpineSceneInfos)
  (output spine-scene-infos SpineSceneInfos (gu/passthrough spine-scene-infos))
  (input spine-scene-names GuiResourceNames)
  (output spine-scene-names GuiResourceNames (gu/passthrough spine-scene-names))

  (input particlefx-infos ParticleFXInfos)
  (output particlefx-infos ParticleFXInfos (gu/passthrough particlefx-infos))
  (input particlefx-resource-names GuiResourceNames)
  (output particlefx-resource-names GuiResourceNames (gu/passthrough particlefx-resource-names))
  (input resource-names GuiResourceNames)
  (output resource-names GuiResourceNames (gu/passthrough resource-names))
  (input child-scenes g/Any :array)
  (input child-indices NodeIndex :array)
  (output node-outline-link resource/Resource (g/constantly nil))
  (output node-outline-children [outline/OutlineData] :cached (g/fnk [child-outlines]
                                                                     (vec (sort-by :child-index child-outlines))))
  (output node-outline-reqs g/Any :cached (g/fnk []
                                            (mapv (fn [type-info]
                                                    {:node-type (:node-cls type-info)
                                                     :tx-attach-fn (gen-gui-node-attach-fn (:node-type type-info))})
                                                  (get-registered-node-type-infos))))

  (output node-outline outline/OutlineData :cached
          (g/fnk [_node-id id child-index node-outline-link node-outline-children node-outline-reqs type custom-type own-build-errors _overridden-properties]
            (cond-> {:node-id _node-id
                     :node-outline-key id
                     :label id
                     :child-index child-index
                     :icon (:icon (get-registered-node-type-info type custom-type))
                     :child-reqs node-outline-reqs
                     :copy-include-fn (fn [node]
                                        (let [node-id (g/node-id node)]
                                          (and (g/node-instance? GuiNode node-id)
                                               (not= node-id (g/node-value node-id :parent)))))
                     :children node-outline-children
                     :outline-error? (g/error-fatal? own-build-errors)
                     :outline-overridden? (not (empty? _overridden-properties))}
                    (resource/openable-resource? node-outline-link) (assoc :link node-outline-link :outline-reference? true))))

  (output transform-properties g/Any scene/produce-scalable-transform-properties)
  (output gui-base-node-msg g/Any produce-gui-base-node-msg)
  (output node-msg g/Any :abstract)
  (input node-msgs g/Any :array)
  (output node-msgs g/Any (g/fnk [node-msgs node-msg]
                            (into [node-msg]
                                  (map #(dissoc % :child-index))
                                  (flatten
                                    (sort-by #(get-in % [0 :child-index])
                                             node-msgs)))))
  (output aabb g/Any :abstract)
  (output scene-children g/Any (g/fnk [child-scenes] (vec (sort-by (comp :child-index :renderable) child-scenes))))
  (output scene-updatable g/Any (g/constantly nil))
  (output scene-renderable g/Any (g/constantly nil))
  (output scene-outline-renderable g/Any (g/constantly nil))
  (output color+alpha types/Color (g/fnk [color alpha] (assoc color 3 alpha)))
  (output scene g/Any :cached (g/fnk [_node-id id aabb transform scene-children scene-renderable scene-outline-renderable scene-updatable]
                                     (cond-> {:node-id _node-id
                                              :node-outline-key id
                                              :aabb aabb
                                              :transform transform
                                              :renderable scene-renderable}

                                       scene-outline-renderable
                                       (assoc :children [{:node-id _node-id
                                                          :node-outline-key id
                                                          :aabb aabb
                                                          :renderable scene-outline-renderable}])

                                       scene-updatable
                                       (assoc :updatable scene-updatable)

                                       (seq scene-children)
                                       (update :children (fnil into []) scene-children))))

  (input node-ids IDMap :array)
  (output id g/Str (g/fnk [id-prefix id] (str id-prefix id)))
  (output node-ids IDMap (g/fnk [_node-id id node-ids] (reduce merge {id _node-id} node-ids)))

  (input node-overrides g/Any :array)
  (output node-overrides g/Any :cached (g/fnk [node-overrides id _overridden-properties]
                                         (into {id _overridden-properties}
                                               node-overrides)))
  (input current-layout g/Str)
  (output current-layout g/Str (gu/passthrough current-layout))
  (input child-build-errors g/Any :array)
  (output build-errors-gui-node g/Any (g/fnk [_node-id id id-counts layer layer-names]
                                        (g/package-errors _node-id
                                                          (prop-unique-id-error _node-id :id id id-counts "Id")
                                                          (validate-layer false _node-id layer-names layer))))
  (output own-build-errors g/Any (gu/passthrough build-errors-gui-node))
  (output build-errors g/Any (g/fnk [_node-id own-build-errors child-build-errors]
                               (g/package-errors _node-id
                                                 child-build-errors
                                                 own-build-errors)))
  (input template-build-targets g/Any :array)
  (output template-build-targets g/Any (gu/passthrough template-build-targets)))

;; SDK api
(defmethod update-gui-resource-reference [::GuiNode :layer]
  [_ evaluation-context node-id old-name new-name]
  (when (references-gui-resource? evaluation-context node-id :layer old-name)
    (g/set-property node-id :layer new-name)))

(defn- validate-particlefx-adjust-mode [node-id adjust-mode]
  (validation/prop-error :warning
                         node-id
                         :adjust-mode
                         (fn [adjust-mode]
                           (when (= adjust-mode :adjust-mode-stretch)
                             "Adjust mode \"Stretch\" not supported for particlefx nodes."))
                         adjust-mode))

(g/defnk produce-visual-base-node-msg [gui-base-node-msg visible blend-mode adjust-mode pivot x-anchor y-anchor]
  (assoc gui-base-node-msg
    :visible visible
    :blend-mode blend-mode ; TODO: Not used by particlefx (forced to :blend-mode-alpha). Move?
    :adjust-mode adjust-mode
    :pivot pivot ; TODO: Not used by particlefx (forced to :pivot-center). Move?
    :xanchor x-anchor
    :yanchor y-anchor))

(g/defnode VisualNode
  (inherits GuiNode)

  (property visible g/Bool (default true))

  (property blend-mode g/Keyword (default :blend-mode-alpha)
            (dynamic edit-type (g/constantly (properties/->pb-choicebox Gui$NodeDesc$BlendMode))))
  (property adjust-mode g/Keyword (default :adjust-mode-fit)
            (dynamic error (g/fnk [_node-id adjust-mode type]
                                  (when (= type :type-particlefx)
                                    (validate-particlefx-adjust-mode _node-id adjust-mode))))
            (dynamic edit-type (g/constantly (properties/->pb-choicebox Gui$NodeDesc$AdjustMode))))
  (property pivot g/Keyword (default :pivot-center)
            (dynamic edit-type (g/constantly (properties/->pb-choicebox Gui$NodeDesc$Pivot))))
  (property x-anchor g/Keyword (default :xanchor-none)
            (dynamic edit-type (g/constantly (properties/->pb-choicebox Gui$NodeDesc$XAnchor))))
  (property y-anchor g/Keyword (default :yanchor-none)
            (dynamic edit-type (g/constantly (properties/->pb-choicebox Gui$NodeDesc$YAnchor))))

  (output visual-base-node-msg g/Any produce-visual-base-node-msg)
  (output gui-scene g/Any (g/fnk [_node-id]
                                 (node->gui-scene _node-id)))

  (output gpu-texture TextureLifecycle (g/constantly nil))
  (output scene-renderable-user-data g/Any (g/constantly nil))
  (output scene-renderable g/Any :cached
          (g/fnk [_node-id child-index layer-index blend-mode inherit-alpha gpu-texture material-shader scene-renderable-user-data visible enabled]
                 (let [clipping-state (:clipping-state scene-renderable-user-data)
                       gpu-texture (or gpu-texture (:gpu-texture scene-renderable-user-data))
                       material-shader (get scene-renderable-user-data :override-material-shader material-shader)]
                   {:render-fn render-tris
                    :tags (set/union #{:gui} (:renderable-tags scene-renderable-user-data))
                    :passes [pass/transparent pass/selection]
                    :user-data (assoc scene-renderable-user-data
                                      :blend-mode blend-mode
                                      :gpu-texture gpu-texture
                                      :inherit-alpha inherit-alpha
                                      :material-shader material-shader)
                    :batch-key {:clipping-state clipping-state
                                :blend-mode blend-mode
                                :gpu-texture gpu-texture
                                :material-shader material-shader}
                    :select-batch-key _node-id
                    :child-index child-index
                    :layer-index layer-index
                    :topmost? true
                    :visible-self? (and visible enabled)
                    :visible-children? enabled
                    :pass-overrides {pass/outline {:batch-key ::outline}}})))

  (output scene-outline-renderable g/Any :cached
          (g/fnk [_node-id child-index layer-index scene-renderable-user-data visible enabled]
                 {:render-fn render-lines
                  :tags (set/union #{:gui :outline} (:renderable-tags scene-renderable-user-data))
                  :passes [pass/outline]
                  :user-data (select-keys scene-renderable-user-data [:line-data])
                  :batch-key nil
                  :select-batch-key _node-id
                  :child-index child-index
                  :layer-index layer-index
                  :topmost? true
                  :visible-self? (and visible enabled)
                  :visible-children? enabled}))

  (output build-errors-visual-node g/Any (gu/passthrough build-errors-gui-node))
  (output own-build-errors g/Any (gu/passthrough build-errors-visual-node)))

(def ^:private validate-texture (partial validate-optional-gui-resource "texture '%s' does not exist in the scene" :texture))

(def ^:private size-prop-index (prop-key->prop-index :manual-size))

(def ^:private is-size-prop-index? (partial = size-prop-index))

(def ^:private is-size-mode-prop-index? (partial = (prop-key->prop-index :size-mode)))

(defn- strip-size-from-overridden-fields [overridden-fields]
  (util/removev is-size-prop-index? overridden-fields))

(defn- add-size-to-overridden-fields [overridden-fields]
  (vec (sort (conj overridden-fields size-prop-index))))

(defn- strip-size-from-shape-base-node-msg [node-desc]
  (-> node-desc
      (assoc :size [200.0 100.0 0.0 1.0]) ; Default size for ShapeNode. The runtime uses this size if there is no texture applied.
      (update :overridden-fields strip-size-from-overridden-fields)))

(defn- add-size-to-overridden-fields-in-node-desc [node-desc]
  (update node-desc :overridden-fields add-size-to-overridden-fields))

(defn- strip-unwanted-shape-base-node-fields [node-desc]
  (let [size-mode (:size-mode node-desc)
        overridden-fields (:overridden-fields node-desc)]
    (cond-> node-desc

            ;; We don't want to write image sizes to the files, as it results in
            ;; a lot of changed files whenever an image changes dimensions.
            (= :size-mode-auto size-mode)
            (strip-size-from-shape-base-node-msg)

            ;; Previously, image sizes were written to the files, but if a node
            ;; overrode the size-mode of its original, its size field would not
            ;; be flagged as overridden unless it had diverged from the image
            ;; size. This was clearly a bug, but now unless we also flag the
            ;; size field as overridden, the manual size stored in the file will
            ;; be overwritten by the size of its auto-sized original (which will
            ;; be zero now that we strip away auto-sized node sizes).
            (and (= :size-mode-manual size-mode)
                 (some is-size-mode-prop-index? overridden-fields)
                 (not-any? is-size-prop-index? overridden-fields))
            (add-size-to-overridden-fields-in-node-desc))))

(g/defnk produce-shape-base-node-msg [visual-base-node-msg manual-size size-mode texture clipping-mode clipping-visible clipping-inverted]
  (-> visual-base-node-msg
      (assoc :size (v3->v4 manual-size)
             :size-mode size-mode
             :texture texture
             :clipping-mode clipping-mode
             :clipping-visible clipping-visible
             :clipping-inverted clipping-inverted)
      (strip-unwanted-shape-base-node-fields)))

(g/defnode ShapeNode
  (inherits VisualNode)

  (property manual-size types/Vec3 (default [200.0 100.0 0.0])
            (dynamic visible (g/constantly false)))
  (property size types/Vec3
            (value (g/fnk [manual-size size-mode texture-size]
                          (if (= :size-mode-auto size-mode)
                            (or texture-size manual-size)
                            manual-size)))
            (set (fn [_evaluation-context self _old-value new-value]
                   (g/set-property self :manual-size new-value)))
            (dynamic read-only? (g/fnk [size-mode] (= :size-mode-auto size-mode))))
  (property size-mode g/Keyword (default :size-mode-auto)
            (dynamic edit-type (g/constantly (properties/->pb-choicebox Gui$NodeDesc$SizeMode))))
  (property texture g/Str
            (default "")
            (dynamic edit-type (g/fnk [texture-names] (optional-gui-resource-choicebox texture-names)))
            (dynamic error (g/fnk [_node-id texture-names texture] (validate-texture _node-id texture-names texture))))

  (property clipping-mode g/Keyword (default :clipping-mode-none)
            (dynamic edit-type (g/constantly (properties/->pb-choicebox Gui$NodeDesc$ClippingMode))))
  (property clipping-visible g/Bool (default true))
  (property clipping-inverted g/Bool (default false))

  (output shape-base-node-msg g/Any produce-shape-base-node-msg)
  (output aabb g/Any :cached (g/fnk [pivot size] (calc-aabb pivot size)))
  (output anim-data g/Any (g/fnk [texture-anim-datas texture]
                            (or (texture-anim-datas texture)
                                (texture-anim-datas ""))))
  (output gpu-texture TextureLifecycle (g/fnk [texture-gpu-textures texture]
                                         (or (texture-gpu-textures texture)
                                             (texture-gpu-textures ""))))
  (output texture-size g/Any (g/fnk [anim-data]
                                    (when (some? anim-data)
                                      [(double (:width anim-data)) (double (:height anim-data)) 0.0])))
  (output build-errors-shape-node g/Any (g/fnk [build-errors-visual-node _node-id texture texture-names]
                                          (g/package-errors _node-id
                                                            build-errors-visual-node
                                                            (validate-texture _node-id texture-names texture))))
  (output own-build-errors g/Any (gu/passthrough build-errors-shape-node)))

(defmethod update-gui-resource-reference [::ShapeNode :texture]
  [_ evaluation-context node-id old-name new-name]
  (when (g/property-value-origin? (:basis evaluation-context) node-id :texture)
    (let [old-value (g/node-value node-id :texture evaluation-context)]
      (if (= old-name old-value)
        (g/set-property node-id :texture new-name)
        (let [[old-texture animation] (str/split old-value #"/")]
          (when (and (= old-name old-texture)
                     (not (empty? animation)))
            (g/set-property node-id :texture (str new-name "/" animation))))))))

;; Box nodes

(defn- steps->ranges [v]
  (partition 2 1 v))

(g/defnk produce-box-node-msg [shape-base-node-msg slice9]
  (assoc shape-base-node-msg
    :slice9 slice9))

(g/defnode BoxNode
  (inherits ShapeNode)

  (property slice9 types/Vec4 (default [0.0 0.0 0.0 0.0])
            (dynamic read-only? (g/fnk [size-mode] (not= :size-mode-manual size-mode)))
            (dynamic edit-type (g/constantly {:type types/Vec4 :labels ["L" "T" "R" "B"]})))

  (display-order (into base-display-order
                       [:size :size-mode :enabled :visible :texture :slice9 :color :alpha :inherit-alpha :layer :blend-mode :pivot :x-anchor :y-anchor
                        :adjust-mode :clipping :visible-clipper :inverted-clipper]))

  ;; Overloaded outputs
  (output node-msg g/Any :cached produce-box-node-msg)
  (output scene-renderable-user-data g/Any :cached
          (g/fnk [pivot size color+alpha slice9 anim-data clipping-mode clipping-visible clipping-inverted]
            (let [frame (get-in anim-data [:frames 0])
                  slice9-data (slice9/vertex-data frame size slice9 pivot)
                  user-data {:geom-data (:position-data slice9-data)
                             :line-data (:line-data slice9-data)
                             :uv-data (:uv-data slice9-data)
                             :color color+alpha
                             :renderable-tags #{:gui-shape}}]
              (cond-> user-data
                      (not= :clipping-mode-none clipping-mode)
                      (assoc :clipping {:mode clipping-mode :inverted clipping-inverted :visible clipping-visible}))))))

;; Pie nodes

(def ^:private perimeter-vertices-min 4)
(def ^:private perimeter-vertices-max 1000)

(defn- validate-perimeter-vertices [node-id perimeter-vertices]
  (validation/prop-error :fatal node-id :perimeter-vertices validation/prop-outside-range? [perimeter-vertices-min perimeter-vertices-max] perimeter-vertices "Perimeter Vertices"))

(g/defnk produce-pie-node-msg [shape-base-node-msg outer-bounds inner-radius perimeter-vertices pie-fill-angle]
  (assoc shape-base-node-msg
    :outer-bounds outer-bounds
    :inner-radius inner-radius
    :perimeter-vertices perimeter-vertices
    :pie-fill-angle pie-fill-angle))

(g/defnode PieNode
  (inherits ShapeNode)

  (property outer-bounds g/Keyword (default :piebounds-ellipse)
            (dynamic edit-type (g/constantly (properties/->pb-choicebox Gui$NodeDesc$PieBounds))))
  (property inner-radius g/Num (default 0.0))
  (property perimeter-vertices g/Int (default 10)
            (dynamic error (g/fnk [_node-id perimeter-vertices] (validate-perimeter-vertices _node-id perimeter-vertices))))

  (property pie-fill-angle g/Num (default 360.0))

  (display-order (into base-display-order
                       [:size :size-mode :enabled :visible :texture :inner-radius :outer-bounds :perimeter-vertices :pie-fill-angle
                        :color :alpha :inherit-alpha :layer :blend-mode :pivot :x-anchor :y-anchor
                        :adjust-mode :clipping :visible-clipper :inverted-clipper]))

  (output pie-data g/KeywordMap (g/fnk [_node-id outer-bounds inner-radius perimeter-vertices pie-fill-angle]
                                  (let [perimeter-vertices (max perimeter-vertices-min (min perimeter-vertices perimeter-vertices-max))]
                                    {:outer-bounds outer-bounds :inner-radius inner-radius
                                     :perimeter-vertices perimeter-vertices :pie-fill-angle pie-fill-angle})))

  ;; Overloaded outputs
  (output node-msg g/Any :cached produce-pie-node-msg)
  (output scene-renderable-user-data g/Any :cached
          (g/fnk [pivot size color+alpha pie-data anim-data clipping-mode clipping-visible clipping-inverted]
                 (let [[w h _] size
                       offset (mapv + (pivot-offset pivot size) [(* 0.5 w) (* 0.5 h) 0])
                       {:keys [outer-bounds inner-radius perimeter-vertices ^double pie-fill-angle]} pie-data
                       outer-rect? (= :piebounds-rectangle outer-bounds)
                       cut-off? (< (Math/abs pie-fill-angle) 360)
                       hole? (> inner-radius 0)
                       vs (pie-circling perimeter-vertices pie-fill-angle outer-rect? [[1 0 0]])
                       vs-outer (if outer-rect?
                                  (mapv (fn [[x y z]]
                                          (let [abs-x (Math/abs (double x))
                                                abs-y (Math/abs (double y))]
                                            (if (< abs-x abs-y)
                                              [(/ x abs-y) (/ y abs-y) z]
                                              [(/ x abs-x) (/ y abs-x) z]))) vs)
                                  vs)
                       vs-inner (if hole?
                                  (let [xs (/ inner-radius w 0.5)
                                        ys (* xs (/ h w))]
                                    (geom/scale [xs ys 1] vs))
                                  [[0 0 0]])
                       lines (->> (cond-> (vec (apply concat (partition 2 1 vs-outer)))
                                    hole? (into (apply concat (partition 2 1 vs-inner)))
                                    cut-off? (into [(first vs-outer) (first vs-inner) (last vs-outer) (last vs-inner)]))
                               (geom/scale [(* 0.5 w) (* 0.5 h) 1])
                               (geom/transl offset))
                       vs (if hole?
                            (reduce into []
                                    (concat
                                      (map #(do [%1 (second %2) (first %2)]) vs-outer (partition 2 1 vs-inner))
                                      (map #(do [%1 (first %2) (second %2)]) (drop 1 (cycle vs-inner)) (partition 2 1 vs-outer))))
                            (vec (mapcat into (repeat vs-inner) (partition 2 1 vs-outer))))
                       uvs (->> vs
                             (map #(subvec % 0 2))
                             (geom/transl [1 1])
                             (geom/scale [0.5 -0.5])
                             (geom/transl [0 1])
                             (geom/uv-trans (get-in anim-data [:uv-transforms 0])))
                       vs (->> vs
                            (geom/scale [(* 0.5 w) (* 0.5 h) 1])
                            (geom/transl offset))
                       user-data {:geom-data vs
                                  :line-data lines
                                  :uv-data uvs
                                  :color color+alpha
                                  :renderable-tags #{:gui-shape}}]
                   (cond-> user-data
                     (not= :clipping-mode-none clipping-mode)
                     (assoc :clipping {:mode clipping-mode :inverted clipping-inverted :visible clipping-visible})))))
  (output own-build-errors g/Any (g/fnk [_node-id build-errors-shape-node perimeter-vertices]
                                   (g/package-errors _node-id
                                                     build-errors-shape-node
                                                     (validate-perimeter-vertices _node-id perimeter-vertices)))))

;; Text nodes

(def ^:private validate-font (partial validate-required-gui-resource "font '%s' does not exist in the scene" :font))

(g/defnk produce-text-node-msg [visual-base-node-msg manual-size text line-break font text-leading text-tracking outline outline-alpha shadow shadow-alpha]
  (assoc visual-base-node-msg
    :size (v3->v4 manual-size)
    :text text
    :line-break line-break
    :font font
    :text-leading text-leading
    :text-tracking text-tracking
    :outline outline
    :outline-alpha outline-alpha
    :shadow shadow
    :shadow-alpha shadow-alpha))

(g/defnode TextNode
  (inherits VisualNode)

  ; Text
  (property manual-size types/Vec3 (default [200.0 100.0 0.0])
            (dynamic label (g/constantly "Size")))
  (property text g/Str
            (default "<text>")
            (dynamic edit-type (g/constantly {:type :multi-line-text})))
  (property line-break g/Bool (default false))
  (property font g/Str
    (default "")
    (dynamic edit-type (g/fnk [font-names] (required-gui-resource-choicebox font-names)))
    (dynamic error (g/fnk [_node-id font-names font]
                     (validate-font _node-id font-names font))))
  (property text-leading g/Num (default 1.0))
  (property text-tracking g/Num (default 0.0))
  (property outline types/Color (default [1 1 1 1])
            (dynamic edit-type (g/constantly {:type types/Color
                                              :ignore-alpha? true})))
  (property outline-alpha g/Num (default 1.0)
    (dynamic edit-type (g/constantly {:type :slider
                                      :min 0.0
                                      :max 1.0
                                      :precision 0.01})))
  (property shadow types/Color (default [1 1 1 1])
            (dynamic edit-type (g/constantly {:type types/Color
                                              :ignore-alpha? true})))
  (property shadow-alpha g/Num (default 1.0)
    (dynamic edit-type (g/constantly {:type :slider
                                      :min 0.0
                                      :max 1.0
                                      :precision 0.01})))

  (display-order (into base-display-order [:manual-size :enabled :visible :text :line-break :font :color :alpha :inherit-alpha :text-leading :text-tracking :outline :outline-alpha :shadow :shadow-alpha :layer]))

  (output font-data font/FontData (g/fnk [font-datas font]
                                    (or (font-datas font)
                                        (font-datas ""))))

  ;; Overloaded outputs
  (output node-msg g/Any :cached produce-text-node-msg)
  (output gpu-texture TextureLifecycle (g/fnk [font-data] (:texture font-data)))
  (output scene-renderable-user-data g/Any :cached
          (g/fnk [manual-size font font-shaders pivot text-data color+alpha]
                 (let [[w h] manual-size
                       offset (pivot-offset pivot manual-size)
                       lines (mapv conj (apply concat (take 4 (partition 2 1 (cycle (geom/transl offset [[0 0] [w 0] [w h] [0 h]]))))) (repeat 0))
                       font-map (get-in text-data [:font-data :font-map])
                       texture-recip-uniform (font/get-texture-recip-uniform font-map)
                       font-shader (or (font-shaders font) (font-shaders ""))
                       font-shader (assoc-in font-shader [:uniforms "texture_size_recip"] texture-recip-uniform)]
                   ;; The material-shader output is used to propagate the shader
                   ;; from the GuiSceneNode to our child nodes. Thus, we cannot
                   ;; simply overload the material-shader output on this node.
                   ;; Instead, the base VisualNode will pick it up from here.
                   {:line-data lines
                    :text-data text-data
                    :color color+alpha
                    :override-material-shader font-shader
                    :renderable-tags #{:gui-text}})))
  (output text-layout g/Any :cached (g/fnk [manual-size font-data text line-break text-leading text-tracking]
                                           (font/layout-text (:font-map font-data) text line-break (first manual-size) text-tracking text-leading)))
  (output aabb g/Any :cached (g/fnk [pivot manual-size] (calc-aabb pivot manual-size)))
  (output aabb-size g/Any :cached (g/fnk [text-layout]
                                         [(:width text-layout) (:height text-layout) 0]))
  (output text-data g/KeywordMap (g/fnk [text-layout font-data color alpha outline outline-alpha shadow shadow-alpha aabb-size pivot]
                                   (cond-> {:text-layout text-layout
                                            :font-data font-data
                                            :color (assoc color 3 alpha)
                                            :outline (assoc outline 3 outline-alpha)
                                            :shadow (assoc shadow 3 shadow-alpha)
                                            :align (pivot->h-align pivot)}
                                           font-data (assoc :offset (let [[x y] (pivot-offset pivot aabb-size)
                                                                          h (second aabb-size)]
                                                                      [x (+ y (- h (get-in font-data [:font-map :max-ascent])))])))))
  (output own-build-errors g/Any (g/fnk [_node-id build-errors-visual-node font font-names]
                                   (g/package-errors _node-id
                                                     build-errors-visual-node
                                                     (validate-font _node-id font-names font)))))

(defmethod update-gui-resource-reference [::TextNode :font]
  [_ evaluation-context node-id old-name new-name]
  (when (references-gui-resource? evaluation-context node-id :font old-name)
    (g/set-property node-id :font new-name)))

;; Template nodes

(defn- trans-position [pos parent-p ^Quat4d parent-q parent-s]
  (let [[x y z] (mapv * pos parent-s)]
    (conj (->>
           (math/rotate parent-q (Vector3d. x y z))
           (math/vecmath->clj)
           (mapv + parent-p))
          1.0)))

(defn- trans-rotation [rot ^Quat4d parent-q]
  (let [q (math/euler->quat rot)]
    (-> q
      (doto (.mul parent-q q))
      (math/quat->euler)
      (conj 1.0))))

(defn- template-outline-subst [err]
  ;; TODO: embed error so can warn in outline
  ;; outline content not really used, only children if any.
  {:node-id 0
   :node-outline-key ""
   :icon ""
   :label ""})

(defn- update-scene-tree [scene pred transform]
  (cond-> scene
    (contains? scene :children)
    (update :children (partial mapv (fn [child] (update-scene-tree child pred transform))))

    (pred scene)
    (transform)))

(defn- add-renderable-tags [scene tags]
  (update-scene-tree scene
                     #(contains? % :renderable)
                     #(update-in % [:renderable :tags] set/union tags)))

(defn- replace-renderable-tags [scene replacements]
  (update-scene-tree scene
                     #(contains? % :renderable)
                     #(update-in % [:renderable :tags] (fn [tags] (set (map (fn [tag] (get replacements tag tag)) tags))))))

(defn- andf [a b]
  (and a b))

(g/defnk produce-template-node-msg [gui-base-node-msg template-resource]
  (assoc gui-base-node-msg
    :size [200.0 100.0 0.0 1.0] ; Just here to avoid file format changes. We could remove this.
    :template (resource/resource->proj-path template-resource)

    ;; TODO: We should not have to overwrite the base properties here. Refactor?
    :color [1.0 1.0 1.0 1.0]))

(g/defnode TemplateNode
  (inherits GuiNode)

  (property template TemplateData
            (dynamic read-only? override-node?)
            (dynamic edit-type (g/constantly {:type resource/Resource
                                              :ext "gui"
                                              :to-type (fn [v] (:resource v))
                                              :from-type (fn [r] {:resource r :overrides {}})}))
            (dynamic error (g/fnk [_node-id template-resource]
                             (prop-resource-error _node-id :template template-resource "Template")))
            (value (g/fnk [_node-id id template-resource template-overrides]
                     {:resource template-resource
                      :overrides (into {}
                                       (map (fn [[k v]]
                                              (pair (subs k (inc (count id)))
                                                    v)))
                                       template-overrides)}))
            (set (fn [evaluation-context self old-value new-value]
                   (let [basis (:basis evaluation-context)
                         project (project/get-project basis self)
                         current-scene (g/node-feeding-into basis self :template-resource)]
                     (concat
                       (if current-scene
                         (g/delete-node current-scene)
                         [])
                       (if (and new-value (:resource new-value))
                         (when-some [{connect-tx-data :tx-data scene-node :node-id} (project/connect-resource-node evaluation-context project (:resource new-value) self [])]
                           (concat
                             connect-tx-data
                             (let [properties-by-node-id (comp (or (:overrides new-value) {})
                                                               (into {} (map (fn [[k v]] [v k]))
                                                                     (g/node-value scene-node :node-ids evaluation-context)))]
                               ;; TODO: Check if we can filter based on connection label instead of source-node-id to be able to share :traverse-fn with other overrides.
                               (g/override scene-node {:traverse-fn (g/make-override-traverse-fn
                                                                      (fn [basis ^Arc arc]
                                                                        (let [source-node-id (.source-id arc)]
                                                                          (and (not= source-node-id current-scene)
                                                                               (g/node-instance-match basis source-node-id
                                                                                                      [GuiNode
                                                                                                       NodeTree
                                                                                                       GuiSceneNode
                                                                                                       LayoutsNode
                                                                                                       LayoutNode])))))
                                                       :properties-by-node-id properties-by-node-id}
                                           (fn [evaluation-context id-mapping]
                                             (let [or-scene (get id-mapping scene-node)]
                                               (concat
                                                 (for [[from to] [[:node-ids :node-ids]
                                                                  [:node-outline :template-outline]
                                                                  [:scene :template-scene]
                                                                  [:build-targets :template-build-targets]
                                                                  [:build-errors :child-build-errors]
                                                                  [:resource :template-resource]
                                                                  [:pb-msg :scene-pb-msg]
                                                                  [:node-overrides :template-overrides]]]
                                                   (g/connect or-scene from self to))
                                                 (for [[from to] [[:layer-names :layer-names]
                                                                  [:texture-gpu-textures :aux-texture-gpu-textures]
                                                                  [:texture-anim-datas :aux-texture-anim-datas]
                                                                  [:texture-names :aux-texture-names]
                                                                  [:font-shaders :aux-font-shaders]
                                                                  [:font-datas :aux-font-datas]
                                                                  [:font-names :aux-font-names]

                                                                  [:spine-scene-element-ids :aux-spine-scene-element-ids]
                                                                  [:spine-scene-infos :aux-spine-scene-infos]
                                                                  [:spine-scene-names :aux-spine-scene-names]

                                                                  [:particlefx-infos :aux-particlefx-infos]
                                                                  [:particlefx-resource-names :aux-particlefx-resource-names]
                                                                  [:resource-names :aux-resource-names]
                                                                  [:template-prefix :id-prefix]
                                                                  [:current-layout :current-layout]]]
                                                   (g/connect self from or-scene to)))))))))
                         []))))))

  (display-order (into base-display-order [:enabled :template]))

  (input scene-pb-msg g/Any :substitute (fn [_] {:nodes []}))
  (input scene-build-targets g/Any)
  (output scene-build-targets g/Any (gu/passthrough scene-build-targets))

  (input template-resource resource/Resource :cascade-delete)
  (input template-outline outline/OutlineData :substitute template-outline-subst)
  (input template-scene g/Any)
  (input template-overrides g/Any)
  (output template-prefix g/Str (g/fnk [id] (str id "/")))

  ; Overloaded outputs
  (output node-outline-link resource/Resource (gu/passthrough template-resource))
  (output node-outline-children [outline/OutlineData] :cached (g/fnk [template-outline current-layout]
                                                                     (get-in template-outline [:children 0 :children])))
  (output node-outline-reqs g/Any :cached (g/constantly []))
  (output node-msg g/Any :cached produce-template-node-msg)
  (output node-msgs g/Any :cached (g/fnk [id node-msg scene-pb-msg]
                                    (into [node-msg]
                                          (map #(-> %
                                                    (vary-meta update :templates (fnil conj []) node-msg)
                                                    (assoc :template-node-child true)
                                                    (cond-> (empty? (:parent %)) (assoc :parent id))))
                                          (:nodes scene-pb-msg))))
  (output node-overrides g/Any :cached (g/fnk [id _overridden-properties template-overrides]
                                              (-> {id _overridden-properties}
                                                (merge template-overrides))))
  (output aabb g/Any (g/fnk [template-scene]
                       (if (some? template-scene)
                         (:aabb template-scene)
                         geom/empty-bounding-box)))
  (output scene-children g/Any (g/fnk [_node-id id template-scene]
                                 (when (seq (:children template-scene))
                                   (-> template-scene
                                       (scene/claim-scene _node-id id)
                                       (add-renderable-tags #{:gui})
                                       :children))))
  (output scene-renderable g/Any :cached (g/fnk [color+alpha child-index layer-index inherit-alpha enabled]
                                                {:passes [pass/selection]
                                                 :child-index child-index
                                                 :layer-index layer-index
                                                 :visible-self? enabled
                                                 :visible-children? enabled
                                                 :user-data {:color color+alpha :inherit-alpha inherit-alpha}}))
  (output own-build-errors g/Any (g/fnk [_node-id build-errors-gui-node template-resource]
                                   (g/package-errors _node-id
                                                     build-errors-gui-node
                                                     (prop-resource-error _node-id :template template-resource "Template")))))


;; Particle FX

(def ^:private validate-particlefx-resource (partial validate-required-gui-resource "particlefx '%s' does not exist in the scene" :particlefx))

(defn- move-topmost [scene]
  (cond-> scene
    (contains? scene :children)
    (update :children (partial mapv move-topmost))

    (contains? scene :renderable)
    (assoc-in [:renderable :topmost?] true)))

(g/defnk produce-particlefx-node-msg [visual-base-node-msg particlefx]
  (-> visual-base-node-msg
      (dissoc :blend-mode :pivot)
      (assoc :particlefx particlefx
             :size [1.0 1.0 0.0 1.0]
             :size-mode :size-mode-auto)))

(g/defnode ParticleFXNode
  (inherits VisualNode)

  (property particlefx g/Str
    (default "")
    (dynamic edit-type (g/fnk [particlefx-resource-names] (required-gui-resource-choicebox particlefx-resource-names)))
    (dynamic error (g/fnk [_node-id particlefx particlefx-resource-names]
                     (validate-particlefx-resource _node-id particlefx-resource-names particlefx))))

  (property blend-mode g/Keyword (default :blend-mode-alpha)
    (dynamic visible (g/constantly false)))
  (property pivot g/Keyword (default :pivot-center)
    (dynamic visible (g/constantly false)))

  (display-order (into base-display-order
                       [:enabled :visible :particlefx :color :alpha :inherit-alpha :layer :blend-mode :pivot :x-anchor :y-anchor
                        :adjust-mode :clipping :visible-clipper :inverted-clipper]))

  (output node-msg g/Any :cached produce-particlefx-node-msg)
  (output source-scene g/Any :cached (g/fnk [_node-id id particlefx-infos particlefx child-index layer-index material-shader color+alpha]
                                            (when-let [source-scene (get-in particlefx-infos [particlefx :particlefx-scene])]
                                              (-> source-scene
                                                  (scene/claim-scene _node-id id)
                                                  (move-topmost)
                                                  (add-renderable-tags #{:gui})
                                                  (replace-renderable-tags {:particlefx :gui-particlefx})
                                                  (update :renderable
                                                          (fn [r]
                                                            (-> r
                                                                (assoc :child-index child-index)
                                                                (update :user-data (fn [ud]
                                                                                     (-> ud
                                                                                         (update :emitter-sim-data (partial mapv (fn [d] (assoc d :shader material-shader))))
                                                                                         (assoc :inherit-alpha true)
                                                                                         (assoc :color color+alpha))))
                                                                (cond->
                                                                    layer-index (assoc :layer-index layer-index)))))))))
  (output gpu-texture TextureLifecycle (g/constantly nil))
  (output aabb g/Any (g/fnk [source-scene]
                       (if (some? source-scene)
                         (:aabb source-scene)
                         geom/empty-bounding-box)))
  (output scene g/Any :cached (g/fnk [_node-id aabb transform source-scene scene-children color+alpha inherit-alpha visible enabled]
                                (let [scene (if source-scene
                                              (if-some [updatable (some-> source-scene :updatable (assoc :node-id _node-id))]
                                                (scene/map-scene #(assoc % :updatable updatable) source-scene)
                                                source-scene)
                                              {:renderable {:passes [pass/selection]
                                                            :user-data {:color color+alpha :inherit-alpha inherit-alpha}}})]
                                  (-> scene
                                      (assoc
                                        :node-id _node-id
                                        :aabb aabb
                                        :transform transform
                                        :visible-self? (and visible enabled)
                                        :visible-children? enabled)
                                      (update :children (fnil into []) scene-children)))))
  (output own-build-errors g/Any (g/fnk [_node-id build-errors-visual-node particlefx particlefx-resource-names]
                                   (g/package-errors _node-id
                                                     build-errors-visual-node
                                                     (validate-particlefx-resource _node-id particlefx-resource-names particlefx)))))

(defmethod update-gui-resource-reference [::ParticleFXNode :particlefx]
  [_ evaluation-context node-id old-name new-name]
  (when (references-gui-resource? evaluation-context node-id :particlefx old-name)
    (g/set-property node-id :particlefx new-name)))

;; This InternalTextureNode is a drop-in replacement for TextureNode below.
;; It can be used in place of TextureNode when you already have a gpu-texture.
(g/defnode InternalTextureNode
  (property name g/Str)
  (property gpu-texture TextureLifecycle)
  (output texture-anim-datas TextureAnimDatas (g/fnk [name] {name nil}))
  (output texture-gpu-textures GuiResourceTextures (g/fnk [name gpu-texture] {name gpu-texture})))

(g/defnk produce-texture-anim-datas [_node-id anim-data name]
  ;; If the referenced texture-resource is missing, we don't return an entry.
  ;; This will cause every usage to fall back on the no-texture entry for "".
  (when (some? anim-data)
    ;; Input anim-data is a map of anim-ids to anim-data.
    ;; The produced anim-data prefixes the anim-id with the texture name like so: "texture/anim".
    ;; If the texture does not contain animations, we emit an entry for the "texture" name only.
    (if (empty? anim-data)
      {name nil}
      (into {}
            (map (fn [[id data]] [(if id (format "%s/%s" name id) name) data]))
            anim-data))))

(g/defnk produce-texture-gpu-textures [_node-id anim-data name gpu-texture default-tex-params samplers]
  ;; If the referenced texture-resource is missing, we don't return an entry.
  ;; This will cause every usage to fall back on the no-texture entry for "".
  (when (and (some? anim-data) (some? gpu-texture))
    (let [gpu-texture (let [params (material/sampler->tex-params (first samplers) default-tex-params)]
                        (texture/set-params gpu-texture params))]
      ;; If the texture does not contain animations, we emit an entry for the "texture" name only.
      (if (empty? anim-data)
        {name gpu-texture}
        (into {}
              (map (fn [id] [(if id (format "%s/%s" name id) name) gpu-texture]))
              (keys anim-data))))))

(g/defnk produce-texture-names [anim-data name]
  ;; If the texture does not contain animations, we emit an entry for the "texture" name only.
  (if (empty? anim-data)
    (sorted-set name)
    (into (sorted-set)
          (map (fn [id] (if id (format "%s/%s" name id) name)))
          (keys anim-data))))

(defn- paged-atlas-not-supported-error-message [texture-page-count]
  (when (and (some? texture-page-count)
             (pos? texture-page-count))
    "Guis do not support paged Atlases, but the selected Texture is paged"))

(defn- validate-texture-resource [_node-id texture texture-page-count]
  (or (prop-resource-error _node-id :texture texture "Texture")
      (validation/prop-error :fatal _node-id :texture paged-atlas-not-supported-error-message texture-page-count)))

(g/defnode TextureNode
  (inherits outline/OutlineNode)

  (property name g/Str
            (dynamic error (g/fnk [_node-id name name-counts] (prop-unique-id-error _node-id :name name name-counts "Name")))
            (set (partial update-gui-resource-references :texture)))
  (property texture resource/Resource
            (value (gu/passthrough texture-resource))
            (set (fn [evaluation-context self old-value new-value]
                   (project/resource-setter evaluation-context self old-value new-value
                                            [:resource :texture-resource]
                                            [:gpu-texture :gpu-texture]
                                            [:texture-page-count :texture-page-count]
                                            [:anim-data :anim-data]
                                            [:anim-ids :anim-ids]
                                            [:build-targets :dep-build-targets])))
            (dynamic error (g/fnk [_node-id texture texture-page-count]
                             (validate-texture-resource _node-id texture texture-page-count)))
            (dynamic edit-type (g/constantly
                                 {:type resource/Resource
                                  :ext ["atlas" "tilesource"]})))

  (input name-counts NameCounts)
  (input default-tex-params g/Any)
  (input texture-resource resource/Resource)
  (input image BufferedImage :substitute (constantly nil))
  (input gpu-texture g/Any :substitute nil)
  (input texture-page-count g/Int :substitute nil)
  (input anim-data g/Any :substitute (constantly nil))
  (input anim-ids g/Any :substitute (constantly []))
  (input samplers [g/KeywordMap] :substitute (constantly []))

  (input dep-build-targets g/Any)
  (output dep-build-targets g/Any (gu/passthrough dep-build-targets))

  (output node-outline outline/OutlineData :cached (g/fnk [_node-id name texture-resource build-errors]
                                                     (cond-> {:node-id _node-id
                                                              :node-outline-key name
                                                              :label name
                                                              :icon texture-icon
                                                              :outline-error? (g/error-fatal? build-errors)}
                                                             (resource/openable-resource? texture-resource) (assoc :link texture-resource :outline-show-link? true))))
  (output pb-msg g/Any (g/fnk [name texture-resource]
                         {:name name
                          :texture (resource/resource->proj-path texture-resource)}))
  (output texture-anim-datas TextureAnimDatas :cached produce-texture-anim-datas)
  (output texture-gpu-textures GuiResourceTextures :cached produce-texture-gpu-textures)
  (output texture-names GuiResourceNames :cached produce-texture-names)
  (output build-errors g/Any (g/fnk [_node-id name name-counts texture texture-page-count]
                               (g/package-errors _node-id
                                                 (prop-unique-id-error _node-id :name name name-counts "Name")
                                                 (validate-texture-resource _node-id texture texture-page-count)))))

(g/defnode FontNode
  (inherits outline/OutlineNode)
  (property name g/Str
            (dynamic error (g/fnk [_node-id name name-counts] (prop-unique-id-error _node-id :name name name-counts "Name")))
            (set (partial update-gui-resource-references :font)))
  (property font resource/Resource
            (value (gu/passthrough font-resource))
            (set (fn [evaluation-context self old-value new-value]
                   (project/resource-setter
                     evaluation-context self old-value new-value
                     [:resource :font-resource]
                     [:font-data :font-data]
                     [:material-shader :font-shader]
                     [:build-targets :dep-build-targets])))
            (dynamic error (g/fnk [_node-id font]
                                  (prop-resource-error _node-id :font font "Font")))
            (dynamic edit-type (g/constantly
                                 {:type resource/Resource
                                  :ext ["font"]})))

  (input name-counts NameCounts)
  (input font-resource resource/Resource)
  (input font-data font/FontData :substitute (constantly nil))
  (input font-shader ShaderLifecycle :substitute (constantly nil))

  (input dep-build-targets g/Any)
  (output dep-build-targets g/Any (gu/passthrough dep-build-targets))

  (output node-outline outline/OutlineData :cached (g/fnk [_node-id name font-resource build-errors]
                                                     (cond-> {:node-id _node-id
                                                              :node-outline-key name
                                                              :label name
                                                              :icon font-icon
                                                              :outline-error? (g/error-fatal? build-errors)}
                                                             (resource/openable-resource? font-resource) (assoc :link font-resource :outline-show-link? true))))
  (output pb-msg g/Any (g/fnk [name font-resource]
                              {:name name
                               :font (resource/resource->proj-path font-resource)}))
  (output font-shaders GuiResourceShaders :cached (g/fnk [font-shader name]
                                                    ;; If the referenced font-resource is missing, we don't return an entry.
                                                    ;; This will cause every usage to fall back on the no-font entry for "".
                                                    (when (some? font-shader)
                                                      {name font-shader})))
  (output font-datas FontDatas :cached (g/fnk [font-data name]
                                         ;; If the referenced font-resource is missing, we don't return an entry.
                                         ;; This will cause every usage to fall back on the no-font entry for "".
                                         (when (some? font-data)
                                           {name font-data})))
  (output font-names GuiResourceNames (g/fnk [name] (sorted-set name)))
  (output build-errors g/Any (g/fnk [_node-id name name-counts font]
                               (g/package-errors _node-id
                                                 (prop-unique-id-error _node-id :name name name-counts "Name")
                                                 (prop-resource-error _node-id :font font "Font")))))

(g/defnode LayerNode
  (inherits outline/OutlineNode)
  (property name g/Str
            (dynamic error (g/fnk [_node-id name name-counts] (prop-unique-id-error _node-id :name name name-counts "Name")))
            (set (partial update-gui-resource-references :layer)))
  (property child-index g/Int (dynamic visible (g/constantly false)) (default 0))
  (input name-counts NameCounts)
  (output node-id+child-index NodeIndex (g/fnk [_node-id child-index] [_node-id child-index]))
  (output name+child-index NameIndex (g/fnk [name child-index] [name child-index]))
  (output node-outline outline/OutlineData :cached (g/fnk [_node-id name child-index build-errors]
                                                          {:node-id _node-id
                                                           :node-outline-key name
                                                           :label name
                                                           :icon layer-icon
                                                           :child-index child-index
                                                           :outline-error? (g/error-fatal? build-errors)}))
  (output pb-msg g/Any (g/fnk [name child-index]
                              {:name name
                               :child-index child-index}))
  (output build-errors g/Any (g/fnk [_node-id name name-counts]
                               (g/package-errors _node-id
                                                 (prop-unique-id-error _node-id :name name name-counts "Name")))))

(g/defnode ResourceNode
  (inherits outline/OutlineNode)
  (property name g/Str
            (dynamic error (g/fnk [_node-id name name-counts] (prop-unique-id-error _node-id :name name name-counts "Name")))
            (set (partial update-gui-resource-references :path)))
  (property path resource/Resource
            (value (gu/passthrough resource))
            (set (fn [evaluation-context self old-value new-value]
                   (project/resource-setter
                    evaluation-context self old-value new-value
                    [:resource :resource]
                    [:build-targets :dep-build-targets])))
            (dynamic error (g/fnk [_node-id path]
                                  (prop-resource-error _node-id :path path "Path")))
            (dynamic edit-type (g/constantly
                                {:type resource/Resource})))

  (input resource resource/Resource)
  (output resource-path g/Str (g/fnk [resource] (resource/resource->proj-path resource)))

  (input name-counts NameCounts)
  (output node-outline outline/OutlineData :cached (g/fnk [_node-id name resource build-errors]
                                                          (cond-> {:node-id _node-id
                                                                   :node-outline-key name
                                                                   :label name
                                                                   :icon layer-icon
                                                                   :outline-error? (g/error-fatal? build-errors)}
                                                            (resource/openable-resource? resource) (assoc :link resource :outline-show-link? true))))

  (output resource-names GuiResourceNames (g/fnk [name] (sorted-set name)))

  (input dep-build-targets g/Any)
  (output dep-build-targets g/Any (gu/passthrough dep-build-targets))

  (output pb-msg g/Any (g/fnk [name resource-path]
                              {:name name
                               :path resource-path}))
  (output build-errors g/Any (g/fnk [_node-id name name-counts path]
                                    (g/package-errors _node-id
                                                      (prop-unique-id-error _node-id :name name name-counts "Name")
                                                      (prop-resource-error _node-id :path path "Path")))))

(g/defnode ParticleFXResource
  (inherits outline/OutlineNode)
  (property name g/Str
            (dynamic error (g/fnk [_node-id name name-counts] (prop-unique-id-error _node-id :name name name-counts "Name")))
            (set (partial update-gui-resource-references :particlefx)))
  (property particlefx resource/Resource
            (value (gu/passthrough particlefx-resource))
            (set (fn [evaluation-context self old-value new-value]
                   (project/resource-setter
                     evaluation-context self old-value new-value
                     [:resource :particlefx-resource]
                     [:build-targets :dep-build-targets]
                     [:scene :particlefx-scene])))
            (dynamic error (g/fnk [_node-id particlefx]
                                  (prop-resource-error _node-id :particlefx particlefx "Particle FX")))
            (dynamic edit-type (g/constantly
                                 {:type resource/Resource
                                  :ext [particlefx/particlefx-ext]})))

  (input name-counts NameCounts)
  (input particlefx-resource resource/Resource)
  (input particlefx-scene g/Any :substitute (g/constantly nil))

  (input dep-build-targets g/Any)
  (output dep-build-targets g/Any (gu/passthrough dep-build-targets))
  (output node-outline outline/OutlineData :cached (g/fnk [_node-id name particlefx-resource build-errors]
                                                     (cond-> {:node-id _node-id
                                                              :node-outline-key name
                                                              :label name
                                                              :icon particlefx/particle-fx-icon
                                                              :outline-error? (g/error-fatal? build-errors)}
                                                             (resource/openable-resource? particlefx-resource) (assoc :link particlefx-resource :outline-show-link? true))))
  (output pb-msg g/Any (g/fnk [name particlefx]
                              {:name name
                               :particlefx (resource/resource->proj-path particlefx)}))
  (output particlefx-resource-names GuiResourceNames (g/fnk [name] (sorted-set name)))
  (output particlefx-infos g/Any (g/fnk [name particlefx-scene]
                                   {name {:particlefx-scene particlefx-scene}}))
  (output build-errors g/Any (g/fnk [_node-id name name-counts particlefx]
                               (g/package-errors _node-id
                                                 (prop-unique-id-error _node-id :name name name-counts "Name")
                                                 (prop-resource-error _node-id :particlefx particlefx "Particle FX")))))

(def ^:private non-overridable-fields #{:template :id :parent})

(defn- extract-overrides [node-desc]
  (select-keys node-desc (remove non-overridable-fields (map prop-index->prop-key (:overridden-fields node-desc)))))

(defn- layout-pb-msg [name node-msgs]
  (let [node-msgs (filter (comp not-empty :overridden-fields) node-msgs)]
    (cond-> {:name name}
      (not-empty node-msgs)
      (assoc :nodes node-msgs))))

(def ^:private layout-node-traverse-fn
  (g/make-override-traverse-fn
    (fn layout-node-traverse-fn [basis ^Arc arc]
      (g/node-instance-match basis (.source-id arc)
                             [GuiNode
                              NodeTree
                              GuiSceneNode]))))

(g/defnode LayoutNode
  (inherits outline/OutlineNode)
  (property name g/Str
            (dynamic read-only? (g/constantly true))
            (dynamic error (g/fnk [_node-id name name-counts] (prop-unique-id-error _node-id :name name name-counts "Name"))))
  (property nodes g/Any
            (dynamic visible (g/constantly false))
            (value (gu/passthrough layout-overrides))
            (set (fn [evaluation-context self _ new-value]
                   (let [basis (:basis evaluation-context)
                         scene (ffirst (g/targets-of basis self :_node-id))
                         node-tree (g/node-value scene :node-tree evaluation-context)
                         or-data new-value]
                     (g/override node-tree {:traverse-fn layout-node-traverse-fn}
                                 (fn [evaluation-context id-mapping]
                                   (let [or-node-tree (get id-mapping node-tree)
                                         node-mapping (comp id-mapping (g/node-value node-tree :node-ids evaluation-context))]
                                     (concat
                                       (for [[from to] [[:node-overrides :layout-overrides]
                                                        [:node-msgs :node-msgs]
                                                        [:node-outline :node-tree-node-outline]
                                                        [:scene :node-tree-scene]]]
                                         (g/connect or-node-tree from self to))

                                       (for [[from to] [[:id-prefix :id-prefix]]]
                                         (g/connect self from or-node-tree to))
                                       (for [[id data] or-data
                                             :let [node-id (node-mapping id)]
                                             :when node-id
                                             [label value] data]
                                         (g/set-property node-id label value))))))))))
  (input name-counts NameCounts)
  (input layout-overrides g/Any :cascade-delete)
  (input node-msgs g/Any)
  (output node-outline outline/OutlineData :cached (g/fnk [_node-id name build-errors]
                                                          {:node-id _node-id
                                                           :node-outline-key name
                                                           :label name
                                                           :icon layout-icon
                                                           :outline-error? (g/error-fatal? build-errors)}))
  (output pb-msg g/Any :cached (g/fnk [name node-msgs] (layout-pb-msg name node-msgs)))
  (input node-tree-node-outline g/Any)
  (output layout-node-outline g/Any (g/fnk [name node-tree-node-outline] [name node-tree-node-outline]))
  (input node-tree-scene g/Any)
  (output layout-scene g/Any (g/fnk [name node-tree-scene] [name node-tree-scene]))
  (input id-prefix g/Str)
  (output id-prefix g/Str (gu/passthrough id-prefix))
  (output build-errors g/Any (g/fnk [_node-id name name-counts]
                               (g/package-errors _node-id
                                                 (prop-unique-id-error _node-id :name name name-counts "Name")))))

(defmacro gen-outline-fnk [label node-outline-key order sort-children? child-reqs]
  `(g/fnk [~'_node-id ~'child-outlines]
          {:node-id ~'_node-id
           :node-outline-key ~node-outline-key
           :label ~label
           :icon ~virtual-icon
           :order ~order
           :read-only true
           :child-reqs ~child-reqs
           :children ~(if sort-children?
                       `(vec (sort-by :child-index ~'child-outlines))
                       'child-outlines)}))

(g/defnode NodeTree
  (inherits core/Scope)
  (inherits outline/OutlineNode)

  (property id g/Str (default (g/constantly ""))
            (dynamic visible (g/constantly false)))

  (input child-scenes g/Any :array)
  (input child-indices NodeIndex :array)
  (output child-scenes g/Any (g/fnk [child-scenes] (vec (sort-by (comp :child-index :renderable) child-scenes))))
  (output node-outline outline/OutlineData :cached
          (gen-outline-fnk "Nodes" nil 0 true (mapv (fn [type-info] {:node-type (:node-cls type-info)
                                                                     :tx-attach-fn (gen-gui-node-attach-fn (:node-type type-info))})
                                                    (get-registered-node-type-infos))))

  (output scene g/Any (g/fnk [_node-id child-scenes]
                        {:node-id _node-id
                         :aabb geom/null-aabb
                         :children child-scenes}))
  (input ids g/Str :array)
  (output id-counts NameCounts :cached (g/fnk [ids] (frequencies ids)))
  (input node-msgs g/Any :array)
  (output node-msgs g/Any :cached (g/fnk [node-msgs]
                                         (->> node-msgs
                                              (sort-by #(get-in % [0 :child-index]))
                                              flatten
                                              (mapv #(dissoc % :child-index)))))
  (input node-overrides g/Any :array)
  (output node-overrides g/Any :cached (g/fnk [node-overrides] (into {} node-overrides)))
  (input node-ids IDMap :array)
  (output node-ids IDMap :cached (g/fnk [node-ids] (reduce merge node-ids)))
  (input texture-gpu-textures GuiResourceTextures)
  (output texture-gpu-textures GuiResourceTextures (gu/passthrough texture-gpu-textures))
  (input texture-anim-datas TextureAnimDatas)
  (output texture-anim-datas TextureAnimDatas (gu/passthrough texture-anim-datas))
  (input texture-names GuiResourceNames)
  (output texture-names GuiResourceNames (gu/passthrough texture-names))
  (input material-shader ShaderLifecycle)
  (output material-shader ShaderLifecycle (gu/passthrough material-shader))
  (input font-shaders GuiResourceShaders)
  (output font-shaders GuiResourceShaders (gu/passthrough font-shaders))
  (input font-datas FontDatas)
  (output font-datas FontDatas (gu/passthrough font-datas))
  (input font-names GuiResourceNames)
  (output font-names GuiResourceNames (gu/passthrough font-names))
  (input layer-names GuiResourceNames)
  (output layer-names GuiResourceNames (gu/passthrough layer-names))
  (input layer->index g/Any)
  (output layer->index g/Any (gu/passthrough layer->index))
  (input spine-scene-element-ids SpineSceneElementIds)
  (output spine-scene-element-ids SpineSceneElementIds (gu/passthrough spine-scene-element-ids))
  (input spine-scene-infos SpineSceneInfos)
  (output spine-scene-infos SpineSceneInfos (gu/passthrough spine-scene-infos))
  (input spine-scene-names GuiResourceNames)
  (output spine-scene-names GuiResourceNames (gu/passthrough spine-scene-names))
  (input particlefx-infos ParticleFXInfos)
  (output particlefx-infos ParticleFXInfos (gu/passthrough particlefx-infos))
  (input particlefx-resource-names GuiResourceNames)
  (output particlefx-resource-names GuiResourceNames (gu/passthrough particlefx-resource-names))
  (input resource-names GuiResourceNames)
  (output resource-names GuiResourceNames (gu/passthrough resource-names))
  (input id-prefix g/Str)
  (output id-prefix g/Str (gu/passthrough id-prefix))
  (input current-layout g/Str)
  (output current-layout g/Str (gu/passthrough current-layout))
  (input child-build-errors g/Any :array)
  (output build-errors g/Any (gu/passthrough child-build-errors))
  (input template-build-targets g/Any :array)
  (output template-build-targets g/Any (gu/passthrough template-build-targets)))


(defn- browse [title project exts]
  (seq (resource-dialog/make (project/workspace project) project {:ext exts :title title :selection :multiple})))

(defn- resource->id [resource]
  (resource/base-name resource))

;; SDK api
(defn query-and-add-resources! [resources-type-label resource-exts taken-ids project select-fn make-node-fn]
  (when-let [resources (browse (str "Select " resources-type-label) project resource-exts)]
    (let [names (outline/resolve-ids (map resource->id resources) taken-ids)
          pairs (map vector resources names)
          op-seq (gensym)
          op-label (str "Add " resources-type-label)
          new-nodes (g/tx-nodes-added
                     (g/transact
                      (concat
                       (g/operation-sequence op-seq)
                       (g/operation-label op-label)
                       (for [[resource name] pairs]
                         (make-node-fn resource name)))))]
      (when (some? select-fn)
        (g/transact
         (concat
          (g/operation-sequence op-seq)
          (g/operation-label op-label)
          (select-fn new-nodes)))))))

;; //////////////////////////////////////////////////////////////////////////////////////////////////////////////////

(defn- attach-texture
  ([self textures-node texture]
   (attach-texture self textures-node texture false))
  ([self textures-node texture internal?]
   (concat
    (g/connect texture :_node-id self :nodes)
    (g/connect texture :texture-gpu-textures self :texture-gpu-textures)
    (g/connect texture :texture-anim-datas self :texture-anim-datas)
    (when (not internal?)
      (concat
       (g/connect texture :texture-names self :texture-names)
       (g/connect texture :dep-build-targets self :dep-build-targets)
       (g/connect texture :pb-msg self :texture-msgs)
       (g/connect texture :build-errors textures-node :build-errors)
       (g/connect texture :node-outline textures-node :child-outlines)
       (g/connect texture :name textures-node :names)
       (g/connect textures-node :name-counts texture :name-counts)
       (g/connect self :samplers texture :samplers)
       (g/connect self :default-tex-params texture :default-tex-params))))))

(defn add-texture [scene textures-node resource name]
  (g/make-nodes (g/node-id->graph-id scene) [node [TextureNode :name name :texture resource]]
                (attach-texture scene textures-node node)))

(defn- add-textures-handler [project {:keys [scene parent]} select-fn]
  (query-and-add-resources!
   "Textures" ["atlas" "tilesource"] (g/node-value parent :name-counts) project select-fn
   (partial add-texture scene parent)))

(g/defnode TexturesNode
  (inherits outline/OutlineNode)
  (input names g/Str :array)
  (output name-counts NameCounts :cached (g/fnk [names] (frequencies names)))
  (input build-errors g/Any :array)
  (output build-errors g/Any (gu/passthrough build-errors))
  (output node-outline outline/OutlineData :cached (gen-outline-fnk "Textures" "Textures" 1 false []))
  (output add-handler-info g/Any
          (g/fnk [_node-id]
                 [_node-id "Textures..." texture-icon add-textures-handler {}])))

;; //////////////////////////////////////////////////////////////////////////////////////////////////////////////////

(defn- attach-font
  ([self fonts-node font]
   (attach-font self fonts-node font false))
  ([self fonts-node font internal?]
   (concat
    (g/connect font :_node-id self :nodes)
    (g/connect font :font-shaders self :font-shaders)
    (g/connect font :font-datas self :font-datas)
    (when (not internal?)
      (concat
       (g/connect font :font-names self :font-names)
       (g/connect font :dep-build-targets self :dep-build-targets)
       (g/connect font :pb-msg self :font-msgs)
       (g/connect font :build-errors fonts-node :build-errors)
       (g/connect font :node-outline fonts-node :child-outlines)
       (g/connect font :name fonts-node :names)
       (g/connect fonts-node :name-counts font :name-counts))))))

(defn add-font [scene fonts-node resource name]
  (g/make-nodes (g/node-id->graph-id scene) [node [FontNode :name name :font resource]]
                (attach-font scene fonts-node node)))

(defn- add-fonts-handler [project {:keys [scene parent]} select-fn]
  (query-and-add-resources!
   "Fonts" ["font"] (g/node-value parent :name-counts) project select-fn
   (partial add-font scene parent)))

(g/defnode FontsNode
  (inherits outline/OutlineNode)
  (input names g/Str :array)
  (output name-counts NameCounts :cached (g/fnk [names] (frequencies names)))
  (input build-errors g/Any :array)
  (output build-errors g/Any (gu/passthrough build-errors))
  (output node-outline outline/OutlineData :cached (gen-outline-fnk "Fonts" "Fonts" 2 false []))
  (output add-handler-info g/Any
          (g/fnk [_node-id]
                 [_node-id "Fonts..." font-icon add-fonts-handler {}])))

;; //////////////////////////////////////////////////////////////////////////////////////////////////////////////////

(defn- attach-layer
  ([layers-node layer]
   (attach-layer layers-node layer false))
  ([layers-node layer internal?]
   (concat
    (g/connect layer :_node-id layers-node :nodes)
    (when (not internal?)
      (concat
       (g/connect layer :pb-msg layers-node :layer-msgs)
       (g/connect layer :build-errors layers-node :build-errors)
       (g/connect layer :node-outline layers-node :child-outlines)
       (g/connect layer :node-id+child-index layers-node :child-indices)
       (g/connect layer :name+child-index layers-node :indexed-layer-names)
       (g/connect layers-node :name-counts layer :name-counts))))))

(defn add-layer [project scene parent name child-index select-fn]
  (g/make-nodes (g/node-id->graph-id scene) [node [LayerNode :name name :child-index child-index]]
                (attach-layer parent node)
                (when select-fn
                  (select-fn [node]))))

(defn- add-layer-handler [project {:keys [scene parent]} select-fn]
  (let [name (outline/resolve-id "layer" (g/node-value parent :name-counts))
        child-indices (g/node-value parent :child-indices)
        next-index (next-child-index child-indices)]
    (g/transact
     (concat
      (g/operation-label "Add Layer")
      (add-layer project scene parent name next-index select-fn)))))

(g/defnode LayersNode
  (inherits core/Scope)
  (inherits outline/OutlineNode)
  (output name-counts NameCounts :cached (g/fnk [ordered-layer-names] (frequencies ordered-layer-names)))
  (input build-errors g/Any :array)
  (output build-errors g/Any (gu/passthrough build-errors))

  (input indexed-layer-names NameIndex :array)

  (output ordered-layer-names g/Any (g/fnk [indexed-layer-names] (map first (sort-by second indexed-layer-names))))
  (output layer-names GuiResourceNames :cached (g/fnk [ordered-layer-names] (into (sorted-set) ordered-layer-names)))

  (input layer-msgs g/Any :array)
  (output layer-msgs g/Any :cached (g/fnk [layer-msgs] (flatten layer-msgs)))

  (output layer->index g/Any :cached (g/fnk [ordered-layer-names]
                                       (zipmap ordered-layer-names (range))))
  (input child-indices NodeIndex :array)
  (output node-outline outline/OutlineData :cached (gen-outline-fnk "Layers" "Layers" 3 true []))
  (output add-handler-info g/Any
          (g/fnk [_node-id]
                 [_node-id "Layer" layer-icon add-layer-handler {}])))


;; //////////////////////////////////////////////////////////////////////////////////////////////////////////////////

(defn- attach-layout [self layouts-node layout]
  (concat
   (g/connect layout :build-errors layouts-node :build-errors)
   (g/connect layout :node-outline layouts-node :child-outlines)
   (g/connect layout :name layouts-node :names)
   (g/connect layouts-node :name-counts layout :name-counts)
   (for [[from to] [[:_node-id :nodes]
                    [:name :layout-names]
                    [:pb-msg :layout-msgs]
                    [:layout-node-outline :layout-node-outlines]
                    [:layout-scene :layout-scenes]]]
     (g/connect layout from self to))
   (for [[from to] [[:id-prefix :id-prefix]]]
     (g/connect self from layout to))))

(defn add-layout-handler [project {:keys [scene parent display-profile]} select-fn]
  (g/transact
   (concat
    (g/operation-label "Add Layout")
    (g/make-nodes (g/node-id->graph-id scene) [node [LayoutNode :name display-profile]]
                  (attach-layout scene parent node)
                  (g/set-property node :nodes {})
                  (when select-fn
                    (select-fn [node]))))))

(g/defnode LayoutsNode
  (inherits outline/OutlineNode)
  (input names g/Str :array)
  (input unused-display-profiles g/Any)
  (output name-counts NameCounts :cached (g/fnk [names] (frequencies names)))
  (input build-errors g/Any :array)
  (output build-errors g/Any (gu/passthrough build-errors))
  (output node-outline outline/OutlineData :cached (gen-outline-fnk "Layouts" "Layouts" 4 false []))
  (output add-handler-info g/Any
          (g/fnk [_node-id unused-display-profiles]
            (mapv #(vector _node-id % layout-icon add-layout-handler {:display-profile %})
                  unused-display-profiles))))

;; //////////////////////////////////////////////////////////////////////////////////////////////////////////////////

(defn- attach-particlefx-resource
  ([self particlefx-resources-node particlefx-resource]
   (attach-particlefx-resource self particlefx-resources-node particlefx-resource false))
  ([self particlefx-resources-node particlefx-resource internal?]
   (concat
    (g/connect particlefx-resource :_node-id self :nodes)
    (g/connect particlefx-resource :particlefx-infos self :particlefx-infos)
    (when (not internal?)
      (concat
       (g/connect particlefx-resource :particlefx-resource-names self :particlefx-resource-names)
       (g/connect particlefx-resource :dep-build-targets         self :dep-build-targets)
       (g/connect particlefx-resource :pb-msg                    self :particlefx-resource-msgs)
       (g/connect particlefx-resource :build-errors particlefx-resources-node :build-errors)
       (g/connect particlefx-resource :node-outline particlefx-resources-node :child-outlines)
       (g/connect particlefx-resource :name         particlefx-resources-node :names)
       (g/connect particlefx-resources-node :name-counts particlefx-resource :name-counts))))))

(defn add-particlefx-resource [scene particlefx-resources-node resource name]
  (g/make-nodes (g/node-id->graph-id scene) [node [ParticleFXResource :name name :particlefx resource]]
                (attach-particlefx-resource scene particlefx-resources-node node)))

(defn- add-particlefx-resources-handler [project {:keys [scene parent]} select-fn]
  (query-and-add-resources!
   "Particle FX" [particlefx/particlefx-ext] (g/node-value parent :name-counts) project select-fn
   (partial add-particlefx-resource scene parent)))

(g/defnode ParticleFXResources
  (inherits outline/OutlineNode)
  (input names g/Str :array)
  (output name-counts NameCounts :cached (g/fnk [names] (frequencies names)))
  (input build-errors g/Any :array)
  (output build-errors g/Any (gu/passthrough build-errors))
  (output node-outline outline/OutlineData :cached (gen-outline-fnk "Particle FX" "Particle FX" 5 false []))
  (output add-handler-info g/Any
          (g/fnk [_node-id]
                 [_node-id "Particle FX..." particlefx/particle-fx-icon add-particlefx-resources-handler {}])))

;; //////////////////////////////////////////////////////////////////////////////////////////////////////////////////

(defn- apply-alpha [parent-alpha scene]
  (let [scene-alpha (get-in scene [:renderable :user-data :color 3] 1.0)]
    (if (get-in scene [:renderable :user-data :inherit-alpha] true)
      (let [alpha (* parent-alpha scene-alpha)
            inherit? (get-in scene [:renderable :user-data :inherit-alpha] false)]
        (cond-> scene
          inherit?
          (assoc-in [:renderable :user-data :color 3] alpha)

          true
          (update :children #(mapv (partial apply-alpha alpha) %))))
      (update scene :children #(mapv (partial apply-alpha scene-alpha) %)))))

(defn- sort-children [node-order scene]
  (let [key (clipping/scene-key scene)
        index (node-order key)]
    (cond-> scene
      index (assoc-in [:renderable :index] index)
      true (update :children (partial mapv (partial sort-children node-order))))))

(defn- sort-scene [scene]
  (if (g/error? scene)
    scene
    (let [node-order (->> scene
                       clipping/scene->render-keys
                       (sort-by second) ; sort by render-key
                       (map first) ; keep scene keys
                       (map-indexed (fn [index scene-key] [scene-key index]))
                       (into {}))]
      (sort-children node-order scene))))

(g/defnk produce-scene [_node-id scene-dims child-scenes]
  (let [w (:width scene-dims)
        h (:height scene-dims)
        scene {:node-id _node-id
               :aabb geom/null-aabb
               :visibility-aabb (geom/coords->aabb [0 0 0] [w h 0])
               :renderable {:render-fn render-lines
                            :tags #{:gui :gui-bounds}
                            :passes [pass/transparent]
                            :batch-key nil
                            :user-data {:line-data [[0 0 0] [w 0 0] [w 0 0] [w h 0] [w h 0] [0 h 0] [0 h 0] [0 0 0]]
                                        :line-color colors/defold-white}}
               :children (mapv (partial apply-alpha 1.0) child-scenes)}]
    (-> scene
      clipping/setup-states
      sort-scene)))

(defn- ->scene-pb-msg [script-resource material-resource adjust-reference background-color max-nodes node-msgs layer-msgs font-msgs texture-msgs layout-msgs particlefx-resource-msgs resource-msgs]
  {:script (resource/resource->proj-path script-resource)
   :material (resource/resource->proj-path material-resource)
   :adjust-reference adjust-reference
   :background-color background-color
   :max-nodes max-nodes
   :nodes node-msgs
   :layers layer-msgs
   :fonts font-msgs
   :textures texture-msgs
   :layouts layout-msgs
   :particlefxs particlefx-resource-msgs
   :resources resource-msgs})

(g/defnk produce-pb-msg [script-resource material-resource adjust-reference background-color max-nodes node-msgs layer-msgs font-msgs texture-msgs layout-msgs particlefx-resource-msgs resource-msgs]
  (->scene-pb-msg script-resource material-resource adjust-reference background-color max-nodes node-msgs layer-msgs font-msgs texture-msgs layout-msgs particlefx-resource-msgs resource-msgs))

(defn- build-pb [resource dep-resources user-data]
  (let [def (:def user-data)
        pb  (:pb user-data)
        pb  (if (:transform-fn def) ((:transform-fn def) pb) pb)
        pb  (reduce (fn [pb [label resource]]
                      (if (vector? label)
                        (assoc-in pb label resource)
                        (assoc pb label resource)))
                    pb (map (fn [[label res]]
                              [label (resource/resource->proj-path (get dep-resources res))])
                            (:dep-resources user-data)))]
    {:resource resource :content (protobuf/map->bytes (:pb-class user-data) pb)}))

(defn- merge-rt-pb-msg [rt-pb-msg template-build-targets]
  (let [merge-fn! (fn [coll msg kw] (reduce conj! coll (map #(do [(:name %) %]) (get msg kw))))
        [textures fonts particlefx-resources resources]
        (loop [textures (transient {})
               fonts (transient {})
               particlefx-resources (transient {})
               resources (transient {})
               msgs (conj (mapv #(get-in % [:user-data :pb]) template-build-targets) rt-pb-msg)]
          (if-let [msg (first msgs)]
            (recur
              (merge-fn! textures msg :textures)
              (merge-fn! fonts msg :fonts)
              (merge-fn! particlefx-resources msg :particlefxs)
              (merge-fn! resources msg :resources)
              (next msgs))
            [(persistent! textures) (persistent! fonts) (persistent! particlefx-resources) (persistent! resources)]))]
    (assoc rt-pb-msg :textures (mapv second textures) :fonts (mapv second fonts) :particlefxs (mapv second particlefx-resources) :resources (mapv second resources))))

(defn nodes->rt-nodes [nodes]
  (into []
        (keep (fn [node]
                (cond
                  (= :type-template (:type node))
                  nil

                  (:template-node-child node)
                  (reduce
                    (fn [node template]
                      (let [parent-q (math/euler->quat (:rotation template))]
                        (cond-> (assoc node :template-node-child false)
                                (empty? (:layer node))
                                (assoc :layer (:layer template))

                                (:inherit-alpha node)
                                (->
                                  (update :alpha * (:alpha template))
                                  (assoc :inherit-alpha (:inherit-alpha template)))

                                (or (= (:id template) (:parent node))
                                    (empty? (:parent node)))
                                (->
                                  (assoc :parent (:parent template))
                                  (update :enabled andf (:enabled template))
                                  ;; In fact incorrect, but only possibility to retain rotation/scale separation
                                  (update :scale (partial mapv * (:scale template)))
                                  (update :position trans-position (:position template) parent-q (:scale template))
                                  (update :rotation trans-rotation parent-q)))))
                    node
                    (:templates (meta node)))

                  :else
                  node)))
        nodes))

(defn pb-msg->pb-rt-msg [msg]
  (-> msg
      (update :nodes nodes->rt-nodes)
      (update :layouts (fn [layouts] (mapv #(update % :nodes nodes->rt-nodes) layouts)))))

(g/defnk produce-build-targets [_node-id build-errors resource pb-msg dep-build-targets template-build-targets]
  (g/precluding-errors build-errors
    (let [def pb-def
          template-build-targets (flatten template-build-targets)
          rt-pb-msg (pb-msg->pb-rt-msg pb-msg)
          rt-pb-msg (merge-rt-pb-msg rt-pb-msg template-build-targets)
          dep-build-targets (concat (flatten dep-build-targets) (mapcat :deps (flatten template-build-targets)))
          deps-by-source (into {} (map #(let [res (:resource %)] [(resource/resource->proj-path (:resource res)) res]) dep-build-targets))
          resource-fields (mapcat (fn [field] (if (vector? field) (mapv (fn [i] (into [(first field) i] (rest field))) (range (count (get rt-pb-msg (first field))))) [field])) (:resource-fields def))
          dep-resources (map (fn [label] [label (get deps-by-source (if (vector? label) (get-in rt-pb-msg label) (get rt-pb-msg label)))]) resource-fields)]
      [(bt/with-content-hash
         {:node-id _node-id
          :resource (workspace/make-build-resource resource)
          :build-fn build-pb
          :user-data {:pb rt-pb-msg
                      :pb-class (:pb-class def)
                      :def def
                      :dep-resources dep-resources}
          :deps dep-build-targets})])))

(defn- validate-template-build-targets [template-build-targets]
  (let [gui-resource-type+name->value->resource-proj-paths
        (persistent!
          (reduce
            (fn [acc [gui-resource-type gui-resource-name gui-resource-value template-resource]]
              (let [k (pair gui-resource-type gui-resource-name)
                    proj-path (resource/proj-path template-resource)]
                (assoc! acc k (-> (acc k)
                                  (or {})
                                  (update gui-resource-value (fnil conj []) proj-path)))))
            (transient {})
            (for [template-build-target (flatten template-build-targets)
                  :let [resource (-> template-build-target :resource :resource)
                        pb (-> template-build-target :user-data :pb)]
                  [gui-resource-pb-key gui-value-key] [[:textures :texture]
                                                       [:fonts :font]
                                                       [:particlefxs :particlefx]
                                                       [:resources :path]]
                  gui-resource (get pb gui-resource-pb-key)]
              [gui-resource-pb-key (:name gui-resource) (get gui-resource gui-value-key) resource])))
        errors (into []
                     (comp
                       (filter #(< 1 (-> % val count)))
                       (map (fn [[[gui-resource-type gui-resource-name] value->proj-paths]]
                              (format "%s \"%s\" has conflicting values in templates: %s"
                                      (case gui-resource-type
                                        :textures "Texture"
                                        :fonts "Font"
                                        :particlefxs "Particle FX"
                                        :resources "Custom resource")
                                      gui-resource-name
                                      (->> (for [[value proj-paths] value->proj-paths
                                                 proj-path proj-paths]
                                             (format "%s (%s)" proj-path value))
                                           (sort eutil/natural-order)
                                           (eutil/join-words ", " " and "))))))
                     (sort-by key
                              (eutil/comparator-chain
                                (eutil/comparator-on key)
                                (eutil/comparator-on eutil/natural-order val))
                              gui-resource-type+name->value->resource-proj-paths))]
    (when (pos? (count errors))
      (str/join "\n" errors))))

(defn- validate-max-nodes [_node-id max-nodes node-ids]
    (or (validation/prop-error :fatal _node-id :max-nodes (partial validation/prop-outside-range? [1 8192]) max-nodes "Max Nodes")
        (validation/prop-error :fatal _node-id :max-nodes (fn [v] (let [c (count node-ids)]
                                                                    (when (> c max-nodes)
                                                                      (format "the actual number of nodes (%d) exceeds 'Max Nodes' (%d)" c max-nodes)))) max-nodes)))

<<<<<<< HEAD
(defn- paged-material-not-supported-error-message [is-paged-material]
  (when is-paged-material
    "Guis do not support paged Materials, but the selected Material is paged"))

(defn- validate-material-resource [_node-id material material-shader]
  (or (prop-resource-error _node-id :material material "Material")
      (validation/prop-error :fatal _node-id :material paged-material-not-supported-error-message (shader/is-using-array-samplers? material-shader))))

(g/defnk produce-own-build-errors [_node-id material material-shader max-nodes node-ids script]
  (g/package-errors _node-id
                    (when script (prop-resource-error _node-id :script script "Script"))
                    (validate-material-resource _node-id material material-shader)
=======
(g/defnk produce-own-build-errors [_node-id material max-nodes node-ids script ^:try template-build-targets]
  (g/package-errors _node-id
                    (when script (prop-resource-error _node-id :script script "Script"))
                    (prop-resource-error _node-id :material material "Material")
                    (validation/prop-error :fatal _node-id nil validate-template-build-targets (gu/array-subst-remove-errors template-build-targets))
>>>>>>> 7978039a
                    (validate-max-nodes _node-id max-nodes node-ids)))

(g/defnk produce-build-errors [_node-id build-errors own-build-errors]
  (g/package-errors _node-id
                    build-errors
                    own-build-errors))

(defn- get-ids [outline]
  (map :label (tree-seq (constantly true) :children outline)))

(defn- one-or-many-handler-infos-to-vec [one-or-many-handler-infos]
  (if (g/node-id? (first one-or-many-handler-infos))
    [one-or-many-handler-infos]
    one-or-many-handler-infos))

(g/defnode GuiSceneNode
  (inherits resource-node/ResourceNode)

  (property script resource/Resource
            (value (gu/passthrough script-resource))
            (set (fn [evaluation-context self old-value new-value]
                   (project/resource-setter
                     evaluation-context self old-value new-value
                     [:resource :script-resource]
                     [:build-targets :dep-build-targets])))
            (dynamic error (g/fnk [_node-id script]
                             (when script
                               (prop-resource-error _node-id :script script "Script"))))
            (dynamic edit-type (g/fnk [] {:type resource/Resource
                                          :ext "gui_script"})))

  (property material resource/Resource
    (value (gu/passthrough material-resource))
    (set (fn [evaluation-context self old-value new-value]
           (project/resource-setter
             evaluation-context self old-value new-value
             [:resource :material-resource]
             [:shader :material-shader]
             [:samplers :samplers]
             [:build-targets :dep-build-targets])))
    (dynamic error (g/fnk [_node-id material material-shader]
                     (validate-material-resource _node-id material material-shader)))
    (dynamic edit-type (g/constantly
                                 {:type resource/Resource
                                  :ext ["material"]})))

  (property adjust-reference g/Keyword (dynamic edit-type (g/constantly (properties/->pb-choicebox Gui$SceneDesc$AdjustReference))))
  (property pb g/Any (dynamic visible (g/constantly false)))
  (property def g/Any (dynamic visible (g/constantly false)))
  (property background-color types/Color (dynamic visible (g/constantly false)) (default [1 1 1 1]))
  (property visible-layout g/Str (default (g/constantly ""))
            (dynamic visible (g/constantly false)))
  (property max-nodes g/Int
            (dynamic error (g/fnk [_node-id max-nodes node-ids]
                             (validate-max-nodes _node-id max-nodes node-ids))))

  (input script-resource resource/Resource)

  (input node-tree g/NodeID)
  (input layers-node g/NodeID) ; for tests
  (input layouts-node g/NodeID) ; for tests
  (input fonts-node g/NodeID) ; for tests
  (input textures-node g/NodeID) ; for tests
  (input particlefx-resources-node g/NodeID) ; for tests
  (input handler-infos g/Any :array)
  (output handler-infos g/Any (g/fnk [handler-infos]
                                (into [] (mapcat one-or-many-handler-infos-to-vec) handler-infos)))
  (input dep-build-targets g/Any :array)
  (input project-settings g/Any)
  (input default-tex-params g/Any)
  (output default-tex-params g/Any (gu/passthrough default-tex-params))
  (input display-profiles g/Any)
  (input current-layout g/Str)
  (output current-layout g/Str (g/fnk [current-layout visible-layout] (or current-layout visible-layout)))
  (input node-msgs g/Any)
  (output node-msgs g/Any (gu/passthrough node-msgs))
  (input node-overrides g/Any)
  (output node-overrides g/Any :cached (gu/passthrough node-overrides))
  (input font-msgs g/Any :array)
  (input texture-msgs g/Any :array)
  (input layer-msgs g/Any)
  (output layer-msgs g/Any (g/fnk [layer-msgs] (mapv #(dissoc % :child-index) (sort-by :child-index layer-msgs))))
  (input layout-msgs g/Any :array)
  (input particlefx-resource-msgs g/Any :array)
  (input resource-msgs g/Any :array)
  (input node-ids IDMap)
  (output node-ids IDMap (gu/passthrough node-ids))
  (input layout-names g/Str :array)

  (input aux-texture-gpu-textures GuiResourceTextures :array)
  (input texture-gpu-textures GuiResourceTextures :array)
  (output texture-gpu-textures GuiResourceTextures :cached (g/fnk [aux-texture-gpu-textures texture-gpu-textures] (into {} (concat aux-texture-gpu-textures texture-gpu-textures))))
  (input aux-texture-anim-datas TextureAnimDatas :array)
  (input texture-anim-datas TextureAnimDatas :array)
  (output texture-anim-datas TextureAnimDatas :cached (g/fnk [aux-texture-anim-datas texture-anim-datas] (into {} (concat aux-texture-anim-datas texture-anim-datas))))
  (input aux-texture-names GuiResourceNames :array)
  (input texture-names GuiResourceNames :array)
  (output texture-names GuiResourceNames :cached (g/fnk [aux-texture-names texture-names] (into (sorted-set) cat (concat aux-texture-names texture-names))))

  (input aux-font-shaders GuiResourceShaders :array)
  (input font-shaders GuiResourceShaders :array)
  (output font-shaders GuiResourceShaders :cached (g/fnk [aux-font-shaders font-shaders] (into {} (concat aux-font-shaders font-shaders))))
  (input aux-font-datas FontDatas :array)
  (input font-datas FontDatas :array)
  (output font-datas FontDatas :cached (g/fnk [aux-font-datas font-datas] (into {} (concat aux-font-datas font-datas))))
  (input aux-font-names GuiResourceNames :array)
  (input font-names GuiResourceNames :array)
  (output font-names GuiResourceNames :cached (g/fnk [aux-font-names font-names] (into (sorted-set) cat (concat aux-font-names font-names))))

  (input layer-names GuiResourceNames :array)
  (output layer-names GuiResourceNames :cached (g/fnk [layer-names] (into (sorted-set) cat layer-names)))
  (input layer->index g/Any)
  (output layer->index g/Any (gu/passthrough layer->index))

  (input aux-spine-scene-element-ids SpineSceneElementIds :array)
  (input spine-scene-element-ids SpineSceneElementIds :array)
  (output spine-scene-element-ids SpineSceneElementIds :cached (g/fnk [aux-spine-scene-element-ids spine-scene-element-ids] (into {} (concat aux-spine-scene-element-ids spine-scene-element-ids))))
  (input aux-spine-scene-infos SpineSceneInfos :array)
  (input spine-scene-infos SpineSceneInfos :array)
  (output spine-scene-infos SpineSceneInfos :cached (g/fnk [aux-spine-scene-infos spine-scene-infos] (into {} (concat aux-spine-scene-infos spine-scene-infos))))
  (input aux-spine-scene-names GuiResourceNames :array)
  (input spine-scene-names GuiResourceNames :array)
  (output spine-scene-names GuiResourceNames :cached (g/fnk [aux-spine-scene-names spine-scene-names] (into (sorted-set) cat (concat aux-spine-scene-names spine-scene-names))))

  (input aux-particlefx-infos ParticleFXInfos :array)
  (input particlefx-infos ParticleFXInfos :array)
  (output particlefx-infos ParticleFXInfos :cached (g/fnk [aux-particlefx-infos particlefx-infos] (into {} (concat aux-particlefx-infos particlefx-infos))))
  (input aux-particlefx-resource-names GuiResourceNames :array)
  (input particlefx-resource-names GuiResourceNames :array)
  (output particlefx-resource-names GuiResourceNames :cached (g/fnk [aux-particlefx-resource-names particlefx-resource-names] (into (sorted-set) cat (concat aux-particlefx-resource-names particlefx-resource-names))))

  (input aux-resource-names GuiResourceNames :array)
  (input resource-names GuiResourceNames :array)
  (output resource-names GuiResourceNames :cached (g/fnk [aux-resource-names resource-names] (into (sorted-set) cat (concat aux-resource-names resource-names))))

  (input material-resource resource/Resource)
  (input material-shader ShaderLifecycle)
  (output material-shader ShaderLifecycle (gu/passthrough material-shader))
  (input samplers [g/KeywordMap])
  (output samplers [g/KeywordMap] (gu/passthrough samplers))
  (output pb-msg g/Any :cached produce-pb-msg)
  (output save-value g/Any (gu/passthrough pb-msg))
  (input template-build-targets g/Any :array)
  (output own-build-errors g/Any produce-own-build-errors)
  (input build-errors g/Any :array)
  (output build-errors g/Any produce-build-errors)
  (output build-targets g/Any :cached produce-build-targets)
  (input layout-node-outlines g/Any :array)
  (output layout-node-outlines g/Any :cached (g/fnk [layout-node-outlines] (into {} layout-node-outlines)))
  (input default-node-outline g/Any)
  (output node-outline outline/OutlineData :cached
          (g/fnk [_node-id default-node-outline layout-node-outlines current-layout child-outlines own-build-errors]
                 (let [node-outline (get layout-node-outlines current-layout default-node-outline)
                       label (:label pb-def)
                       icon (:icon pb-def)]
                   {:node-id _node-id
                    :node-outline-key label
                    :label label
                    :icon icon
                    :children (vec (sort-by :order (conj child-outlines node-outline)))
                    :outline-error? (g/error-fatal? own-build-errors)})))
  (input default-scene g/Any)
  (input layout-scenes g/Any :array)
  (output layout-scenes g/Any :cached (g/fnk [layout-scenes] (into {} layout-scenes)))
  (output child-scenes g/Any (g/fnk [default-scene layout-scenes current-layout]
                               (let [node-tree-scene (get layout-scenes current-layout default-scene)]
                                 (:children node-tree-scene))))
  (output scene g/Any :cached produce-scene)
  (output scene-dims g/Any :cached (g/fnk [project-settings current-layout display-profiles]
                                          (or (some #(and (= current-layout (:name %)) (first (:qualifiers %))) display-profiles)
                                              (let [w (get project-settings ["display" "width"])
                                                    h (get project-settings ["display" "height"])]
                                                {:width w :height h}))))
  (input id-prefix g/Str)
  (output id-prefix g/Str (gu/passthrough id-prefix))
  (output unused-display-profiles g/Any (g/fnk [layout-msgs display-profiles]
                                          (let [layouts (into #{} (map :name) layout-msgs)]
                                            (into []
                                                  (comp
                                                    (map :name)
                                                    (remove layouts))
                                                  display-profiles)))))

(defn- tx-create-node? [tx-entry]
  (= :create-node (:type tx-entry)))

(defn- tx-node-id [tx-entry]
  (get-in tx-entry [:node :_node-id]))

(defn- attach-resource
  ([self resources-node resource-node]
   (attach-resource self resources-node resource-node false))
  ([self resources-node resource-node internal?]
   (concat
    (g/connect resource-node :_node-id self :nodes)
    (when (not internal?)
      (concat
       (g/connect resource-node :dep-build-targets self :dep-build-targets)
       (g/connect resource-node :resource-names    self :resource-names)
       (g/connect resource-node :pb-msg            self :resource-msgs)
       (g/connect resource-node :build-errors      resources-node :build-errors)
       (g/connect resource-node :node-outline      resources-node :child-outlines)
       (g/connect resource-node :name              resources-node :names)
       (g/connect resource-node :resource-path     resources-node :paths)
       (g/connect resources-node :name-counts resource-node :name-counts))))))

(defn- v4->v3 [v4]
  (subvec v4 0 3))

(defn add-gui-node! [project scene parent node-type custom-type select-fn]
  (let [node-tree (g/node-value scene :node-tree)
        taken-ids (g/node-value node-tree :id-counts)
        id (outline/resolve-id (subs (name node-type) 5) taken-ids)
        def-node-type (get-registered-node-type-cls node-type custom-type)
        child-indices (g/node-value parent :child-indices)
        next-index (next-child-index child-indices)]
    (-> (concat
          (g/operation-label "Add Gui Node")
          (g/make-nodes (g/node-id->graph-id scene) [gui-node [def-node-type :id id :child-index next-index :type node-type :custom-type custom-type]]
                        (attach-gui-node node-tree parent gui-node node-type)
                        (when select-fn
                          (select-fn [gui-node]))))
      g/transact
      g/tx-nodes-added
      first)))

(defn add-gui-node-handler [project {:keys [scene parent node-type custom-type]} select-fn]
  (add-gui-node! project scene parent node-type custom-type select-fn))

(defn- make-add-handler [scene parent label icon handler-fn user-data]
  {:label label :icon icon :command :add
   :user-data (merge {:handler-fn handler-fn :scene scene :parent parent} user-data)})

(defn- add-handler-options [node]
  (let [type-infos (get-registered-node-type-infos)
        node (g/override-root node)
        scene (node->gui-scene node)
        node-options (cond
                       (g/node-instance? TemplateNode node)
                       (if-some [template-scene (g/override-root (g/node-feeding-into node :template-resource))]
                         (let [parent (g/node-value template-scene :node-tree)]
                           (mapv (fn [info]
                                   (if-not (:deprecated info)
                                     (make-add-handler template-scene parent (:display-name info) (:icon info)
                                                       add-gui-node-handler (into {} info))))
                                 type-infos))
                         [])

                       (some #(g/node-instance? % node) [GuiSceneNode GuiNode NodeTree])
                       (let [parent (if (= node scene)
                                      (g/node-value scene :node-tree)
                                      node)]
                         (mapv (fn [info]
                                 (if-not (:deprecated info)
                                   (make-add-handler scene parent (:display-name info) (:icon info)
                                                     add-gui-node-handler (into {} info))))
                               type-infos))

                       :else
                       [])
        handler-options (when (empty? node-options)
                          (when (g/has-output? (g/node-type* node) :add-handler-info)
                            (->> (g/node-value node :add-handler-info)
                                 one-or-many-handler-infos-to-vec
                                 (map (fn [[parent menu-label menu-icon add-fn opts]]
                                        (let [parent (if (= node scene) parent node)]
                                          (make-add-handler scene parent menu-label menu-icon add-fn opts)))))))]
    (filter some? (into node-options handler-options))))

(defn- add-layout-options [node user-data]
  (g/with-auto-evaluation-context evaluation-context
    (let [scene (node->gui-scene node)
          parent (if (= node scene)
                   (g/node-value scene :layouts-node evaluation-context)
                   node)]
      (mapv #(make-add-handler scene parent % layout-icon add-layout-handler {:display-profile %})
            (g/node-value scene :unused-display-profiles evaluation-context)))))

(handler/defhandler :add :workbench
  (active? [selection] (not-empty (some->> (handler/selection->node-id selection) add-handler-options)))
  (run [project user-data app-view] (when user-data ((:handler-fn user-data) project user-data (fn [node-ids] (app-view/select app-view node-ids)))))
  (options [selection user-data]
    (let [node-id (handler/selection->node-id selection)]
      (if (not user-data)
        (add-handler-options node-id)
        (when (:layout user-data)
          (add-layout-options node-id user-data))))))

(def node-property-fns
  {:position [:position v4->v3]
   :rotation [:rotation euler-v4->clj-quat]
   :scale [:scale v4->v3]
   :size [:manual-size v4->v3]
   :xanchor [:x-anchor identity]
   :yanchor [:y-anchor identity]})

(defn- convert-node-desc [node-desc]
  (into {}
        (map (fn [[key val :as entry]]
               (if-some [[new-key convert-fn] (node-property-fns key)]
                 [new-key (convert-fn val)]
                 entry)))
        node-desc))

(defn- sort-node-descs
  [node-descs]
  (let [parent-id->children (group-by :parent (remove #(str/blank? (:id %)) node-descs))
        parent->children #(parent-id->children (:id %))
        root {:id ""}]
    (rest (tree-seq parent->children parent->children root))))


(def ^:private custom-gui-scene-loaders (atom ()))

;; SDK api
(defn register-gui-scene-loader! [loader]
  (swap! custom-gui-scene-loaders conj loader))

;; Used by tests
(defn clear-custom-gui-scene-loaders-for-tests! []
  (reset! custom-gui-scene-loaders ()))

(defn- get-registered-gui-scene-loaders []
  @custom-gui-scene-loaders)

(defn load-gui-scene [project self resource scene]
  (let [def                pb-def
        graph-id           (g/node-id->graph-id self)
        node-descs         (map convert-node-desc (:nodes scene))
        tmpl-node-descs    (into {} (map (fn [n] [(:id n) {:template (:parent n) :data (extract-overrides n)}])
                                         (filter :template-node-child node-descs)))
        tmpl-node-descs    (into {} (map (fn [[id data]]
                                           [id (update data :template
                                                       (fn [parent] (if (contains? tmpl-node-descs parent)
                                                                      (recur (:template (get tmpl-node-descs parent)))
                                                                      parent)))])
                                         tmpl-node-descs))
        node-descs         (filter (complement :template-node-child) node-descs)
        tmpl-children      (group-by (comp :template second) tmpl-node-descs)
        tmpl-roots         (filter (complement tmpl-node-descs) (map first tmpl-children))
        template-data      (into {} (map (fn [r] [r (into {} (map (fn [[id tmpl]]
                                                                    [(subs id (inc (count r))) (:data tmpl)])
                                                                  (rest (tree-seq (constantly true)
                                                                                  (comp tmpl-children first)
                                                                                  [r nil]))))])
                                         tmpl-roots))
        custom-loader-fns  (get-registered-gui-scene-loaders)
        custom-data        (for [loader-fn custom-loader-fns
                                 :let [result (loader-fn project self scene graph-id resource)]]
                             result)]
    (concat
      (g/set-property self :script (workspace/resolve-resource resource (:script scene)))
      (g/set-property self :material (workspace/resolve-resource resource (:material scene)))
      (g/set-property self :adjust-reference (:adjust-reference scene))
      (g/set-property self :pb scene)
      (g/set-property self :def def)
      (g/set-property self :background-color (:background-color scene))
      (g/set-property self :max-nodes (:max-nodes scene))
      (g/connect project :settings self :project-settings)
      (g/connect project :default-tex-params self :default-tex-params)
      (g/connect project :display-profiles self :display-profiles)
      (g/make-nodes graph-id [fonts-node FontsNode
                              no-font [FontNode
                                       :name ""
                                       :font (workspace/resolve-resource resource "/builtins/fonts/system_font.font")]]
                    (g/connect fonts-node :_node-id self :fonts-node) ; for the tests :/
                    (g/connect fonts-node :_node-id self :nodes)
                    (g/connect fonts-node :build-errors self :build-errors)
                    (g/connect fonts-node :node-outline self :child-outlines)
                    (g/connect fonts-node :add-handler-info self :handler-infos)
                    (attach-font self fonts-node no-font true)
                    (for [font-desc (:fonts scene)]
                      (g/make-nodes graph-id [font [FontNode
                                                    :name (:name font-desc)
                                                    :font (workspace/resolve-resource resource (:font font-desc))]]
                                    (attach-font self fonts-node font))))
      (g/make-nodes graph-id [textures-node TexturesNode
                              no-texture [InternalTextureNode
                                          :name ""
                                          :gpu-texture @texture/white-pixel]]
                    (g/connect textures-node :_node-id self :textures-node) ; for the tests :/
                    (g/connect textures-node :_node-id self :nodes)
                    (g/connect textures-node :build-errors self :build-errors)
                    (g/connect textures-node :node-outline self :child-outlines)
                    (g/connect textures-node :add-handler-info self :handler-infos)
                    (attach-texture self textures-node no-texture true)
                    (for [texture-desc (:textures scene)
                          :let [resource (workspace/resolve-resource resource (:texture texture-desc))]]
                      (g/make-nodes graph-id [texture [TextureNode :name (:name texture-desc) :texture resource]]
                                    (attach-texture self textures-node texture))))

      (g/make-nodes graph-id [particlefx-resources-node ParticleFXResources
                              no-particlefx-resource [ParticleFXResource
                                                      :name ""]]
                    (g/connect particlefx-resources-node :_node-id self :particlefx-resources-node) ; for the tests :/
                    (g/connect particlefx-resources-node :_node-id self :nodes)
                    (g/connect particlefx-resources-node :build-errors self :build-errors)
                    (g/connect particlefx-resources-node :node-outline self :child-outlines)
                    (g/connect particlefx-resources-node :add-handler-info self :handler-infos)
                    (attach-particlefx-resource self particlefx-resources-node no-particlefx-resource true)
                    (let [prop-keys (g/declared-property-labels ParticleFXResource)]
                      (for [particlefx-desc (:particlefxs scene)
                            :let [particlefx-desc (select-keys particlefx-desc prop-keys)]]
                        (g/make-nodes graph-id [particlefx-resource [ParticleFXResource
                                                                     :name (:name particlefx-desc)
                                                                     :particlefx (workspace/resolve-resource resource (:particlefx particlefx-desc))]]
                                      (attach-particlefx-resource self particlefx-resources-node particlefx-resource)))))

      (g/make-nodes graph-id [layers-node LayersNode
                              no-layer [LayerNode
                                        :name ""]]
                    (g/connect layers-node :_node-id self :layers-node) ; for the tests :/
                    (g/connect layers-node :_node-id self :nodes)
                    (g/connect layers-node :layer-msgs self :layer-msgs)
                    (g/connect layers-node :layer-names self :layer-names)
                    (g/connect layers-node :layer->index self :layer->index)
                    (g/connect layers-node :build-errors self :build-errors)
                    (g/connect layers-node :node-outline self :child-outlines)
                    (g/connect layers-node :add-handler-info self :handler-infos)
                    (attach-layer layers-node no-layer true)
                    (loop [[layer-desc & more] (:layers scene)
                           tx-data []
                           child-index 0]
                      (if layer-desc
                        (let [layer-tx-data (g/make-nodes graph-id
                                                          [layer [LayerNode
                                                                  :name (:name layer-desc)
                                                                  :child-index child-index]]
                                                          (attach-layer layers-node layer))]
                          (recur more (conj tx-data layer-tx-data) (inc child-index)))
                        tx-data)))
      (g/make-nodes graph-id [node-tree NodeTree]
                    (for [[from to] [[:_node-id :node-tree]
                                     [:_node-id :nodes]
                                     [:node-outline :default-node-outline]
                                     [:node-msgs :node-msgs]
                                     [:scene :default-scene]
                                     [:node-ids :node-ids]
                                     [:node-overrides :node-overrides]
                                     [:build-errors :build-errors]
                                     [:template-build-targets :template-build-targets]]]
                      (g/connect node-tree from self to))
                    (for [[from to] [[:material-shader :material-shader]
                                     [:texture-gpu-textures :texture-gpu-textures]
                                     [:texture-anim-datas :texture-anim-datas]
                                     [:texture-names :texture-names]
                                     [:font-shaders :font-shaders]
                                     [:font-datas :font-datas]
                                     [:font-names :font-names]
                                     [:layer-names :layer-names]
                                     [:layer->index :layer->index]

                                     [:spine-scene-element-ids :spine-scene-element-ids]
                                     [:spine-scene-infos :spine-scene-infos]
                                     [:spine-scene-names :spine-scene-names]

                                     [:particlefx-infos :particlefx-infos]
                                     [:particlefx-resource-names :particlefx-resource-names]
                                     [:resource-names :resource-names]
                                     [:id-prefix :id-prefix]
                                     [:current-layout :current-layout]]]
                      (g/connect self from node-tree to))
                    ;; Note that the child-index used below is
                    ;; not "local" to the parent but a global ordering of nodes.
                    ;; The indices used for sibling nodes may not be a
                    ;; continuous range. The order should still be
                    ;; correct.
                    (loop [[node-desc & more] (sort-node-descs node-descs)
                           id->node {}
                           all-tx-data []
                           child-index 0]
                      (if node-desc
                        (let [node-type (get-registered-node-type-cls (:type node-desc) (:custom-type node-desc))
                              props (-> node-desc
                                        (assoc :child-index child-index)
                                        (select-keys (g/declared-property-labels node-type))
                                        (cond->
                                          (= :type-template (:type node-desc))
                                          (assoc :template {:resource (workspace/resolve-resource resource (:template node-desc))
                                                            :overrides (get template-data (:id node-desc) {})})))

                              tx-data (g/make-nodes graph-id [gui-node [node-type props]]
                                                    (let [parent (if (empty? (:parent node-desc))
                                                                   node-tree
                                                                   (id->node (:parent node-desc)))]
                                                      (attach-gui-node node-tree parent gui-node (:type node-desc))))
                              node-id (first (map tx-node-id (filter tx-create-node? tx-data)))]
                          (recur more (assoc id->node (:id node-desc) node-id) (into all-tx-data tx-data) (inc child-index)))
                        all-tx-data)))
      (g/make-nodes graph-id [layouts-node LayoutsNode]
                    (g/connect layouts-node :_node-id self :layouts-node) ; for the tests :/
                    (g/connect layouts-node :_node-id self :nodes)
                    (g/connect self :unused-display-profiles layouts-node :unused-display-profiles)
                    (g/connect layouts-node :build-errors self :build-errors)
                    (g/connect layouts-node :node-outline self :child-outlines)
                    (g/connect layouts-node :add-handler-info self :handler-infos)
                    (let [prop-keys (g/declared-property-labels LayoutNode)]
                      (for [layout-desc (:layouts scene)
                            :let [layout-desc (-> layout-desc
                                                  (select-keys prop-keys)
                                                  (update :nodes (fn [nodes]
                                                                   (into {}
                                                                         (map (fn [node-desc]
                                                                                (pair (:id node-desc)
                                                                                      (-> node-desc
                                                                                          convert-node-desc
                                                                                          extract-overrides))))
                                                                         nodes))))]]
                        (g/make-nodes graph-id [layout [LayoutNode (dissoc layout-desc :nodes)]]
                                      (attach-layout self layouts-node layout)
                                      (g/set-property layout :nodes (:nodes layout-desc))))))
      custom-data)))

(defn- color-alpha [node-desc color-field alpha-field]
  ;; The alpha field replaced the fourth component of color,
  ;; to support overriding of the alpha separately from color.
  ;; Check which one to use by comparing with the default value.
  (let [color (get node-desc color-field)
        alpha (get node-desc alpha-field)]
    (if (not= alpha (protobuf/default Gui$NodeDesc alpha-field))
      alpha
      (get color 3 1.0))))

(defn- sanitize-node-colors [node]
  (reduce (fn [node [color-field alpha-field]]
            (assoc node alpha-field (color-alpha node color-field alpha-field)))
          node
          [[:color :alpha]
           [:shadow :shadow-alpha]
           [:outline :outline-alpha]]))

(defn- sanitize-node-rotation [node]
  (update node :rotation (comp clj-quat->euler-v4 euler-v4->clj-quat)))

(defn- sanitize-node [node-desc]
  (let [node-type (:type node-desc)
        custom-type (:custom-type node-desc 0)
        node-type-info (get-registered-node-type-info node-type custom-type)
        node-desc (if-some [convert-fn (:convert-fn node-type-info)]
                    (convert-fn node-type-info node-desc)
                    node-desc)]
    (cond-> (-> node-desc
                sanitize-node-colors
                sanitize-node-rotation)

            (or (= :type-box node-type)
                (= :type-pie node-type))
            (strip-unwanted-shape-base-node-fields)

            (= :type-text node-type)
            ;; These properties are not applicable to text nodes, but might still be stored in files from editor1.
            (dissoc :clipping-inverted :clipping-mode :clipping-visible :size-mode)

            (= :type-template node-type)
            ;; These properties are not applicable to template nodes, but might still be stored in files from editor1.
            (dissoc :adjust-mode :blend-mode :clipping-inverted :clipping-mode :clipping-visible :pivot :size-mode :xanchor :yanchor))))

(def ^:private sanitize-nodes #(mapv sanitize-node %))

(defn- sanitize-layout [layout]
  (update layout :nodes sanitize-nodes))

(def ^:private sanitize-layouts #(mapv sanitize-layout %))

(defn- sanitize-scene [scene]
  (-> scene
      (update :nodes sanitize-nodes)
      (update :layouts sanitize-layouts)))

(defn- register [workspace def]
  (let [ext (:ext def)
        exts (if (vector? ext) ext [ext])]
    (for [ext exts]
      (resource-node/register-ddf-resource-type workspace
        :ext ext
        :label (:label def)
        :build-ext (:build-ext def)
        :node-type GuiSceneNode
        :ddf-type (:pb-class def)
        :load-fn load-gui-scene
        :sanitize-fn sanitize-scene
        :icon (:icon def)
        :tags (:tags def)
        :tag-opts (:tag-opts def)
        :template (:template def)
        :view-types [:scene :text]
        :view-opts {:scene {:grid true}}))))

(defn register-resource-types [workspace]
  (register workspace pb-def))

(defn- move-child-node!
  [node-id offset]
  (let [parent (core/scope node-id)
        node-index (g/node-value node-id :child-index)
        child-indices (g/node-value parent :child-indices)
        before? (partial > node-index)
        after? (partial < node-index)
        ascending-order #(compare %1 %2)
        descending-order #(compare %2 %1)
        neighbour (first (sort-by second
                                  (if (= offset -1) descending-order ascending-order)
                                  (filter (comp (if (= offset -1) before? after?) second)
                                          child-indices)))]
    (when neighbour
      (let [[neighbour-node-id neighbour-node-index] neighbour]
        (g/transact
          (concat
            (g/set-property node-id :child-index neighbour-node-index)
            (g/set-property neighbour-node-id :child-index node-index)))))))

(defn- selection->gui-node [selection]
  (g/override-root (handler/adapt-single selection GuiNode)))

(defn- selection->layer-node [selection]
  (g/override-root (handler/adapt-single selection LayerNode)))

(handler/defhandler :move-up :workbench
  (active? [selection] (or (selection->gui-node selection)
                           (selection->layer-node selection)))
  (enabled? [selection] (let [selected-node-id (g/override-root (handler/selection->node-id selection))
                              parent (core/scope selected-node-id)
                              node-child-index (g/node-value selected-node-id :child-index)
                              first-index (transduce (map second) min Long/MAX_VALUE (g/node-value parent :child-indices))]
                          (< first-index node-child-index)))
  (run [selection] (let [selected (g/override-root (handler/selection->node-id selection))]
                     (move-child-node! selected -1))))

(handler/defhandler :move-down :workbench
  (active? [selection] (or (selection->gui-node selection)
                           (selection->layer-node selection)))
  (enabled? [selection] (let [selected-node-id (g/override-root (handler/selection->node-id selection))
                              parent (core/scope selected-node-id)
                              node-child-index (g/node-value selected-node-id :child-index)
                              last-index (transduce (map second) max 0 (g/node-value parent :child-indices))]
                          (< node-child-index last-index)))
  (run [selection] (let [selected (g/override-root (handler/selection->node-id selection))]
                     (move-child-node! selected 1))))

(defn- resource->gui-scene
  ([project resource]
   (g/with-auto-evaluation-context evaluation-context
     (resource->gui-scene project resource evaluation-context)))
  ([project resource evaluation-context]
   (let [res-node (when resource
                    (project/get-resource-node project resource evaluation-context))]
     (when (and res-node (g/node-instance? GuiSceneNode res-node))
       res-node))))

(handler/defhandler :set-gui-layout :workbench
  (active? [project active-resource evaluation-context]
           (boolean (resource->gui-scene project active-resource evaluation-context)))
  (run [project active-resource user-data] (when user-data
                                             (when-let [scene (resource->gui-scene project active-resource)]
                                               (g/transact (g/set-property scene :visible-layout user-data)))))
  (state [project active-resource]
         (when-let [scene (resource->gui-scene project active-resource)]
           (let [visible (g/node-value scene :visible-layout)]
             {:label (if (empty? visible) "Default" visible)
              :command :set-gui-layout
              :user-data visible})))
  (options [project active-resource user-data]
           (when-not user-data
             (when-let [scene (resource->gui-scene project active-resource)]
               (let [layout-msgs (g/node-value scene :layout-msgs)
                     layouts (cons "" (map :name layout-msgs))]
                 (for [l layouts]
                   {:label (if (empty? l) "Default" l)
                    :command :set-gui-layout
                    :user-data l}))))))

(handler/register-menu! ::toolbar :visibility-settings
  [{:label :separator}
   {:icon layout-icon
    :command :set-gui-layout
    :label "Test"}])

;; /////////////////////////////////////////////////////////////////////////////////////////////////////////

;; Auto generated from the gui_ddf.proto enum

(def ^:private base-node-type-infos [{:node-type :type-box
                                      :node-cls BoxNode
                                      :display-name "Box"
                                      :custom-type 0
                                      :icon box-icon}
                                     {:node-type :type-pie
                                      :node-cls PieNode
                                      :display-name "Pie"
                                      :custom-type 0
                                      :icon pie-icon}
                                     {:node-type :type-text
                                      :node-cls TextNode
                                      :display-name "Text"
                                      :custom-type 0
                                      :icon text-icon}
                                     {:node-type :type-template
                                      :node-cls TemplateNode
                                      :display-name "Template"
                                      :custom-type 0
                                      :icon template-icon}
                                     {:node-type :type-particlefx
                                      :node-cls ParticleFXNode
                                      :display-name "ParticleFX"
                                      :custom-type 0
                                      :icon particlefx/particle-fx-icon}])

(def ^:private custom-node-type-infos (atom []))

(defn- get-registered-node-type-infos []
  (concat base-node-type-infos @custom-node-type-infos))

(defn- get-registered-node-type-info [node-type custom-type]
  (or (some (fn [info]
              (when (and (= node-type (:node-type info))
                         (= custom-type (:custom-type info)))
                info))
            (get-registered-node-type-infos))
      (throw (ex-info (format "Unable to locate GUI node type info. Extension not loaded? (node-type=%s, custom-type=%s)"
                              node-type
                              custom-type)
                      {:node-type node-type
                       :custom-type custom-type
                       :custom-node-type-infos @custom-node-type-infos}))))

(defn- get-registered-node-type-cls [node-type custom-type]
  (:node-cls (get-registered-node-type-info node-type custom-type)))

;; SDK api
(defn register-node-type-info! [{:keys [node-cls] :as type-info}]
  (when-some [abstract-output-labels (not-empty (g/abstract-output-labels node-cls))]
    (throw (ex-info (format "Plugin GUI node type %s does not implement required outputs: %s"
                            (:name @node-cls)
                            (->> abstract-output-labels
                                 (sort)
                                 (map name)
                                 (str/join ", ")))
                    {:node-cls node-cls
                     :abstract-output-labels abstract-output-labels})))
  (swap! custom-node-type-infos conj type-info))<|MERGE_RESOLUTION|>--- conflicted
+++ resolved
@@ -2301,7 +2301,6 @@
                                                                     (when (> c max-nodes)
                                                                       (format "the actual number of nodes (%d) exceeds 'Max Nodes' (%d)" c max-nodes)))) max-nodes)))
 
-<<<<<<< HEAD
 (defn- paged-material-not-supported-error-message [is-paged-material]
   (when is-paged-material
     "Guis do not support paged Materials, but the selected Material is paged"))
@@ -2310,17 +2309,11 @@
   (or (prop-resource-error _node-id :material material "Material")
       (validation/prop-error :fatal _node-id :material paged-material-not-supported-error-message (shader/is-using-array-samplers? material-shader))))
 
-(g/defnk produce-own-build-errors [_node-id material material-shader max-nodes node-ids script]
+(g/defnk produce-own-build-errors [_node-id material material-shader max-nodes node-ids script ^:try template-build-targets]
   (g/package-errors _node-id
                     (when script (prop-resource-error _node-id :script script "Script"))
                     (validate-material-resource _node-id material material-shader)
-=======
-(g/defnk produce-own-build-errors [_node-id material max-nodes node-ids script ^:try template-build-targets]
-  (g/package-errors _node-id
-                    (when script (prop-resource-error _node-id :script script "Script"))
-                    (prop-resource-error _node-id :material material "Material")
                     (validation/prop-error :fatal _node-id nil validate-template-build-targets (gu/array-subst-remove-errors template-build-targets))
->>>>>>> 7978039a
                     (validate-max-nodes _node-id max-nodes node-ids)))
 
 (g/defnk produce-build-errors [_node-id build-errors own-build-errors]
