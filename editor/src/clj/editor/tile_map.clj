;; Copyright 2020-2025 The Defold Foundation
;; Copyright 2014-2020 King
;; Copyright 2009-2014 Ragnar Svensson, Christian Murray
;; Licensed under the Defold License version 1.0 (the "License"); you may not use
;; this file except in compliance with the License.
;;
;; You may obtain a copy of the License, together with FAQs at
;; https://www.defold.com/license
;;
;; Unless required by applicable law or agreed to in writing, software distributed
;; under the License is distributed on an "AS IS" BASIS, WITHOUT WARRANTIES OR
;; CONDITIONS OF ANY KIND, either express or implied. See the License for the
;; specific language governing permissions and limitations under the License.

(ns editor.tile-map
  (:require [clojure.data.int-map :as int-map]
            [dynamo.graph :as g]
            [editor.attachment :as attachment]
            [editor.build-target :as bt]
            [editor.core :as core]
            [editor.defold-project :as project]
            [editor.geom :as geom]
            [editor.gl :as gl]
            [editor.gl.pass :as pass]
            [editor.gl.shader :as shader]
            [editor.gl.texture :as texture]
            [editor.gl.vertex2 :as vtx]
            [editor.graph-util :as gu]
            [editor.grid :as grid]
            [editor.handler :as handler]
            [editor.id :as id]
            [editor.material :as material]
            [editor.math :as math]
            [editor.outline :as outline]
            [editor.properties :as properties]
            [editor.protobuf :as protobuf]
            [editor.resource :as resource]
            [editor.resource-node :as resource-node]
            [editor.scene :as scene]
            [editor.scene-picking :as scene-picking]
<<<<<<< HEAD
=======
            [editor.tile-map-common :as tile-map-common]
            [editor.tile-map-grid :as tile-map-grid]
>>>>>>> 20ebf8ce
            [editor.tile-source :as tile-source]
            [editor.validation :as validation]
            [editor.workspace :as workspace]
            [internal.graph.types :as gt])
  (:import [com.dynamo.gamesys.proto Tile$TileCell Tile$TileGrid Tile$TileGrid$BlendMode Tile$TileLayer]
           [com.jogamp.opengl GL2]
           [editor.gl.shader ShaderLifecycle]
           [editor.tile_map_common Tile]
           [editor.types AABB]
           [javax.vecmath Matrix4d Point3d Vector3d]))

(set! *warn-on-reflection* true)

(defn- min-l
  ^long [^long a ^long b]
  (Math/min a b))

(defn- max-l
  ^long [^long a ^long b]
  (Math/max a b))

(defn- max-d
  ^double [^double a ^double b]
  (Math/max a b))

(defn- floor-d
  ^double [^double n]
  (Math/floor n))

(defn single
  [coll]
  (when-not (next coll) (first coll)))

(defn toggler
  [a b]
  (fn [v] (if (= v a) b a)))


(def tile-map-icon "icons/32/Icons_48-Tilemap.png")
(def tile-map-layer-icon "icons/32/Icons_42-Layers.png")


;; manipulating cells

(defn paint-cell!
  [cell-map x y tile h-flip v-flip rotate90]
  (if tile
    (assoc! cell-map (tile-map-common/cell-index x y) (tile-map-common/->Tile x y tile h-flip v-flip rotate90))
    (dissoc! cell-map (tile-map-common/cell-index x y))))

(defn make-cell-map
  [cells]
  (persistent! (reduce (fn [ret {:keys [x y tile h-flip v-flip rotate90] :or {h-flip 0 v-flip 0 rotate90 0} :as _tile-cell}]
                         (paint-cell! ret x y tile (not= 0 h-flip) (not= 0 v-flip) (not= 0 rotate90)))
                       (transient (int-map/int-map))
                       cells)))

(defn paint
  [cell-map [sx sy] brush]
  (let [{:keys [width height tiles]} brush]
    (let [ex (+ sx width)
          ey (+ sy height)]
      (loop [x sx
             y sy
             tiles tiles
             cell-map (transient cell-map)]
        (if (< y ey)
          (if (< x ex)
            (let [{:keys [tile h-flip v-flip rotate90]} (first tiles)]
              (recur (inc x) y (rest tiles) (paint-cell! cell-map x y tile h-flip v-flip rotate90)))
            (recur sx (inc y) tiles cell-map))
          (persistent! cell-map))))))

(defn erase-area
  [cell-map [sx sy] [ex ey]]
  (let [x0 (min sx ex)
        y0 (min sy ey)
        x1 (inc (max sx ex))
        y1 (inc (max sy ey))]
    (loop [x x0
           y y0
           cell-map (transient cell-map)]
      (if (< y y1)
        (if (< x x1)
          (recur (inc x) y (dissoc! cell-map (tile-map-common/cell-index x y)))
          (recur x0 (inc y) cell-map))
        (persistent! cell-map)))))

(defn make-brush
  [tile]
  (if-not tile
    {:width 1 :height 1 :tiles [nil]}
    {:width 1 :height 1 :tiles [{:tile tile :h-flip false :v-flip false :rotate90 false}]}))

(defn make-brush-from-selection
  [cell-map start-cell end-cell]
  (let [[sx sy] start-cell
        [ex ey] end-cell
        x0 (min-l sx ex)
        y0 (min-l sy ey)
        x1 (inc (max-l sx ex))
        y1 (inc (max-l sy ey))
        w (- x1 x0)
        h (- y1 y0)]
    {:width w
     :height h
     :tiles (vec (for [y (range y0 y1)
                       x (range x0 x1)]
                   (get cell-map (tile-map-common/cell-index x y))))}))

(defn palette-x [n tiles-per-row]
  (mod n tiles-per-row))

(defn palette-y [n tiles-per-row]
  (int (/ n tiles-per-row)))

(defn make-brush-from-selection-in-palette
  [start-tile end-tile tile-source-attributes]
  (let [tiles-per-row (:tiles-per-row tile-source-attributes)
        start-x (palette-x start-tile tiles-per-row)
        start-y (palette-y start-tile tiles-per-row)
        end-x (palette-x end-tile tiles-per-row)
        end-y (palette-y end-tile tiles-per-row)
        x0 (min-l start-x end-x)
        y0 (min-l start-y end-y)
        x1 (inc (max-l start-x end-x))
        y1 (inc (max-l start-y end-y))
        width (- x1 x0)
        height (- y1 y0)
        tiles (vec (for [y (range (dec y1) (dec y0) -1)
                         x (range x0 x1)]
                     {:tile (+ x (* y tiles-per-row))
                      :h-flip false
                      :v-flip false
                      :rotate90 false}))]
    {:width width
     :height height
     :tiles tiles}))

(def ^:private empty-brush (make-brush nil))

(defn flip-brush-horizontally
  [brush]
  (let [width (:width brush)
        height (:height brush)
        tiles (:tiles brush)
        ;; Horizontal Flip Mappings
        ;; | current-state      | hflip | vflip | rotate90 |
        ;; | 0 (000) - 0°       | false | false | false    | -> 1 (001) - H
        ;; | 1 (001) - H        | true  | false | false    | -> 0 (000) - R_0
        ;; | 2 (010) - V        | false | true  | false    | -> 3 (011) - H + V
        ;; | 3 (011) - H+V      | true  | true  | false    | -> 2 (010) - V
        ;; | 4 (100) - 90°      | false | false | true     | -> 6 (110) - V + R_90
        ;; | 5 (101) - H+90°    | true  | false | true     | -> 7 (111) - H + V + R_90
        ;; | 6 (110) - V+90°    | false | true  | true     | -> 4 (100) - R_90
        ;; | 7 (111) - H+V+90°  | true  | true  | true     | -> 5 (101) - H + R_90
        flipped-tiles (vec (for [y (range height)
                                 x (range width)]
                             (let [index (+ (* y width) x)
                                   tile (nth tiles index)
                                   hflip (:h-flip tile)
                                   vflip (:v-flip tile)
                                   rotate90 (:rotate90 tile)
                                   current-state (bit-or (if hflip 1 0)
                                                         (if vflip 2 0)
                                                         (if rotate90 4 0))
                                   new-state (case current-state
                                               0 1          ; R_0 -> H
                                               1 0          ; H -> R_0
                                               2 3          ; V -> H + V
                                               3 2          ; H + V -> V
                                               4 6          ; R_90 -> V + R_90
                                               5 7          ; H + R_90 -> H + V + R_90
                                               6 4          ; V + R_90 -> R_90
                                               7 5)         ; H + V + R_90 -> H + R_90
                                   new-hflip (bit-test new-state 0)
                                   new-vflip (bit-test new-state 1)
                                   new-rotate90 (bit-test new-state 2)]
                               {:x (:x tile)
                                :y (:y tile)
                                :tile (:tile tile)
                                :h-flip new-hflip
                                :v-flip new-vflip
                                :rotate90 new-rotate90})))
        reordered-tiles (vec (flatten (for [y (range height)]
                                        (rseq (subvec flipped-tiles (* y width) (* (inc y) width))))))]
    {:width width
     :height height
     :tiles reordered-tiles}))

(defn flip-brush-vertically
  [brush]
  (let [width (:width brush)
        height (:height brush)
        tiles (:tiles brush)
        ;; Vertical Flip Mappings
        ;; | current-state      | hflip | vflip | rotate90 |
        ;; | 0 (000) - 0°       | false | false | false    | -> 2 (010) - V
        ;; | 1 (001) - H        | true  | false | false    | -> 3 (011) - H + V
        ;; | 2 (010) - V        | false | true  | false    | -> 0 (000) - R_0
        ;; | 3 (011) - H+V      | true  | true  | false    | -> 1 (001) - H
        ;; | 4 (100) - 90°      | false | false | true     | -> 5 (101) - H + R_90
        ;; | 5 (101) - H+90°    | true  | false | true     | -> 4 (100) - R_90
        ;; | 6 (110) - V+90°    | false | true  | true     | -> 7 (111) - H + V + R_90
        ;; | 7 (111) - H+V+90°  | true  | true  | true     | -> 6 (110) - V + R_90
        flipped-tiles (vec (for [y (range height)
                                 x (range width)]
                             (let [index (+ (* y width) x)
                                   tile (nth tiles index)
                                   hflip (:h-flip tile)
                                   vflip (:v-flip tile)
                                   rotate90 (:rotate90 tile)
                                   current-state (bit-or (if hflip 1 0)
                                                         (if vflip 2 0)
                                                         (if rotate90 4 0))
                                   new-state (case current-state
                                               0 2          ; R_0 -> V
                                               1 3          ; H -> H + V
                                               2 0          ; V -> R_0
                                               3 1          ; H + V -> H
                                               4 5          ; R_90 -> H + R_90
                                               5 4          ; H + R_90 -> R_90
                                               6 7          ; V + R_90 -> H + V + R_90
                                               7 6)         ; H + V + R_90 -> V + R_90
                                   new-hflip (bit-test new-state 0)
                                   new-vflip (bit-test new-state 1)
                                   new-rotate90 (bit-test new-state 2)]
                               {:x (:x tile)
                                :y (:y tile)
                                :tile (:tile tile)
                                :h-flip new-hflip
                                :v-flip new-vflip
                                :rotate90 new-rotate90})))
        reordered-tiles (vec (flatten (reverse (partition width flipped-tiles))))]
    {:width width
     :height height
     :tiles reordered-tiles}))

(defn rotate-brush-90-degrees
  [brush]
  (let [width (:width brush)
        height (:height brush)
        tiles (:tiles brush)
        ;; 90-degree Rotation Mappings
        ;; | current-state              | hflip | vflip | rotate90 |
        ;; | 0 (000) - 0°               | false | false | false    | -> 4 (100) - R_90
        ;; | 1 (001) - H                | true  | false | false    | -> 5 (101) - H + R_90
        ;; | 2 (010) - V                | false | true  | false    | -> 6 (110) - V + R_90
        ;; | 3 (011) - H+V              | true  | true  | false    | -> 7 (111) - H + V + R_90
        ;; | 4 (100) - 90°              | false | false | true     | -> 3 (011) - H + V (180-degree rotation)
        ;; | 5 (101) - H+90°            | true  | false | true     | -> 2 (010) - V
        ;; | 6 (110) - V+90°            | false | true  | true     | -> 1 (001) - H
        ;; | 7 (111) - H+V+90°          | true  | true  | true     | -> 0 (000) - R_0
        rotated-tiles (mapv (fn [tile]
                              (let [hflip (:h-flip tile)
                                    vflip (:v-flip tile)
                                    rotate90 (:rotate90 tile)
                                    current-state (bit-or (if hflip 1 0)
                                                          (if vflip 2 0)
                                                          (if rotate90 4 0))
                                    new-state (case current-state
                                                0 4         ; R_0 -> R_90
                                                1 5         ; H -> H + R_90
                                                2 6         ; V -> V + R_90
                                                3 7         ; H + V -> H + V + R_90
                                                4 3         ; R_90 -> H + V (180-degree rotation)
                                                5 2         ; H + R_90 -> V
                                                6 1         ; V + R_90 -> H
                                                7 0)        ; H + V + R_90 -> R_0
                                    new-hflip (bit-test new-state 0)
                                    new-vflip (bit-test new-state 1)
                                    new-rotate90 (bit-test new-state 2)]
                                {:x (:x tile)
                                 :y (:y tile)
                                 :tile (:tile tile)
                                 :h-flip new-hflip
                                 :v-flip new-vflip
                                 :rotate90 new-rotate90}))
                            tiles)]
    (let [reordered-tiles (vec (for [y (range width)
                                     x (range height)]
                                 (let [new-x (- width 1 y)
                                       new-y x
                                       index (+ (* new-y width) new-x)]
                                   (nth rotated-tiles index))))]
      {:width height
       :height width
       :tiles reordered-tiles})))

;;--------------------------------------------------------------------
;; rendering

(vtx/defvertex pos-uv-vtx
  (vec3 position)
  (vec2 texcoord0))

(shader/defshader tile-map-id-vertex-shader
  (uniform mat4 view_proj)
  (uniform mat4 world)
  (attribute vec4 position)
  (attribute vec2 texcoord0)
  (varying vec2 var_texcoord0)
  (defn void main []
    (setq mat4 mvp (* view_proj world))
    (setq gl_Position (* mvp (vec4 position.xyz 1.0)))
    (setq var_texcoord0 texcoord0)))

(shader/defshader tile-map-id-fragment-shader
  (varying vec2 var_texcoord0)
  (uniform sampler2D DIFFUSE_TEXTURE)
  (uniform vec4 id)
  (defn void main []
    (setq vec4 color (texture2D DIFFUSE_TEXTURE var_texcoord0))
    (if (> color.a 0.05)
      (setq gl_FragColor id)
      (discard))))

(def tile-map-id-shader (shader/make-shader ::tile-map-id-shader tile-map-id-vertex-shader tile-map-id-fragment-shader {"view_proj" :view-proj "world" :world "id" :id}))

(defn render-layer
  [^GL2 gl render-args renderables n]
  (let [pass (:pass render-args)]
    (condp = pass
      pass/transparent
      (let [{:keys [selected ^Matrix4d world-transform user-data]} (first renderables)
            {:keys [node-id vbuf shader gpu-texture blend-mode]} user-data]
        (when vbuf
          (let [render-args (merge render-args
                                   (math/derive-render-transforms
                                     world-transform
                                     (:view render-args)
                                     (:projection render-args)
                                     (:texture render-args)))
                ;; In the runtime, vertices are in world space. In the editor we
                ;; prefer to keep the vertices in local space in order to avoid
                ;; unnecessary buffer updates. As a workaround, we trick the
                ;; shader by supplying a world-view-projection matrix for the
                ;; view-projection matrix. If this turns out to be a problem, we
                ;; need to produce world-space buffers here in the render
                ;; function, seeing as we don't have the final world-transform
                ;; until the scene has been flattened.
                render-args (assoc render-args :view-proj (:world-view-proj render-args))
                vertex-binding (vtx/use-with node-id vbuf shader)]
            (gl/with-gl-bindings gl render-args [shader vertex-binding gpu-texture]
              (gl/set-blend-mode gl blend-mode)
              ;; TODO: can't use selected because we also need to know when nothing is selected
              #_(if selected
                  (shader/set-uniform shader gl "tint" (Vector4d. 1.0 1.0 1.0 1.0))
                  (shader/set-uniform shader gl "tint" (Vector4d. 1.0 1.0 1.0 0.5)))
              (gl/gl-draw-arrays gl GL2/GL_QUADS 0 (count vbuf))
              (.glBlendFunc gl GL2/GL_SRC_ALPHA GL2/GL_ONE_MINUS_SRC_ALPHA)))))

      pass/selection
      (let [{:keys [^Matrix4d world-transform user-data]} (first renderables)
            {:keys [node-id vbuf gpu-texture]} user-data]
        (when vbuf
          (let [vertex-binding (vtx/use-with node-id vbuf tile-map-id-shader)]
            (gl/with-gl-bindings gl (assoc render-args :id (scene-picking/renderable-picking-id-uniform (first renderables))) [tile-map-id-shader vertex-binding gpu-texture]
              (gl/gl-push-matrix gl
                (gl/gl-mult-matrix-4d gl world-transform)
                (gl/gl-draw-arrays gl GL2/GL_QUADS 0 (count vbuf))))))))))

(defn make-tile-uv-lookup-cache
  [tile-count uv-transforms]
  (let [uv-cache (object-array tile-count)]
    (fn [tile]
      (if (< tile tile-count)
        (or (aget uv-cache tile)
            (let [[[u0 v0] [u1 v1]] (geom/uv-trans (nth uv-transforms tile) [[0 0] [1 1]])
                  uv-coords (float-array 4 [u0 v0 u1 v1])]
              (aset uv-cache tile uv-coords)
              uv-coords))
        (float-array [0 1 1 0])))))

(defn gen-layer-render-data
  [cell-map texture-set-data]
  (let [{:keys [^long tile-width ^long tile-height ^long tile-count]
         :or {tile-width 0, tile-height 0, tile-count 0}} (:texture-set texture-set-data)
        uv-lookup (make-tile-uv-lookup-cache tile-count (:uv-transforms texture-set-data))]
    (loop [^java.util.Iterator it (.iterator (.values ^java.util.Map cell-map))
           vbuf (->pos-uv-vtx (* 6 (count cell-map)))
           min-x 0 min-y 0 max-x 0 max-y 0]
      (if (.hasNext it)
        (let [^Tile tile (.next it)
              x0 (* (.x tile) tile-width)
              y0 (* (.y tile) tile-height)
              x1 (+ x0 tile-width)
              y1 (+ y0 tile-height)
              ^floats uvs (uv-lookup (.tile tile))
              u0 (aget uvs (if (.h-flip tile) 2 0))
              v0 (aget uvs (if (.v-flip tile) 3 1))
              u1 (aget uvs (if (.h-flip tile) 0 2))
              v1 (aget uvs (if (.v-flip tile) 1 3))]
          (recur it
                 (if (.rotate90 tile)
                   (-> vbuf
                       (pos-uv-vtx-put! x0 y1 0 u0 v1)
                       (pos-uv-vtx-put! x1 y1 0 u0 v0)
                       (pos-uv-vtx-put! x1 y0 0 u1 v0)
                       (pos-uv-vtx-put! x0 y0 0 u1 v1))
                   (-> vbuf
                       (pos-uv-vtx-put! x0 y0 0 u0 v1)
                       (pos-uv-vtx-put! x0 y1 0 u0 v0)
                       (pos-uv-vtx-put! x1 y1 0 u1 v0)
                       (pos-uv-vtx-put! x1 y0 0 u1 v1)))
                 (min-l min-x x0)
                 (min-l min-y y0)
                 (max-l max-x x1)
                 (max-l max-y y1)))
        {:vbuf (vtx/flip! vbuf)
         :aabb (geom/coords->aabb [min-x min-y 0]
                                  [max-x max-y 0])}))))

(g/defnk produce-layer-scene
  [_node-id id cell-map texture-set-data z gpu-texture shader blend-mode visible]
  (when visible
    (let [{:keys [aabb vbuf]} (gen-layer-render-data cell-map texture-set-data)
          transform (doto (Matrix4d.) (.set (Vector3d. 0.0 0.0 z)))

          ;; The visibility-aabb is used to determine the scene extents. We use
          ;; it to adjust the camera near and far clip planes to encompass the
          ;; scene. When editing, layers that do not yet have any tiles on them
          ;; will produce an empty aabb which will not expand the scene extents.
          ;; To ensure empty layers will push the scene extents and not be
          ;; outside the camera clip planes, we give them a small bounding box.
          ;; This makes the brush for yet-to-be-painted tiles visible.
          visibility-aabb
          (if (geom/empty-aabb? aabb)
            geom/minimal-xy-aabb
            aabb)]
      {:node-id _node-id
       :node-outline-key id
       :transform transform
       :aabb aabb
       :visibility-aabb visibility-aabb
       :renderable {:render-fn render-layer
                    :tags #{:tilemap}
                    :user-data {:node-id _node-id
                                :vbuf vbuf
                                :gpu-texture gpu-texture
                                :shader shader
                                :blend-mode blend-mode}
                    :passes [pass/transparent pass/selection]}})))

(g/defnk produce-layer-outline
  [_node-id id z visible]
  {:node-id _node-id
   :node-outline-key id
   :label id
   :z z
   :icon tile-map-layer-icon})

(g/defnk produce-layer-pb-msg
  [id z visible cell-map]
  (protobuf/make-map-without-defaults Tile$TileLayer
    :id id
    :z z
    :is-visible (protobuf/boolean->int visible)
    :cell (mapv (fn [^Tile tile]
                  (protobuf/make-map-without-defaults Tile$TileCell
                    :x (.x tile)
                    :y (.y tile)
                    :tile (.tile tile)
                    :v-flip (protobuf/boolean->int (.v-flip tile))
                    :h-flip (protobuf/boolean->int (.h-flip tile))
                    :rotate90 (protobuf/boolean->int (.rotate90 tile))))
                (vals cell-map))))

(g/defnode LayerNode
  (inherits outline/OutlineNode)

  (input texture-set-data g/Any)
  (input gpu-texture g/Any)
  (input shader ShaderLifecycle)
  (input blend-mode g/Any)

  (property cell-map g/Any (default (int-map/int-map))
            (dynamic visible (g/constantly false)))

  (property id g/Str) ; Required protobuf field.
  (property z g/Num ; Required protobuf field.
            (default protobuf/float-zero) ; Default for nodes constructed by editor scripts
            (dynamic error (validation/prop-error-fnk :warning validation/prop-1-1? z)))

  (property visible g/Bool (default (protobuf/int->boolean (protobuf/default Tile$TileLayer :is-visible))))

  (output scene g/Any :cached produce-layer-scene)
  (output node-outline outline/OutlineData :cached produce-layer-outline)
  (output pb-msg g/Any :cached produce-layer-pb-msg))

(defn attach-layer-node
  [parent layer-node]
  (concat
   (g/connect layer-node :_node-id                     parent :nodes)
   (g/connect layer-node :id                           parent :layer-ids)
   (g/connect layer-node :node-outline                 parent :child-outlines)
   (g/connect layer-node :scene                        parent :child-scenes)
   (g/connect layer-node :pb-msg                       parent :layer-msgs)
   (g/connect parent     :texture-set-data             layer-node :texture-set-data)
   (g/connect parent     :material-shader              layer-node :shader)
   (g/connect parent     :gpu-texture                  layer-node :gpu-texture)
   (g/connect parent     :blend-mode                   layer-node :blend-mode)))

(defn make-layer-node
  [parent tile-layer]
  {:pre [(map? tile-layer)]} ; Tile$TileLayer in map format.
  (let [graph-id (g/node-id->graph-id parent)]
    (g/make-nodes
      graph-id
      [layer-node LayerNode]
      (gu/set-properties-from-pb-map layer-node Tile$TileLayer tile-layer
        id :id
        z :z
        visible (protobuf/int->boolean :is-visible)
        cell-map (make-cell-map :cell))
      (attach-layer-node parent layer-node))))

(defn world-pos->tile
  [^Point3d pos tile-width tile-height]
  [(long (Math/floor (/ (.x pos) tile-width)))
   (long (Math/floor (/ (.y pos) tile-height)))])

(def ^:private default-material-proj-path (protobuf/default Tile$TileGrid :material))

(defn- sanitize-tile-map [{:keys [material] :as tile-grid}]
  {:pre [(map? tile-grid)]} ; Tile$TileGrid in map format.
  (cond-> tile-grid
          (nil? material)
          (assoc :material default-material-proj-path)))

(defn- load-tile-map
  [project self resource tile-grid]
  {:pre [(map? tile-grid)]} ; Tile$TileGrid in map format.
  (let [tile-source (workspace/resolve-resource resource (:tile-set tile-grid))
        material (workspace/resolve-resource resource (:material tile-grid))
        resolve-resource #(workspace/resolve-resource resource %)]
    (concat
      (g/connect project :default-tex-params self :default-tex-params)
      (gu/set-properties-from-pb-map self Tile$TileGrid tile-grid
        tile-source (resolve-resource :tile-set)
        material (resolve-resource (:material :or default-material-proj-path))
        blend-mode :blend-mode)
      (for [tile-layer (:layers tile-grid)]
        (make-layer-node self tile-layer)))))

(g/defnk produce-scene
  [_node-id child-scenes scene-aabb]
  {:node-id           _node-id
   :aabb              scene-aabb
   :renderable        {:passes [pass/selection]}
   :children          child-scenes})

(g/defnk produce-node-outline
  [_node-id child-outlines]
  {:node-id          _node-id
   :node-outline-key "Tile Map"
   :label            "Tile Map"
   :icon             tile-map-icon
   :children         (vec (sort-by :z child-outlines))})

(g/defnk produce-save-value
  [tile-source material blend-mode layer-msgs]
  (protobuf/make-map-without-defaults Tile$TileGrid
    :tile-set (resource/resource->proj-path tile-source)
    :material (resource/resource->proj-path material)
    :blend-mode blend-mode
    :layers (sort-by :z layer-msgs)))

(defn build-tile-map
  [resource dep-resources user-data]
  (let [pb-msg (reduce #(assoc %1 (first %2) (second %2))
                       (:pb-msg user-data)
                       (map (fn [[label res]] [label (resource/proj-path (get dep-resources res))]) (:dep-resources user-data)))]
    {:resource resource
     :content (protobuf/map->bytes Tile$TileGrid pb-msg)}))

(defn- prop-resource-error [nil-severity _node-id prop-kw prop-value prop-name]
  (or (validation/prop-error nil-severity _node-id prop-kw validation/prop-nil? prop-value prop-name)
      (validation/prop-error :fatal _node-id prop-kw validation/prop-resource-not-exists? prop-value prop-name)))

(defn- prop-tile-source-range-error
  [_node-id tile-source tile-count max-tile-index]
  (validation/prop-error :fatal _node-id :tile-source
                         (fn [v name]
                           (when-not (< max-tile-index tile-count)
                             (format "Tile map uses tiles outside the range of this tile source (%d tiles in source, but a tile with index %d is used in tile map)" tile-count max-tile-index))) tile-source "Tile Source"))

(g/defnk produce-build-targets
  [_node-id resource tile-source material save-value dep-build-targets tile-count max-tile-index]
  (g/precluding-errors
    [(prop-resource-error :fatal _node-id :tile-source tile-source "Tile Source")
     (prop-tile-source-range-error _node-id tile-source tile-count max-tile-index)]
    (let [dep-build-targets (flatten dep-build-targets)
          deps-by-resource (into {} (map (juxt (comp :resource :resource) :resource) dep-build-targets))
          dep-resources (map (fn [[label resource]]
                               [label (get deps-by-resource resource)])
                             [[:tile-set tile-source]
                              [:material material]])]
      [(bt/with-content-hash
         {:node-id _node-id
          :resource (workspace/make-build-resource resource)
          :build-fn build-tile-map
          :user-data {:pb-msg save-value
                      :dep-resources dep-resources}
          :deps dep-build-targets})])))

(g/defnode TileMapNode
  (inherits resource-node/ResourceNode)

  (input layer-ids g/Any :array)
  (input layer-msgs g/Any :array)
  (input child-scenes g/Any :array)
  (input dep-build-targets g/Any :array)
  (input tile-source-resource resource/Resource)
  (input tile-source-attributes g/Any)
  (input texture-set-data g/Any)
  (input gpu-texture g/Any)
  (input material-resource resource/Resource)
  (input material-shader ShaderLifecycle)
  (input material-samplers g/Any)
  (input default-tex-params g/Any)

  ;; tile source
  (property tile-source resource/Resource ; Required protobuf field.
            (value (gu/passthrough tile-source-resource))
            (set (fn [evaluation-context self old-value new-value]
                   (project/resource-setter evaluation-context self old-value new-value
                                            [:resource :tile-source-resource]
                                            [:build-targets :dep-build-targets]
                                            [:tile-source-attributes :tile-source-attributes]
                                            [:texture-set-data :texture-set-data]
                                            [:gpu-texture :gpu-texture])))
            (dynamic error (g/fnk [_node-id tile-source tile-count max-tile-index]
                             (or (prop-resource-error :fatal _node-id :tile-source tile-source "Tile Source")
                                 (prop-tile-source-range-error _node-id tile-source tile-count max-tile-index))))
            (dynamic edit-type (g/constantly {:type resource/Resource :ext "tilesource"})))

  ;; material
  (property material resource/Resource ; Default assigned in load-fn.
            (value (gu/passthrough material-resource))
            (set (fn [evaluation-context self old-value new-value]
                   (project/resource-setter evaluation-context self old-value new-value
                                            [:resource :material-resource]
                                            [:build-targets :dep-build-targets]
                                            [:shader :material-shader]
                                            [:samplers :material-samplers])))
            (dynamic error (g/fnk [_node-id material]
                                  (prop-resource-error :fatal _node-id :material material "Material")))
            (dynamic edit-type (g/constantly {:type resource/Resource :ext "material"})))

  (property blend-mode g/Any (default (protobuf/default Tile$TileGrid :blend-mode))
            (dynamic edit-type (g/constantly (properties/->pb-choicebox Tile$TileGrid$BlendMode))))

  (output max-tile-index g/Any :cached (g/fnk [layer-msgs]
                                         (transduce (comp (mapcat :cell)
                                                          (map :tile))
                                                    max 0 layer-msgs)))

  (output tile-source-attributes g/Any (gu/passthrough tile-source-attributes))
  (output tile-count g/Int (g/fnk [tile-source-attributes]
                             (* (:tiles-per-row tile-source-attributes 0) (:tiles-per-column tile-source-attributes 0))))
  (output tile-dimensions g/Any
          (g/fnk [tile-source-attributes]
            (when tile-source-attributes
              (let [{:keys [width height]} tile-source-attributes]
                (when (and width height)
                  [width height])))))

  (output scene-aabb AABB :cached
          (g/fnk [tile-dimensions]
            (if-not tile-dimensions
              geom/null-aabb
              (geom/make-aabb (Point3d. 0.0 0.0 0.0)
                              (Point3d. (* 16 (first tile-dimensions)) (* 9 (second tile-dimensions)) 0.0)))))

  (output texture-set-data g/Any (gu/passthrough texture-set-data))
  (output tex-params g/Any (g/fnk [material-samplers default-tex-params]
                             (or (some-> material-samplers first material/sampler->tex-params)
                                 default-tex-params)))
  (output gpu-texture g/Any (g/fnk [gpu-texture tex-params] (texture/set-params gpu-texture tex-params)))
  (output material-shader ShaderLifecycle (gu/passthrough material-shader))
  (output scene g/Any :cached produce-scene)
  (output node-outline outline/OutlineData :cached produce-node-outline)
  (output save-value g/Any :cached produce-save-value)
  (output build-targets g/Any :cached produce-build-targets))

(attachment/register!
  TileMapNode :layers
  :add {LayerNode attach-layer-node}
  :get attachment/nodes-getter)

;;--------------------------------------------------------------------
;; tool

(shader/defshader pos-uv-vert
  (attribute vec4 position)
  (attribute vec2 texcoord0)
  (varying vec2 var_texcoord0)
  (defn void main []
    (setq gl_Position (* gl_ModelViewProjectionMatrix position))
    (setq var_texcoord0 texcoord0)))

(shader/defshader pos-uv-frag
  (varying vec2 var_texcoord0)
  (uniform sampler2D texture_sampler)
  (defn void main []
    (setq gl_FragColor (texture2D texture_sampler var_texcoord0.xy))))

(def tex-shader (shader/make-shader ::tex-shader pos-uv-vert pos-uv-frag))

(vtx/defvertex color-vtx
  (vec3 position)
  (vec4 color))

(shader/defshader pos-color-vert
  (attribute vec4 position)
  (attribute vec4 color)
  (varying vec4 var_color)
  (defn void main []
    (setq gl_Position (* gl_ModelViewProjectionMatrix position))
    (setq var_color color)))

(shader/defshader pos-color-frag
  (varying vec4 var_color)
  (defn void main []
    (setq gl_FragColor var_color)))

(def color-shader (shader/make-shader ::color-shader pos-color-vert pos-color-frag))

(def ^:private white-color (double-array (map #(/ % 255.0) [255 255 255])))
(def ^:private blue-color (double-array (map #(/ % 255.0) [0 191 255])))
(def ^:private red-color (double-array (map #(/ % 255.0) [255 0 0])))
(def ^:private orange-color (double-array (map #(/ % 255.0) [255 140 0])))

;; brush

(defn render-brush-outline
  [^GL2 gl render-args renderables count]
  (let [renderable (first renderables)
        world-transform (:world-transform renderable)
        user-data (:user-data renderable)
        [x y] (:cell user-data)
        color (:color user-data)
        {:keys [width height]} (:brush user-data)
        [tile-width tile-height] (:tile-dimensions user-data)]
    (when (and x y)
      (let [x0 (* tile-width x)
            y0 (* tile-height y)
            x1 (+ x0 (* width tile-width))
            y1 (+ y0 (* height tile-height))
            z 0.0
            c color]
        (.glMatrixMode gl GL2/GL_MODELVIEW)
        (gl/gl-push-matrix gl
          (gl/gl-mult-matrix-4d gl world-transform)
          (.glColor3d gl (nth c 0) (nth c 1) (nth c 2))
          (.glBegin gl GL2/GL_LINE_LOOP)
          (.glVertex3d gl x0 y0 z)
          (.glVertex3d gl x1 y0 z)
          (.glVertex3d gl x1 y1 z)
          (.glVertex3d gl x0 y1 z)
          (.glEnd gl))))))

(defn conj-brush-quad!
  [vbuf {:keys [tile h-flip v-flip rotate90]} uvs w h x y]
  (if-not tile
    vbuf
    (let [uv (nth uvs tile (geom/identity-uv-trans))
          [p1 p2] (geom/uv-trans uv [[0 0] [1 1]])
          u0 (first (if h-flip p2 p1))
          v0 (second (if v-flip p2 p1))
          u1 (first (if h-flip p1 p2))
          v1 (second (if v-flip p1 p2))
          x0 x
          y0 y
          x1 (+ x0 w)
          y1 (+ y0 h)]
      (if rotate90
          (-> vbuf
              (pos-uv-vtx-put! x0 y1 0 u0 v1)
              (pos-uv-vtx-put! x1 y1 0 u0 v0)
              (pos-uv-vtx-put! x1 y0 0 u1 v0)
              (pos-uv-vtx-put! x0 y0 0 u1 v1))
          (-> vbuf
              (pos-uv-vtx-put! x0 y0 0 u0 v1)
              (pos-uv-vtx-put! x0 y1 0 u0 v0)
              (pos-uv-vtx-put! x1 y1 0 u1 v0)
              (pos-uv-vtx-put! x1 y0 0 u1 v1))))))

(defn gen-brush-vbuf
  [brush uvs tile-width tile-height]
  (let [{:keys [width height tiles]} brush]
    (loop [x 0
           y 0
           tiles tiles
           vbuf (->pos-uv-vtx (* 4 (count tiles)))]
      (if (< y height)
        (if (< x width)
          (recur (inc x) y (rest tiles) (conj-brush-quad! vbuf (first tiles) uvs tile-width tile-height (* x tile-width) (* y tile-height)))
          (recur 0 (inc y) tiles vbuf))
        (vtx/flip! vbuf)))))

(defn render-brush
  [^GL2 gl render-args renderables n]
  (let [renderable (first renderables)
        user-data (:user-data renderable)
        {:keys [texture-set-data gpu-texture brush]} user-data
        uvs (:uv-transforms texture-set-data)
        [x y] (:cell user-data)
        [w h] (:tile-dimensions user-data)
        vbuf (gen-brush-vbuf brush uvs w h)
        vb (vtx/use-with ::brush vbuf tex-shader)
        ^Matrix4d layer-transform (:world-transform renderable)
        local-transform (doto (Matrix4d. geom/Identity4d)
                          (.set (Vector3d. (* x w) (* y h) 0.001)))
        brush-transform (doto (Matrix4d. local-transform)
                          (.mul layer-transform))]
    (.glMatrixMode gl GL2/GL_MODELVIEW)
    (gl/gl-push-matrix gl
      (gl/gl-mult-matrix-4d gl brush-transform)
      (gl/with-gl-bindings gl render-args [tex-shader vb gpu-texture]
        (shader/set-uniform tex-shader gl "texture_sampler" 0)
        (gl/gl-draw-arrays gl GL2/GL_QUADS 0 (count vbuf))))))


;; palette

(def ^:private tile-border-size 1)

(def ^:private ideal-tile-size 32)

(def ^:private edge-offset 100)

(def ^:private clamp-palette-mouse-offset (geom/clamper -0.5 0.5))

(def ^:private select-modes #{:select-mode :cut-mode :erase-mode})

(defn- make-palette-transform
  [tile-source-attributes viewport ^Vector3d cursor-screen-pos]
  (let [{:keys [width
                height
                visual-width
                visual-height
                tiles-per-row
                tiles-per-column]} tile-source-attributes
        {:keys [bottom right]} viewport
        cursor-pos (or cursor-screen-pos
                       (Vector3d. (* right 0.5) (* height 0.5) 0))
        scale (-> ideal-tile-size
                  (/ (max-l width height))
                  floor-d
                  (max-d 1.0))
        palette-width (-> tile-border-size
                          (* (dec tiles-per-row))
                          (+ visual-width)
                          (* scale))
        palette-height (-> tile-border-size
                           (* (dec tiles-per-column))
                           (+ visual-height)
                           (* scale))
        max-offset-x (-> palette-width
                         (- right)
                         (+ (* 2 edge-offset))
                         (max-d 0))
        max-offset-y (-> palette-height
                         (- bottom)
                         (+ (* 2 edge-offset))
                         (max-d 0))
        mouse-offset-ratio-x (-> (.-x cursor-pos)
                                 (- edge-offset)
                                 (/ (- right (* 2 edge-offset)))
                                 (- 0.5)
                                 clamp-palette-mouse-offset)
        mouse-offset-ratio-y (-> (.-y cursor-pos)
                                 (- edge-offset)
                                 (/ (- bottom (* 2 edge-offset)))
                                 (- 0.5)
                                 clamp-palette-mouse-offset)
        scale-m (doto (Matrix4d.)
                  (.setIdentity)
                  (.set (Vector3d. (* 0.5 right)
                                   (* 0.5 bottom)
                                   0.0))
                  (.setScale scale))
        trans-m (doto (Matrix4d.)
                  (.set (Vector3d. (-> 0
                                       (- (* max-offset-x mouse-offset-ratio-x))
                                       (- (* 0.5 palette-width))
                                       (/ scale))
                                   (-> 0
                                       (- (* max-offset-y mouse-offset-ratio-y))
                                       (- (* 0.5 palette-height))
                                       (/ scale))
                                   0.0)))]
    (doto scale-m
      (.mul trans-m))))

(g/defnk produce-palette-tile
  [^Vector3d cursor-screen-pos
   tile-source-attributes
   tile-dimensions
   ^Matrix4d palette-transform]
  (when (and cursor-screen-pos tile-source-attributes)
    (let [{:keys [width height tiles-per-row tiles-per-column]} tile-source-attributes
          p (Point3d. cursor-screen-pos)
          t (doto (Matrix4d. palette-transform)
              (.invert))
          _ (.transform t p)
          [x y] (world-pos->tile p
                                 (+ width tile-border-size)
                                 (+ height tile-border-size))]
      (when (and (<= 0 x (dec tiles-per-row))
                 (<= 0 y (dec tiles-per-column)))
        (+ (* y tiles-per-row) x)))))

(defn gen-palette-tiles-vbuf
  [tile-source-attributes texture-set-data]
  (let [uvs (:uv-transforms texture-set-data)
        w (:width tile-source-attributes)
        h (:height tile-source-attributes)
        rows (:tiles-per-column tile-source-attributes)
        cols (:tiles-per-row tile-source-attributes)
        vbuf (->pos-uv-vtx (* 4 (:tile-count (:texture-set texture-set-data))))]
    (loop [x 0
           y 0
           vbuf vbuf]
      (if (< y rows)
        (if (< x cols)
          (let [uv (nth uvs (+ x (* y cols)))
                x0 (+ (* x (+ tile-border-size w)) tile-border-size)
                x1 (+ x0 w)
                y0 (+ (* y (+ tile-border-size h)) tile-border-size)
                y1 (+ y0 h)
                [[u0 v0] [u1 v1]] (geom/uv-trans uv [[0 0] [1 1]])]
            (recur (inc x)
                   y
                   (-> vbuf
                       (pos-uv-vtx-put! x0 y0 0 u0 v0)
                       (pos-uv-vtx-put! x0 y1 0 u0 v1)
                       (pos-uv-vtx-put! x1 y1 0 u1 v1)
                       (pos-uv-vtx-put! x1 y0 0 u1 v0))))
          (recur 0 (inc y) vbuf))
        (vtx/flip! vbuf)))))

(defn- render-palette-tiles
  [^GL2 gl render-args tile-source-attributes texture-set-data gpu-texture]
  (let [vbuf (gen-palette-tiles-vbuf tile-source-attributes texture-set-data)
        vb (vtx/use-with ::palette-tiles vbuf tex-shader)
        gpu-texture (texture/set-params gpu-texture tile-source/texture-params)]
    (gl/with-gl-bindings gl render-args [tex-shader vb gpu-texture]
      (shader/set-uniform tex-shader gl "texture_sampler" 0)
      (gl/gl-draw-arrays gl GL2/GL_QUADS 0 (count vbuf)))))


(defn gen-palette-grid-vbuf
  [tile-source-attributes]
  (let [tw (:width tile-source-attributes)
        th (:height tile-source-attributes)
        rows (:tiles-per-column tile-source-attributes)
        cols (:tiles-per-row tile-source-attributes)
        w (+ (:visual-width tile-source-attributes) (* (inc cols) tile-border-size))
        h (+ (:visual-height tile-source-attributes) (* rows tile-border-size))]
    (as-> (->color-vtx (+ (* (+ 1 rows) 4)
                          (* (+ 1 cols) 4)))
        vbuf
      (reduce (fn [vbuf y]
                (let [y0 (* y (+ th tile-border-size))]
                  (-> vbuf
                      (color-vtx-put! 0 y0 0 0.3 0.3 0.3 1.0)
                      (color-vtx-put! w y0 0 0.3 0.3 0.3 1.0)
                      (color-vtx-put! w (+ tile-border-size y0) 0 0.3 0.3 0.3 1.0)
                      (color-vtx-put! 0 (+ tile-border-size y0) 0 0.3 0.3 0.3 1.0))))
              vbuf
              (range (inc rows)))
      (reduce (fn [vbuf x]
                (let [x0 (* x (+ tw tile-border-size))]
                  (-> vbuf
                      (color-vtx-put! x0 0 0 0.3 0.3 0.3 1.0)
                      (color-vtx-put! x0 h 0 0.3 0.3 0.3 1.0)
                      (color-vtx-put! (+ tile-border-size x0) h 0 0.3 0.3 0.3 1.0)
                      (color-vtx-put! (+ tile-border-size x0) 0 0 0.3 0.3 0.3 1.0))))
              vbuf
              (range (inc cols)))
      (vtx/flip! vbuf))))

(defn- render-palette-grid
  [^GL2 gl render-args tile-source-attributes]
  (let [vbuf (gen-palette-grid-vbuf tile-source-attributes)
        vb (vtx/use-with ::palette-grid vbuf color-shader)]
    (gl/with-gl-bindings gl render-args [color-shader vb]
      (gl/gl-draw-arrays gl GL2/GL_QUADS 0 (count vbuf)))))

(defn- render-palette-active
  [^GL2 gl render-args tile-source-attributes start-tile end-tile]
  (when (and start-tile end-tile)
    (let [tiles-per-row (:tiles-per-row tile-source-attributes)
          start-x (palette-x start-tile tiles-per-row)
          start-y (palette-y start-tile tiles-per-row)
          end-x (palette-x end-tile tiles-per-row)
          end-y (palette-y end-tile tiles-per-row)
          width (:width tile-source-attributes)
          height (:height tile-source-attributes)
          x0 (* (min start-x end-x) (+ width tile-border-size))
          x1 (+ (* (inc (max start-x end-x)) width) (* (max start-x end-x) tile-border-size))
          y0 (* (min start-y end-y) (+ height tile-border-size))
          y1 (+ (* (inc (max start-y end-y)) height) (* (max start-y end-y) tile-border-size))
          [r g b] blue-color
          a 1.0
          vbuf (-> (->color-vtx 16)
                   ;; left edge
                   (color-vtx-put! x0 y0 0 r g b a)
                   (color-vtx-put! x0 y1 0 r g b a)
                   (color-vtx-put! (+ x0 tile-border-size) y1 0 r g b a)
                   (color-vtx-put! (+ x0 tile-border-size) y0 0 r g b a)
                   ;; right edge
                   (color-vtx-put! x1 y0 0 r g b a)
                   (color-vtx-put! x1 y1 0 r g b a)
                   (color-vtx-put! (+ x1 tile-border-size) y1 0 r g b a)
                   (color-vtx-put! (+ x1 tile-border-size) y0 0 r g b a)
                   ;; bottom edge
                   (color-vtx-put! x0 y0 0 r g b a)
                   (color-vtx-put! x1 y0 0 r g b a)
                   (color-vtx-put! x1 (+ y0 tile-border-size) 0 r g b a)
                   (color-vtx-put! x0 (+ y0 tile-border-size) 0 r g b a)
                   ;; top edge
                   (color-vtx-put! x0 y1 0 r g b a)
                   (color-vtx-put! (+ x1 tile-border-size) y1 0 r g b a)
                   (color-vtx-put! (+ x1 tile-border-size) (+ y1 tile-border-size) 0 r g b a)
                   (color-vtx-put! x0 (+ y1 tile-border-size) 0 r g b a)
                   (vtx/flip!))
          vb (vtx/use-with ::palette-active vbuf color-shader)]
      (gl/with-gl-bindings gl render-args [color-shader vb]
        (gl/gl-draw-arrays gl GL2/GL_QUADS 0 (count vbuf))))))

(defn render-palette-background
  [^GL2 gl viewport]
  (let [{:keys [top left right bottom]} viewport]
    (.glColor4d gl 0.0 0.0 0.0 0.7)
    (.glBegin gl GL2/GL_QUADS)
    (.glVertex2d gl 0.0 0.0)
    (.glVertex2d gl right 0.0)
    (.glVertex2d gl right bottom)
    (.glVertex2d gl 0.0 bottom)
    (.glEnd gl)))

(defn render-palette
  [^GL2 gl render-args renderables count]
  (let [user-data (:user-data (first renderables))
        {:keys [viewport tile-source-attributes texture-set-data gpu-texture palette-transform start-tile end-tile]} user-data
        [start-tile end-tile] (if (and start-tile end-tile (<= start-tile end-tile))
                                [start-tile end-tile]
                                [end-tile (or start-tile end-tile)])]
    (render-palette-background gl viewport)
    (.glMatrixMode gl GL2/GL_MODELVIEW)
    (gl/gl-push-matrix gl
      (gl/gl-mult-matrix-4d gl palette-transform)
      (render-palette-tiles gl render-args tile-source-attributes texture-set-data gpu-texture)
      (render-palette-grid gl render-args tile-source-attributes)
      (render-palette-active gl render-args tile-source-attributes start-tile end-tile))))

(defn render-editor-select-outline
  [^GL2 gl render-args renderables count]
  (let [renderable (first renderables)
        world-transform (:world-transform renderable)
        user-data (:user-data renderable)
        [sx sy] (:start user-data)
        [ex ey] (:end user-data)
        color (:color user-data)
        [tile-width tile-height] (:tile-dimensions user-data)]
    (when (and sx sy ex ey)
      (let [x0 (* tile-width (min-l sx ex))
            y0 (* tile-height (min-l sy ey))
            x1 (* tile-width (inc (max-l sx ex)))
            y1 (* tile-height (inc (max-l sy ey)))
            z 0.0
            c color]
        (.glMatrixMode gl GL2/GL_MODELVIEW)
        (gl/gl-push-matrix gl
          (gl/gl-mult-matrix-4d gl world-transform)
          (.glColor3d gl (nth c 0) (nth c 1) (nth c 2))
          (.glBegin gl GL2/GL_LINE_LOOP)
          (.glVertex3d gl x0 y0 z)
          (.glVertex3d gl x1 y0 z)
          (.glVertex3d gl x1 y1 z)
          (.glVertex3d gl x0 y1 z)
          (.glEnd gl))))))

(defn render-editor-select
  [^GL2 gl render-args renderables n]
  (let [pass (:pass render-args)]
    (condp = pass
      pass/outline
      (render-editor-select-outline gl render-args renderables n))))

(defn render-editor
  [^GL2 gl render-args renderables n]
  (let [pass (:pass render-args)]
    (condp = pass
      pass/opaque
      (render-brush gl render-args renderables n)

      pass/outline
      (render-brush-outline gl render-args renderables n))))

(g/defnk produce-palette-renderables
  [viewport tile-source-attributes texture-set-data gpu-texture palette-transform start-palette-tile palette-tile]
  {pass/overlay [{:world-transform (Matrix4d. geom/Identity4d)
                  :render-fn render-palette
                  :user-data {:viewport viewport
                              :tile-source-attributes tile-source-attributes
                              :texture-set-data texture-set-data
                              :gpu-texture gpu-texture
                              :palette-transform palette-transform
                              :start-tile start-palette-tile
                              :end-tile palette-tile}}]})

(g/defnk produce-editor-renderables
  [active-layer-renderable op op-select-start op-select-end current-tile tile-dimensions brush viewport texture-set-data gpu-texture cursor-mode]
  (when active-layer-renderable
    {pass/opaque (cond
                        current-tile
                        [{:world-transform (:world-transform active-layer-renderable)
                          :render-fn render-editor
                          :user-data {:cell current-tile
                                      :brush (if (contains? select-modes cursor-mode)
                                               empty-brush
                                               brush)
                                      :tile-dimensions tile-dimensions
                                      :texture-set-data texture-set-data
                                      :gpu-texture gpu-texture}}])
     pass/outline (cond
                    (= :select op) [{:world-transform (:world-transform active-layer-renderable)
                                     :render-fn render-editor-select
                                     :user-data {:start op-select-start
                                                 :end op-select-end
                                                 :tile-dimensions tile-dimensions
                                                 :color (case cursor-mode
                                                          :cut-mode orange-color
                                                          :erase-mode red-color
                                                          blue-color)}}]
                    current-tile
                    [{:world-transform (:world-transform active-layer-renderable)
                      :render-fn render-editor
                      :user-data {:cell current-tile
                                  :brush (if (contains? select-modes cursor-mode)
                                           empty-brush
                                           brush)
                                  :color (case cursor-mode
                                           :cut-mode orange-color
                                           :erase-mode red-color
                                           :select-mode blue-color
                                           (if (every? nil? (:tiles brush))
                                             red-color
                                             white-color))
                                  :tile-dimensions tile-dimensions}}])}))

(g/defnk produce-tool-renderables
  [mode editor-renderables palette-renderables]
  (case mode
    :editor editor-renderables
    :palette palette-renderables))


;;--------------------------------------------------------------------
;; input handling

(defmulti begin-op (fn [op node action state evaluation-context cursor-mode] op))
(defmulti update-op (fn [op node action state evaluation-context cursor-mode] op))
(defmulti end-op (fn [op node action state evaluation-context cursor-mode] op))

;; painting tiles from brush

(defmethod begin-op :paint
  [op self action state evaluation-context cursor-mode]
  (when-let [active-layer (g/node-value self :active-layer evaluation-context)]
    (when-let [current-tile (g/node-value self :current-tile evaluation-context)]
      (let [brush (g/node-value self :brush evaluation-context)
            op-seq (gensym)]
        (swap! state assoc :last-tile current-tile)
        [(g/set-property self :op-seq op-seq)
         (g/operation-sequence op-seq)
         (g/update-property active-layer :cell-map paint current-tile brush)]))))

(defmethod update-op :paint
  [op self action state evaluation-context cursor-mode]
  (when-let [active-layer (g/node-value self :active-layer evaluation-context)]
    (when-let [current-tile (g/node-value self :current-tile evaluation-context)]
      (when (not= current-tile (-> state deref :last-tile))
        (swap! state assoc :last-tile current-tile)
        (let [brush (g/node-value self :brush evaluation-context)
              op-seq (g/node-value self :op-seq evaluation-context)]
          [(g/operation-sequence op-seq)
           (g/update-property active-layer :cell-map paint current-tile brush)])))))

(defmethod end-op :paint
  [op self action state evaluation-context cursor-mode]
  (swap! state dissoc :last-tile)
  [(g/set-property self :op-seq nil)])

;; selecting brush from cell-map

(defmethod begin-op :select
  [op self action state evaluation-context cursor-mode]
  (when-let [active-layer (g/node-value self :active-layer evaluation-context)]
    (when-let [current-tile (g/node-value self :current-tile evaluation-context)]
      [(g/set-property self :op-select-start current-tile)
       (g/set-property self :op-select-end current-tile)])))

(defmethod update-op :select
  [op self action state evaluation-context cursor-mode]
  (when-let [active-layer (g/node-value self :active-layer evaluation-context)]
    (when-let [current-tile (g/node-value self :current-tile evaluation-context)]
      [(g/set-property self :op-select-end current-tile)])))

(defmethod end-op :select
  [op self action state evaluation-context cursor-mode]
  (when-let [active-layer (g/node-value self :active-layer evaluation-context)]
    (let [cell-map (g/node-value active-layer :cell-map evaluation-context)
          start (g/node-value self :op-select-start evaluation-context)
          end (g/node-value self :op-select-end evaluation-context)]
      (concat
        (when (or (= :cut-mode cursor-mode) (= :select-mode cursor-mode))
          [(g/set-property self :brush (make-brush-from-selection cell-map start end))])
        (when (or (= :erase-mode cursor-mode) (= :cut-mode cursor-mode))
          [(g/update-property active-layer :cell-map erase-area start end)])
        [(g/set-property self :op-select-start nil)
         (g/set-property self :op-select-end nil)]))))

(defn- handle-input-editor
  [self action state evaluation-context]
  (let [op (g/node-value self :op evaluation-context)
        cursor-mode (cond
                      (and (true? (:shift action)) (true? (:control action))) :cut-mode
                      (and (true? (:shift action)) (true? (:alt action))) :erase-mode
                      (true? (:shift action)) :select-mode
                      :else :paint-mode)
        tx (case (:type action)
             :mouse-pressed
             (when-not (some? op)
               (let [op (if (true? (:shift action))
                          :select
                          :paint)
                     op-tx (begin-op op self action state evaluation-context cursor-mode)]
                 (when (seq op-tx)
                   (concat
                     (g/set-property self :op op)
                     (g/set-property self :cursor-mode cursor-mode)
                     op-tx))))

             :mouse-moved
             (concat
               (g/set-property self :cursor-world-pos (:world-pos action))
               (g/set-property self :cursor-screen-pos (:screen-pos action))
               (g/set-property self :cursor-mode cursor-mode)
               (when (some? op)
                 (update-op op self action state evaluation-context cursor-mode)))

             :mouse-released
             (when (some? op)
               (concat
                 (g/set-property self :op nil)
                 (end-op op self action state evaluation-context (g/node-value self :cursor-mode evaluation-context))))

             nil)]
    (when (seq tx)
      (g/transact tx)
      true)))

(defn- handle-input-palette
  [self action state evaluation-context]
  (let [^Point3d screen-pos (:screen-pos action)]
    (case (:type action)
      :mouse-pressed
      (do
        (g/transact
          (g/set-property self :start-palette-tile (g/node-value self :palette-tile evaluation-context)))
        true)

      :mouse-moved
      (do
        (g/transact
          (g/set-property self :cursor-screen-pos screen-pos))
        true)

      :mouse-released
      (let [start-tile (g/node-value self :start-palette-tile evaluation-context)
            end-tile (g/node-value self :palette-tile evaluation-context)]
        (g/transact
          (concat
            (when (and start-tile end-tile)
              [(g/set-property self :brush
                 (make-brush-from-selection-in-palette start-tile end-tile (g/node-value self :tile-source-attributes evaluation-context)))])
            [(g/set-property self :start-palette-tile nil)
             (g/set-property self :mode :editor)]))
        true)
      false)))

(defn handle-input
  [self action state]
  (let [evaluation-context (g/make-evaluation-context)
        mode (g/node-value self :mode evaluation-context)]
    (case mode
      :palette (handle-input-palette self action state evaluation-context)
      :editor  (handle-input-editor self action state evaluation-context))))

(defn make-input-handler
  []
  (let [state (atom nil)]
    (fn [self action _]
      (handle-input self action state))))

(defn- get-current-tile
  [cursor-world-pos tile-dimensions]
  (when (and cursor-world-pos tile-dimensions)
    (let [[w h] tile-dimensions]
      (world-pos->tile cursor-world-pos w h))))

(g/defnode TileMapController
  (property prefs g/Any)
  (property cursor-world-pos Point3d)
  (property cursor-screen-pos Vector3d)

  (property mode g/Keyword (default :editor))

  (property op g/Keyword)
  (property cursor-mode g/Keyword)
  (property op-seq g/Any)
  (property op-select-start g/Any)
  (property op-select-end g/Any)

  (property brush g/Any (default (make-brush 0)))
  (property start-palette-tile g/Int)

  (input active-tool g/Keyword)
  (input manip-space g/Keyword)
  (input camera g/Any)
  (input viewport g/Any)
  (input selected-renderables g/Any)

  (input tile-source-attributes g/Any)
  (input texture-set-data g/Any)
  (input material-shader ShaderLifecycle)
  (input gpu-texture g/Any)
  (input tile-dimensions g/Any)

  (output active-layer g/Any
          (g/fnk [active-layer-renderable]
            (:node-id active-layer-renderable)))

  (output active-layer-renderable g/Any
          (g/fnk [selected-renderables]
            (->> selected-renderables
                 (filter #(g/node-instance? LayerNode (:node-id %)))
                 single)))

  (output current-tile g/Any
          (g/fnk [cursor-world-pos tile-dimensions]
            (get-current-tile cursor-world-pos tile-dimensions)))

  (output palette-transform g/Any
          (g/fnk [tile-source-attributes viewport cursor-screen-pos]
            (when tile-source-attributes
              (make-palette-transform tile-source-attributes viewport cursor-screen-pos))))

  (output palette-tile g/Any produce-palette-tile)
  (output editor-renderables pass/RenderData produce-editor-renderables)
  (output palette-renderables pass/RenderData produce-palette-renderables)
  (output renderables pass/RenderData :cached produce-tool-renderables)
  (output input-handler Runnable :cached (g/constantly (make-input-handler)))
  (output info-text g/Str (g/fnk [cursor-world-pos tile-dimensions mode palette-tile]
                            (case mode
                              :editor (when-some [[x y] (get-current-tile cursor-world-pos tile-dimensions)]
                                        (format "Cell: %d, %d" (+ 1 x) (+ 1 y)))
                              :palette (when palette-tile
                                         (format "Tile: %d" (+ 1 palette-tile)))))))

(defmethod scene/attach-tool-controller ::TileMapController
  [_ tool-id view-id resource-id]
  (concat
   (g/connect resource-id :tile-source-attributes tool-id :tile-source-attributes)
   (g/connect resource-id :texture-set-data tool-id :texture-set-data)
   (g/connect resource-id :material-shader tool-id :material-shader)
   (g/connect resource-id :gpu-texture tool-id :gpu-texture)
   (g/connect resource-id :tile-dimensions tool-id :tile-dimensions)))


;; handlers/menu

(defn- selection->tile-map [selection]
  (handler/adapt-single selection TileMapNode))

(defn- selection->layer [selection]
  (handler/adapt-single selection LayerNode))

(defn tile-map-node
  [selection]
  (or (selection->tile-map selection)
      (some-> (selection->layer selection)
        core/scope)))

(defn- make-new-layer
  [id]
  (protobuf/make-map-without-defaults Tile$TileLayer
    :id id
    :z protobuf/float-zero))

(defn- add-layer-handler
  [tile-map-node]
  (let [layer-id (id/gen "layer" (g/node-value tile-map-node :layer-ids))]
    (g/transact
     (concat
      (g/operation-label "Add layer")
      (make-layer-node tile-map-node (make-new-layer layer-id))))))

(handler/defhandler :edit.add-embedded-component :workbench
  (label [user-data] "Add layer")
  (active? [selection] (selection->tile-map selection))
  (run [selection user-data] (add-layer-handler (selection->tile-map selection))))

(defn- erase-tool-handler [tool-controller]
  (g/set-property! tool-controller :brush empty-brush))

(defn- active-tile-map [app-view evaluation-context]
  (when-let [resource-node (g/node-value app-view :active-resource-node evaluation-context)]
    (when (g/node-instance? TileMapNode resource-node)
      resource-node)))

(defn- active-scene-view
  ([app-view]
   (g/with-auto-evaluation-context evaluation-context
     (active-scene-view app-view evaluation-context)))
  ([app-view evaluation-context]
   (when-let [view-node (g/node-value app-view :active-view evaluation-context)]
     (when (g/node-instance? scene/SceneView view-node)
       view-node))))

(defn- scene-view->tool-controller [scene-view]
  ;; TODO Hack, but better than before
  (let [input-handlers (map first (g/sources-of scene-view :input-handlers))]
    (first (filter (partial g/node-instance? TileMapController) input-handlers))))

(handler/defhandler :scene.select-erase-tool :workbench
  (label [user-data] "Select Eraser")
  (active? [app-view evaluation-context]
           (and (active-tile-map app-view evaluation-context)
                (active-scene-view app-view evaluation-context)))
  (enabled? [app-view selection evaluation-context]
    (and (selection->layer selection)
         (-> (active-tile-map app-view evaluation-context)
             (g/node-value :tile-source-resource evaluation-context))))
  (run [app-view] (erase-tool-handler (-> (active-scene-view app-view) scene-view->tool-controller))))

(defn- tile-map-palette-handler [tool-controller]
  (g/update-property! tool-controller :mode (toggler :palette :editor)))

(handler/defhandler :scene.toggle-tile-palette :workbench
  (active? [app-view evaluation-context]
           (and (active-tile-map app-view evaluation-context)
                (active-scene-view app-view evaluation-context)))
  (enabled? [app-view selection evaluation-context]
            (and (selection->layer selection)
                 (let [active-tile (active-tile-map app-view evaluation-context)]
                   (and (g/node-value active-tile :tile-source-resource evaluation-context)
                        (not (g/error-value? (g/node-value active-tile :gpu-texture evaluation-context)))))))
  (run [app-view] (tile-map-palette-handler (-> (active-scene-view app-view) scene-view->tool-controller))))

(defn- transform-brush! [app-view transform-brush-fn]
  (let [scene-view (active-scene-view app-view)
        tool-controller (scene-view->tool-controller scene-view)]
    (g/update-property! tool-controller :brush transform-brush-fn)))

(handler/defhandler :scene.flip-brush-horizontally :workbench
  (active? [app-view evaluation-context]
           (and (active-tile-map app-view evaluation-context)
                (active-scene-view app-view evaluation-context)))
  (enabled? [app-view selection evaluation-context]
    (and (selection->layer selection)
         (-> (active-tile-map app-view evaluation-context)
             (g/node-value :tile-source-resource evaluation-context))))
  (run [app-view] (transform-brush! app-view flip-brush-horizontally)))

(handler/defhandler :scene.flip-brush-vertically :workbench
  (active? [app-view evaluation-context]
           (and (active-tile-map app-view evaluation-context)
                (active-scene-view app-view evaluation-context)))
  (enabled? [app-view selection evaluation-context]
            (and (selection->layer selection)
                 (-> (active-tile-map app-view evaluation-context)
                     (g/node-value :tile-source-resource evaluation-context))))
  (run [app-view] (transform-brush! app-view flip-brush-vertically)))

(handler/defhandler :scene.rotate-brush-90-degrees :workbench
  (active? [app-view evaluation-context]
           (and (active-tile-map app-view evaluation-context)
                (active-scene-view app-view evaluation-context)))
  (enabled? [app-view selection evaluation-context]
    (and (selection->layer selection)
         (-> (active-tile-map app-view evaluation-context)
             (g/node-value :tile-source-resource evaluation-context))))
  (run [app-view] (transform-brush! app-view rotate-brush-90-degrees)))

(handler/register-menu! ::menubar :editor.app-view/edit-end
  [{:label "Select Tile..."
    :command :scene.toggle-tile-palette}
   {:label "Select Eraser"
    :command :scene.select-erase-tool}
   {:label "Flip Brush Horizontally"
    :command :scene.flip-brush-horizontally}
   {:label "Flip Brush Vertically"
    :command :scene.flip-brush-vertically}
   {:label "Rotate Brush 90 Degrees"
    :command :scene.rotate-brush-90-degrees}])

(g/defnode TileMapGrid
  (inherits grid/Grid)
  (input grid-size g/Any :substitute nil)
  (output options g/Any (g/fnk [grid-size]
                          {:active-plane :z
                           :auto-scale false
                           :size {:x (first grid-size)
                                  :y (second grid-size)
                                  :z 1}})))

(defmethod scene/attach-grid ::TileMapGrid
  [_ grid-node-id view-id resource-node camera]
  (concat
   (g/connect grid-node-id  :_node-id        view-id      :grid)
   (g/connect grid-node-id  :renderable      view-id      :aux-renderables)
   (g/connect camera        :camera          grid-node-id :camera)
   (g/connect resource-node :tile-dimensions grid-node-id :grid-size)))

(defn register-resource-types [workspace]
  (resource-node/register-ddf-resource-type workspace
    :ext ["tilemap" "tilegrid"]
    :build-ext "tilemapc"
    :node-type TileMapNode
    :ddf-type Tile$TileGrid
    :load-fn load-tile-map
    :sanitize-fn sanitize-tile-map
    :icon tile-map-icon
    :icon-class :design
    :view-types [:scene :text]
    :view-opts {:scene {:grid TileMapGrid
                        :tool-controller TileMapController}}
    :tags #{:component :non-embeddable}
    :tag-opts {:component {:transform-properties #{:position :rotation}}}
    :label "Tile Map"))<|MERGE_RESOLUTION|>--- conflicted
+++ resolved
@@ -38,11 +38,7 @@
             [editor.resource-node :as resource-node]
             [editor.scene :as scene]
             [editor.scene-picking :as scene-picking]
-<<<<<<< HEAD
-=======
             [editor.tile-map-common :as tile-map-common]
-            [editor.tile-map-grid :as tile-map-grid]
->>>>>>> 20ebf8ce
             [editor.tile-source :as tile-source]
             [editor.validation :as validation]
             [editor.workspace :as workspace]
