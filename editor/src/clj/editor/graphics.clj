;; Copyright 2020-2024 The Defold Foundation
;; Copyright 2014-2020 King
;; Copyright 2009-2014 Ragnar Svensson, Christian Murray
;; Licensed under the Defold License version 1.0 (the "License"); you may not use
;; this file except in compliance with the License.
;;
;; You may obtain a copy of the License, together with FAQs at
;; https://www.defold.com/license
;;
;; Unless required by applicable law or agreed to in writing, software distributed
;; under the License is distributed on an "AS IS" BASIS, WITHOUT WARRANTIES OR
;; CONDITIONS OF ANY KIND, either express or implied. See the License for the
;; specific language governing permissions and limitations under the License.

(ns editor.graphics
  (:require [dynamo.graph :as g]
            [editor.geom :as geom]
            [editor.gl.shader :as shader]
            [editor.gl.vertex2 :as vtx]
            [editor.math :as math]
            [editor.properties :as properties]
            [editor.protobuf :as protobuf]
            [editor.types :as types]
            [editor.util :as eutil]
            [editor.validation :as validation]
            [internal.util :as iutil]
            [potemkin.namespaces :as namespaces]
            [util.coll :as coll :refer [pair]]
            [util.fn :as fn]
            [util.murmur :as murmur]
            [util.num :as num])
  (:import [com.dynamo.graphics.proto Graphics$CoordinateSpace Graphics$VertexAttribute Graphics$VertexAttribute$SemanticType]
           [com.google.protobuf ByteString]
           [com.jogamp.opengl GL2]
           [editor.gl.vertex2 VertexBuffer]
           [java.nio ByteBuffer]
           [javax.vecmath Matrix4d]))

(set! *warn-on-reflection* true)

(namespaces/import-vars [editor.gl.vertex2 attribute-name->key])

(def ^:private default-attribute-data-type (protobuf/default Graphics$VertexAttribute :data-type))

(def ^:private attribute-data-type-infos
  [{:data-type :type-byte
    :value-keyword :long-values
    :byte-size 1}
   {:data-type :type-unsigned-byte
    :value-keyword :long-values
    :byte-size 1}
   {:data-type :type-short
    :value-keyword :long-values
    :byte-size 2}
   {:data-type :type-unsigned-short
    :value-keyword :long-values
    :byte-size 2}
   {:data-type :type-int
    :value-keyword :long-values
    :byte-size 4}
   {:data-type :type-unsigned-int
    :value-keyword :long-values
    :byte-size 4}
   {:data-type :type-float
    :value-keyword :double-values
    :byte-size 4}])

(def attribute-data-type?
  (into #{}
        (map :data-type)
        attribute-data-type-infos))

(def coordinate-space? (protobuf/valid-enum-values Graphics$CoordinateSpace))

(def semantic-type? (protobuf/valid-enum-values Graphics$VertexAttribute$SemanticType))

(def ^:private attribute-data-type->attribute-value-keyword
  (fn/make-case-fn (map (juxt :data-type :value-keyword)
                        attribute-data-type-infos)))

(defn attribute-value-keyword [attribute-data-type normalize]
  {:pre [(attribute-data-type? attribute-data-type)]}
  (if normalize
    :double-values
    (attribute-data-type->attribute-value-keyword attribute-data-type)))

(def ^:private attribute-data-type->byte-size
  (fn/make-case-fn (map (juxt :data-type :byte-size)
                        attribute-data-type-infos)))

(defn attribute->doubles [{:keys [data-type] :as attribute}]
  {:pre [(attribute-data-type? data-type)]}
  (into (vector-of :double)
        (map unchecked-double)
        (if (or (:normalize attribute)
                (= :type-float data-type))
          (:v (:double-values attribute))
          (:v (:long-values attribute)))))

(defn attribute->any-doubles [attribute]
  (into (vector-of :double)
        (map unchecked-double)
        (or (not-empty (:v (:double-values attribute)))
            (not-empty (:v (:long-values attribute))))))

(defn- attribute->value-keyword [attribute]
  (if (not-empty (:v (:double-values attribute)))
    :double-values
    (if (not-empty (:v (:long-values attribute)))
      :long-values
      nil)))

(defn- doubles->stored-values [double-values attribute-value-keyword]
  (case attribute-value-keyword
    :double-values
    double-values

    :long-values
    (into (vector-of :long)
          (map unchecked-long)
          double-values)))

(defn doubles->storage [double-values attribute-data-type normalize]
  (let [attribute-value-keyword (attribute-value-keyword attribute-data-type normalize)
        stored-values (doubles->stored-values double-values attribute-value-keyword)]
    (pair attribute-value-keyword stored-values)))

(defn override-attributes->vertex-attribute-overrides [attributes]
  (into {}
        (map (fn [vertex-attribute]
               [(attribute-name->key (:name vertex-attribute))
                {:name (:name vertex-attribute)
                 :values (attribute->any-doubles vertex-attribute)
                 :value-keyword (attribute->value-keyword vertex-attribute)}]))
        attributes))

(defn doubles-outside-attribute-range-error-message [double-values attribute]
  (let [[^double min ^double max]
        (if (:normalize attribute)
          (case (:data-type attribute)
            (:type-float :type-byte :type-short :type-int) [-1.0 1.0]
            (:type-unsigned-byte :type-unsigned-short :type-unsigned-int) [0.0 1.0])
          (case (:data-type attribute)
            :type-float [num/float-min-double num/float-max-double]
            :type-byte [num/byte-min-double num/byte-max-double]
            :type-short [num/short-min-double num/short-max-double]
            :type-int [num/int-min-double num/int-max-double]
            :type-unsigned-byte [num/ubyte-min-double num/ubyte-max-double]
            :type-unsigned-short [num/ushort-min-double num/ushort-max-double]
            :type-unsigned-int [num/uint-min-double num/uint-max-double]))]
    (when (not-every? (fn [^double val]
                        (<= min val max))
                      double-values)
      (eutil/format* "'%s' attribute components must be between %.0f and %.0f"
                     (:name attribute)
                     min
                     max))))

(defn validate-doubles [double-values attribute node-id prop-kw]
  (validation/prop-error :fatal node-id prop-kw doubles-outside-attribute-range-error-message double-values attribute))

;; For positions, we want to have a 1.0 in the W coordinate so that they can be
;; transformed correctly by a 4D matrix. For colors, we default to opaque white.
(def ^:private default-attribute-element-values (vector-of :double 0.0 0.0 0.0 0.0))
(def ^:private default-attribute-element-values-mat4 (vector-of :double
                                                                1.0 0.0 0.0 0.0
                                                                0.0 1.0 0.0 0.0
                                                                0.0 0.0 1.0 0.0
                                                                0.0 0.0 0.0 1.0))
(def ^:private default-position-element-values (vector-of :double 0.0 0.0 0.0 1.0))
(def ^:private default-color-element-values (vector-of :double 1.0 1.0 1.0 1.0))

(defn- attribute-shader-type->component-count [attribute-shader-type]
  (case attribute-shader-type
    :shader-type-number 1
    :shader-type-vec2 2
    :shader-type-vec3 3
    :shader-type-vec4 4
    :shader-type-mat2 4
    :shader-type-mat3 9
    :shader-type-mat4 16))

(defn resize-doubles [double-values semantic-type new-shader-type]
  {:pre [(vector? double-values)
         (or (nil? semantic-type) (keyword? semantic-type))
         (keyword? new-shader-type)]}
  (let [old-element-count (count double-values)
        new-element-count (attribute-shader-type->component-count new-shader-type)]
    (cond
      (< new-element-count old-element-count)
      (subvec double-values 0 new-element-count)

      (> new-element-count old-element-count)
      (let [default-element-values
            (case semantic-type
              :semantic-type-position default-position-element-values
              :semantic-type-color default-color-element-values
              :semantic-type-world-matrix default-attribute-element-values-mat4
              :semantic-type-normal-matrix default-attribute-element-values-mat4
              default-attribute-element-values)]
        (into double-values
              (subvec default-element-values old-element-count new-element-count)))

      :else
      double-values)))

<<<<<<< HEAD
(defn- default-attribute-doubles-raw [semantic-type shader-type]
  (resize-doubles (vector-of :double) semantic-type shader-type))
=======
(defn- default-attribute-doubles-raw [semantic-type ^long element-count]
  {:pre [(semantic-type? semantic-type)]}
  (resize-doubles (vector-of :double) semantic-type element-count))
>>>>>>> 6d928a49

(def default-attribute-doubles (memoize default-attribute-doubles-raw))

(defn attribute-data-type->buffer-data-type [attribute-data-type]
  (case attribute-data-type
    :type-byte :byte
    :type-unsigned-byte :ubyte
    :type-short :short
    :type-unsigned-short :ushort
    :type-int :int
    :type-unsigned-int :uint
    :type-float :float))

(defn attribute-values+data-type->byte-size [attribute-values attribute-data-type]
  (* (count attribute-values) (attribute-data-type->byte-size attribute-data-type)))

(defn- make-attribute-bytes
  ^bytes [attribute-data-type normalize attribute-values]
  (let [attribute-value-byte-count (attribute-values+data-type->byte-size attribute-values attribute-data-type)
        attribute-bytes (byte-array attribute-value-byte-count)
        byte-buffer (vtx/wrap-buf attribute-bytes)
        buffer-data-type (attribute-data-type->buffer-data-type attribute-data-type)]
    (vtx/buf-push! byte-buffer buffer-data-type normalize attribute-values)
    attribute-bytes))

<<<<<<< HEAD
(defn- default-attribute-bytes-raw [semantic-type data-type shader-type normalize]
  (let [default-values (default-attribute-doubles semantic-type shader-type)]
    (make-attribute-bytes data-type normalize default-values)))
=======
(defn- default-attribute-bytes-raw [semantic-type attribute-data-type element-count normalize]
  (let [default-values (default-attribute-doubles semantic-type element-count)]
    (make-attribute-bytes attribute-data-type normalize default-values)))
>>>>>>> 6d928a49

(def default-attribute-bytes (memoize default-attribute-bytes-raw))

(defn attribute->bytes+error-message
  ([attribute]
   (attribute->bytes+error-message attribute nil))
  ([{:keys [data-type element-count normalize] :as attribute} override-values]
   {:pre [(map? attribute)
          (attribute-data-type? data-type)
          (integer? element-count)
          (contains? attribute :values)
          (or (nil? override-values) (sequential? override-values))]}
   (try
     (let [values (or override-values (:values attribute))
           bytes (make-attribute-bytes data-type normalize values)]
       [bytes nil])
     (catch IllegalArgumentException exception
<<<<<<< HEAD
       (let [{:keys [shader-type name semantic-type]} attribute
             default-bytes (default-attribute-bytes semantic-type data-type shader-type normalize)
=======
       (let [{:keys [name semantic-type]} attribute
             default-bytes (default-attribute-bytes semantic-type data-type element-count normalize)
>>>>>>> 6d928a49
             exception-message (ex-message exception)
             error-message (format "Vertex attribute '%s' - %s" name exception-message)]
         [default-bytes error-message])))))

(defn attribute-info->build-target-attribute [attribute-info]
  {:pre [(map? attribute-info)
         (string? (:name attribute-info))
         (keyword? (:name-key attribute-info))]}
  (let [^bytes attribute-bytes (:bytes attribute-info)]
    (-> attribute-info
        (dissoc :bytes :error :name-key :values)
        (assoc :name-hash (murmur/hash64 (:name attribute-info))
               :binary-values (ByteString/copyFrom attribute-bytes)))))

(defn- attribute-info->vtx-attribute [{:keys [coordinate-space data-type element-count name name-key normalize semantic-type] :as attribute-info}]
  {:pre [(map? attribute-info)
<<<<<<< HEAD
         (keyword? (:name-key attribute-info))
         (keyword? (:shader-type attribute-info))]}
  {:name (:name attribute-info)
   :name-key (:name-key attribute-info)
   :semantic-type (:semantic-type attribute-info)
   :coordinate-space (:coordinate-space attribute-info)
   :shader-type (:shader-type attribute-info)
   :type (attribute-data-type->buffer-data-type (:data-type attribute-info))
   :components (attribute-shader-type->component-count (:shader-type attribute-info))
   :normalize (:normalize attribute-info false)})
=======
         (coordinate-space? coordinate-space)
         (attribute-data-type? data-type)
         (integer? element-count)
         (string? name)
         (keyword? name-key)
         (or (nil? normalize) (boolean? normalize))
         (semantic-type? semantic-type)]}
  {:name name
   :name-key name-key
   :semantic-type semantic-type
   :coordinate-space coordinate-space
   :type (attribute-data-type->buffer-data-type data-type)
   :components element-count
   :normalize (true? normalize)})
>>>>>>> 6d928a49

(defn make-vertex-description [attribute-infos]
  (let [vtx-attributes (mapv attribute-info->vtx-attribute attribute-infos)]
    (vtx/make-vertex-description nil vtx-attributes)))

(defn coordinate-space-info
  "Returns a map of coordinate-space to sets of semantic-type that expect that
  coordinate-space. Only :semantic-type-position and :semantic-type-normal
  attributes are considered. We use this to determine if we need to include
  a :world-transform or :normal-transform in the renderable-datas we supply to
  the graphics/put-attributes! function. We can also use this information to
  figure out if we should cancel out the world transform from the render
  transforms we feed into shaders as uniforms in case the same shader is used to
  render both world-space and local-space mesh data.

  Example output:
  {:coordinate-space-local #{:semantic-type-position}
   :coordinate-space-world #{:semantic-type-position
                             :semantic-type-normal}}"
  [attribute-infos]
  (->> attribute-infos
       (filter (comp #{:semantic-type-position :semantic-type-normal} :semantic-type))
       (iutil/group-into
         {} #{}
         #(:coordinate-space % :coordinate-space-local)
         :semantic-type)))

<<<<<<< HEAD
(defn- element-count+semantic-type->shader-type [element-count semantic-type]
  (let [shader-type-is-matrix (or (= semantic-type :semantic-type-world-matrix)
                                  (= semantic-type :semantic-type-normal-matrix))]
    (case (int element-count)
      1 :shader-type-number
      2 :shader-type-vec2
      3 :shader-type-vec3
      4 (if shader-type-is-matrix
          :shader-type-mat2
          :shader-type-number)
      9 :shader-type-mat3
      16 :shader-type-mat4)))
(defn- attribute-info->shader-type [{:keys [element-count semantic-type shader-type] :as attribute-info}]
  (if (= element-count 0)
    shader-type
    (element-count+semantic-type->shader-type element-count semantic-type)))

(defn sanitize-attribute [{:keys [data-type normalize] :as attribute}]
  ;; Graphics$VertexAttribute in map format.
  (let [attribute-value-keyword (attribute-value-keyword data-type normalize)
        attribute-values (:v (get attribute attribute-value-keyword))
        attribute-shader-type (attribute-info->shader-type attribute)]
=======
;; TODO(save-value-cleanup): We only really need to sanitize the attributes if a resource type has :read-defaults true.
(defn sanitize-attribute-value-v [attribute-value]
  (protobuf/sanitize-repeated attribute-value :v))

(defn sanitize-attribute-value-field [attribute attribute-value-keyword]
  (protobuf/sanitize attribute attribute-value-keyword sanitize-attribute-value-v))

(defn sanitize-attribute-definition [{:keys [data-type normalize] :as attribute}]
  ;; Graphics$VertexAttribute in map format.
  (let [attribute-value-keyword (attribute-value-keyword (or data-type default-attribute-data-type) normalize)
        attribute-values (:v (get attribute attribute-value-keyword))]
>>>>>>> 6d928a49
    ;; TODO:
    ;; Currently the protobuf read function returns empty instances of every
    ;; OneOf variant. Strip out the empty ones.
    ;; Once we update the protobuf loader, we shouldn't need to do this here.
    ;; We still want to remove the default empty :name-hash string, though.
    (-> attribute
        (dissoc :name-hash :double-values :long-values :binary-values)
        (assoc attribute-value-keyword {:v attribute-values})
        ;; element-count is deprecated in favor of shader-type
        (dissoc :element-count)
        (assoc :shader-type attribute-shader-type))))

(defn sanitize-attribute-override [attribute]
  ;; Graphics$VertexAttribute in map format.
  (-> attribute
      (dissoc :binary-values :coordinate-space :data-type :element-count :name-hash :normalize :semantic-type)
      (sanitize-attribute-value-field :double-values)
      (sanitize-attribute-value-field :long-values)))

(def attribute-key->default-attribute-info
<<<<<<< HEAD
  (into {}
        (map (fn [{:keys [data-type shader-type name normalize semantic-type] :as attribute}]
               (let [attribute-key (attribute-name->key name)
                     values (default-attribute-doubles semantic-type shader-type)
                     bytes (default-attribute-bytes semantic-type data-type shader-type normalize)
                     attribute-info (assoc attribute
                                      :name-key attribute-key
                                      :values values
                                      :bytes bytes)]
                 [attribute-key attribute-info])))
        [{:name "position"
          :semantic-type :semantic-type-position
          :coordinate-space :coordinate-space-world
          :data-type :type-float
          :shader-type :shader-type-vec4}
         {:name "color"
          :semantic-type :semantic-type-color
          :data-type :type-float
          :shader-type :shader-type-vec4}
         {:name "texcoord0"
          :semantic-type :semantic-type-texcoord
          :data-type :type-float
          :shader-type :shader-type-vec2}
         {:name "page_index"
          :semantic-type :semantic-type-page-index
          :data-type :type-float
          :shader-type :shader-type-number}
         {:name "normal"
          :semantic-type :semantic-type-normal
          :coordinate-space :coordinate-space-world
          :data-type :type-float
          :shader-type :shader-type-vec3}
         {:name "tangent"
          :semantic-type :semantic-type-tangent
          :coordinate-space :coordinate-space-world
          :data-type :type-float
          :shader-type :shader-type-vec4}
         {:name "mtx_world"
          :semantic-type :semantic-type-world-matrix
          :coordinate-space :coordinate-space-world
          :data-type :type-float
          :shader-type :shader-type-mat4}
         {:name "mtx_normal"
          :semantic-type :semantic-type-normal-matrix
          :coordinate-space :coordinate-space-world
          :data-type :type-float
          :shader-type :shader-type-mat4}]))
=======
  (fn/make-case-fn
    (into {}
          (map (fn [{:keys [data-type element-count name normalize semantic-type] :as attribute}]
                 (let [attribute-key (attribute-name->key name)
                       values (default-attribute-doubles semantic-type element-count)
                       bytes (default-attribute-bytes semantic-type data-type element-count normalize)
                       attribute-info (assoc attribute
                                        :name-key attribute-key
                                        :values values
                                        :bytes bytes)]
                   [attribute-key attribute-info])))
          [{:name "position"
            :semantic-type :semantic-type-position
            :coordinate-space :default ; Assigned default-coordinate-space parameter.
            :data-type :type-float
            :element-count 4}
           {:name "color"
            :semantic-type :semantic-type-color
            :coordinate-space :coordinate-space-local
            :data-type :type-float
            :element-count 4}
           {:name "texcoord0"
            :semantic-type :semantic-type-texcoord
            :coordinate-space :coordinate-space-local
            :data-type :type-float
            :element-count 2}
           {:name "page_index"
            :semantic-type :semantic-type-page-index
            :coordinate-space :coordinate-space-local
            :data-type :type-float
            :element-count 1}
           {:name "normal"
            :semantic-type :semantic-type-normal
            :coordinate-space :default ; Assigned default-coordinate-space parameter.
            :data-type :type-float
            :element-count 3}
           {:name "tangent"
            :semantic-type :semantic-type-tangent
            :coordinate-space :default ; Assigned default-coordinate-space parameter.
            :data-type :type-float
            :element-count 4}])))
>>>>>>> 6d928a49

(defn shader-bound-attributes [^GL2 gl shader material-attribute-infos manufactured-attribute-keys default-coordinate-space]
  {:pre [(coordinate-space? default-coordinate-space)]}
  (let [shader-bound-attribute? (comp boolean (shader/attribute-infos shader gl) :name)
        declared-material-attribute-key? (into #{} (map :name-key) material-attribute-infos)

        manufactured-attribute-infos
        (eduction
          (remove declared-material-attribute-key?)
          (map attribute-key->default-attribute-info)
          (map (fn [attribute-info]
                 (cond-> attribute-info
                         (= :default (:coordinate-space attribute-info))
                         (assoc :coordinate-space default-coordinate-space))))
          manufactured-attribute-keys)]

    (filterv shader-bound-attribute?
             (concat manufactured-attribute-infos
                     material-attribute-infos))))

(defn vertex-attribute-overrides->save-values [vertex-attribute-overrides material-attribute-infos]
  (let [declared-material-attribute-key? (into #{} (map :name-key) material-attribute-infos)
        material-attribute-save-values
        (into []
<<<<<<< HEAD
              (keep (fn [{:keys [data-type name name-key normalize semantic-type shader-type]}]
                      (when-some [override-values (:values (get vertex-attribute-overrides name-key))]
=======
              (keep (fn [{:keys [data-type element-count name name-key normalize semantic-type]}]
                      (when-some [override-values (some-> vertex-attribute-overrides (get name-key) :values coll/not-empty)]
>>>>>>> 6d928a49
                        ;; Ensure our saved values have the expected element-count.
                        ;; If the material has been edited, this might have changed,
                        ;; but specialized widgets like the one we use to edit color
                        ;; properties may also produce a different element count from
                        ;; what the material dictates.
                        (let [resized-values (resize-doubles override-values semantic-type shader-type)
                              [attribute-value-keyword stored-values] (doubles->storage resized-values data-type normalize)]
                          (protobuf/make-map-without-defaults Graphics$VertexAttribute
                            :name name
                            attribute-value-keyword {:v stored-values})))))
              material-attribute-infos)
        orphaned-attribute-save-values
        (into []
              (keep (fn [[name-key attribute-info]]
                      (when-not (contains? declared-material-attribute-key? name-key)
                        (let [attribute-name (:name attribute-info)
                              attribute-value-keyword (:value-keyword attribute-info)
                              attribute-values (:values attribute-info)]
                          (protobuf/make-map-without-defaults Graphics$VertexAttribute
                            :name attribute-name
                            attribute-value-keyword (when (coll/not-empty attribute-values)
                                                      {:v attribute-values})))))
                    vertex-attribute-overrides))]
    (concat material-attribute-save-values orphaned-attribute-save-values)))

(defn vertex-attribute-overrides->build-target [vertex-attribute-overrides vertex-attribute-bytes material-attribute-infos]
  (into []
        (keep (fn [{:keys [name-key] :as attribute-info}]
                ;; The values in vertex-attribute-overrides are ignored - we
                ;; only use it to check if we have an override value. The output
                ;; bytes are taken from the vertex-attribute-bytes map. They
                ;; have already been coerced to the expected size.
                (when (contains? vertex-attribute-overrides name-key)
                  (let [attribute-bytes (get vertex-attribute-bytes name-key)]
                    (attribute-info->build-target-attribute
                      (assoc attribute-info :bytes attribute-bytes))))))
        material-attribute-infos))

(defn- editable-attribute-info? [attribute-info]
  (case (:semantic-type attribute-info)
    (:semantic-type-position :semantic-type-texcoord :semantic-type-page-index :semantic-type-normal :semantic-type-world-matrix :semantic-type-normal-matrix) false
    nil false
    true))

(defn contains-semantic-type? [attributes semantic-type]
  (some #(= semantic-type (:semantic-type %)) attributes))

(defn- attribute-property-type [attribute]
  (case (:semantic-type attribute)
    :semantic-type-color types/Color
<<<<<<< HEAD
    (case (:shader-type attribute)
      :shader-type-number g/Num
      :shader-type-vec2 types/Vec2
      :shader-type-vec3 types/Vec3
      :shader-type-vec4 types/Vec4
      :shader-type-mat2 types/Vec4
      :shader-type-mat3 types/Vec4
      :shader-type-mat4 types/Vec4)))

(defn- attribute-expected-shader-type [attribute]
  (case (:semantic-type attribute)
    :semantic-type-color :shader-type-vec4
    (:shader-type attribute)))
=======
    (case (int (:element-count attribute))
      1 g/Num
      2 types/Vec2
      3 types/Vec3
      4 types/Vec4)))

(defn- attribute-expected-element-count [{:keys [element-count semantic-type] :as _attribute}]
  {:pre [(integer? element-count)]}
  (case semantic-type
    :semantic-type-color 4
    element-count))
>>>>>>> 6d928a49

(defn- attribute-update-property [current-property-value attribute new-value]
  (let [name-key (:name-key attribute)
        override-info (name-key current-property-value)
        attribute-value-keyword (attribute-value-keyword (:data-type attribute) (:normalize attribute))
        override-value-keyword (or attribute-value-keyword (:value-keyword override-info))
        override-name (or (:name attribute) (:name override-info))]
    (assoc current-property-value name-key {:values new-value
                                            :value-keyword override-value-keyword
                                            :name override-name})))

(defn- attribute-clear-property [current-property-value {:keys [name-key] :as _attribute}]
  {:pre [(keyword? name-key)]}
  (dissoc current-property-value name-key))

(defn- attribute-key->property-key-raw [attribute-key]
  (keyword (str "attribute_" (name attribute-key))))

(def attribute-key->property-key (memoize attribute-key->property-key-raw))

<<<<<<< HEAD
(defn- attribute-edit-type [attribute property-type]
  (let [attribute-shader-type (:shader-type attribute)
        attribute-semantic-type (:semantic-type attribute)
        attribute-update-fn (fn [_evaluation-context self _old-value new-value]
=======
(defn- attribute-edit-type [{:keys [element-count semantic-type] :as attribute} property-type]
  {:pre [(integer? element-count)
         (semantic-type? semantic-type)]}
  (let [attribute-update-fn (fn [_evaluation-context self _old-value new-value]
>>>>>>> 6d928a49
                              (let [values (if (= g/Num property-type)
                                             (vector-of :double new-value)
                                             new-value)]
                                (g/update-property self :vertex-attribute-overrides attribute-update-property attribute values)))
        attribute-clear-fn (fn [self _property-label]
                             (g/update-property self :vertex-attribute-overrides attribute-clear-property attribute))]
    (cond-> {:type property-type
             :set-fn attribute-update-fn
             :clear-fn attribute-clear-fn}

<<<<<<< HEAD
            (= attribute-semantic-type :semantic-type-color)
            (assoc :ignore-alpha? (not= :shader-type-vec4 attribute-shader-type)))))

(defn- attribute-value [attribute-values property-type semantic-type shader-type]
=======
            (= semantic-type :semantic-type-color)
            (assoc :ignore-alpha? (not= 4 element-count)))))

(defn- attribute-value [attribute-values property-type semantic-type expected-element-count]
  {:pre [(semantic-type? semantic-type)
         (integer? expected-element-count)]}
>>>>>>> 6d928a49
  (if (= g/Num property-type)
    (first attribute-values) ; The widget expects a number, not a vector.
    (resize-doubles attribute-values semantic-type shader-type)))

(defn attribute-properties-by-property-key [_node-id material-attribute-infos vertex-attribute-overrides]
  (let [name-keys (into #{} (map :name-key) material-attribute-infos)]
    (concat
      (keep (fn [attribute-info]
              (when (editable-attribute-info? attribute-info)
                (let [attribute-key (:name-key attribute-info)
                      semantic-type (:semantic-type attribute-info)
                      material-values (:values attribute-info)
                      override-values (:values (vertex-attribute-overrides attribute-key))
                      attribute-values (or override-values material-values)
                      property-type (attribute-property-type attribute-info)
                      expected-shader-type (attribute-expected-shader-type attribute-info)
                      edit-type (attribute-edit-type attribute-info property-type)
                      property-key (attribute-key->property-key attribute-key)
                      label (properties/keyword->name attribute-key)
                      value (attribute-value attribute-values property-type semantic-type expected-shader-type)
                      error (when (some? override-values)
                              (validate-doubles override-values attribute-info _node-id property-key))
                      prop {:node-id _node-id
                            :type property-type
                            :edit-type edit-type
                            :label label
                            :value value
                            :error error}]
                  ;; Insert the original material values as original-value if there is a vertex override.
                  (if (some? override-values)
                    [property-key (assoc prop :original-value material-values)]
                    [property-key prop]))))
            material-attribute-infos)
      (for [[name-key vertex-override-info] vertex-attribute-overrides
            :when (not (name-keys name-key))
            :let [values (:values vertex-override-info)
<<<<<<< HEAD
                  shader-type (if (number? values)
                                  :shader-type-number
                                  (element-count+semantic-type->shader-type (count values) nil))
                  assumed-attribute-info {:shader-type shader-type
                                          :name-key name-key}
                  property-type (attribute-property-type assumed-attribute-info)]]
        [(attribute-key->property-key name-key)
         {:node-id _node-id
          :value (attribute-value values property-type nil shader-type)
=======
                  element-count (if (number? values) 1 (count values))
                  assumed-attribute-info {:element-count element-count
                                          :name-key name-key
                                          :semantic-type :semantic-type-none}
                  property-type (attribute-property-type assumed-attribute-info)]]
        [(attribute-key->property-key name-key)
         {:node-id _node-id
          :value (attribute-value values property-type :semantic-type-none element-count)
>>>>>>> 6d928a49
          :label (properties/keyword->name name-key)
          :type property-type
          :edit-type (attribute-edit-type assumed-attribute-info property-type)
          :original-value []}]))))

(defn attribute-bytes-by-attribute-key [_node-id material-attribute-infos vertex-attribute-overrides]
  (let [vertex-attribute-bytes
        (into {}
              (map (fn [{:keys [name-key] :as attribute-info}]
                     {:pre [(keyword? name-key)]}
                     (let [override-info (get vertex-attribute-overrides name-key)
                           override-values (:values override-info)
                           [bytes error] (if (nil? override-values)
                                           [(:bytes attribute-info) (:error attribute-info)]
                                           (let [{:keys [shader-type semantic-type]} attribute-info
                                                 resized-values (resize-doubles override-values semantic-type shader-type)
                                                 [bytes error-message :as bytes+error-message] (attribute->bytes+error-message attribute-info resized-values)]
                                             (if (nil? error-message)
                                               bytes+error-message
                                               (let [property-key (attribute-key->property-key name-key)
                                                     error (g/->error _node-id property-key :fatal override-values error-message)]
                                                 [bytes error]))))]
                       [name-key (or error bytes)])))
              material-attribute-infos)]
    (g/precluding-errors (vals vertex-attribute-bytes)
      vertex-attribute-bytes)))

(defn- decorate-attribute-exception [exception attribute vertex]
  (ex-info "Failed to encode vertex attribute."
           (-> attribute
               (select-keys [:name :semantic-type :type :components :normalize :coordinate-space])
               (assoc :vertex vertex)
               (assoc :vertex-elements (count vertex)))
           exception))

(defn- renderable-data->world-position-v3 [renderable-data]
  (let [local-positions (:position-data renderable-data)
        world-transform (:world-transform renderable-data)]
    (geom/transf-p world-transform local-positions)))

(defn- renderable-data->world-position-v4 [renderable-data]
  (let [local-positions (:position-data renderable-data)
        world-transform (:world-transform renderable-data)]
    (geom/transf-p4 world-transform local-positions)))

(defn- renderable-data->world-direction-v3 [renderable-data->local-directions renderable-data]
  (let [local-directions (renderable-data->local-directions renderable-data)
        normal-transform (:normal-transform renderable-data)]
    (geom/transf-n normal-transform local-directions)))

(defn- renderable-data->world-direction-v4 [renderable-data->local-directions renderable-data]
  (let [local-directions (renderable-data->local-directions renderable-data)
        normal-transform (:normal-transform renderable-data)]
    (geom/transf-n4 normal-transform local-directions)))

(defn- renderable-data->world-matrix [renderable-data]
  (let [vertex-count (count (:position-data renderable-data))
        world-transform-array (math/vecmath->clj (doto ^Matrix4d (:world-transform renderable-data) (.transpose)))]
    (into [] (repeat vertex-count world-transform-array))))

(defn- renderable-data->normal-matrix [renderable-data]
  (let [vertex-count (count (:position-data renderable-data))
        world-transform-array (math/vecmath->clj (doto ^Matrix4d (:normal-transform renderable-data) (.transpose)))]
    (into [] (repeat vertex-count world-transform-array))))

(defn- renderable-data->world-tangent-v4 [renderable-data]
  (let [tangents (:tangent-data renderable-data)
        normal-transform (:normal-transform renderable-data)]
    (geom/transf-tangents normal-transform tangents)))

(def ^:private renderable-data->world-normal-v3 (partial renderable-data->world-direction-v3 :normal-data))
(def ^:private renderable-data->world-normal-v4 (partial renderable-data->world-direction-v4 :normal-data))
(def ^:private renderable-data->world-tangent-v3 (partial renderable-data->world-direction-v3 :tangent-data))

(defn put-attributes! [^VertexBuffer vbuf renderable-datas]
  (let [vertex-description (.vertex-description vbuf)
        vertex-byte-stride (:size vertex-description)
        ^ByteBuffer buf (.buf vbuf)

        put-bytes!
        (fn put-bytes!
          ^long [^long vertex-byte-offset vertices]
          (reduce (fn [^long vertex-byte-offset attribute-bytes]
                    (vtx/buf-blit! buf vertex-byte-offset attribute-bytes)
                    (+ vertex-byte-offset vertex-byte-stride))
                  vertex-byte-offset
                  vertices))

        put-doubles!
        (fn put-doubles!
          [vertex-byte-offset semantic-type buffer-data-type shader-type normalize vertices]
          (reduce (fn [^long vertex-byte-offset attribute-doubles]
                    (let [attribute-doubles (resize-doubles attribute-doubles semantic-type shader-type)]
                      (vtx/buf-put! buf vertex-byte-offset buffer-data-type normalize attribute-doubles))
                    (+ vertex-byte-offset vertex-byte-stride))
                  (long vertex-byte-offset)
                  vertices))

        put-renderables!
        (fn put-renderables!
          ^long [^long attribute-byte-offset renderable-data->vertices put-vertices!]
          (reduce (fn [^long vertex-byte-offset renderable-data]
                    (let [vertices (renderable-data->vertices renderable-data)]
                      (put-vertices! vertex-byte-offset vertices)))
                  attribute-byte-offset
                  renderable-datas))

        mesh-data-exists?
        (let [renderable-data (first renderable-datas)
              texcoord-datas (:texcoord-datas renderable-data)]
          (if (nil? renderable-data)
            (constantly false)
            (fn mesh-data-exists? [semantic-type ^long channel]
              (case semantic-type
                :semantic-type-position
                (some? (:position-data renderable-data))

                :semantic-type-texcoord
                (some? (get-in texcoord-datas [channel :uv-data]))

                :semantic-type-page-index
                (some? (get-in texcoord-datas [channel :page-index]))

                :semantic-type-color
                (and (zero? channel)
                     (some? (:color-data renderable-data)))

                :semantic-type-normal
                (some? (:normal-data renderable-data))

                :semantic-type-tangent
                (and (zero? channel)
                     (some? (:tangent-data renderable-data)))

                :semantic-type-world-matrix
                (and (zero? channel)
                     (:world-matrix-data renderable-data))

                :semantic-type-normal-matrix
                (and (zero? channel)
                     (:normal-matrix-data renderable-data))

                false))))]

    (reduce (fn [reduce-info attribute]
              (let [semantic-type (:semantic-type attribute)
                    buffer-data-type (:type attribute)
                    element-count (long (:components attribute))
                    shader-type (:shader-type attribute)
                    normalize (:normalize attribute)
                    name-key (:name-key attribute)
                    ^long attribute-byte-offset (:attribute-byte-offset reduce-info)
                    channel (get reduce-info semantic-type)

                    put-attribute-bytes!
                    (fn put-attribute-bytes!
                      ^long [^long vertex-byte-offset vertices]
                      (try
                        (put-bytes! vertex-byte-offset vertices)
                        (catch Exception e
                          (throw (decorate-attribute-exception e attribute (first vertices))))))

                    put-attribute-doubles!
                    (fn put-attribute-doubles!
                      ^long [^long vertex-byte-offset vertices]
                      (try
                        (put-doubles! vertex-byte-offset semantic-type buffer-data-type shader-type normalize vertices)
                        (catch Exception e
                          (throw (decorate-attribute-exception e attribute (first vertices))))))]
                (if (mesh-data-exists? semantic-type channel)

                  ;; Mesh data exists for this attribute. It takes precedence
                  ;; over any attribute values specified on the material or
                  ;; overrides.
                  ;; TODO: We should let the attribute override take precedence!
                  (case semantic-type
                    :semantic-type-position
                    (case (:coordinate-space attribute)
                      :coordinate-space-world
                      (let [renderable-data->world-position
                            (case element-count
                              3 renderable-data->world-position-v3
                              4 renderable-data->world-position-v4)]
                        (put-renderables! attribute-byte-offset renderable-data->world-position put-attribute-doubles!))
                      (put-renderables! attribute-byte-offset :position-data put-attribute-doubles!))

                    :semantic-type-texcoord
                    (put-renderables! attribute-byte-offset #(get-in % [:texcoord-datas channel :uv-data]) put-attribute-doubles!)

                    :semantic-type-page-index
                    (put-renderables! attribute-byte-offset
                                      (fn [renderable-data]
                                        (let [vertex-count (count (:position-data renderable-data))
                                              page-index (get-in renderable-data [:texcoord-datas channel :page-index])]
                                          (repeat vertex-count [(double page-index)])))
                                      put-attribute-doubles!)

                    :semantic-type-color
                    (put-renderables! attribute-byte-offset :color-data put-attribute-doubles!)

                    :semantic-type-normal
                    (case (:coordinate-space attribute)
                      :coordinate-space-world
                      (let [renderable-data->world-normal
                            (case element-count
                              3 renderable-data->world-normal-v3
                              4 renderable-data->world-normal-v4)]
                        (put-renderables! attribute-byte-offset renderable-data->world-normal put-attribute-doubles!))
                      (put-renderables! attribute-byte-offset :normal-data put-attribute-doubles!))

                    :semantic-type-tangent
                    (case (:coordinate-space attribute)
                      :coordinate-space-world
                      (let [renderable-data->world-tangent
                            (case element-count
                              3 renderable-data->world-tangent-v3
                              4 renderable-data->world-tangent-v4)]
                        (put-renderables! attribute-byte-offset renderable-data->world-tangent put-attribute-doubles!))
                      (put-renderables! attribute-byte-offset :tangent-data put-attribute-doubles!))

                    :semantic-type-world-matrix
                    (put-renderables! attribute-byte-offset :world-matrix-data put-attribute-doubles!)

                    :semantic-type-normal-matrix
                    (put-renderables! attribute-byte-offset :normal-matrix-data put-attribute-doubles!))


                  ;; Mesh data doesn't exist. Use the attribute data from the
                  ;; material or overrides.
                  (put-renderables! attribute-byte-offset
                                    (fn [renderable-data]
                                      (let [vertex-count (count (:position-data renderable-data))
                                            attribute-bytes (get (:vertex-attribute-bytes renderable-data) name-key)]
                                        (repeat vertex-count attribute-bytes)))
                                    put-attribute-bytes!))
                (-> reduce-info
                    (update semantic-type inc)
                    (assoc :attribute-byte-offset (+ attribute-byte-offset
                                                     (vtx/attribute-size attribute))))))
            ;; The reduce-info is a map of how many times we've encountered an
            ;; attribute of a particular semantic-type. We also include a
            ;; special key, :attribute-byte-offset, to keep track of where the
            ;; next encountered attribute will start writing its data to the
            ;; vertex buffer.
            (into {:attribute-byte-offset 0}
                  (map (fn [[semantic-type]]
                         (pair semantic-type 0)))
                  (protobuf/enum-values Graphics$VertexAttribute$SemanticType))
            (:attributes vertex-description))
    (.position buf (.limit buf))
    (vtx/flip! vbuf)))<|MERGE_RESOLUTION|>--- conflicted
+++ resolved
@@ -17,7 +17,6 @@
             [editor.geom :as geom]
             [editor.gl.shader :as shader]
             [editor.gl.vertex2 :as vtx]
-            [editor.math :as math]
             [editor.properties :as properties]
             [editor.protobuf :as protobuf]
             [editor.types :as types]
@@ -33,8 +32,7 @@
            [com.google.protobuf ByteString]
            [com.jogamp.opengl GL2]
            [editor.gl.vertex2 VertexBuffer]
-           [java.nio ByteBuffer]
-           [javax.vecmath Matrix4d]))
+           [java.nio ByteBuffer]))
 
 (set! *warn-on-reflection* true)
 
@@ -162,30 +160,14 @@
 ;; For positions, we want to have a 1.0 in the W coordinate so that they can be
 ;; transformed correctly by a 4D matrix. For colors, we default to opaque white.
 (def ^:private default-attribute-element-values (vector-of :double 0.0 0.0 0.0 0.0))
-(def ^:private default-attribute-element-values-mat4 (vector-of :double
-                                                                1.0 0.0 0.0 0.0
-                                                                0.0 1.0 0.0 0.0
-                                                                0.0 0.0 1.0 0.0
-                                                                0.0 0.0 0.0 1.0))
 (def ^:private default-position-element-values (vector-of :double 0.0 0.0 0.0 1.0))
 (def ^:private default-color-element-values (vector-of :double 1.0 1.0 1.0 1.0))
 
-(defn- attribute-shader-type->component-count [attribute-shader-type]
-  (case attribute-shader-type
-    :shader-type-number 1
-    :shader-type-vec2 2
-    :shader-type-vec3 3
-    :shader-type-vec4 4
-    :shader-type-mat2 4
-    :shader-type-mat3 9
-    :shader-type-mat4 16))
-
-(defn resize-doubles [double-values semantic-type new-shader-type]
+(defn resize-doubles [double-values semantic-type ^long new-element-count]
   {:pre [(vector? double-values)
          (or (nil? semantic-type) (keyword? semantic-type))
-         (keyword? new-shader-type)]}
-  (let [old-element-count (count double-values)
-        new-element-count (attribute-shader-type->component-count new-shader-type)]
+         (nat-int? new-element-count)]}
+  (let [old-element-count (count double-values)]
     (cond
       (< new-element-count old-element-count)
       (subvec double-values 0 new-element-count)
@@ -195,8 +177,6 @@
             (case semantic-type
               :semantic-type-position default-position-element-values
               :semantic-type-color default-color-element-values
-              :semantic-type-world-matrix default-attribute-element-values-mat4
-              :semantic-type-normal-matrix default-attribute-element-values-mat4
               default-attribute-element-values)]
         (into double-values
               (subvec default-element-values old-element-count new-element-count)))
@@ -204,14 +184,9 @@
       :else
       double-values)))
 
-<<<<<<< HEAD
-(defn- default-attribute-doubles-raw [semantic-type shader-type]
-  (resize-doubles (vector-of :double) semantic-type shader-type))
-=======
 (defn- default-attribute-doubles-raw [semantic-type ^long element-count]
   {:pre [(semantic-type? semantic-type)]}
   (resize-doubles (vector-of :double) semantic-type element-count))
->>>>>>> 6d928a49
 
 (def default-attribute-doubles (memoize default-attribute-doubles-raw))
 
@@ -237,15 +212,9 @@
     (vtx/buf-push! byte-buffer buffer-data-type normalize attribute-values)
     attribute-bytes))
 
-<<<<<<< HEAD
-(defn- default-attribute-bytes-raw [semantic-type data-type shader-type normalize]
-  (let [default-values (default-attribute-doubles semantic-type shader-type)]
-    (make-attribute-bytes data-type normalize default-values)))
-=======
 (defn- default-attribute-bytes-raw [semantic-type attribute-data-type element-count normalize]
   (let [default-values (default-attribute-doubles semantic-type element-count)]
     (make-attribute-bytes attribute-data-type normalize default-values)))
->>>>>>> 6d928a49
 
 (def default-attribute-bytes (memoize default-attribute-bytes-raw))
 
@@ -263,13 +232,8 @@
            bytes (make-attribute-bytes data-type normalize values)]
        [bytes nil])
      (catch IllegalArgumentException exception
-<<<<<<< HEAD
-       (let [{:keys [shader-type name semantic-type]} attribute
-             default-bytes (default-attribute-bytes semantic-type data-type shader-type normalize)
-=======
        (let [{:keys [name semantic-type]} attribute
              default-bytes (default-attribute-bytes semantic-type data-type element-count normalize)
->>>>>>> 6d928a49
              exception-message (ex-message exception)
              error-message (format "Vertex attribute '%s' - %s" name exception-message)]
          [default-bytes error-message])))))
@@ -286,18 +250,6 @@
 
 (defn- attribute-info->vtx-attribute [{:keys [coordinate-space data-type element-count name name-key normalize semantic-type] :as attribute-info}]
   {:pre [(map? attribute-info)
-<<<<<<< HEAD
-         (keyword? (:name-key attribute-info))
-         (keyword? (:shader-type attribute-info))]}
-  {:name (:name attribute-info)
-   :name-key (:name-key attribute-info)
-   :semantic-type (:semantic-type attribute-info)
-   :coordinate-space (:coordinate-space attribute-info)
-   :shader-type (:shader-type attribute-info)
-   :type (attribute-data-type->buffer-data-type (:data-type attribute-info))
-   :components (attribute-shader-type->component-count (:shader-type attribute-info))
-   :normalize (:normalize attribute-info false)})
-=======
          (coordinate-space? coordinate-space)
          (attribute-data-type? data-type)
          (integer? element-count)
@@ -312,7 +264,6 @@
    :type (attribute-data-type->buffer-data-type data-type)
    :components element-count
    :normalize (true? normalize)})
->>>>>>> 6d928a49
 
 (defn make-vertex-description [attribute-infos]
   (let [vtx-attributes (mapv attribute-info->vtx-attribute attribute-infos)]
@@ -340,30 +291,6 @@
          #(:coordinate-space % :coordinate-space-local)
          :semantic-type)))
 
-<<<<<<< HEAD
-(defn- element-count+semantic-type->shader-type [element-count semantic-type]
-  (let [shader-type-is-matrix (or (= semantic-type :semantic-type-world-matrix)
-                                  (= semantic-type :semantic-type-normal-matrix))]
-    (case (int element-count)
-      1 :shader-type-number
-      2 :shader-type-vec2
-      3 :shader-type-vec3
-      4 (if shader-type-is-matrix
-          :shader-type-mat2
-          :shader-type-number)
-      9 :shader-type-mat3
-      16 :shader-type-mat4)))
-(defn- attribute-info->shader-type [{:keys [element-count semantic-type shader-type] :as attribute-info}]
-  (if (= element-count 0)
-    shader-type
-    (element-count+semantic-type->shader-type element-count semantic-type)))
-
-(defn sanitize-attribute [{:keys [data-type normalize] :as attribute}]
-  ;; Graphics$VertexAttribute in map format.
-  (let [attribute-value-keyword (attribute-value-keyword data-type normalize)
-        attribute-values (:v (get attribute attribute-value-keyword))
-        attribute-shader-type (attribute-info->shader-type attribute)]
-=======
 ;; TODO(save-value-cleanup): We only really need to sanitize the attributes if a resource type has :read-defaults true.
 (defn sanitize-attribute-value-v [attribute-value]
   (protobuf/sanitize-repeated attribute-value :v))
@@ -375,7 +302,6 @@
   ;; Graphics$VertexAttribute in map format.
   (let [attribute-value-keyword (attribute-value-keyword (or data-type default-attribute-data-type) normalize)
         attribute-values (:v (get attribute attribute-value-keyword))]
->>>>>>> 6d928a49
     ;; TODO:
     ;; Currently the protobuf read function returns empty instances of every
     ;; OneOf variant. Strip out the empty ones.
@@ -383,10 +309,7 @@
     ;; We still want to remove the default empty :name-hash string, though.
     (-> attribute
         (dissoc :name-hash :double-values :long-values :binary-values)
-        (assoc attribute-value-keyword {:v attribute-values})
-        ;; element-count is deprecated in favor of shader-type
-        (dissoc :element-count)
-        (assoc :shader-type attribute-shader-type))))
+        (assoc attribute-value-keyword {:v attribute-values}))))
 
 (defn sanitize-attribute-override [attribute]
   ;; Graphics$VertexAttribute in map format.
@@ -396,55 +319,6 @@
       (sanitize-attribute-value-field :long-values)))
 
 (def attribute-key->default-attribute-info
-<<<<<<< HEAD
-  (into {}
-        (map (fn [{:keys [data-type shader-type name normalize semantic-type] :as attribute}]
-               (let [attribute-key (attribute-name->key name)
-                     values (default-attribute-doubles semantic-type shader-type)
-                     bytes (default-attribute-bytes semantic-type data-type shader-type normalize)
-                     attribute-info (assoc attribute
-                                      :name-key attribute-key
-                                      :values values
-                                      :bytes bytes)]
-                 [attribute-key attribute-info])))
-        [{:name "position"
-          :semantic-type :semantic-type-position
-          :coordinate-space :coordinate-space-world
-          :data-type :type-float
-          :shader-type :shader-type-vec4}
-         {:name "color"
-          :semantic-type :semantic-type-color
-          :data-type :type-float
-          :shader-type :shader-type-vec4}
-         {:name "texcoord0"
-          :semantic-type :semantic-type-texcoord
-          :data-type :type-float
-          :shader-type :shader-type-vec2}
-         {:name "page_index"
-          :semantic-type :semantic-type-page-index
-          :data-type :type-float
-          :shader-type :shader-type-number}
-         {:name "normal"
-          :semantic-type :semantic-type-normal
-          :coordinate-space :coordinate-space-world
-          :data-type :type-float
-          :shader-type :shader-type-vec3}
-         {:name "tangent"
-          :semantic-type :semantic-type-tangent
-          :coordinate-space :coordinate-space-world
-          :data-type :type-float
-          :shader-type :shader-type-vec4}
-         {:name "mtx_world"
-          :semantic-type :semantic-type-world-matrix
-          :coordinate-space :coordinate-space-world
-          :data-type :type-float
-          :shader-type :shader-type-mat4}
-         {:name "mtx_normal"
-          :semantic-type :semantic-type-normal-matrix
-          :coordinate-space :coordinate-space-world
-          :data-type :type-float
-          :shader-type :shader-type-mat4}]))
-=======
   (fn/make-case-fn
     (into {}
           (map (fn [{:keys [data-type element-count name normalize semantic-type] :as attribute}]
@@ -486,7 +360,6 @@
             :coordinate-space :default ; Assigned default-coordinate-space parameter.
             :data-type :type-float
             :element-count 4}])))
->>>>>>> 6d928a49
 
 (defn shader-bound-attributes [^GL2 gl shader material-attribute-infos manufactured-attribute-keys default-coordinate-space]
   {:pre [(coordinate-space? default-coordinate-space)]}
@@ -511,19 +384,14 @@
   (let [declared-material-attribute-key? (into #{} (map :name-key) material-attribute-infos)
         material-attribute-save-values
         (into []
-<<<<<<< HEAD
-              (keep (fn [{:keys [data-type name name-key normalize semantic-type shader-type]}]
-                      (when-some [override-values (:values (get vertex-attribute-overrides name-key))]
-=======
               (keep (fn [{:keys [data-type element-count name name-key normalize semantic-type]}]
                       (when-some [override-values (some-> vertex-attribute-overrides (get name-key) :values coll/not-empty)]
->>>>>>> 6d928a49
                         ;; Ensure our saved values have the expected element-count.
                         ;; If the material has been edited, this might have changed,
                         ;; but specialized widgets like the one we use to edit color
                         ;; properties may also produce a different element count from
                         ;; what the material dictates.
-                        (let [resized-values (resize-doubles override-values semantic-type shader-type)
+                        (let [resized-values (resize-doubles override-values semantic-type element-count)
                               [attribute-value-keyword stored-values] (doubles->storage resized-values data-type normalize)]
                           (protobuf/make-map-without-defaults Graphics$VertexAttribute
                             :name name
@@ -558,31 +426,13 @@
 
 (defn- editable-attribute-info? [attribute-info]
   (case (:semantic-type attribute-info)
-    (:semantic-type-position :semantic-type-texcoord :semantic-type-page-index :semantic-type-normal :semantic-type-world-matrix :semantic-type-normal-matrix) false
+    (:semantic-type-position :semantic-type-texcoord :semantic-type-page-index :semantic-type-normal) false
     nil false
     true))
-
-(defn contains-semantic-type? [attributes semantic-type]
-  (some #(= semantic-type (:semantic-type %)) attributes))
 
 (defn- attribute-property-type [attribute]
   (case (:semantic-type attribute)
     :semantic-type-color types/Color
-<<<<<<< HEAD
-    (case (:shader-type attribute)
-      :shader-type-number g/Num
-      :shader-type-vec2 types/Vec2
-      :shader-type-vec3 types/Vec3
-      :shader-type-vec4 types/Vec4
-      :shader-type-mat2 types/Vec4
-      :shader-type-mat3 types/Vec4
-      :shader-type-mat4 types/Vec4)))
-
-(defn- attribute-expected-shader-type [attribute]
-  (case (:semantic-type attribute)
-    :semantic-type-color :shader-type-vec4
-    (:shader-type attribute)))
-=======
     (case (int (:element-count attribute))
       1 g/Num
       2 types/Vec2
@@ -594,7 +444,6 @@
   (case semantic-type
     :semantic-type-color 4
     element-count))
->>>>>>> 6d928a49
 
 (defn- attribute-update-property [current-property-value attribute new-value]
   (let [name-key (:name-key attribute)
@@ -615,17 +464,10 @@
 
 (def attribute-key->property-key (memoize attribute-key->property-key-raw))
 
-<<<<<<< HEAD
-(defn- attribute-edit-type [attribute property-type]
-  (let [attribute-shader-type (:shader-type attribute)
-        attribute-semantic-type (:semantic-type attribute)
-        attribute-update-fn (fn [_evaluation-context self _old-value new-value]
-=======
 (defn- attribute-edit-type [{:keys [element-count semantic-type] :as attribute} property-type]
   {:pre [(integer? element-count)
          (semantic-type? semantic-type)]}
   (let [attribute-update-fn (fn [_evaluation-context self _old-value new-value]
->>>>>>> 6d928a49
                               (let [values (if (= g/Num property-type)
                                              (vector-of :double new-value)
                                              new-value)]
@@ -636,22 +478,15 @@
              :set-fn attribute-update-fn
              :clear-fn attribute-clear-fn}
 
-<<<<<<< HEAD
-            (= attribute-semantic-type :semantic-type-color)
-            (assoc :ignore-alpha? (not= :shader-type-vec4 attribute-shader-type)))))
-
-(defn- attribute-value [attribute-values property-type semantic-type shader-type]
-=======
             (= semantic-type :semantic-type-color)
             (assoc :ignore-alpha? (not= 4 element-count)))))
 
 (defn- attribute-value [attribute-values property-type semantic-type expected-element-count]
   {:pre [(semantic-type? semantic-type)
          (integer? expected-element-count)]}
->>>>>>> 6d928a49
   (if (= g/Num property-type)
     (first attribute-values) ; The widget expects a number, not a vector.
-    (resize-doubles attribute-values semantic-type shader-type)))
+    (resize-doubles attribute-values semantic-type expected-element-count)))
 
 (defn attribute-properties-by-property-key [_node-id material-attribute-infos vertex-attribute-overrides]
   (let [name-keys (into #{} (map :name-key) material-attribute-infos)]
@@ -664,11 +499,11 @@
                       override-values (:values (vertex-attribute-overrides attribute-key))
                       attribute-values (or override-values material-values)
                       property-type (attribute-property-type attribute-info)
-                      expected-shader-type (attribute-expected-shader-type attribute-info)
+                      expected-element-count (attribute-expected-element-count attribute-info)
                       edit-type (attribute-edit-type attribute-info property-type)
                       property-key (attribute-key->property-key attribute-key)
                       label (properties/keyword->name attribute-key)
-                      value (attribute-value attribute-values property-type semantic-type expected-shader-type)
+                      value (attribute-value attribute-values property-type semantic-type expected-element-count)
                       error (when (some? override-values)
                               (validate-doubles override-values attribute-info _node-id property-key))
                       prop {:node-id _node-id
@@ -685,17 +520,6 @@
       (for [[name-key vertex-override-info] vertex-attribute-overrides
             :when (not (name-keys name-key))
             :let [values (:values vertex-override-info)
-<<<<<<< HEAD
-                  shader-type (if (number? values)
-                                  :shader-type-number
-                                  (element-count+semantic-type->shader-type (count values) nil))
-                  assumed-attribute-info {:shader-type shader-type
-                                          :name-key name-key}
-                  property-type (attribute-property-type assumed-attribute-info)]]
-        [(attribute-key->property-key name-key)
-         {:node-id _node-id
-          :value (attribute-value values property-type nil shader-type)
-=======
                   element-count (if (number? values) 1 (count values))
                   assumed-attribute-info {:element-count element-count
                                           :name-key name-key
@@ -704,7 +528,6 @@
         [(attribute-key->property-key name-key)
          {:node-id _node-id
           :value (attribute-value values property-type :semantic-type-none element-count)
->>>>>>> 6d928a49
           :label (properties/keyword->name name-key)
           :type property-type
           :edit-type (attribute-edit-type assumed-attribute-info property-type)
@@ -719,8 +542,8 @@
                            override-values (:values override-info)
                            [bytes error] (if (nil? override-values)
                                            [(:bytes attribute-info) (:error attribute-info)]
-                                           (let [{:keys [shader-type semantic-type]} attribute-info
-                                                 resized-values (resize-doubles override-values semantic-type shader-type)
+                                           (let [{:keys [element-count semantic-type]} attribute-info
+                                                 resized-values (resize-doubles override-values semantic-type element-count)
                                                  [bytes error-message :as bytes+error-message] (attribute->bytes+error-message attribute-info resized-values)]
                                              (if (nil? error-message)
                                                bytes+error-message
@@ -760,16 +583,6 @@
         normal-transform (:normal-transform renderable-data)]
     (geom/transf-n4 normal-transform local-directions)))
 
-(defn- renderable-data->world-matrix [renderable-data]
-  (let [vertex-count (count (:position-data renderable-data))
-        world-transform-array (math/vecmath->clj (doto ^Matrix4d (:world-transform renderable-data) (.transpose)))]
-    (into [] (repeat vertex-count world-transform-array))))
-
-(defn- renderable-data->normal-matrix [renderable-data]
-  (let [vertex-count (count (:position-data renderable-data))
-        world-transform-array (math/vecmath->clj (doto ^Matrix4d (:normal-transform renderable-data) (.transpose)))]
-    (into [] (repeat vertex-count world-transform-array))))
-
 (defn- renderable-data->world-tangent-v4 [renderable-data]
   (let [tangents (:tangent-data renderable-data)
         normal-transform (:normal-transform renderable-data)]
@@ -795,9 +608,9 @@
 
         put-doubles!
         (fn put-doubles!
-          [vertex-byte-offset semantic-type buffer-data-type shader-type normalize vertices]
+          [vertex-byte-offset semantic-type buffer-data-type element-count normalize vertices]
           (reduce (fn [^long vertex-byte-offset attribute-doubles]
-                    (let [attribute-doubles (resize-doubles attribute-doubles semantic-type shader-type)]
+                    (let [attribute-doubles (resize-doubles attribute-doubles semantic-type element-count)]
                       (vtx/buf-put! buf vertex-byte-offset buffer-data-type normalize attribute-doubles))
                     (+ vertex-byte-offset vertex-byte-stride))
                   (long vertex-byte-offset)
@@ -839,21 +652,12 @@
                 (and (zero? channel)
                      (some? (:tangent-data renderable-data)))
 
-                :semantic-type-world-matrix
-                (and (zero? channel)
-                     (:world-matrix-data renderable-data))
-
-                :semantic-type-normal-matrix
-                (and (zero? channel)
-                     (:normal-matrix-data renderable-data))
-
                 false))))]
 
     (reduce (fn [reduce-info attribute]
               (let [semantic-type (:semantic-type attribute)
                     buffer-data-type (:type attribute)
                     element-count (long (:components attribute))
-                    shader-type (:shader-type attribute)
                     normalize (:normalize attribute)
                     name-key (:name-key attribute)
                     ^long attribute-byte-offset (:attribute-byte-offset reduce-info)
@@ -871,15 +675,15 @@
                     (fn put-attribute-doubles!
                       ^long [^long vertex-byte-offset vertices]
                       (try
-                        (put-doubles! vertex-byte-offset semantic-type buffer-data-type shader-type normalize vertices)
+                        (put-doubles! vertex-byte-offset semantic-type buffer-data-type element-count normalize vertices)
                         (catch Exception e
                           (throw (decorate-attribute-exception e attribute (first vertices))))))]
+
                 (if (mesh-data-exists? semantic-type channel)
 
                   ;; Mesh data exists for this attribute. It takes precedence
                   ;; over any attribute values specified on the material or
                   ;; overrides.
-                  ;; TODO: We should let the attribute override take precedence!
                   (case semantic-type
                     :semantic-type-position
                     (case (:coordinate-space attribute)
@@ -923,14 +727,7 @@
                               3 renderable-data->world-tangent-v3
                               4 renderable-data->world-tangent-v4)]
                         (put-renderables! attribute-byte-offset renderable-data->world-tangent put-attribute-doubles!))
-                      (put-renderables! attribute-byte-offset :tangent-data put-attribute-doubles!))
-
-                    :semantic-type-world-matrix
-                    (put-renderables! attribute-byte-offset :world-matrix-data put-attribute-doubles!)
-
-                    :semantic-type-normal-matrix
-                    (put-renderables! attribute-byte-offset :normal-matrix-data put-attribute-doubles!))
-
+                      (put-renderables! attribute-byte-offset :tangent-data put-attribute-doubles!)))
 
                   ;; Mesh data doesn't exist. Use the attribute data from the
                   ;; material or overrides.
