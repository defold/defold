;; Copyright 2020-2024 The Defold Foundation
;; Copyright 2014-2020 King
;; Copyright 2009-2014 Ragnar Svensson, Christian Murray
;; Licensed under the Defold License version 1.0 (the "License"); you may not use
;; this file except in compliance with the License.
;;
;; You may obtain a copy of the License, together with FAQs at
;; https://www.defold.com/license
;;
;; Unless required by applicable law or agreed to in writing, software distributed
;; under the License is distributed on an "AS IS" BASIS, WITHOUT WARRANTIES OR
;; CONDITIONS OF ANY KIND, either express or implied. See the License for the
;; specific language governing permissions and limitations under the License.

(ns editor.editor-extensions.docs
  (:require [clojure.string :as string]
            [editor.editor-extensions.prefs-docs :as prefs-docs]
            [editor.editor-extensions.ui-docs :as ui-docs]
            [editor.lua-completion :as lua-completion]
            [util.eduction :as e]))

(defn editor-script-docs
  "Returns a vector with script doc maps covering the editor API"
  []
  (let [node-param {:name "node"
                    :types ["string" "userdata"]
                    :doc "Either resource path (e.g. <code>\"/main/game.script\"</code>), or internal node id passed to the script by the editor"}
        property-param {:name "property"
                        :types ["string"]
                        :doc "Either <code>\"path\"</code>, <code>\"text\"</code>, or a property from the Outline view (hover the label to see its editor script name)"}]
    (vec
      (e/concat
        [{:name "editor"
          :type :module
          :description "The editor module, only available when the Lua code is run as [editor script](https://defold.com/manuals/editor-scripts/)."}
         {:name "editor.get"
          :type :function
          :parameters [node-param property-param]
          :returnvalues [{:name "value"
                          :types ["any"]
                          :doc "property value"}]
          :description "Get a value of a node property inside the editor.\n\nSome properties might be read-only, and some might be unavailable in different contexts, so you should use `editor.can_get()` before reading them and `editor.can_set()` before making the editor set them."}
         {:name "editor.can_get"
          :type :function
          :parameters [node-param property-param]
          :returnvalues [{:name "value"
                          :types ["boolean"]
                          :doc ""}]
          :description "Check if you can get this property so `editor.get()` won't throw an error"}
         {:name "editor.can_set"
          :type :function
          :parameters [node-param property-param]
          :returnvalues [{:name "value"
                          :types ["boolean"]
                          :doc ""}]
          :description "Check if `\"set\"` action with this property won't throw an error"}
         {:name "editor.resource_attributes"
          :type :function
          :description "Query information about a project resource"
          :parameters [{:name "resource_path"
                        :types ["string"]
                        :doc "Resource path (starting with <code>/</code>) of a resource to look up"}]
          :returnvalues [{:name "value"
                          :types ["table"]
                          :doc (str "A table with the following keys:"
                                    (lua-completion/args-doc-html
                                      [{:name "exists"
                                        :types ["boolean"]
                                        :doc "whether a resource identified by the path exists in the project"}
                                       {:name "is_file"
                                        :types ["boolean"]
                                        :doc "whether the resource represents a file with some content"}
                                       {:name "is_directory"
                                        :types ["boolean"]
                                        :doc "whether the resource represents a directory"}]))}]}
         {:name "editor.create_directory"
          :type :function
          :parameters [{:name "resource_path"
                        :types ["string"]
                        :doc "Resource path (starting with <code>/</code>) of a directory to create"}]
          :description "Create a directory if it does not exist, and all non-existent parent directories.\n\nThrows an error if the directory can't be created."
          :examples "```\neditor.create_directory(\"/assets/gen\")\n```"}
         {:name "editor.delete_directory"
          :type :function
          :parameters [{:name "resource_path"
                        :types ["string"]
                        :doc "Resource path (starting with <code>/</code>) of a directory to delete"}]
          :description "Delete a directory if it exists, and all existent child directories and files.\n\nThrows an error if the directory can't be deleted."
          :examples "```\neditor.delete_directory(\"/assets/gen\")\n```"}
         {:name "editor.external_file_attributes"
          :type :function
          :description "Query information about file system path"
          :parameters [{:name "path"
                        :types ["string"]
                        :doc "External file path, resolved against project root if relative"}]
          :returnvalues [{:name "attributes"
                          :types ["table"]
                          :doc "A table with the following keys:<dl>
                                                 <dt><code>path <small>string</small></code></dt>
                                                 <dd>resolved file path</dd>
                                                 <dt><code>exists <small>boolean</small></code></dt>
                                                 <dd>whether there is a file system entry at the path</dd>
                                                 <dt><code>is_file <small>boolean</small></code></dt>
                                                 <dd>whether the path corresponds to a file</dd>
                                                 <dt><code>is_directory <small>boolean</small></code></dt>
                                                 <dd>whether the path corresponds to a directory</dd>
                                               </dl>"}]}
         {:name "editor.execute"
          :type :function
          :parameters [{:name "command"
                        :types ["string"]
                        :doc "Shell command name to execute"}
                       {:name "[...]"
                        :types ["string"]
                        :doc "Optional shell command arguments"}
                       {:name "[options]"
                        :types ["table"]
                        :doc "Optional options table. Supported entries:
                                           <ul>
                                             <li>
                                               <span class=\"type\">boolean</span> <code>reload_resources</code>: make the editor reload the resources from disk after the command is executed, default <code>true</code>
                                             </li>
                                             <li>
                                               <span class=\"type\">string</span> <code>out</code>: standard output mode, either:
                                               <ul>
                                                 <li>
                                                   <code>\"pipe\"</code>: the output is piped to the editor console (this is the default behavior).
                                                 </li>
                                                 <li>
                                                   <code>\"capture\"</code>: capture and return the output to the editor script with trailing newlines trimmed.
                                                 </li>
                                                 <li>
                                                   <code>\"discard\"</code>: the output is discarded completely.
                                                 </li>
                                               </ul>
                                             </li>
                                             <li>
                                               <span class=\"type\">string</span> <code>err</code>: standard error output mode, either:
                                               <ul>
                                                 <li>
                                                   <code>\"pipe\"</code>: the error output is piped to the editor console (this is the default behavior).
                                                 </li>
                                                 <li>
                                                   <code>\"stdout\"</code>: the error output is redirected to the standard output of the process.
                                                 </li>
                                                 <li>
                                                   <code>\"discard\"</code>: the error output is discarded completely.
                                                 </li>
                                               </ul>
                                             </li>
                                           </ul>"}]
<<<<<<< HEAD
         :returnvalues [{:name "result"
                         :types ["nil" "string"]
                         :doc "If <code>out</code> option is set to <code>\"capture\"</code>, returns the output as string with trimmed trailing newlines. Otherwise, returns <code>nil</code>."}]
         :description "Execute a shell command.\n\nAny shell command arguments should be provided as separate argument strings to this function. If the exit code of the process is not zero, this function throws error. By default, the function returns `nil`, but it can be configured to capture the output of the shell command as string and return it — set `out` option to `\"capture\"` to do it.<br>By default, after this shell command is executed, the editor will reload resources from disk."
         :examples "Make a directory with spaces in it:\n```\neditor.execute(\"mkdir\", \"new dir\")\n```\nRead the git status:\n```\nlocal status = editor.execute(\"git\", \"status\", \"--porcelain\", {\n  reload_resources = false,\n  out = \"capture\"\n})\n```"}
        {:name "editor.bob"
         :type :function
         :parameters [{:name "[options]"
                       :types ["table"]
                       :doc "table of command line options for bob, without the leading dashes (<code>--</code>). You can use snake_case instead of kebab-case for option keys. Only long option names are supported (i.e. <code>output</code>, not <code>o</code>). Supported value types are strings, integers and booleans. If an option takes no arguments, use a boolean (i.e. <code>true</code>). If an option may be repeated, you can use an array of values."}
                      {:name "[...commands]"
                       :types ["string"]
                       :doc "bob commands, e.g. <code>\"resolve\"</code> or <code>\"build\"</code>"}]
         :returnvalues []
         :description "Run bob the builder program\n\nFor the full documentation of the available commands and options, see [the bob manual](https://defold.com/manuals/bob/)."
         :examples "Print help in the console:\n```\neditor.bob({help = true})\n```\n\nBundle the game for the host platform:\n```\nlocal opts = {\n    archive = true,\n    platform = editor.platform\n}\neditor.bob(opts, \"distclean\", \"resolve\", \"build\", \"bundle\")\n```\nUsing snake_cased and repeated options:\n```\nlocal opts = {\n    archive = true,\n    platform = editor.platform,\n    build_server = \"https://build.my-company.com\",\n    settings = {\"test.ini\", \"headless.ini\"}\n}\neditor.bob(opts, \"distclean\", \"resolve\", \"build\")\n```\n"}
        {:name "editor.platform"
         :type :variable
         :description "Editor platform id.\n\nA `string`, either:\n- `\"x86_64-win32\"`\n- `\"x86_64-macos\"`\n- `\"arm64-macos\"`\n- `\"x86_64-linux\"` `\"arm64-linux\"`"}
        {:name "editor.save"
         :type :function
         :parameters []
         :description "Persist any unsaved changes to disk"}
        {:name "editor.transact"
         :type :function
         :parameters [{:name "txs"
                       :types ["transaction_step[]"]
                       :doc "An array of transaction steps created using <code>editor.tx.*</code> functions"}]
         :description "Change the editor state in a single, undoable transaction"}
        {:name "editor.tx"
         :type :module
         :description "The editor module that defines function for creating transaction steps for `editor.transact()` function."}
        {:name "editor.tx.set"
         :type :function
         :parameters [node-param
                      property-param
                      {:name "value"
                       :types ["any"]
                       :doc "A new value for the property"}]
         :returnvalues [{:name "result"
                         :types ["transaction_step"]
                         :doc "A transaction step"}]
         :description "Create a set transaction step.\n\nWhen the step is transacted using `editor.transact()`, it will set the node's property to a supplied value"}
        {:name "editor.version"
         :type :variable
         :description "A string, version name of Defold"}
        {:name "editor.engine_sha1"
         :type :variable
         :description "A string, SHA1 of Defold engine"}
        {:name "editor.editor_sha1"
         :type :variable
         :description "A string, SHA1 of Defold editor"}
        {:name "editor.ui"
         :type :module
         :description "Module with functions for creating UI elements in the editor"}
        {:name "editor.ui.open_resource"
         :type :function
         :description "Open a resource, either in the editor or in a third-party app"
         :parameters [{:name "resource_path"
                       :types ["string"]
                       :doc "Resource path (starting with <code>/</code>) of a resource to open"}]}]
       (eduction
         (mapcat
           (fn [[enum-id enum-values]]
             (let [id (ui-docs/->screaming-snake-case enum-id)]
               (eduction
                 cat
                 [[{:name (str "editor.ui." id)
                    :type :module
                    :description (str "Constants for "
                                      (string/replace (name enum-id) \- \space)
                                      " enums")}]
                  (eduction
                    (map (fn [enum-value]
                           {:name (str "editor.ui." id "." (ui-docs/->screaming-snake-case enum-value))
                            :type :constant
                            :description (format "`\"%s\"`" (name enum-value))}))
                    enum-values)]))))
         ui-docs/enums)
       (ui-docs/script-docs)])))
=======
          :returnvalues [{:name "result"
                          :types ["nil" "string"]
                          :doc "If <code>out</code> option is set to <code>\"capture\"</code>, returns the output as string with trimmed trailing newlines. Otherwise, returns <code>nil</code>."}]
          :description "Execute a shell command.\n\nAny shell command arguments should be provided as separate argument strings to this function. If the exit code of the process is not zero, this function throws error. By default, the function returns `nil`, but it can be configured to capture the output of the shell command as string and return it — set `out` option to `\"capture\"` to do it.<br>By default, after this shell command is executed, the editor will reload resources from disk."
          :examples "Make a directory with spaces in it:\n```\neditor.execute(\"mkdir\", \"new dir\")\n```\nRead the git status:\n```\nlocal status = editor.execute(\"git\", \"status\", \"--porcelain\", {\n  reload_resources = false,\n  out = \"capture\"\n})\n```"}
         {:name "editor.bob"
          :type :function
          :parameters [{:name "[options]"
                        :types ["table"]
                        :doc "table of command line options for bob, without the leading dashes (<code>--</code>). You can use snake_case instead of kebab-case for option keys. Only long option names are supported (i.e. <code>output</code>, not <code>o</code>). Supported value types are strings, integers and booleans. If an option takes no arguments, use a boolean (i.e. <code>true</code>). If an option may be repeated, you can use an array of values."}
                       {:name "[...commands]"
                        :types ["string"]
                        :doc "bob commands, e.g. <code>\"resolve\"</code> or <code>\"build\"</code>"}]
          :returnvalues []
          :description "Run bob the builder program\n\nFor the full documentation of the available commands and options, see [the bob manual](https://defold.com/manuals/bob/)."
          :examples "Print help in the console:\n```\neditor.bob({help = true})\n```\n\nBundle the game for the host platform:\n```\nlocal opts = {\n    archive = true,\n    platform = editor.platform\n}\neditor.bob(opts, \"distclean\", \"resolve\", \"build\", \"bundle\")\n```\nUsing snake_cased and repeated options:\n```\nlocal opts = {\n    archive = true,\n    platform = editor.platform,\n    build_server = \"https://build.my-company.com\",\n    settings = {\"test.ini\", \"headless.ini\"}\n}\neditor.bob(opts, \"distclean\", \"resolve\", \"build\")\n```\n"}
         {:name "editor.platform"
          :type :variable
          :description "Editor platform id.\n\nA `string`, either:\n- `\"x86_64-win32\"`\n- `\"x86_64-macos\"`\n- `\"arm64-macos\"`\n- `\"x86_64-linux\"`"}
         {:name "editor.save"
          :type :function
          :parameters []
          :description "Persist any unsaved changes to disk"}
         {:name "editor.transact"
          :type :function
          :parameters [{:name "txs"
                        :types ["transaction_step[]"]
                        :doc "An array of transaction steps created using <code>editor.tx.*</code> functions"}]
          :description "Change the editor state in a single, undoable transaction"}
         {:name "editor.tx"
          :type :module
          :description "The editor module that defines function for creating transaction steps for `editor.transact()` function."}
         {:name "editor.tx.set"
          :type :function
          :parameters [node-param
                       property-param
                       {:name "value"
                        :types ["any"]
                        :doc "A new value for the property"}]
          :returnvalues [{:name "result"
                          :types ["transaction_step"]
                          :doc "A transaction step"}]
          :description "Create a set transaction step.\n\nWhen the step is transacted using `editor.transact()`, it will set the node's property to a supplied value"}
         {:name "editor.version"
          :type :variable
          :description "A string, version name of Defold"}
         {:name "editor.engine_sha1"
          :type :variable
          :description "A string, SHA1 of Defold engine"}
         {:name "editor.editor_sha1"
          :type :variable
          :description "A string, SHA1 of Defold editor"}
         {:name "editor.ui"
          :type :module
          :description "Module with functions for creating UI elements in the editor"}
         {:name "editor.ui.open_resource"
          :type :function
          :description "Open a resource, either in the editor or in a third-party app"
          :parameters [{:name "resource_path"
                        :types ["string"]
                        :doc "Resource path (starting with <code>/</code>) of a resource to open"}]}]
        (e/mapcat
          (fn [[enum-id enum-values]]
            (let [id (ui-docs/->screaming-snake-case enum-id)]
              (eduction
                cat
                [[{:name (str "editor.ui." id)
                   :type :module
                   :description (str "Constants for "
                                     (string/replace (name enum-id) \- \space)
                                     " enums")}]
                 (eduction
                   (map (fn [enum-value]
                          {:name (str "editor.ui." id "." (ui-docs/->screaming-snake-case enum-value))
                           :type :constant
                           :description (format "`\"%s\"`" (name enum-value))}))
                   enum-values)])))
          ui-docs/enums)
        (ui-docs/script-docs)
        (prefs-docs/script-docs)))))
>>>>>>> 283f81b7
<|MERGE_RESOLUTION|>--- conflicted
+++ resolved
@@ -149,88 +149,6 @@
                                                </ul>
                                              </li>
                                            </ul>"}]
-<<<<<<< HEAD
-         :returnvalues [{:name "result"
-                         :types ["nil" "string"]
-                         :doc "If <code>out</code> option is set to <code>\"capture\"</code>, returns the output as string with trimmed trailing newlines. Otherwise, returns <code>nil</code>."}]
-         :description "Execute a shell command.\n\nAny shell command arguments should be provided as separate argument strings to this function. If the exit code of the process is not zero, this function throws error. By default, the function returns `nil`, but it can be configured to capture the output of the shell command as string and return it — set `out` option to `\"capture\"` to do it.<br>By default, after this shell command is executed, the editor will reload resources from disk."
-         :examples "Make a directory with spaces in it:\n```\neditor.execute(\"mkdir\", \"new dir\")\n```\nRead the git status:\n```\nlocal status = editor.execute(\"git\", \"status\", \"--porcelain\", {\n  reload_resources = false,\n  out = \"capture\"\n})\n```"}
-        {:name "editor.bob"
-         :type :function
-         :parameters [{:name "[options]"
-                       :types ["table"]
-                       :doc "table of command line options for bob, without the leading dashes (<code>--</code>). You can use snake_case instead of kebab-case for option keys. Only long option names are supported (i.e. <code>output</code>, not <code>o</code>). Supported value types are strings, integers and booleans. If an option takes no arguments, use a boolean (i.e. <code>true</code>). If an option may be repeated, you can use an array of values."}
-                      {:name "[...commands]"
-                       :types ["string"]
-                       :doc "bob commands, e.g. <code>\"resolve\"</code> or <code>\"build\"</code>"}]
-         :returnvalues []
-         :description "Run bob the builder program\n\nFor the full documentation of the available commands and options, see [the bob manual](https://defold.com/manuals/bob/)."
-         :examples "Print help in the console:\n```\neditor.bob({help = true})\n```\n\nBundle the game for the host platform:\n```\nlocal opts = {\n    archive = true,\n    platform = editor.platform\n}\neditor.bob(opts, \"distclean\", \"resolve\", \"build\", \"bundle\")\n```\nUsing snake_cased and repeated options:\n```\nlocal opts = {\n    archive = true,\n    platform = editor.platform,\n    build_server = \"https://build.my-company.com\",\n    settings = {\"test.ini\", \"headless.ini\"}\n}\neditor.bob(opts, \"distclean\", \"resolve\", \"build\")\n```\n"}
-        {:name "editor.platform"
-         :type :variable
-         :description "Editor platform id.\n\nA `string`, either:\n- `\"x86_64-win32\"`\n- `\"x86_64-macos\"`\n- `\"arm64-macos\"`\n- `\"x86_64-linux\"` `\"arm64-linux\"`"}
-        {:name "editor.save"
-         :type :function
-         :parameters []
-         :description "Persist any unsaved changes to disk"}
-        {:name "editor.transact"
-         :type :function
-         :parameters [{:name "txs"
-                       :types ["transaction_step[]"]
-                       :doc "An array of transaction steps created using <code>editor.tx.*</code> functions"}]
-         :description "Change the editor state in a single, undoable transaction"}
-        {:name "editor.tx"
-         :type :module
-         :description "The editor module that defines function for creating transaction steps for `editor.transact()` function."}
-        {:name "editor.tx.set"
-         :type :function
-         :parameters [node-param
-                      property-param
-                      {:name "value"
-                       :types ["any"]
-                       :doc "A new value for the property"}]
-         :returnvalues [{:name "result"
-                         :types ["transaction_step"]
-                         :doc "A transaction step"}]
-         :description "Create a set transaction step.\n\nWhen the step is transacted using `editor.transact()`, it will set the node's property to a supplied value"}
-        {:name "editor.version"
-         :type :variable
-         :description "A string, version name of Defold"}
-        {:name "editor.engine_sha1"
-         :type :variable
-         :description "A string, SHA1 of Defold engine"}
-        {:name "editor.editor_sha1"
-         :type :variable
-         :description "A string, SHA1 of Defold editor"}
-        {:name "editor.ui"
-         :type :module
-         :description "Module with functions for creating UI elements in the editor"}
-        {:name "editor.ui.open_resource"
-         :type :function
-         :description "Open a resource, either in the editor or in a third-party app"
-         :parameters [{:name "resource_path"
-                       :types ["string"]
-                       :doc "Resource path (starting with <code>/</code>) of a resource to open"}]}]
-       (eduction
-         (mapcat
-           (fn [[enum-id enum-values]]
-             (let [id (ui-docs/->screaming-snake-case enum-id)]
-               (eduction
-                 cat
-                 [[{:name (str "editor.ui." id)
-                    :type :module
-                    :description (str "Constants for "
-                                      (string/replace (name enum-id) \- \space)
-                                      " enums")}]
-                  (eduction
-                    (map (fn [enum-value]
-                           {:name (str "editor.ui." id "." (ui-docs/->screaming-snake-case enum-value))
-                            :type :constant
-                            :description (format "`\"%s\"`" (name enum-value))}))
-                    enum-values)]))))
-         ui-docs/enums)
-       (ui-docs/script-docs)])))
-=======
           :returnvalues [{:name "result"
                           :types ["nil" "string"]
                           :doc "If <code>out</code> option is set to <code>\"capture\"</code>, returns the output as string with trimmed trailing newlines. Otherwise, returns <code>nil</code>."}]
@@ -310,5 +228,4 @@
                    enum-values)])))
           ui-docs/enums)
         (ui-docs/script-docs)
-        (prefs-docs/script-docs)))))
->>>>>>> 283f81b7
+        (prefs-docs/script-docs)))))