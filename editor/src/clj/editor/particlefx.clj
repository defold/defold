(ns editor.particlefx
  (:require [clojure.java.io :as io]
            [clojure.string :as str]
            [dynamo.graph :as g]
            [editor.app-view :as app-view]
            [editor.graph-util :as gu]
            [editor.colors :as colors]
            [editor.math :as math]
            [editor.protobuf :as protobuf]
            [editor.resource :as resource]
            [editor.resource-node :as resource-node]
            [editor.workspace :as workspace]
            [editor.defold-project :as project]
            [editor.gl :as gl]
            [editor.gl.shader :as shader]
            [editor.gl.texture :as texture]
            [editor.gl.vertex :as vtx]
            [editor.material :as material]
            [editor.scene :as scene]
            [editor.scene-layout :as layout]
            [editor.scene-cache :as scene-cache]
            [editor.outline :as outline]
            [editor.geom :as geom]
            [editor.gl.pass :as pass]
            [editor.particle-lib :as plib]
            [editor.properties :as props]
            [editor.validation :as validation]
            [editor.camera :as camera]
            [editor.handler :as handler]
            [editor.core :as core]
            [editor.types :as types])
  (:import [javax.vecmath Matrix4d Point3d Quat4d Vector4f Vector3d Vector4d]
           [com.dynamo.particle.proto Particle$ParticleFX Particle$Emitter Particle$PlayMode Particle$EmitterType
            Particle$EmitterKey Particle$ParticleKey Particle$ModifierKey
            Particle$EmissionSpace Particle$BlendMode Particle$ParticleOrientation Particle$ModifierType Particle$SizeMode]
           [com.jogamp.opengl GL GL2 GL2GL3 GLContext GLProfile GLAutoDrawable GLOffscreenAutoDrawable GLDrawableFactory GLCapabilities]
           [editor.types Region Animation Camera Image TexturePacking Rect EngineFormatTexture AABB TextureSetAnimationFrame TextureSetAnimation TextureSet]
           [editor.gl.shader ShaderLifecycle]
           [com.defold.libs ParticleLibrary]
           [com.sun.jna Pointer]
           [java.nio ByteBuffer]
           [com.google.protobuf ByteString]
           [editor.properties CurveSpread Curve]))

(set! *warn-on-reflection* true)

(def ^:private particle-fx-icon "icons/32/Icons_17-ParticleFX.png")
(def ^:private emitter-icon "icons/32/Icons_18-ParticleFX-emitter.png")
(def ^:private emitter-template "templates/template.emitter")
(def ^:private modifier-icon "icons/32/Icons_19-ParicleFX-Modifier.png")

(defn particle-fx-transform [pb]
  (let [xform (fn [v]
                (let [p (doto (Point3d.) (math/clj->vecmath (:position v)))
                      r (doto (Quat4d.) (math/clj->vecmath (:rotation v)))]
                  [p r]))
        global-modifiers (:modifiers pb)
        new-emitters (mapv (fn [emitter]
                             (let [[ep er] (xform emitter)]
                               (update-in emitter [:modifiers] concat
                                          (mapv (fn [modifier]
                                                  (let [[mp mr] (xform modifier)]
                                                    (assoc modifier
                                                           :position (math/vecmath->clj (math/inv-transform ep er mp))
                                                           :rotation (math/vecmath->clj (math/inv-transform er mr)))))
                                                global-modifiers))))
                           (:emitters pb))]
    (-> pb
      (assoc :emitters new-emitters)
      (dissoc :modifiers))))

; Geometry generation

(defn spiraling [steps a s ps]
  (geom/chain steps (comp (partial geom/rotate [0 0 a]) (partial geom/scale [s s 1])) ps))

(def arrow (let [head-ps (->> geom/origin-geom
                           (geom/transl [0 0.1 0])
                           (geom/circling 3)
                           (geom/scale [0.7 1 1])
                           (geom/transl [0 0.05 0]))]
             (concat
               (geom/transl [0 0.85 0] (interleave head-ps (drop 1 (cycle head-ps))))
               [[0 0 0] [0 0.85 0]])))

(def dash-circle (->> geom/origin-geom
                   (geom/chain 1 (partial geom/transl [0.05 0 0]))
                   (geom/transl [0 1 0])
                   (geom/circling 32)))

; Line shader

(vtx/defvertex color-vtx
  (vec3 position)
  (vec4 color))

(shader/defshader line-vertex-shader
  (attribute vec4 position)
  (attribute vec4 color)
  (varying vec4 var_color)
  (defn void main []
    (setq gl_Position (* gl_ModelViewProjectionMatrix position))
    (setq var_color color)))

(shader/defshader line-fragment-shader
  (varying vec4 var_color)
  (defn void main []
    (setq gl_FragColor var_color)))

(def line-shader (shader/make-shader ::line-shader line-vertex-shader line-fragment-shader))

(def color (scene/select-color pass/outline false [1.0 1.0 1.0]))
(def selected-color (scene/select-color pass/outline true [1.0 1.0 1.0]))

(def mod-type->properties {:modifier-type-acceleration [:modifier-key-magnitude]
                           :modifier-type-drag [:modifier-key-magnitude]
                           :modifier-type-radial [:modifier-key-magnitude :modifier-key-max-distance]
                           :modifier-type-vortex [:modifier-key-magnitude :modifier-key-max-distance]})

(defn- get-curve-points [property-value]
  (->> property-value
       props/curve-vals
       (sort-by first)
       (mapv (fn [[x y t-x t-y]] {:x x :y y :t-x t-x :t-y t-y}))
       not-empty))

(g/defnk produce-modifier-pb
  [position rotation type magnitude max-distance use-direction]
  (let [values {:modifier-key-magnitude magnitude
                :modifier-key-max-distance max-distance}
        properties (into []
                     (keep (fn [kw]
                             (let [v (get values kw)]
                               (when-let [points (get-curve-points v)]
                                 {:key kw
                                  :points points
                                  :spread (or (:spread v) 0.0)}))))
                     (mod-type->properties type))]
    {:position position
     :rotation rotation
     :type type
     :properties properties
     :use-direction (if use-direction 1 0)}))

(def ^:private type->vcount
  {:emitter-type-2dcone 6
   :emitter-type-circle 6 #_(* 2 circle-steps)})

(defn- ->vb [vs vcount color]
  (let [vb (->color-vtx vcount)]
    (doseq [v vs]
      (conj! vb (into v color)))
    (persistent! vb)))

(defn render-lines [^GL2 gl render-args renderables rcount]
  (let [camera (:camera render-args)
        viewport (:viewport render-args)
        scale-f (camera/scale-factor camera viewport)]
    (doseq [renderable renderables
            :let [vs-screen (get-in renderable [:user-data :geom-data-screen] [])
                  vs-world (get-in renderable [:user-data :geom-data-world] [])
                  vcount (+ (count vs-screen) (count vs-world))]
            :when (> vcount 0)]
      (let [world-transform (:world-transform renderable)
            color (-> (if (:selected renderable) selected-color color)
                    (conj 1))
            vs (geom/transf-p world-transform (concat
                                                (geom/scale scale-f vs-screen)
                                                vs-world))
            vertex-binding (vtx/use-with ::lines (->vb vs vcount color) line-shader)]
        (gl/with-gl-bindings gl render-args [line-shader vertex-binding]
          (gl/gl-draw-arrays gl GL/GL_LINES 0 vcount))))))

; Modifier geometry

(def drag-geom-data (let [top (->> geom/origin-geom
                                (geom/transl [0 10 0])
                                (geom/chain 4 (partial geom/transl [15 10 0])))
                         bottom (geom/scale [1 -1 1] top)]
                      (interleave top bottom)))

(def vortex-geom-data (let [ps (->> geom/origin-geom
                                 (geom/transl [0 1 0])
                                 (spiraling 30 20 1.15)
                                 (geom/scale [0.7 0.7 1]))]
                        (geom/circling 4 (drop-last 2 (interleave ps (drop 1 (cycle ps)))))))

(def vortex-neg-geom-data (geom/scale [-1 1 1] vortex-geom-data))

(def acceleration-geom-data (let [right (->> arrow
                                         (geom/chain 1 (partial geom/transl [0.5 -0.25 0]))
                                         (geom/transl [0.5 -0.25 0]))
                                  left (->> right
                                         (geom/scale [-1 1 1]))]
                              (geom/scale [50 50 1] (concat left arrow right))))

(def acceleration-neg-geom-data (geom/scale [1 -1 1] acceleration-geom-data))

(def radial-geom-data (->> arrow
                            (geom/transl [0 0.3 0])
                            (geom/circling 8)
                            (geom/scale [40 40 1])))

(def radial-neg-geom-data (->> arrow
                            (geom/scale [1 -1 1])
                            (geom/transl [0 1.4 0])
                            (geom/circling 8)
                            (geom/scale [40 40 1])))

(def ^:private mod-types {:modifier-type-acceleration {:label "Acceleration"
                                                       :template {:type :modifier-type-acceleration
                                                                  :use-direction 0
                                                                  :position [0 0 0]
                                                                  :rotation [0 0 0 1]
                                                                  :properties [{:key :modifier-key-magnitude
                                                                                :points [{:x 0.0 :y -100.0 :t-x 1.0 :t-y 0.0}]
                                                                                :spread 0.0}]}
                                                       :geom-data-screen (fn [magnitude _]
                                                                           (if (< magnitude 0)
                                                                             acceleration-neg-geom-data
                                                                             acceleration-geom-data))
                                                       :geom-data-world (constantly [])}
                          :modifier-type-drag {:label "Drag"
                                               :template {:type :modifier-type-drag
                                                          :use-direction 0
                                                          :position [0 0 0]
                                                          :rotation [0 0 0 1]
                                                          :properties [{:key :modifier-key-magnitude
                                                                        :points [{:x 0.0 :y 1.0 :t-x 1.0 :t-y 0.0}]
                                                                        :spread 0.0}]}
                                               :geom-data-screen (constantly drag-geom-data)
                                               :geom-data-world (constantly [])}
                          :modifier-type-radial {:label "Radial"
                                                 :template {:type :modifier-type-radial
                                                            :use-direction 0
                                                            :position [0 0 0]
                                                            :rotation [0 0 0 1]
                                                            :properties [{:key :modifier-key-magnitude
                                                                          :points [{:x 0.0 :y 100.0 :t-x 1.0 :t-y 0.0}]
                                                                          :spread 0.0}
                                                                         {:key :modifier-key-max-distance
                                                                          :points [{:x 0.0 :y 1000.0 :t-x 1.0 :t-y 0.0}]}]}
                                                 :geom-data-screen (fn [magnitude _]
                                                                     (if (< magnitude 0)
                                                                       radial-neg-geom-data
                                                                       radial-geom-data))
                                                 :geom-data-world (fn [_ max-distance]
                                                                    (geom/scale [max-distance max-distance 1] dash-circle))}
                          :modifier-type-vortex {:label "Vortex"
                                                 :template {:type :modifier-type-vortex
                                                            :use-direction 0
                                                            :position [0 0 0]
                                                            :rotation [0 0 0 1]
                                                            :properties [{:key :modifier-key-magnitude
                                                                          :points [{:x 0.0 :y 100.0 :t-x 1.0 :t-y 0.0}]
                                                                          :spread 0.0}
                                                                         {:key :modifier-key-max-distance
                                                                          :points [{:x 0.0 :y 1000.0 :t-x 1.0 :t-y 0.0}]}]}
                                                 :geom-data-screen (fn [magnitude _]
                                                              (if (< magnitude 0)
                                                                vortex-neg-geom-data
                                                                vortex-geom-data))
                                                 :geom-data-world (fn [_ max-distance]
                                                                    (geom/scale [max-distance max-distance 1] dash-circle))}})

(g/defnk produce-modifier-scene
  [_node-id transform aabb type magnitude max-distance scene-updatable]
  (let [mod-type (mod-types type)
        magnitude (props/sample magnitude)
        max-distance (props/sample max-distance)]
    {:node-id _node-id
     :transform transform
     :aabb aabb
     :renderable {:render-fn render-lines
                  :batch-key nil
                  :select-batch-key _node-id
                  :user-data {:geom-data-screen ((:geom-data-screen mod-type) magnitude max-distance)
                              :geom-data-world ((:geom-data-world mod-type) magnitude max-distance)}
                  :passes [pass/outline pass/selection]}
     :updatable scene-updatable}))

(g/defnode ModifierNode
  (inherits scene/SceneNode)
  (inherits outline/OutlineNode)

  (property type g/Keyword (dynamic visible (g/constantly false)))
  (property use-direction g/Bool (default false)
            (dynamic visible (g/constantly false)))
  (property magnitude CurveSpread)
  (property max-distance Curve (dynamic visible (g/fnk [type] (contains? #{:modifier-type-radial :modifier-type-vortex} type))))

  (input scene-updatable g/Any)

  (output transform-properties g/Any scene/produce-unscalable-transform-properties)
  (output pb-msg g/Any :cached produce-modifier-pb)
  (output node-outline outline/OutlineData :cached
    (g/fnk [_node-id type]
      (let [mod-type (mod-types type)]
        {:node-id _node-id :label (:label mod-type) :icon modifier-icon})))
  (output aabb AABB (g/constantly (geom/aabb-incorporate (geom/null-aabb) 0 0 0)))
  (output scene g/Any :cached produce-modifier-scene))

(def ^:private circle-steps 32)

(defn- gen-vertex [^Matrix4d wt ^Point3d pt x y [cr cg cb]]
  (.set pt x y 0)
  (.transform wt pt)
  [(.x pt) (.y pt) (.z pt) cr cg cb 1])

(defn- conj-2d-cone! [vbuf ^Matrix4d wt ^Point3d pt type size color]
  (let [[sx sy _] size
        hsx (* sx 0.5)
        xl (gen-vertex wt pt (- hsx) sy color)
        xr (gen-vertex wt pt hsx sy color)
        c (gen-vertex wt pt 0.0 0.0 color)]
    (-> vbuf (conj! c) (conj! xr) (conj! xr) (conj! xl) (conj! xl) (conj! c))))

(defn- gen-vertex-buffer
  [vcount renderables count]
  (let [tmp-point (Point3d.)]
    (loop [renderables renderables
           vbuf (->color-vtx vcount)]
      (if-let [renderable (first renderables)]
        (let [color (if (:selected renderable) selected-color color)
              world-transform (:world-transform renderable)
              user-data (:user-data renderable)
              type (:type user-data)
              size (:size user-data)]
          (recur (rest renderables) (conj-2d-cone! vbuf world-transform tmp-point type size color)))
        (persistent! vbuf)))))

(def circle-geom-data (let [ps (->> geom/origin-geom
                                 (geom/transl [0 0.5 0])
                                 (geom/circling 64))]
                        (interleave ps (drop 1 (cycle ps)))))

(def cone-geom-data (let [ps [[-0.5 1.0 0.0] [0.0 0.0 0.0] [0.5 1.0 0.0]]]
                      (interleave ps (drop 1 (cycle ps)))))

(def box-geom-data (let [ps (->> geom/origin-geom
                              (geom/transl [0.5 0.5 0.0])
                              (geom/circling 4))]
                     (interleave ps (drop 1 (cycle ps)))))

(def emitter-types {:emitter-type-circle {:label "Circle"
                                          :geom-data-world (fn [size-x _ _]
                                                             (geom/scale [size-x size-x 1] circle-geom-data))}
                    :emitter-type-sphere {:label "Sphere"
                                          :geom-data-world (fn [size-x _ _]
                                                             (geom/scale [size-x size-x 1] circle-geom-data))}
                    :emitter-type-cone {:label "Cone"
                                        :geom-data-world (fn [size-x size-y _]
                                                           (geom/scale [size-x size-y 1] cone-geom-data))}
                    :emitter-type-2dcone {:label "2D Cone"
                                          :geom-data-world (fn [size-x size-y _]
                                                             (geom/scale [size-x size-y 1] cone-geom-data))}
                    :emitter-type-box {:label "Box"
                                       :geom-data-world (fn [size-x size-y _]
                                                     (geom/scale [size-x size-y 1] box-geom-data))}})

(g/defnk produce-emitter-scene
  [_node-id transform aabb type emitter-key-size-x emitter-key-size-y emitter-key-size-z child-scenes scene-updatable]
  (let [emitter-type (emitter-types type)]
    {:node-id _node-id
     :transform transform
     :aabb aabb
     :renderable {:render-fn render-lines
                  :batch-key nil
                  :select-batch-key _node-id
                  :user-data {:type type
                              :geom-data-world (apply (:geom-data-world emitter-type)
                                                 (mapv props/sample [emitter-key-size-x emitter-key-size-y emitter-key-size-z]))}
                  :passes [pass/outline pass/selection]}
     :updatable scene-updatable
     :children child-scenes}))

(g/defnode EmitterProperties
  (property emitter-key-spawn-rate CurveSpread (dynamic label (g/constantly "Spawn Rate")))
  (property emitter-key-size-x CurveSpread (dynamic label (g/constantly "Emitter Size X")))
  (property emitter-key-size-y CurveSpread (dynamic label (g/constantly "Emitter Size Y")))
  (property emitter-key-size-z CurveSpread (dynamic label (g/constantly "Emitter Size Z")))
  (property emitter-key-particle-life-time CurveSpread (dynamic label (g/constantly "Particle Life Time")))
  (property emitter-key-particle-speed CurveSpread (dynamic label (g/constantly "Initial Speed")))
  (property emitter-key-particle-size CurveSpread (dynamic label (g/constantly "Initial Size")))
  (property emitter-key-particle-red CurveSpread (dynamic label (g/constantly "Initial Red")))
  (property emitter-key-particle-green CurveSpread (dynamic label (g/constantly "Initial Green")))
  (property emitter-key-particle-blue CurveSpread (dynamic label (g/constantly "Initial Blue")))
  (property emitter-key-particle-alpha CurveSpread (dynamic label (g/constantly "Initial Alpha")))
  (property emitter-key-particle-rotation CurveSpread (dynamic label (g/constantly "Initial Rotation"))))

(g/defnode ParticleProperties
  (property particle-key-scale Curve (dynamic label (g/constantly "Life Scale")))
  (property particle-key-red Curve (dynamic label (g/constantly "Life Red")))
  (property particle-key-green Curve (dynamic label (g/constantly "Life Green")))
  (property particle-key-blue Curve (dynamic label (g/constantly "Life Blue")))
  (property particle-key-alpha Curve (dynamic label (g/constantly "Life Alpha")))
  (property particle-key-rotation Curve (dynamic label (g/constantly "Life Rotation"))))

(def ^:private value-spread-keys #{:duration :start-delay})

(defn- kw->spread-kw [kw]
  (keyword (format "%s-spread" (name kw))))

(defn- get-property [properties kw]
  (let [{:keys [type value]} (properties kw)]
    (cond
      (value-spread-keys kw) [[kw (first value)] [(kw->spread-kw kw) (second value)]]
      (= :editor.resource/Resource (:k type)) [[kw (resource/resource->proj-path value)]]
      true [[kw value]])))

(g/defnk produce-emitter-pb
  [position rotation _declared-properties modifier-msgs]
  (let [properties (:properties _declared-properties)]
    (into {:position position
           :rotation rotation
           :modifiers modifier-msgs}
          (concat
            (mapcat (fn [kw] (get-property properties kw))
                 [:id :mode :duration :space :tile-source :animation :material :blend-mode :particle-orientation
                  :inherit-velocity :max-particle-count :type :start-delay :size-mode])
            [[:properties (into []
                                (comp (map first)
                                      (keep (fn [kw]
                                              (let [v (get-in properties [kw :value])]
                                                (when-let [points (get-curve-points v)]
                                                  {:key kw
                                                   :points points
                                                   :spread (:spread v)})))))
                                (butlast (protobuf/enum-values Particle$EmitterKey)))]
             [:particle-properties (into []
                                         (comp (map first)
                                               (keep (fn [kw]
                                                       (when-let [points (get-curve-points (get-in properties [kw :value]))]
                                                         {:key kw
                                                          :points points}))))
                                         (butlast (protobuf/enum-values Particle$ParticleKey)))]]))))

(defn- attach-modifier [self-id parent-id modifier-id]
  (concat
    (for [[from to] [[:_node-id :nodes]]]
      (g/connect modifier-id from self-id to))
    (for [[from to] [[:scene-updatable :scene-updatable]]]
      (g/connect self-id from modifier-id to))
    (let [conns [[:node-outline :child-outlines]
                 [:scene :child-scenes]
                 [:pb-msg :modifier-msgs]]]
      (for [[from to] conns]
        (g/connect modifier-id from parent-id to)))))

(defn- prop-resource-error [nil-severity _node-id prop-kw prop-value prop-name]
  (or (validation/prop-error nil-severity _node-id prop-kw validation/prop-nil? prop-value prop-name)
      (validation/prop-error :fatal _node-id prop-kw validation/prop-resource-not-exists? prop-value prop-name)))

(defn- sort-anim-ids
  [anim-ids]
  (sort-by str/lower-case anim-ids))

(g/defnode EmitterNode
  (inherits scene/SceneNode)
  (inherits outline/OutlineNode)
  (inherits EmitterProperties)
  (inherits ParticleProperties)

  (property id g/Str)
  (property mode g/Keyword
            (dynamic edit-type (g/constantly (props/->pb-choicebox Particle$PlayMode)))
            (dynamic label (g/constantly "Play Mode")))
  (property duration types/Vec2
            (dynamic edit-type (g/constantly {:type types/Vec2 :labels ["" "+/-"]})))
  (property space g/Keyword
            (dynamic edit-type (g/constantly (props/->pb-choicebox Particle$EmissionSpace)))
            (dynamic label (g/constantly "Emission Space")))

  (property tile-source resource/Resource
            (dynamic label (g/constantly "Image"))
            (value (gu/passthrough tile-source-resource))
            (set (fn [basis self old-value new-value]
                   (project/resource-setter basis self old-value new-value
                                                [:resource :tile-source-resource]
                                                [:build-targets :dep-build-targets]
                                                [:texture-set :texture-set]
                                                [:gpu-texture :gpu-texture]
                                                [:anim-ids :anim-ids])))
            (dynamic edit-type (g/constantly
                                 {:type resource/Resource
                                  :ext ["atlas" "tilesource"]}))
            (dynamic error (g/fnk [_node-id tile-source]
                                  (prop-resource-error :fatal _node-id :tile-source tile-source "Image"))))

  (property animation g/Str
            (dynamic error (g/fnk [_node-id animation tile-source anim-ids]
                             (when tile-source
                               (or (validation/prop-error :fatal _node-id :animation validation/prop-empty? animation "Animation")
                                   (validation/prop-error :fatal _node-id :animation validation/prop-anim-missing? animation anim-ids)))))
            (dynamic edit-type (g/fnk [anim-ids]
                                      (let [vals (seq anim-ids)]
                                        (props/->choicebox vals)))))

  (property material resource/Resource
            (value (gu/passthrough material-resource))
            (set (fn [basis self old-value new-value]
                   (project/resource-setter basis self old-value new-value
                                            [:resource :material-resource]
                                            [:shader :material-shader]
                                            [:samplers :material-samplers]
                                            [:build-targets :dep-build-targets])))
            (dynamic edit-type (g/constantly
                                 {:type resource/Resource
                                  :ext ["material"]}))
            (dynamic error (g/fnk [_node-id material]
                                  (prop-resource-error :fatal _node-id :material material "Material"))))

  (property blend-mode g/Keyword
            (dynamic tip (validation/blend-mode-tip blend-mode Particle$BlendMode))
            (dynamic edit-type (g/constantly (props/->pb-choicebox Particle$BlendMode))))

  (property particle-orientation g/Keyword (dynamic edit-type (g/constantly (props/->pb-choicebox Particle$ParticleOrientation))))
  (property inherit-velocity g/Num)
  (property max-particle-count g/Int)
  (property type g/Keyword
            (dynamic edit-type (g/constantly (props/->pb-choicebox Particle$EmitterType)))
            (dynamic label (g/constantly "Emitter Type")))
  (property start-delay types/Vec2
            (dynamic edit-type (g/constantly {:type types/Vec2 :labels ["" "+/-"]})))
  (property size-mode g/Keyword
            (dynamic edit-type (g/constantly (props/->pb-choicebox Particle$SizeMode)))
            (dynamic label (g/constantly "Size Mode")))

  (display-order [:id scene/SceneNode :mode :size-mode :space :duration :start-delay :tile-source :animation :material :blend-mode
                  :max-particle-count :type :particle-orientation :inherit-velocity ["Particle" ParticleProperties]])

  (input tile-source-resource resource/Resource)
  (input material-resource resource/Resource)
  (input material-shader ShaderLifecycle)
  (input material-samplers g/Any)
  (input default-tex-params g/Any)
  (input texture-set g/Any)
  (input gpu-texture g/Any)
  (input dep-build-targets g/Any :array)
  (output build-targets g/Any (g/fnk [_node-id tile-source material animation anim-ids dep-build-targets]
                                (or (when-let [errors (->> [(validation/prop-error :fatal _node-id :tile-source validation/prop-nil? tile-source "Image")
                                                            (validation/prop-error :fatal _node-id :material validation/prop-nil? material "Material")
                                                            (validation/prop-error :fatal _node-id :animation validation/prop-nil? animation "Animation")
                                                            (validation/prop-error :fatal _node-id :animation validation/prop-anim-missing? animation anim-ids)]
                                                           (remove nil?)
                                                           (seq))]
                                      (g/error-aggregate errors))
                                    dep-build-targets)))
  (input anim-ids g/Any)
  (input child-scenes g/Any :array)
  (input modifier-msgs g/Any :array)
  (input scene-updatable g/Any)

  (output tex-params g/Any (g/fnk [material-samplers default-tex-params]
                             (or (some-> material-samplers first material/sampler->tex-params)
                                 default-tex-params)))
  (output gpu-texture g/Any (g/fnk [gpu-texture tex-params] (texture/set-params gpu-texture tex-params)))
  (output transform-properties g/Any scene/produce-unscalable-transform-properties)
  (output scene g/Any :cached produce-emitter-scene)
  (output pb-msg g/Any :cached produce-emitter-pb)
  (output node-outline outline/OutlineData :cached
    (g/fnk [_node-id id child-outlines]
      (let [pfx-id (core/scope _node-id)]
        {:node-id _node-id
         :label id
         :icon emitter-icon
         :children (outline/natural-sort child-outlines)
         :child-reqs [{:node-type ModifierNode
                       :tx-attach-fn (fn [self-id child-id]
                                       (attach-modifier pfx-id self-id child-id))}]})))
  (output aabb AABB (g/fnk [type emitter-key-size-x emitter-key-size-y emitter-key-size-z]
                           (let [[x y z] (mapv props/sample [emitter-key-size-x emitter-key-size-y emitter-key-size-z])
                                 [w h d] (case type
                                           :emitter-type-circle [x x x]
                                           :emitter-type-box [x y z]
                                           :emitter-type-sphere [x x x]
                                           :emitter-type-cone [x y x]
                                           :emitter-type-2dcone [x y x])]
                             (-> (geom/null-aabb)
                               (geom/aabb-incorporate (- w) (- h) (- d))
                               (geom/aabb-incorporate w h d)))))
  (output emitter-sim-data g/Any :cached
          (g/fnk [animation texture-set gpu-texture material-shader]
            (when (and animation texture-set gpu-texture)
              (let [texture-set-anim (first (filter #(= animation (:id %)) (:animations texture-set)))
                    ^ByteString tex-coords (:tex-coords texture-set)
                    tex-coords-buffer (ByteBuffer/allocateDirect (.size tex-coords))]
                (.put tex-coords-buffer (.asReadOnlyByteBuffer tex-coords))
                (.flip tex-coords-buffer)
                {:gpu-texture gpu-texture
                 :shader material-shader
                 :texture-set-anim texture-set-anim
                 :tex-coords tex-coords-buffer})))))

(defn- build-pb [self basis resource dep-resources user-data]
  (let [pb  (:pb user-data)
        pb  (reduce (fn [pb [label resource]]
                      (assoc-in pb label resource))
                    pb (map (fn [[label res]]
                              [label (resource/proj-path (get dep-resources res))])
                            (:dep-resources user-data)))]
    {:resource resource :content (protobuf/map->bytes Particle$ParticleFX pb)}))

(def ^:private resource-fields [[:emitters :tile-source] [:emitters :material]])

(g/defnk produce-build-targets [_node-id resource rt-pb-data dep-build-targets]
  (let [dep-build-targets (flatten dep-build-targets)
        deps-by-source (into {} (map #(let [res (:resource %)] [(resource/proj-path (:resource res)) res]) dep-build-targets))
        resource-fields (mapcat (fn [field]
                                  (if (vector? field)
                                    (mapv
                                     (fn [i]
                                       (into [(first field) i] (rest field)))
                                     (range (count (get rt-pb-data (first field)))))
                                    [field]))
                                resource-fields)
        dep-resources (map (fn [label] [label (get deps-by-source (if (vector? label) (get-in rt-pb-data label) (get rt-pb-data label)))]) resource-fields)]
    [{:node-id _node-id
      :resource (workspace/make-build-resource resource)
      :build-fn build-pb
      :user-data {:pb rt-pb-data
                  :dep-resources dep-resources}
      :deps dep-build-targets}]))

(defn- convert-blend-mode [blend-mode-index]
  (protobuf/pb-enum->val (.getValueDescriptor (Particle$BlendMode/valueOf ^int blend-mode-index))))

(defn- render-emitter [emitter-sim-data ^GL gl render-args context vbuf emitter-index blend-mode v-index v-count]
  (when-some [sim-data (get emitter-sim-data emitter-index)]
    (let [gpu-texture (:gpu-texture sim-data)
          shader (:shader sim-data)
          vtx-binding (vtx/use-with context vbuf shader)
          blend-mode (convert-blend-mode blend-mode)]
      (gl/with-gl-bindings gl render-args [gpu-texture shader vtx-binding]
        (case blend-mode
          :blend-mode-alpha (.glBlendFunc gl GL/GL_ONE GL/GL_ONE_MINUS_SRC_ALPHA)
          (:blend-mode-add :blend-mode-add-alpha) (.glBlendFunc gl GL/GL_ONE GL/GL_ONE)
          :blend-mode-mult (.glBlendFunc gl GL/GL_ZERO GL/GL_SRC_COLOR))
        (gl/gl-draw-arrays gl GL/GL_TRIANGLES v-index v-count)
        (.glBlendFunc gl GL/GL_SRC_ALPHA GL/GL_ONE_MINUS_SRC_ALPHA)))))

(defn- render-pfx [^GL2 gl render-args renderables count]
  (doseq [renderable renderables]
    (when-let [node-id (some-> renderable :updatable :node-id)]
      (when-let [pfx-sim-ref (:pfx-sim (scene-cache/lookup-object ::pfx-sim node-id nil))]
        (let [pfx-sim @pfx-sim-ref
              user-data (:user-data renderable)
              render-emitter-fn (:render-emitter-fn user-data)
              context (:context pfx-sim)
              vbuf (:vbuf pfx-sim)]
          (plib/render pfx-sim (partial render-emitter-fn gl render-args context vbuf)))))))

(g/defnk produce-scene [_node-id child-scenes render-emitter-fn scene-updatable]
  {:node-id _node-id
   :updatable scene-updatable
   :renderable {:render-fn render-pfx
                :batch-key nil
                :user-data {:render-emitter-fn render-emitter-fn}
                :passes [pass/transparent pass/selection]}
   :aabb (reduce geom/aabb-union (geom/null-aabb) (filter #(not (nil? %)) (map :aabb child-scenes)))
   :children child-scenes})

(g/defnk produce-scene-updatable [_node-id rt-pb-data fetch-anim-fn project-settings]
  {:node-id _node-id
   :name "ParticleFX"
   :update-fn (fn [state {:keys [dt world-transform]}]
                (let [max-emitter-count (get project-settings ["particle_fx" "max_count"])
                      max-particle-count (get project-settings ["particle_fx" "max_particle_count"])
                      data [max-emitter-count max-particle-count rt-pb-data world-transform]
                      pfx-sim-ref (:pfx-sim (scene-cache/request-object! ::pfx-sim _node-id nil data))]
                  (swap! pfx-sim-ref plib/simulate dt fetch-anim-fn [world-transform])
                  state))})

(defn- attach-emitter [self-id emitter-id resolve-id?]
  (concat
    (for [[from to] [[:_node-id :nodes]
                     [:node-outline :child-outlines]
                     [:scene :child-scenes]
                     [:pb-msg :emitter-msgs]
                     [:emitter-sim-data :emitter-sim-data]
                     [:id :ids]
                     [:build-targets :dep-build-targets]]]
      (g/connect emitter-id from self-id to))
    (for [[from to] [[:scene-updatable :scene-updatable]
                     [:default-tex-params :default-tex-params]]]
      (g/connect self-id from emitter-id to))
    (when resolve-id?
      (g/update-property emitter-id :id outline/resolve-id (g/node-value self-id :ids)))))

(g/defnode ParticleFXNode
  (inherits resource-node/ResourceNode)

  (input project-settings g/Any)
  (input default-tex-params g/Any)
  (input dep-build-targets g/Any :array)
  (input emitter-msgs g/Any :array)
  (input modifier-msgs g/Any :array)
  (input child-scenes g/Any :array)
  (input emitter-sim-data g/Any :array)
  (input ids g/Str :array)

<<<<<<< HEAD
  (output save-value g/Any (gu/passthrough pb-data))
=======
  (output default-tex-params g/Any (gu/passthrough default-tex-params))
  (output save-data g/Any :cached produce-save-data)
>>>>>>> 2b46a7e2
  (output pb-data g/Any :cached (g/fnk [emitter-msgs modifier-msgs]
                                       {:emitters emitter-msgs :modifiers modifier-msgs}))
  (output rt-pb-data g/Any :cached (g/fnk [pb-data] (particle-fx-transform pb-data)))
  (output emitter-sim-data g/Any :cached (gu/passthrough emitter-sim-data))
  (output build-targets g/Any :cached produce-build-targets)
  (output scene g/Any :cached produce-scene)
  (output scene-updatable g/Any :cached produce-scene-updatable)
  (output node-outline outline/OutlineData :cached (g/fnk [_node-id child-outlines]
                                                     (let [[mod-outlines emitter-outlines] (let [outlines (group-by #(g/node-instance? ModifierNode (:node-id %)) child-outlines)]
                                                                                             [(get outlines true) (get outlines false)])]
                                                       {:node-id _node-id
                                                        :label "ParticleFX"
                                                        :icon particle-fx-icon
                                                        :children (into (outline/natural-sort emitter-outlines) (outline/natural-sort mod-outlines))
                                                        :child-reqs [{:node-type EmitterNode
                                                                      :tx-attach-fn (fn [self-id child-id]
                                                                                      (attach-emitter self-id child-id true))}
                                                                     {:node-type ModifierNode
                                                                      :tx-attach-fn (fn [self-id child-id]
                                                                                      (attach-modifier self-id self-id child-id))}]})))
  (output fetch-anim-fn Runnable :cached (g/fnk [emitter-sim-data] (fn [index] (get emitter-sim-data index))))
  (output render-emitter-fn Runnable :cached (g/fnk [emitter-sim-data] (partial render-emitter emitter-sim-data))))

(defn- v4->euler [v]
  (math/quat->euler (doto (Quat4d.) (math/clj->vecmath v))))

(defn- make-modifier
  ([self parent-id modifier]
    (make-modifier self parent-id modifier nil))
  ([self parent-id modifier select-fn]
    (let [graph-id (g/node-id->graph-id self)]
      (g/make-nodes graph-id
                    [mod-node [ModifierNode :position (:position modifier) :rotation (:rotation modifier)
                               :type (:type modifier)]]
                    (let [mod-properties (into {} (map #(do [(:key %) (dissoc % :key)])
                                                       (:properties modifier)))]
                      (concat
                        (g/set-property mod-node :use-direction (= 1 (:use-direction mod-properties)))
                        (g/set-property mod-node :magnitude (if-let [prop (:modifier-key-magnitude mod-properties)]
                                                              (props/->curve-spread (map #(let [{:keys [x y t-x t-y]} %] [x y t-x t-y]) (:points prop)) (:spread prop))
                                                              props/default-curve-spread))
                        (g/set-property mod-node :max-distance (if-let [prop (:modifier-key-max-distance mod-properties)]
                                                                 (props/->curve (map #(let [{:keys [x y t-x t-y]} %] [x y t-x t-y]) (:points prop)))
                                                                 props/default-curve))))
                    (attach-modifier self parent-id mod-node)
                    (if select-fn
                      (select-fn [mod-node])
                      [])))))

(defn- add-modifier-handler [self parent-id type select-fn]
  (when-let [modifier (get-in mod-types [type :template])]
    (g/transact
      (concat
        (g/operation-label "Add Modifier")
        (make-modifier self parent-id modifier select-fn)))))

(defn- selection->emitter [selection]
  (handler/adapt-single selection EmitterNode))

(defn- selection->particlefx [selection]
  (handler/adapt-single selection ParticleFXNode))

(handler/defhandler :add-secondary :workbench
  (active? [selection] (or (selection->emitter selection)
                           (selection->particlefx selection)))
  (label [user-data] (if-not user-data
                       "Add Modifier"
                       (->> user-data :modifier-type mod-types :label)))
  (run [selection user-data app-view]
    (let [[self parent-id] (if-let [pfx (selection->particlefx selection)]
                             [pfx pfx]
                             (let [emitter (selection->emitter selection)]
                               [(core/scope emitter) emitter]))]
      (add-modifier-handler self parent-id (:modifier-type user-data) (fn [node-ids] (app-view/select app-view node-ids)))))
  (options [selection user-data]
    (when (not user-data)
      (mapv (fn [[type data]] {:label (:label data)
                               :icon modifier-icon
                               :command :add-secondary
                               :user-data {:modifier-type type}}) mod-types))))

(defn- make-emitter
  ([self emitter]
    (make-emitter self emitter nil false))
  ([self emitter select-fn resolve-id?]
    (let [project   (project/get-project self)
          workspace (project/workspace project)
          graph-id (g/node-id->graph-id self)
          tile-source (workspace/resolve-workspace-resource workspace (:tile-source emitter))
          material (workspace/resolve-workspace-resource workspace (:material emitter))]
      (g/make-nodes graph-id
                    [emitter-node [EmitterNode :position (:position emitter) :rotation (:rotation emitter)
                                   :id (:id emitter) :mode (:mode emitter) :duration [(:duration emitter) (:duration-spread emitter)] :space (:space emitter)
                                   :tile-source tile-source :animation (:animation emitter) :material material
                                   :blend-mode (:blend-mode emitter) :particle-orientation (:particle-orientation emitter)
                                   :inherit-velocity (:inherit-velocity emitter) :max-particle-count (:max-particle-count emitter)
                                   :type (:type emitter) :start-delay [(:start-delay emitter) (:start-delay-spread emitter)] :size-mode (:size-mode emitter)]]
                    (let [emitter-properties (into {} (map #(do [(:key %) (select-keys % [:points :spread])]) (:properties emitter)))]
                      (for [key (keys (g/declared-properties EmitterProperties))
                            :when (contains? emitter-properties key)
                            :let [p (get emitter-properties key)
                                  curve (props/->curve-spread (map #(let [{:keys [x y t-x t-y]} %]
                                                                      [x y t-x t-y]) (:points p)) (:spread p))]]
                        (g/set-property emitter-node key curve)))
                    (let [particle-properties (into {} (map #(do [(:key %) (select-keys % [:points])]) (:particle-properties emitter)))]
                      (for [key (keys (g/declared-properties ParticleProperties))
                            :when (contains? particle-properties key)
                            :let [p (get particle-properties key)
                                  curve (props/->curve (map #(let [{:keys [x y t-x t-y]} %]
                                                               [x y t-x t-y]) (:points p)))]]
                        (g/set-property emitter-node key curve)))
                    (attach-emitter self emitter-node resolve-id?)
                    (for [modifier (:modifiers emitter)]
                      (make-modifier self emitter-node modifier))
                    (if select-fn
                      (select-fn [emitter-node])
                      [])))))

(defn- add-emitter-handler [self type select-fn]
  (when-let [resource (io/resource emitter-template)]
      (let [emitter (protobuf/read-text Particle$Emitter resource)]
        (g/transact
          (concat
            (g/operation-label "Add Emitter")
            (make-emitter self (assoc emitter :type type) select-fn true))))))

(handler/defhandler :add :workbench
  (active? [selection] (selection->particlefx selection))
  (label [user-data] (if-not user-data
                       "Add Emitter"
                       (->> user-data :emitter-type (get emitter-types) :label)))
  (run [selection user-data app-view] (let [pfx (selection->particlefx selection)]
                                        (add-emitter-handler pfx (:emitter-type user-data) (fn [node-ids] (app-view/select app-view node-ids)))))
  (options [selection user-data]
           (when (not user-data)
             (let [self (selection->particlefx selection)]
               (mapv (fn [[type data]] {:label (:label data)
                                        :icon emitter-icon
                                        :command :add
                                        :user-data {:emitter-type type}}) emitter-types)))))

(defn load-particle-fx [project self resource pb]
  (let [graph-id (g/node-id->graph-id self)]
    (concat
      (g/connect project :settings self :project-settings)
      (g/connect project :default-tex-params self :default-tex-params)
      (for [emitter (:emitters pb)]
        (make-emitter self emitter))
      (for [modifier (:modifiers pb)]
        (make-modifier self self modifier)))))

(defn register-resource-types [workspace]
  (resource-node/register-ddf-resource-type workspace
    :ext "particlefx"
    :label "Particle FX"
    :node-type ParticleFXNode
    :ddf-type Particle$ParticleFX
    :load-fn load-particle-fx
    :icon particle-fx-icon
    :tags #{:component :non-embeddable}
    :tag-opts {:component {:transform-properties #{:position :rotation}}}
    :view-types [:scene :text]
    :view-opts {:scene {:grid true}}))

(defn- make-pfx-sim [_ data]
  (let [[max-emitter-count max-particle-count rt-pb-data world-transform] data]
    {:pfx-sim (atom (plib/make-sim max-emitter-count max-particle-count rt-pb-data [world-transform]))
     :protobuf-msg rt-pb-data}))

(defn- update-pfx-sim [_ pfx-sim data]
  (let [[max-emitter-count max-particle-count rt-pb-data world-transform] data
        pfx-sim-ref (:pfx-sim pfx-sim)]
    (when (not= rt-pb-data (:protobuf-msg pfx-sim))
      (swap! pfx-sim-ref plib/reload rt-pb-data))
    (assoc pfx-sim :protobuf-msg rt-pb-data)))

(defn- destroy-pfx-sims [_ pfx-sims _]
  (doseq [pfx-sim pfx-sims]
    (plib/destroy-sim @(:pfx-sim pfx-sim))))

(scene-cache/register-object-cache! ::pfx-sim make-pfx-sim update-pfx-sim destroy-pfx-sims)<|MERGE_RESOLUTION|>--- conflicted
+++ resolved
@@ -699,12 +699,8 @@
   (input emitter-sim-data g/Any :array)
   (input ids g/Str :array)
 
-<<<<<<< HEAD
+  (output default-tex-params g/Any (gu/passthrough default-tex-params))
   (output save-value g/Any (gu/passthrough pb-data))
-=======
-  (output default-tex-params g/Any (gu/passthrough default-tex-params))
-  (output save-data g/Any :cached produce-save-data)
->>>>>>> 2b46a7e2
   (output pb-data g/Any :cached (g/fnk [emitter-msgs modifier-msgs]
                                        {:emitters emitter-msgs :modifiers modifier-msgs}))
   (output rt-pb-data g/Any :cached (g/fnk [pb-data] (particle-fx-transform pb-data)))
