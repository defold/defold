;; Copyright 2020-2025 The Defold Foundation
;; Copyright 2014-2020 King
;; Copyright 2009-2014 Ragnar Svensson, Christian Murray
;; Licensed under the Defold License version 1.0 (the "License"); you may not use
;; this file except in compliance with the License.
;;
;; You may obtain a copy of the License, together with FAQs at
;; https://www.defold.com/license
;;
;; Unless required by applicable law or agreed to in writing, software distributed
;; under the License is distributed on an "AS IS" BASIS, WITHOUT WARRANTIES OR
;; CONDITIONS OF ANY KIND, either express or implied. See the License for the
;; specific language governing permissions and limitations under the License.

(ns editor.model-scene
  (:require [dynamo.graph :as g]
            [editor.buffers :as buffers]
            [editor.geom :as geom]
            [editor.gl :as gl]
            [editor.gl.attribute :as attribute]
            [editor.gl.buffer :as gl.buffer]
            [editor.gl.pass :as pass]
            [editor.gl.shader :as shader]
            [editor.gl.texture :as texture]
            [editor.gl.vertex2 :as vtx]
            [editor.graphics :as graphics]
            [editor.graphics.types :as graphics.types]
            [editor.math :as math]
            [editor.model-loader :as model-loader]
            [editor.render :as render]
            [editor.resource :as resource]
            [editor.resource-node :as resource-node]
            [editor.rig :as rig]
            [editor.scene :as scene]
            [editor.scene-cache :as scene-cache]
            [editor.scene-picking :as scene-picking]
            [editor.workspace :as workspace]
            [internal.graph.error-values :as error-values]
            [internal.util :as util]
            [service.log :as log]
            [util.coll :as coll]
            [util.eduction :as e]
            [util.num :as num])
  (:import [com.google.protobuf ByteString]
           [com.jogamp.opengl GL GL2]
           [editor.gl.vertex2 VertexBuffer]
<<<<<<< HEAD
           [java.nio ByteOrder FloatBuffer]
           [javax.vecmath Matrix4d]))
=======
           [java.nio ByteOrder]
           [javax.vecmath Matrix4d Vector4d]))
>>>>>>> 6217ceae

(set! *warn-on-reflection* true)
(set! *unchecked-math* :warn-on-boxed)

(def mesh-icon "icons/32/Icons_27-AT-Mesh.png")
(def model-file-types ["dae" "gltf" "glb"])
(def animation-file-types ["animationset" "dae" "gltf" "glb"])

(def ^:private preview-shader
  (-> (shader/classpath-shader
        "shaders/model-scene-preview.vp"
        "shaders/model-scene-preview.fp")
      (assoc :uniforms {"mtx_view" :view
                        "mtx_proj" :projection})))

(vtx/defvertex id-vertex
  (vec3 position)
  (vec2 texcoord0))

(shader/defshader id-vertex-shader
  (attribute vec4 position)
  (attribute vec2 texcoord0)
  (varying vec2 var_texcoord0)
  (defn void main []
    (setq gl_Position (* gl_ModelViewProjectionMatrix position))
    (setq var_texcoord0 texcoord0)))

(shader/defshader id-fragment-shader
  (varying vec2 var_texcoord0)
  (uniform sampler2D texture_sampler)
  (uniform vec4 id)
  (defn void main []
    (setq vec4 color (texture2D texture_sampler var_texcoord0.xy))
    (if (> color.a 0.05)
      (setq gl_FragColor id)
      (discard))))

(def id-shader (shader/make-shader ::id-shader id-vertex-shader id-fragment-shader {"id" :id}))

(defn- doubles->floats
  ^floats [ds]
  (float-array (map float ds)))

(defn- bytes-to-indices
  ^ints [^ByteString indices index-format]
  (let [byte-buffer (.order (.asReadOnlyByteBuffer indices) ByteOrder/LITTLE_ENDIAN)

        num-indices
        (int (case index-format
               :indexbuffer-format-16 (/ (.size indices) 2)
               :indexbuffer-format-32 (/ (.size indices) 4)))

        out-indices (int-array num-indices)]

    (case index-format
      :indexbuffer-format-16
      (let [short-buffer (.asShortBuffer byte-buffer)]
        (dotimes [i num-indices]
          (aset out-indices i (int (num/ushort->long (.get short-buffer i))))))

      :indexbuffer-format-32
      (let [int-buffer (.asIntBuffer byte-buffer)]
        (.get int-buffer out-indices)))

    out-indices))

(defn- flat->vectors [^long component-count interleaved-component-values]
  (let [vectors (into []
                      (coll/partition-all-primitives :double component-count)
                      interleaved-component-values)]
    ;; Return nil if the interleaved component values cannot be evenly
    ;; partitioned into the desired component count.
    (when (or (coll/empty? vectors)
              (= component-count (count (peek vectors))))
      vectors)))

(defn- mesh->renderable-data [mesh]
  (let [positions (flat->vectors 3 (:positions mesh))
        normals (flat->vectors 3 (:normals mesh))
        tangents (flat->vectors 4 (:tangents mesh))
        colors (flat->vectors 4 (:colors mesh))
        texcoord0s (flat->vectors (:num-texcoord0-components mesh 0) (:texcoord0 mesh))
        texcoord1s (flat->vectors (:num-texcoord1-components mesh 0) (:texcoord1 mesh))
        indices (bytes-to-indices (:indices mesh) (:indices-format mesh))
        max-index (int (reduce max 0 indices))
        positions-count (count positions)]
    (if (and (some? positions)
             (some? normals)
             (some? tangents)
             (some? colors)
             (some? texcoord0s)
             (some? texcoord1s)
             (< max-index positions-count)
             (or (coll/empty? normals)
                 (= positions-count (count normals)))
             (or (coll/empty? tangents)
                 (= positions-count (count tangents)))
             (or (coll/empty? colors)
                 (= positions-count (count colors)))
             (or (coll/empty? texcoord0s)
                 (= positions-count (count texcoord0s)))
             (or (coll/empty? texcoord1s)
                 (= positions-count (count texcoord1s))))
      (let [position-data (some-> positions not-empty (mapv indices))
            normal-data (some-> normals not-empty (mapv indices))
            tangent-data (some-> tangents not-empty (mapv indices))
            color-data (some-> colors not-empty (mapv indices))
            texcoord0-data (some-> texcoord0s not-empty (mapv indices))
            texcoord1-data (some-> texcoord1s not-empty (mapv indices))
            texcoord-datas (cond-> [(when texcoord0-data {:uv-data texcoord0-data})]
                                   texcoord1-data (conj {:uv-data texcoord1-data}))]
        (cond-> {:position-data position-data}
                normal-data (assoc :normal-data normal-data)
                tangent-data (assoc :tangent-data tangent-data)
                color-data (assoc :color-data color-data)
                (some some? texcoord-datas) (assoc :texcoord-datas texcoord-datas)))
      (error-values/error-fatal "Failed to produce vertex buffers from mesh set. The scene might contain invalid data."))))

(defn- make-attribute-float-buffer
  ^FloatBuffer [input-floats input-component-count output-component-count output-component-fill]
  (let [input-float-count (count input-floats)
        input-component-count (int input-component-count)
        output-component-count (int output-component-count)]
    (assert (pos? input-float-count))
    (assert (zero? (rem input-float-count input-component-count)))
    (let [vector-count (quot input-float-count input-component-count)
          output-float-count (* vector-count output-component-count)]
      (if (= input-component-count output-component-count)
        (-> (float-array input-float-count input-floats)
            (buffers/wrap-float-array))
        (let [output-component-fill (float output-component-fill)
              output-float-buffer (buffers/new-float-buffer output-float-count :byte-order/native)]
          (loop [vector-index 0
                 input-component-index 0
                 output-component-index 0]
            (cond
              (= vector-count vector-index)
              (.flip output-float-buffer) ; We're done.

              (< output-component-index output-component-count)
              (let [output-float
                    (float
                      (if (< input-component-index input-component-count)
                        (let [input-float-index (+ input-component-index (* vector-index input-component-count))]
                          (nth input-floats input-float-index))
                        output-component-fill))]
                (.put output-float-buffer output-float)
                (recur vector-index
                       (inc input-component-index)
                       (inc output-component-index)))

              :else
              (recur (inc vector-index)
                     0
                     0))))))))

(defn make-attribute-buffer
  ([mesh-request-id mesh input-floats-pb-field input-component-count]
   (make-attribute-buffer mesh-request-id mesh input-floats-pb-field input-component-count input-component-count 0.0))
  ([mesh-request-id mesh input-floats-pb-field input-component-count output-component-count output-component-fill]
   (let [input-floats (get mesh input-floats-pb-field)
         input-float-count (count input-floats)
         input-component-count (int input-component-count)]
     (cond
       (zero? input-float-count)
       nil ; We don't have any data for the attribute. Return nil.

       (zero? (rem input-float-count input-component-count))
       (let [attribute-buffer-data (make-attribute-float-buffer input-floats input-component-count output-component-count output-component-fill)
             attribute-buffer-request-id (conj mesh-request-id input-floats-pb-field)
             attribute-vector-type (case (long output-component-count)
                                     1 :vector-type-scalar
                                     2 :vector-type-vec2
                                     3 :vector-type-vec3
                                     4 :vector-type-vec4)]
         (gl.buffer/make-attribute-buffer attribute-buffer-request-id attribute-buffer-data attribute-vector-type :static))

       :else
       (g/error-fatal
         "Attribute component count mismatch."
         {:input-component-count input-component-count
          :input-float-count input-float-count
          :input-floats-pb-field input-floats-pb-field
          :mesh-request-id mesh-request-id
          :mesh mesh})))))

(defn- make-index-buffer
  [mesh-request-id mesh indices-pb-field]
  (when-let [^ByteString indices-byte-string (get mesh indices-pb-field)]
    (let [source-byte-buffer (.order (.asReadOnlyByteBuffer indices-byte-string) ByteOrder/LITTLE_ENDIAN)
          indices-byte-size (buffers/item-count source-byte-buffer)
          indices-format (:indices-format mesh)]
      (when (pos? indices-byte-size)
        (if-let [index-buffer-data
                 (case indices-format
                   :indexbuffer-format-16
                   (when (zero? (rem indices-byte-size Short/BYTES))
                     (-> (buffers/new-byte-buffer indices-byte-size :byte-order/native)
                         (.asShortBuffer)
                         (.put (.asShortBuffer source-byte-buffer))
                         (.flip)))

                   :indexbuffer-format-32
                   (when (zero? (rem indices-byte-size Integer/BYTES))
                     (-> (buffers/new-byte-buffer indices-byte-size :byte-order/native)
                         (.asIntBuffer)
                         (.put (.asIntBuffer source-byte-buffer))
                         (.flip))))]
          (let [index-buffer-request-id (conj mesh-request-id indices-pb-field)]
            (gl.buffer/make-index-buffer index-buffer-request-id index-buffer-data :static))
          (g/error-fatal
            "Index byte size mismatch."
            {:indices-format indices-format
             :indices-byte-size indices-byte-size
             :indices-pb-field indices-pb-field
             :mesh-request-id mesh-request-id
             :mesh mesh}))))))

(defn- mesh->renderable-buffers [mesh mesh-request-id]
  (let [texcoord0-component-count (int (:num-texcoord0-components mesh 0))
        texcoord1-component-count (int (:num-texcoord1-components mesh 0))
        positions (make-attribute-buffer mesh-request-id mesh :positions 3 4 1.0)
        normals (make-attribute-buffer mesh-request-id mesh :normals 3 4 0.0)
        tangents (make-attribute-buffer mesh-request-id mesh :tangents 4)
        colors (make-attribute-buffer mesh-request-id mesh :colors 4)
        texcoord0s (make-attribute-buffer mesh-request-id mesh :texcoord0 texcoord0-component-count)
        texcoord1s (make-attribute-buffer mesh-request-id mesh :texcoord1 texcoord1-component-count)
        indices (make-index-buffer mesh-request-id mesh :indices)]
    (g/precluding-errors
      [positions normals tangents colors texcoord0s texcoord1s indices]
      (let [position-count (gl.buffer/vertex-count positions)
            normal-count (gl.buffer/vertex-count normals)
            tangent-count (gl.buffer/vertex-count tangents)
            color-count (gl.buffer/vertex-count colors)
            texcoord0-count (gl.buffer/vertex-count texcoord0s)
            texcoord1-count (gl.buffer/vertex-count texcoord1s)
            max-index (if (nil? indices)
                        -1
                        (->> indices
                             (gl.buffer/data)
                             (buffers/reducible)
                             (transduce
                               (map (case (:indices-format mesh)
                                      :indexbuffer-format-16 num/ushort->long
                                      :indexbuffer-format-32 num/uint->long))
                               max
                               -1)
                             (long)))]
        (if (zero? position-count)
          (g/error-fatal
            "Position data missing."
            {:mesh-request-id mesh-request-id
             :mesh mesh})
          (g/precluding-errors
            (into (if (< max-index position-count)
                    []
                    [(g/error-fatal
                       "Index out of bounds."
                       {:position-count position-count
                        :max-index max-index
                        :mesh-request-id mesh-request-id
                        :mesh mesh})])
                  (keep (fn [[attribute-pb-field ^long attribute-count]]
                          (when (not= position-count attribute-count)
                            (ex-info
                              "Attribute count mismatch."
                              {:position-count position-count
                               :attribute-count attribute-count
                               :attribute-pb-field attribute-pb-field
                               :mesh-request-id mesh-request-id
                               :mesh mesh}))))
                  [[:normals normal-count]
                   [:tangents tangent-count]
                   [:colors color-count]
                   [:texcoord0 texcoord0-count]
                   [:texcoord1 texcoord1-count]])
            (let [attribute-buffers
                  (cond-> {:semantic-type-position [positions]}

                          (pos? normal-count)
                          (assoc :semantic-type-normal [normals])

                          (pos? tangent-count)
                          (assoc :semantic-type-tangent [tangents])

                          (pos? color-count)
                          (assoc :semantic-type-color [colors])

                          (or (pos? texcoord0-count)
                              (pos? texcoord1-count))
                          (assoc :semantic-type-texcoord (cond-> [(when (pos? texcoord0-count) texcoord0s)]
                                                                 (pos? texcoord1-count) (conj texcoord1s))))]
              (cond-> {:attribute-buffers attribute-buffers}

                      (not (neg? max-index))
                      (assoc :index-buffer indices)))))))))

(defn populate-vb! [^VertexBuffer vbuf ^Matrix4d world-transform ^Matrix4d normal-transform has-semantic-type-world-matrix has-semantic-type-normal-matrix vertex-attribute-bytes mesh-renderable-data]
  (let [mesh-renderable-data
        (cond-> mesh-renderable-data
                world-transform (assoc :world-transform world-transform)
                normal-transform (assoc :normal-transform normal-transform)
                has-semantic-type-world-matrix (assoc :has-semantic-type-world-matrix true)
                has-semantic-type-normal-matrix (assoc :has-semantic-type-normal-matrix true)
                vertex-attribute-bytes (assoc :vertex-attribute-bytes vertex-attribute-bytes))]
    (graphics/put-attributes! vbuf [mesh-renderable-data])))

(defn- render-mesh-opaque-impl [^GL2 gl render-args renderable request-prefix override-shader override-vertex-description extra-render-args]
  (let [{:keys [node-id user-data ^Matrix4d world-transform]} renderable
<<<<<<< HEAD
        {:keys [material-attribute-infos mesh-renderable-buffers mesh-renderable-data textures vertex-attribute-bytes]} user-data
=======
        {:keys [material-attribute-infos material-data mesh-renderable-data textures vertex-attribute-bytes]} user-data
>>>>>>> 6217ceae
        shader (or override-shader (:shader user-data))
        default-coordinate-space (case (:vertex-space user-data :vertex-space-local)
                                   :vertex-space-local :coordinate-space-local
                                   :vertex-space-world :coordinate-space-world)
        ;; TODO(instancing): We might not need the override-vertex-description? Seems like the override-shader should be enough.
        ;; TODO(instancing): Also, we could maybe get this from the SPIRVReflector returned by ShaderProgramBuilderEditor/buildGLSLVariantTextureArray in shader-gen/transpile-shader-source?
        vertex-description (or override-vertex-description
                               (let [shader-attribute-infos-by-name (shader/attribute-infos shader gl)
                                     manufactured-attribute-keys [:position :texcoord0 :normal :tangent :color :mtx-world :mtx-normal]
                                     shader-bound-attributes (graphics/shader-bound-attributes shader-attribute-infos-by-name material-attribute-infos manufactured-attribute-keys default-coordinate-space)]
                                 (graphics/make-vertex-description shader-bound-attributes)))
        vertex-attributes (:attributes vertex-description)
        coordinate-space-info (graphics/coordinate-space-info vertex-attributes)
        render-transforms (math/derive-render-transforms world-transform
                                                         (:view render-args)
                                                         (:projection render-args)
                                                         (:texture render-args)
                                                         coordinate-space-info)
        render-args (merge render-args render-transforms extra-render-args)
        world-space-semantic-types (:coordinate-space-world coordinate-space-info)

        has-semantic-type-world-matrix (graphics/contains-semantic-type? vertex-attributes :semantic-type-world-matrix)
        has-semantic-type-normal-matrix (graphics/contains-semantic-type? vertex-attributes :semantic-type-normal-matrix)
        attribute-world-transform (when (or (contains? world-space-semantic-types :semantic-type-position)
                                            has-semantic-type-world-matrix)
                                    world-transform)
        attribute-normal-transform (when (or (contains? world-space-semantic-types :semantic-type-normal)
                                             has-semantic-type-normal-matrix)
                                     (:normal render-transforms))
        request-id (if (or attribute-world-transform attribute-normal-transform)
                     [request-prefix node-id mesh-renderable-data vertex-attribute-bytes vertex-description] ; World-space attributes present. The request needs to be unique for this node-id.
                     [request-prefix mesh-renderable-data vertex-attribute-bytes vertex-description]) ; No world-space attributes present. We can share the GPU objects between instances of this mesh.
        vertex-buffer (scene-cache/request-object!
                        ::vertex-buffer request-id gl
                        {:mesh-renderable-data mesh-renderable-data
                         :world-transform attribute-world-transform
                         :normal-transform attribute-normal-transform
                         :has-semantic-type-world-matrix has-semantic-type-world-matrix
                         :has-semantic-type-normal-matrix has-semantic-type-normal-matrix
                         :vertex-description vertex-description
                         :vertex-attribute-bytes vertex-attribute-bytes})
        vertex-buffer-binding (vtx/use-with request-id vertex-buffer shader)]
    (gl/with-gl-bindings gl render-args [shader vertex-buffer-binding]
      (doseq [[name t] textures]
        (gl/bind gl t render-args)
        (shader/set-samplers-by-name shader gl name (:texture-units t)))
      (doseq [[name v] material-data]
        (shader/set-uniform shader gl name v))
      (gl/gl-disable gl GL/GL_BLEND)
      (gl/gl-enable gl GL/GL_CULL_FACE)
      (gl/gl-cull-face gl GL/GL_BACK)
      (gl/gl-draw-arrays gl GL/GL_TRIANGLES 0 (count vertex-buffer))
      (gl/gl-disable gl GL/GL_CULL_FACE)
      (gl/gl-enable gl GL/GL_BLEND)
      (doseq [[_name t] textures]
        (gl/unbind gl t render-args)))))

(defn- render-mesh-opaque [^GL2 gl render-args renderables]
  (let [{:keys [attribute-bindings index-buffer shader textures]} (:user-data (first renderables))
        index-type (gl.buffer/gl-data-type index-buffer)
        index-count (gl.buffer/vertex-count index-buffer)]
    (gl/with-gl-bindings gl render-args [shader attribute-bindings index-buffer]
      (doseq [[name t] textures]
        (gl/bind gl t render-args)
        (shader/set-samplers-by-name shader gl name (:texture-units t)))
      (gl/gl-disable gl GL/GL_BLEND)
      (gl/gl-enable gl GL/GL_CULL_FACE)
      (gl/gl-cull-face gl GL/GL_BACK)
      (gl/gl-draw-elements gl GL/GL_TRIANGLES index-type 0 index-count)
      (gl/gl-disable gl GL/GL_CULL_FACE)
      (gl/gl-enable gl GL/GL_BLEND)
      (doseq [[_name t] textures]
        (gl/unbind gl t render-args)))))

(defn- old-render-mesh-opaque [^GL2 gl render-args renderables]
  (let [renderable (first renderables)]
    (render-mesh-opaque-impl gl render-args renderable ::mesh nil nil nil)))

(defn- render-mesh-opaque-selection [^GL2 gl render-args renderable]
  ;; TODO(instancing): We should use instanced rendering and put the id as a per-instance attribute.
  (let [extra-render-args {:id (scene-picking/renderable-picking-id-uniform renderable)}]
    (render-mesh-opaque-impl gl render-args renderable ::mesh-selection id-shader id-vertex extra-render-args)))

(defn- render-mesh [^GL2 gl render-args renderables rcount]
  ;; TODO(instancing): Batch instanced meshes together and populate an instance-buffer with the per-instance attributes.
  (assert (= 1 rcount) "Batching is disabled in the editor for simplicity.")
  (let [pass (:pass render-args)
        renderable (first renderables)]
    (condp = pass
      pass/opaque
      (render-mesh-opaque gl render-args renderables)

      pass/opaque-selection
      (render-mesh-opaque-selection gl render-args renderable))))

(defn- render-outline [^GL2 gl render-args renderables rcount]
  ;; TODO(instancing): Seems like we could batch these? The :aabb should already be in world-space after flattening, but maybe the issue is selection highlighting?
  (assert (= 1 rcount) "Batching is disabled in the editor for simplicity.")
  (when (= pass/outline (:pass render-args))
    (let [renderable (first renderables)
          node-id (:node-id renderable)
          request-id [::outline node-id]]
      (render/render-aabb-outline gl render-args request-id renderables rcount))))

(g/defnk produce-mesh-set-build-target [_node-id resource content]
  (rig/make-mesh-set-build-target (resource/workspace resource) _node-id (:mesh-set content)))

(g/defnk produce-skeleton [content]
  (:skeleton content))

(g/defnk produce-skeleton-build-target [_node-id resource skeleton]
  (rig/make-skeleton-build-target (resource/workspace resource) _node-id skeleton))

(g/defnk produce-bones [content]
  (:bones content))

(g/defnk produce-content [_node-id resource]
  (model-loader/load-scene _node-id resource))

(g/defnk produce-animation-info [resource]
  [{:path (resource/proj-path resource) :parent-id "" :resource resource}])

(g/defnk produce-animation-ids [content]
  (:animation-ids content))

(def ^:private default-material-ids ["default"])

(g/defnk produce-material-ids [content]
  (let [ret (:material-ids content)]
    (if (zero? (count ret))
      default-material-ids
      ret)))

<<<<<<< HEAD
(defn- make-renderable-mesh [mesh mesh-request-id mesh-material-index->material-name]
  (let [mesh-renderable-data (mesh->renderable-data mesh)
        mesh-renderable-buffers (mesh->renderable-buffers mesh mesh-request-id)]
    (cond
      (g/error-value? mesh-renderable-data)
=======
(defn- make-renderable-material-data [mesh-material-data]
  (when mesh-material-data
    (let [pbr-metallic-roughness (:pbr-metallic-roughness mesh-material-data)
          pbr-specular-glossiness (:pbr-specular-glossiness mesh-material-data)
          pbr-clear-coat (:clearcoat mesh-material-data)
          pbr-transmission (:transmission mesh-material-data)
          pbr-ior (:ior mesh-material-data)
          pbr-specular (:specular mesh-material-data)
          pbr-volume (:volume mesh-material-data)
          pbr-sheen (:sheen mesh-material-data)
          pbr-emissive-strength (:emissive-strength mesh-material-data)
          pbr-iridescence (:iridescence mesh-material-data)
          pbr-texture-index->value (fn ^double [^long ix]
                                     (if (>= ix 0) 1.0 0.0))]
      [
       ;; Common properties
       ["pbrAlphaCutoffAndDoubleSidedAndIsUnlit"
        (Vector4d. (:alpha-cutoff mesh-material-data)
                   (if (:double-sided mesh-material-data) 1.0 0.0)
                   (if (:unlit mesh-material-data) 1.0 0.0)
                   0.0)]
       ["pbrCommonTextures"
        (Vector4d. (pbr-texture-index->value
                     (get-in mesh-material-data [:normal-texture :texture :index]))
                   (pbr-texture-index->value
                     (get-in mesh-material-data [:occlusion-texture :texture :index]))
                   (pbr-texture-index->value
                     (get-in mesh-material-data [:emissive-texture :texture :index]))
                   0)]

       ;; Metallic roughness
       ["pbrMetallicRoughness.baseColorFactor"
        (doto (Vector4d.)
          (math/clj->vecmath (:base-color-factor pbr-metallic-roughness)))]
       ["pbrMetallicRoughness.metallicRoughnessFactor"
        (Vector4d. (:metallic-factor pbr-metallic-roughness)
                   (:roughness-factor pbr-metallic-roughness)
                   0 0)]
       ["pbrMetallicRoughness.metallicRoughnessTextures"
        (Vector4d. (pbr-texture-index->value
                     (get-in pbr-metallic-roughness [:base-color-texture :texture :index]))
                   (pbr-texture-index->value
                     (get-in pbr-metallic-roughness [:metallic-roughness-texture :texture :index]))
                   0 0)]

       ;; Specular glossiness
       ["pbrSpecularGlossiness.diffuseFactor"
        (doto (Vector4d.)
          (math/clj->vecmath (:diffuse-factor pbr-specular-glossiness)))]
       ["pbrSpecularGlossiness.specularAndSpecularGlossinessFactor"
        (doto (Vector4d.)
          (math/clj->vecmath (conj
                               (:specular-factor pbr-specular-glossiness)
                               (:glossiness-factor pbr-specular-glossiness))))]
       ["pbrSpecularGlossiness.specularGlossinessTextures"
        (Vector4d. (pbr-texture-index->value
                     (get-in pbr-specular-glossiness [:diffuse-texture :texture :index]))
                   (pbr-texture-index->value
                     (get-in pbr-specular-glossiness [:specular-glossiness-texture :texture :index]))
                   0 0)]

       ;; Clearcoat
       ["pbrClearCoat.clearCoatAndClearCoatRoughnessFactor"
        (Vector4d. (:clearcoat-factor pbr-clear-coat)
                   (:clearcoat-roughness-factor pbr-clear-coat)
                   0 0)]
       ["pbrClearCoat.clearCoatTextures"
        (Vector4d. (pbr-texture-index->value
                     (get-in pbr-clear-coat [:clearcoat-texture :texture :index]))
                   (pbr-texture-index->value
                     (get-in pbr-clear-coat [:clearcoat-roughness-texture :texture :index]))
                   (pbr-texture-index->value
                     (get-in pbr-clear-coat [:clearcoat-normal-texture :texture :index]))
                   0)]

       ;; Transmission
       ["pbrTransmission.transmissionFactor"
        (Vector4d. (:transmission-factor pbr-transmission) 0 0 0)]
       ["pbrTransmission.transmissionTextures"
        (Vector4d. (pbr-texture-index->value
                     (get-in pbr-transmission [:transmission-texture :texture :index]))
                   0 0 0)]

       ;; Ior
       ["pbrIor.ior"
        (Vector4d. (:ior pbr-ior) 0 0 0)]

       ;; Specular
       ["pbrSpecular.specularColorAndSpecularFactor"
        (doto (Vector4d.)
          (math/clj->vecmath (conj
                               (:specular-color-factor pbr-specular)
                               (:specular-factor pbr-specular))))]
       ["pbrSpecular.specularTextures"
        (Vector4d. (pbr-texture-index->value
                     (get-in pbr-specular [:specular-texture :texture :index]))
                   (pbr-texture-index->value
                     (get-in pbr-specular [:specular-color-texture :texture :index]))
                   0 0)]

       ;; Volume
       ["pbrVolume.thicknessFactorAndAttenuationColor"
        (doto (Vector4d.)
          (math/clj->vecmath (into
                               [(:thickness-factor pbr-volume)]
                               (:attenuation-color pbr-volume))))]
       ["pbrVolume.attenuationDistance"
        (Vector4d. (:attenuation-distance pbr-volume) 0 0 0)]
       ["pbrVolume.volumeTextures"
        (Vector4d. (pbr-texture-index->value
                     (get-in pbr-volume [:thickness-texture :texture :index]))
                   0 0 0)]

       ;; Sheen
       ["sheenColorAndRoughnessFactor"
        (doto (Vector4d.)
          (math/clj->vecmath (conj
                               (:sheen-color-factor pbr-sheen)
                               (:sheen-roughness-factor pbr-sheen))))]
       ["sheenTextures"
        (Vector4d. (pbr-texture-index->value
                     (get-in pbr-sheen [:sheen-color-texture :texture :index]))
                   (pbr-texture-index->value
                     (get-in pbr-sheen [:sheen-roughness-texture :texture :index]))
                   0 0)]

       ;; Emissive strength
       ["pbrEmissiveStrength.emissiveStrength"
        (Vector4d. (:emissive-strength pbr-emissive-strength) 0 0 0)]

       ;; Iridescence
       ["iridescenceFactorAndIorAndThicknessMinMax"
        (Vector4d. (:iridescence-factor pbr-iridescence)
                   (:iridescence-ior pbr-iridescence)
                   (:iridescence-thickness-min pbr-iridescence)
                   (:iridescence-thickness-max pbr-iridescence))]
       ["iridescenceTextures"
        (Vector4d. (pbr-texture-index->value
                     (get-in pbr-iridescence [:iridescence-texture :texture :index]))
                   (pbr-texture-index->value
                     (get-in pbr-iridescence [:iridescence-thickness-texture :texture :index]))
                   0 0)]])))

(defn- make-renderable-mesh [mesh mesh-set mesh-material-index->material-name]
  (let [mesh-renderable-data (mesh->renderable-data mesh)]
    (if (g/error-value? mesh-renderable-data)
>>>>>>> 6217ceae
      mesh-renderable-data

      (g/error-value? mesh-renderable-buffers)
      mesh-renderable-buffers

      :else
      (let [{:keys [aabb-min aabb-max ^int material-index]} mesh
            mesh-aabb (geom/coords->aabb aabb-min aabb-max)
            material-name (mesh-material-index->material-name material-index)
            mesh-material-data (nth (:materials mesh-set) material-index)
            material-data (make-renderable-material-data mesh-material-data)]
        {:aabb mesh-aabb
         :material-name material-name
<<<<<<< HEAD
         :renderable-data mesh-renderable-data
         :renderable-buffers mesh-renderable-buffers}))))

(defn- make-renderable-model [model model-request-id mesh-material-index->material-name]
=======
         :material-data material-data
         :renderable-data mesh-renderable-data}))))

(defn- make-renderable-model [model mesh-set mesh-material-index->material-name]
>>>>>>> 6217ceae
  (let [{:keys [translation rotation scale]} (:local model)
        model-transform (math/clj->mat4 translation rotation scale)

        renderable-meshes
<<<<<<< HEAD
        (coll/transfer (:meshes model) []
          (map-indexed
            (fn [mesh-index mesh]
              (let [mesh-request-id (conj model-request-id mesh-index)]
                (make-renderable-mesh mesh mesh-request-id mesh-material-index->material-name)))))]
=======
        (mapv #(make-renderable-mesh % mesh-set mesh-material-index->material-name)
              (:meshes model))]
>>>>>>> 6217ceae

    (g/precluding-errors renderable-meshes
      (let [model-aabb (transduce
                         (map :aabb)
                         geom/aabb-union
                         geom/null-aabb
                         renderable-meshes)]
        {:transform model-transform
         :aabb model-aabb
         :renderable-meshes renderable-meshes}))))

(defn- make-renderable-mesh-set [mesh-set mesh-set-request-id mesh-material-index->material-name]
  (let [renderable-models
<<<<<<< HEAD
        (mapv (fn [model]
                (let [model-request-id (conj mesh-set-request-id (:id model))]
                  (make-renderable-model model model-request-id mesh-material-index->material-name)))
=======
        (mapv #(make-renderable-model % mesh-set mesh-material-index->material-name)
>>>>>>> 6217ceae
              (:models mesh-set))]

    (g/precluding-errors renderable-models
      (let [mesh-set-aabb (transduce
                            (map (fn [{:keys [aabb transform]}]
                                   (geom/aabb-transform aabb transform)))
                            geom/aabb-union
                            geom/null-aabb
                            renderable-models)]
        {:aabb mesh-set-aabb
         :renderable-models renderable-models}))))

(g/defnk produce-renderable-mesh-set [_node-id content]
  (let [mesh-set-request-id [:ModelSceneNode/mesh-set _node-id]

        mesh-material-index->material-name
        (or (some-> content :material-ids not-empty vec)
            default-material-ids)

        renderable-mesh-set-or-error-value
        (make-renderable-mesh-set (:mesh-set content) mesh-set-request-id mesh-material-index->material-name)]

    (if (g/error-value? renderable-mesh-set-or-error-value)
      (assoc renderable-mesh-set-or-error-value :_node-id _node-id :_label :renderable-mesh-set)
      renderable-mesh-set-or-error-value)))

(defn- make-attribute-render-arg-bindings [render-arg-key attribute-infos]
  (e/map
    (fn [{:keys [data-type location normalize vector-type]}]
      (let [element-type (graphics.types/make-element-type vector-type data-type normalize)]
        (attribute/make-render-arg-binding render-arg-key element-type location)))
    attribute-infos))

(defn- make-attribute-bindings [semantic-type->attribute-buffers vertex-attribute-bytes material-attribute-infos shader-attribute-reflection-infos]
  ;; Note: The order of the supplied material-attribute-infos and
  ;; shader-attribute-reflection-infos will dictate the order in which the
  ;; attribute-buffers will be assigned to attributes that share the same
  ;; semantic-type.
  (let [attribute-key->shader-location
        (coll/pair-map-by :name-key :location shader-attribute-reflection-infos)

        decorated-material-attribute-infos
        (e/keep (fn [{:keys [name-key] :as material-attribute-info}]
                  (when-some [shader-location (attribute-key->shader-location name-key)]
                    (assoc material-attribute-info :location shader-location)))
                material-attribute-infos)

        semantic-type->attribute-infos
        (util/group-into
          {} [] :semantic-type
          (eduction
            cat
            (util/distinct-by :name-key)
            [decorated-material-attribute-infos
             shader-attribute-reflection-infos]))]

    (->> semantic-type->attribute-infos
         (coll/mapcat
           (fn [[semantic-type attribute-infos]]
             {:pre [(graphics.types/semantic-type? semantic-type)]}
             (case semantic-type
               :semantic-type-world-matrix
               (make-attribute-render-arg-bindings :world attribute-infos)

               :semantic-type-normal-matrix
               (make-attribute-render-arg-bindings :normal attribute-infos)

               ;; else
               (let [attribute-buffers (semantic-type->attribute-buffers semantic-type)]
                 (e/map-indexed
                   (fn [^long index {:keys [^long location] :as attribute-info}]
                     ;; Use attribute buffers from the mesh when we can.
                     ;; Otherwise, use the attribute value from the
                     ;; material. Finally, fall back on a default value inferred
                     ;; from the semantic-type.
                     (if-some [attribute-buffer (get attribute-buffers index)]
                       (attribute/make-buffer-binding attribute-buffer location)
                       (let [{:keys [data-type normalize vector-type]} attribute-info
                             attribute-key (:name-key attribute-info)
                             attribute-bytes (or (get vertex-attribute-bytes attribute-key)
                                                 (:bytes attribute-info))
                             element-type (graphics.types/make-element-type vector-type data-type normalize)
                             value-array (or (when attribute-bytes
                                               (try
                                                 (let [byte-buffer (buffers/wrap-byte-array attribute-bytes :byte-order/native)
                                                       buffer-data-type (graphics.types/data-type->buffer-data-type data-type)]
                                                   (buffers/as-primitive-array byte-buffer buffer-data-type))
                                                 (catch Exception exception
                                                   (let [message (format "Vertex attribute '%s' - %s"
                                                                         (:name attribute-info)
                                                                         (ex-message exception))]
                                                     (log/warn :message message
                                                               :exception exception
                                                               :ex-data (ex-data exception)))
                                                   nil)))
                                             (graphics.types/default-attribute-value-array semantic-type element-type))]
                         (attribute/make-value-binding value-array element-type location))))
                   attribute-infos)))))
         (sort-by :base-location)
         (vec))))

(defn- make-mesh-scene [renderable-mesh shader model-scene-resource-node-id]
  (let [{:keys [aabb material-name renderable-data renderable-buffers]} renderable-mesh
        index-buffer (:index-buffer renderable-buffers)
        semantic-type->attribute-buffers (:attribute-buffers renderable-buffers)
        shader-attribute-reflection-infos (:attribute-reflection-infos shader)
        attribute-bindings (make-attribute-bindings semantic-type->attribute-buffers nil nil shader-attribute-reflection-infos)

        user-data
        {:mesh-renderable-data renderable-data
         :mesh-renderable-buffers renderable-buffers
         :attribute-bindings attribute-bindings
         :index-buffer index-buffer
         :vertex-space :vertex-space-local
         :material-name material-name
         :shader shader
         :textures {"texture_sampler" @texture/white-pixel}}

        renderable
        {:render-fn render-mesh
         :tags #{:model}
         :batch-key nil ; Batching is disabled in the editor for simplicity.
         :select-batch-key model-scene-resource-node-id
         :passes [pass/opaque pass/opaque-selection]
         :user-data user-data}]

<<<<<<< HEAD
    {:aabb aabb
     :renderable renderable}))
=======
(defn- make-mesh-scene [renderable-mesh model-scene-resource-node-id]
  (let [{:keys [aabb material-data material-name renderable-data]} renderable-mesh]
    {:aabb aabb
     :renderable {:render-fn render-mesh
                  :tags #{:model}
                  :batch-key nil ; Batching is disabled in the editor for simplicity.
                  :select-batch-key model-scene-resource-node-id
                  :passes [pass/opaque pass/opaque-selection]
                  :user-data {:mesh-renderable-data renderable-data
                              :vertex-space :vertex-space-local
                              :material-data material-data
                              :material-name material-name
                              :shader preview-shader
                              :textures {"texture_sampler" @texture/white-pixel}}}}))
>>>>>>> 6217ceae

(defn- make-model-scene [renderable-model model-scene-resource-node-id]
  (let [{:keys [transform aabb renderable-meshes]} renderable-model
        mesh-scenes (mapv #(make-mesh-scene % preview-shader model-scene-resource-node-id)
                          renderable-meshes)]
    {:transform transform
     :aabb aabb
     :children mesh-scenes}))

(defn- make-scene [renderable-mesh-set model-scene-resource-node-id]
  (let [{:keys [aabb renderable-models]} renderable-mesh-set

        child-scenes
        (into [{:node-id model-scene-resource-node-id
                :aabb aabb
                :renderable {:render-fn render-outline
                             :tags #{:model :outline}
                             :batch-key nil
                             :select-batch-key :not-rendered
                             :passes [pass/outline]}}]
              (map #(make-model-scene % model-scene-resource-node-id))
              renderable-models)]

    {:node-id model-scene-resource-node-id
     :aabb aabb
     :renderable {:tags #{:model}
                  :batch-key nil ; Batching is disabled in the editor for simplicity.
                  :passes [pass/opaque-selection]} ; A selection pass to ensure it can be selected and manipulated.
     :children child-scenes}))

(g/defnk produce-scene [_node-id renderable-mesh-set]
  (make-scene renderable-mesh-set _node-id))

(defn- augment-mesh-scene [mesh-scene old-node-id new-node-id new-node-outline-key material-name->material-scene-info]
  (let [mesh-renderable (:renderable mesh-scene)
        material-name (:material-name (:user-data mesh-renderable))
        material-data (:material-data (:user-data mesh-renderable))
        material-scene-info (material-name->material-scene-info material-name)
        claimed-scene (scene/claim-child-scene old-node-id new-node-id new-node-outline-key mesh-scene)]
    (if (nil? material-scene-info)
      claimed-scene
      (let [{:keys [gpu-textures material-attribute-infos shader vertex-attribute-bytes vertex-space]} material-scene-info
            shader-attribute-reflection-infos (:attribute-reflection-infos shader)]
        (assert (map? gpu-textures))
        (assert (every? string? (keys gpu-textures)))
        (assert (every? texture/texture-lifecycle? (vals gpu-textures)))
        (assert (every? map? material-attribute-infos))
        (assert (every? keyword? (map :name-key material-attribute-infos)))
        (assert (shader/shader-lifecycle? shader))
        (assert (every? keyword? (keys vertex-attribute-bytes)))
        (assert (every? bytes? (vals vertex-attribute-bytes)))
        (assert (#{:vertex-space-local :vertex-space-world} vertex-space))
        (update
          claimed-scene
          :renderable
<<<<<<< HEAD
          update
          :user-data
          (fn [user-data]
            (let [mesh-renderable-buffers (:mesh-renderable-buffers user-data)
                  semantic-type->attribute-buffers (:attribute-buffers mesh-renderable-buffers)
                  attribute-bindings (make-attribute-bindings semantic-type->attribute-buffers vertex-attribute-bytes material-attribute-infos shader-attribute-reflection-infos)]
              (assoc user-data
                :attribute-bindings attribute-bindings
                :material-attribute-infos material-attribute-infos
                :shader shader
                :textures gpu-textures
                :vertex-attribute-bytes vertex-attribute-bytes
                :vertex-space vertex-space))))))))
=======
          (fn [renderable]
            (update
              renderable
              :user-data
              assoc
              :material-attribute-infos material-attribute-infos
              :material-data material-data
              :shader shader
              :textures gpu-textures
              :vertex-attribute-bytes vertex-attribute-bytes
              :vertex-space vertex-space)))))))
>>>>>>> 6217ceae

(defn- augment-model-scene [model-scene old-node-id new-node-id new-node-outline-key material-name->material-scene-info]
  (let [mesh-scenes (:children model-scene)]
    (assoc (scene/claim-child-scene old-node-id new-node-id new-node-outline-key model-scene)
      :children (mapv #(augment-mesh-scene % old-node-id new-node-id new-node-outline-key material-name->material-scene-info)
                      mesh-scenes))))

(defn augment-scene [scene new-node-id new-node-outline-key material-name->material-scene-info]
  (if (g/error-value? scene)
    scene
    (let [old-node-id (:node-id scene)
          model-scenes (:children scene)]
      (assoc scene
        :node-id new-node-id
        :node-outline-key new-node-outline-key
        :children (mapv #(augment-model-scene % old-node-id new-node-id new-node-outline-key material-name->material-scene-info)
                        model-scenes)))))

(defn make-material-name->material-scene-info
  "Given some material-scene-infos, return a material-name->material-scene-info
  fn suitable for use with the augment-scene function."
  [material-scene-infos]
  (let [;; When augmenting the scene, we only want to use material-scene-infos
        ;; that are fully formed, and ignore the others.
        usable-material-scene-infos
        (filterv
          (fn [material-scene-info]
            (and (some? (:shader material-scene-info))
                 (some? (:vertex-space material-scene-info))))
          material-scene-infos)

        ;; If we have no material associated with the index, we mirror the
        ;; engine behavior by picking the first one:
        ;; https://github.com/defold/defold/blob/a265a1714dc892eea285d54eae61d0846b48899d/engine/gamesys/src/gamesys/resources/res_model.cpp#L234-L238
        fallback-material-scene-info
        (first usable-material-scene-infos)

        usable-material-scene-infos-by-material-name
        (->> usable-material-scene-infos
             (coll/pair-map-by :name)
             (coll/not-empty))]

    (fn material-name->material-scene-info [^String material-name]
      (get usable-material-scene-infos-by-material-name material-name fallback-material-scene-info))))

(g/defnode ModelSceneNode
  (inherits resource-node/ResourceNode)

  (output content g/Any :cached produce-content)
  (output bones g/Any produce-bones)
  (output animation-info g/Any produce-animation-info)
  (output animation-ids g/Any produce-animation-ids)
  (output material-ids g/Any produce-material-ids)
  (output mesh-set-build-target g/Any :cached produce-mesh-set-build-target)
  (output skeleton g/Any produce-skeleton)
  (output skeleton-build-target g/Any :cached produce-skeleton-build-target)
  (output renderable-mesh-set g/Any :cached produce-renderable-mesh-set)
  (output scene g/Any :cached produce-scene))

(defn register-resource-types [workspace]
  (workspace/register-resource-type workspace
    :ext model-file-types
    :label "Model Scene"
    :node-type ModelSceneNode
    :icon mesh-icon
    :icon-class :design
    :view-types [:scene :text]))

(defn- update-vertex-buffer [^GL2 _gl ^VertexBuffer vb data]
  ;; TODO(instancing): We should be able to store the populated VertexBuffers in the graph now that we have shader attribute reflection.
  (let [{:keys [mesh-renderable-data ^Matrix4d world-transform ^Matrix4d normal-transform has-semantic-type-world-matrix has-semantic-type-normal-matrix vertex-attribute-bytes]} data]
    (populate-vb! vb world-transform normal-transform has-semantic-type-world-matrix has-semantic-type-normal-matrix vertex-attribute-bytes mesh-renderable-data)))

(defn- make-vertex-buffer [^GL2 _gl data]
  (let [{:keys [mesh-renderable-data vertex-description]} data
        position-data (:position-data mesh-renderable-data)
        vbuf (vtx/make-vertex-buffer vertex-description :dynamic (count position-data))]
    (update-vertex-buffer nil vbuf data)))

(defn- destroy-vertex-buffers [^GL2 gl vbs _])

(scene-cache/register-object-cache! ::vertex-buffer make-vertex-buffer update-vertex-buffer destroy-vertex-buffers)

(comment
  ;; TODO: Desired renderable :user-data for models.
  ;; TODO: Use keywords keys?
  ;; TODO: Or maybe use GL location for keys?
  ;; TODO: Should we separate out stuff that would break the batching?
  {:shader shader-lifecycle
   :indices index-buffer-lifecycle
   :uniforms {"mtx_view" :view
              "mtx_proj" :projection
              "diffuse_texture" texture-lifecycle
              "normal_texture" texture-lifecycle}

   ;; These values are typically AttributeBufferBindings.
   :attributes {"position" (attribute/make-buffer-binding position-buffer-lifecycle)
                "normal" (attribute/make-buffer-binding normal-buffer-lifecycle)}

   ;; These values can be AttributeValueBindings or AttributeRenderArgBindings.
   :instance-attributes {"mtx_normal" (attribute/make-render-arg-binding :semantic-type-normal-matrix)
                         "mtx_world" (attribute/make-render-arg-binding :semantic-type-world-matrix)
                         "color" (attribute/make-value-binding (Vector4d. 1.0 1.0 1.0 1.0))}}

  ;; Distinct uniforms. If used as values in :uniforms, break the batch.
  #{:world
    :normal
    :world-view
    :world-view-proj}

  ;; Everything that is a Lifecycle should have only the bare stuff to re-create
  ;; itself on the GPU. No texture filtering properties, uniform values, or
  ;; anything like that. These should be storable in the graph.

  ;; TODO: Include semantic-type->attribute-names map in ShaderLifecycle?
  ;; TODO: Again, perhaps it should be locations?
  {:semantic-type-position ["position"]
   :semantic-type-normal ["normal"]
   :semantic-type-tangent ["tangent"]
   :semantic-type-texcoord ["model_uvs" "lightmap_uvs"]
   :semantic-type-color ["color" "thickness"]})<|MERGE_RESOLUTION|>--- conflicted
+++ resolved
@@ -44,13 +44,8 @@
   (:import [com.google.protobuf ByteString]
            [com.jogamp.opengl GL GL2]
            [editor.gl.vertex2 VertexBuffer]
-<<<<<<< HEAD
            [java.nio ByteOrder FloatBuffer]
-           [javax.vecmath Matrix4d]))
-=======
-           [java.nio ByteOrder]
            [javax.vecmath Matrix4d Vector4d]))
->>>>>>> 6217ceae
 
 (set! *warn-on-reflection* true)
 (set! *unchecked-math* :warn-on-boxed)
@@ -360,11 +355,7 @@
 
 (defn- render-mesh-opaque-impl [^GL2 gl render-args renderable request-prefix override-shader override-vertex-description extra-render-args]
   (let [{:keys [node-id user-data ^Matrix4d world-transform]} renderable
-<<<<<<< HEAD
-        {:keys [material-attribute-infos mesh-renderable-buffers mesh-renderable-data textures vertex-attribute-bytes]} user-data
-=======
         {:keys [material-attribute-infos material-data mesh-renderable-data textures vertex-attribute-bytes]} user-data
->>>>>>> 6217ceae
         shader (or override-shader (:shader user-data))
         default-coordinate-space (case (:vertex-space user-data :vertex-space-local)
                                    :vertex-space-local :coordinate-space-local
@@ -423,13 +414,15 @@
         (gl/unbind gl t render-args)))))
 
 (defn- render-mesh-opaque [^GL2 gl render-args renderables]
-  (let [{:keys [attribute-bindings index-buffer shader textures]} (:user-data (first renderables))
+  (let [{:keys [attribute-bindings index-buffer material-data shader textures]} (:user-data (first renderables))
         index-type (gl.buffer/gl-data-type index-buffer)
         index-count (gl.buffer/vertex-count index-buffer)]
     (gl/with-gl-bindings gl render-args [shader attribute-bindings index-buffer]
       (doseq [[name t] textures]
         (gl/bind gl t render-args)
         (shader/set-samplers-by-name shader gl name (:texture-units t)))
+      (doseq [[name v] material-data]
+        (shader/set-uniform shader gl name v))
       (gl/gl-disable gl GL/GL_BLEND)
       (gl/gl-enable gl GL/GL_CULL_FACE)
       (gl/gl-cull-face gl GL/GL_BACK)
@@ -498,13 +491,6 @@
       default-material-ids
       ret)))
 
-<<<<<<< HEAD
-(defn- make-renderable-mesh [mesh mesh-request-id mesh-material-index->material-name]
-  (let [mesh-renderable-data (mesh->renderable-data mesh)
-        mesh-renderable-buffers (mesh->renderable-buffers mesh mesh-request-id)]
-    (cond
-      (g/error-value? mesh-renderable-data)
-=======
 (defn- make-renderable-material-data [mesh-material-data]
   (when mesh-material-data
     (let [pbr-metallic-roughness (:pbr-metallic-roughness mesh-material-data)
@@ -519,8 +505,7 @@
           pbr-iridescence (:iridescence mesh-material-data)
           pbr-texture-index->value (fn ^double [^long ix]
                                      (if (>= ix 0) 1.0 0.0))]
-      [
-       ;; Common properties
+      [;; Common properties
        ["pbrAlphaCutoffAndDoubleSidedAndIsUnlit"
         (Vector4d. (:alpha-cutoff mesh-material-data)
                    (if (:double-sided mesh-material-data) 1.0 0.0)
@@ -648,10 +633,11 @@
                      (get-in pbr-iridescence [:iridescence-thickness-texture :texture :index]))
                    0 0)]])))
 
-(defn- make-renderable-mesh [mesh mesh-set mesh-material-index->material-name]
-  (let [mesh-renderable-data (mesh->renderable-data mesh)]
-    (if (g/error-value? mesh-renderable-data)
->>>>>>> 6217ceae
+(defn- make-renderable-mesh [mesh mesh-request-id mesh-set mesh-material-index->material-name]
+  (let [mesh-renderable-data (mesh->renderable-data mesh)
+        mesh-renderable-buffers (mesh->renderable-buffers mesh mesh-request-id)]
+    (cond
+      (g/error-value? mesh-renderable-data)
       mesh-renderable-data
 
       (g/error-value? mesh-renderable-buffers)
@@ -665,31 +651,20 @@
             material-data (make-renderable-material-data mesh-material-data)]
         {:aabb mesh-aabb
          :material-name material-name
-<<<<<<< HEAD
+         :material-data material-data
          :renderable-data mesh-renderable-data
          :renderable-buffers mesh-renderable-buffers}))))
 
-(defn- make-renderable-model [model model-request-id mesh-material-index->material-name]
-=======
-         :material-data material-data
-         :renderable-data mesh-renderable-data}))))
-
-(defn- make-renderable-model [model mesh-set mesh-material-index->material-name]
->>>>>>> 6217ceae
+(defn- make-renderable-model [model model-request-id mesh-set mesh-material-index->material-name]
   (let [{:keys [translation rotation scale]} (:local model)
         model-transform (math/clj->mat4 translation rotation scale)
 
         renderable-meshes
-<<<<<<< HEAD
         (coll/transfer (:meshes model) []
           (map-indexed
             (fn [mesh-index mesh]
               (let [mesh-request-id (conj model-request-id mesh-index)]
-                (make-renderable-mesh mesh mesh-request-id mesh-material-index->material-name)))))]
-=======
-        (mapv #(make-renderable-mesh % mesh-set mesh-material-index->material-name)
-              (:meshes model))]
->>>>>>> 6217ceae
+                (make-renderable-mesh mesh mesh-request-id mesh-set mesh-material-index->material-name)))))]
 
     (g/precluding-errors renderable-meshes
       (let [model-aabb (transduce
@@ -703,13 +678,9 @@
 
 (defn- make-renderable-mesh-set [mesh-set mesh-set-request-id mesh-material-index->material-name]
   (let [renderable-models
-<<<<<<< HEAD
         (mapv (fn [model]
                 (let [model-request-id (conj mesh-set-request-id (:id model))]
-                  (make-renderable-model model model-request-id mesh-material-index->material-name)))
-=======
-        (mapv #(make-renderable-model % mesh-set mesh-material-index->material-name)
->>>>>>> 6217ceae
+                  (make-renderable-model model model-request-id mesh-set mesh-material-index->material-name)))
               (:models mesh-set))]
 
     (g/precluding-errors renderable-models
@@ -812,7 +783,7 @@
          (vec))))
 
 (defn- make-mesh-scene [renderable-mesh shader model-scene-resource-node-id]
-  (let [{:keys [aabb material-name renderable-data renderable-buffers]} renderable-mesh
+  (let [{:keys [aabb material-data material-name renderable-data renderable-buffers]} renderable-mesh
         index-buffer (:index-buffer renderable-buffers)
         semantic-type->attribute-buffers (:attribute-buffers renderable-buffers)
         shader-attribute-reflection-infos (:attribute-reflection-infos shader)
@@ -824,6 +795,7 @@
          :attribute-bindings attribute-bindings
          :index-buffer index-buffer
          :vertex-space :vertex-space-local
+         :material-data material-data
          :material-name material-name
          :shader shader
          :textures {"texture_sampler" @texture/white-pixel}}
@@ -836,25 +808,8 @@
          :passes [pass/opaque pass/opaque-selection]
          :user-data user-data}]
 
-<<<<<<< HEAD
     {:aabb aabb
      :renderable renderable}))
-=======
-(defn- make-mesh-scene [renderable-mesh model-scene-resource-node-id]
-  (let [{:keys [aabb material-data material-name renderable-data]} renderable-mesh]
-    {:aabb aabb
-     :renderable {:render-fn render-mesh
-                  :tags #{:model}
-                  :batch-key nil ; Batching is disabled in the editor for simplicity.
-                  :select-batch-key model-scene-resource-node-id
-                  :passes [pass/opaque pass/opaque-selection]
-                  :user-data {:mesh-renderable-data renderable-data
-                              :vertex-space :vertex-space-local
-                              :material-data material-data
-                              :material-name material-name
-                              :shader preview-shader
-                              :textures {"texture_sampler" @texture/white-pixel}}}}))
->>>>>>> 6217ceae
 
 (defn- make-model-scene [renderable-model model-scene-resource-node-id]
   (let [{:keys [transform aabb renderable-meshes]} renderable-model
@@ -910,7 +865,6 @@
         (update
           claimed-scene
           :renderable
-<<<<<<< HEAD
           update
           :user-data
           (fn [user-data]
@@ -920,23 +874,11 @@
               (assoc user-data
                 :attribute-bindings attribute-bindings
                 :material-attribute-infos material-attribute-infos
+                :material-data material-data
                 :shader shader
                 :textures gpu-textures
                 :vertex-attribute-bytes vertex-attribute-bytes
                 :vertex-space vertex-space))))))))
-=======
-          (fn [renderable]
-            (update
-              renderable
-              :user-data
-              assoc
-              :material-attribute-infos material-attribute-infos
-              :material-data material-data
-              :shader shader
-              :textures gpu-textures
-              :vertex-attribute-bytes vertex-attribute-bytes
-              :vertex-space vertex-space)))))))
->>>>>>> 6217ceae
 
 (defn- augment-model-scene [model-scene old-node-id new-node-id new-node-outline-key material-name->material-scene-info]
   (let [mesh-scenes (:children model-scene)]
