--- conflicted
+++ resolved
@@ -201,11 +201,7 @@
                                    :vertex-space-local :coordinate-space-local
                                    :vertex-space-world :coordinate-space-world)
         vertex-description (or override-vertex-description
-<<<<<<< HEAD
-                               (let [manufactured-attribute-keys [:position :texcoord0 :normal :tangent :mtx-world :mtx-normal]
-=======
-                               (let [manufactured-attribute-keys [:position :texcoord0 :normal :tangent :color]
->>>>>>> cea1711c
+                               (let [manufactured-attribute-keys [:position :texcoord0 :normal :tangent :color :mtx-world :mtx-normal]
                                      shader-bound-attributes (graphics/shader-bound-attributes gl shader material-attribute-infos manufactured-attribute-keys default-coordinate-space)]
                                  (graphics/make-vertex-description shader-bound-attributes)))
         vertex-attributes (:attributes vertex-description)
