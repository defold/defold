;; Copyright 2020-2022 The Defold Foundation
;; Copyright 2014-2020 King
;; Copyright 2009-2014 Ragnar Svensson, Christian Murray
;; Licensed under the Defold License version 1.0 (the "License"); you may not use
;; this file except in compliance with the License.
;; 
;; You may obtain a copy of the License, together with FAQs at
;; https://www.defold.com/license
;; 
;; Unless required by applicable law or agreed to in writing, software distributed
;; under the License is distributed on an "AS IS" BASIS, WITHOUT WARRANTIES OR
;; CONDITIONS OF ANY KIND, either express or implied. See the License for the
;; specific language governing permissions and limitations under the License.

(ns editor.properties
  (:require [camel-snake-kebab :as camel]
            [clojure.set :as set]
            [cognitect.transit :as transit]
            [dynamo.graph :as g]
            [editor.core :as core]
            [editor.math :as math]
            [editor.protobuf :as protobuf]
            [editor.resource :as resource]
            [editor.types :as t]
            [editor.util :as util]
            [editor.workspace :as workspace]
            [schema.core :as s]
            [util.id-vec :as iv]
            [util.murmur :as murmur])
  (:import [java.util StringTokenizer]
           [javax.vecmath Matrix4d Point3d Quat4d]))

(set! *warn-on-reflection* true)

(defn user-name->key [name]
  (->> name
    (str "__")
    keyword))

(defn key->user-name [k]
  (-> k
    name
    (subs 2)))

(defn ->spline [points]
  (->> points
    (sort-by first)
    vec))

(defn spline-cp [spline x]
  (let [x (min (max x 0.0) 1.0)
        [cp0 cp1] (some (fn [cps] (and (<= (ffirst cps) x) (<= x (first (second cps))) cps)) (partition 2 1 spline))]
    (when (and cp0 cp1)
      (let [[x0 y0 s0 t0] cp0
            [x1 y1 s1 t1] cp1
            dx (- x1 x0)
            t (/ (- x x0) (- x1 x0))
            d0 (* dx (/ t0 s0))
            d1 (* dx (/ t1 s1))
            y (math/hermite y0 y1 d0 d1 t)
            ty (/ (math/hermite' y0 y1 d0 d1 t) dx)
            l (Math/sqrt (+ 1.0 (* ty ty)))
            ty (/ ty l)
            tx (/ 1.0 l)]
        [x y tx ty]))))

(defprotocol Sampler
  (sample [this])
  (sample-range [this]))

(defn- curve-aabbs
  ([curve]
   (curve-aabbs curve nil))
  ([curve ids]
   (->> (iv/iv-filter-ids (:points curve) ids)
        (iv/iv-mapv (fn [[id v]] (let [[x y] v
                                       v [x y 0.0]]
                                   [id [v v]])))
        (into {}))))

(defn- curve-insert [curve positions]
  (let [spline (->> (:points curve)
                 (iv/iv-mapv second)
                 ->spline)
        points (mapv (fn [[x]] (-> spline
                                 (spline-cp x))) positions)]
    (update curve :points iv/iv-into points)))

(defn- curve-delete [curve ids]
  (let [include (->> (iv/iv-mapv identity (:points curve))
                  (sort-by (comp first second))
                  (map first)
                  (drop 1)
                  (butlast)
                  (into #{}))]
    (update curve :points iv/iv-remove-ids (filter include ids))))

(defn- curve-update [curve ids f]
  (let [ids (set ids)]
    (update curve :points (partial iv/iv-update-ids f) ids)))

(defn- curve-transform [curve ids ^Matrix4d transform]
  (let [p (Point3d.)
        cps (->> (:points curve) iv/iv-vals (mapv first) sort vec)
        margin 0.01
        limits (->> cps
                 (partition 3 1)
                 (mapv (fn [[min x max]] [x [(+ min margin) (- max margin)]]))
                 (into {}))
        limits (-> limits
                 (assoc (first cps) [0.0 0.0]
                        (last cps) [1.0 1.0]))]
    (curve-update curve ids (fn [v]
                              (let [[x y] v]
                                (.set p x y 0.0)
                                (.transform transform p)
                                (let [[min-x max-x] (limits x)
                                      x (max min-x (min max-x (.getX p)))
                                      y (.getY p)]
                                  (assoc v 0 x 1 y)))))))

(defn curve-vals [curve]
  (iv/iv-vals (:points curve)))

(defn curve-range [curve]
  (let [curve-vals (curve-vals curve)]
    (assert (seq curve-vals) "Invalid curve")
    (if (= 1 (count curve-vals))
      (let [sample (curve-vals 0)
            value (sample 1)] ; Extract Y component.
        [value value])
      (let [spline (->spline curve-vals)]
        (loop [t 0.0
               min-value Double/MAX_VALUE
               max-value Double/MIN_VALUE]
          (let [sample (spline-cp spline t) ; Clamps t to [0, 1] internally.
                ^double value (sample 1)] ; Extract Y component.
            (if (>= t 1.0)
              [(min min-value value)
               (max max-value value)]
              (recur (+ t 0.01)
                     (min min-value value)
                     (max max-value value)))))))))

(defrecord Curve [points]
  Sampler
  (sample [this] (second (first (iv/iv-vals points))))
  (sample-range [this] (curve-range this))
  t/GeomCloud
  (t/geom-aabbs [this] (curve-aabbs this))
  (t/geom-aabbs [this ids] (curve-aabbs this ids))
  (t/geom-insert [this positions] (curve-insert this positions))
  (t/geom-delete [this ids] (curve-delete this ids))
  (t/geom-update [this ids f] (curve-update this ids f))
  (t/geom-transform [this ids transform] (curve-transform this ids transform)))

(defrecord CurveSpread [points ^double spread]
  Sampler
  (sample [this] (second (first (iv/iv-vals points))))
  (sample-range [this] (let [[^double min ^double max] (curve-range this)]
                         [(- min spread) (+ max spread)]))
  t/GeomCloud
  (t/geom-aabbs [this] (curve-aabbs this))
  (t/geom-aabbs [this ids] (curve-aabbs this ids))
  (t/geom-insert [this positions] (curve-insert this positions))
  (t/geom-delete [this ids] (curve-delete this ids))
  (t/geom-update [this ids f] (curve-update this ids f))
  (t/geom-transform [this ids transform] (curve-transform this ids transform)))

(defn ->curve [control-points]
  (Curve. (iv/iv-vec control-points)))

(def default-curve (->curve [[0.0 0.0 1.0 0.0]]))

(defn ->curve-spread [control-points spread]
  (CurveSpread. (iv/iv-vec control-points) spread))

(def default-curve-spread (->curve-spread [[0.0 0.0 1.0 0.0]] 0.0))

(core/register-read-handler!
 (.getName Curve)
 (transit/read-handler
  (fn [{:keys [points]}]
    (->curve points))))

(core/register-write-handler!
 Curve
 (transit/write-handler
  (constantly (.getName Curve))
  (fn [^Curve c]
    {:points (curve-vals c)})))

(core/register-read-handler!
 (.getName CurveSpread)
 (transit/read-handler
  (fn [{:keys [points spread]}]
    (->curve-spread points spread))))

(core/register-write-handler!
 CurveSpread
 (transit/write-handler
  (constantly (.getName CurveSpread))
  (fn [^CurveSpread c]
    {:points (curve-vals c)
     :spread (:spread c)})))

(defn- q-round [v]
  (let [f 10e6]
    (/ (Math/round (* v f)) f)))

(defn clj-value->go-prop-value [go-prop-type clj-value]
  (if (resource/resource? clj-value)
    (resource/resource->proj-path clj-value)
    (case go-prop-type
      :property-type-vector3 (apply format "%s, %s, %s" clj-value)
      :property-type-vector4 (apply format "%s, %s, %s, %s" clj-value)
      :property-type-quat (let [q (math/euler->quat clj-value)]
                            (apply format "%s, %s, %s, %s" (map q-round (math/vecmath->clj q))))
      (str clj-value))))

(defn- parse-num [s]
  (num (Double/parseDouble s)))

(defn- tokenize! [^StringTokenizer tokenizer parse-fn]
  (-> tokenizer (.nextToken) (.trim) (parse-fn)))

(defn- parse-vec [s count]
  (let [tokenizer (StringTokenizer. s ",")]
    (loop [result []
           counter 0]
      (if (< counter count)
        (recur (conj result (tokenize! tokenizer parse-num))
               (inc counter))
        result))))

(defn- parse-quat-euler [s]
  (let [v (parse-vec s 4)
        q (Quat4d. (double-array v))]
    (math/quat->euler q)))

(defn- ->decl [keys]
  (into {} (map (fn [k] [k (transient [])]) keys)))

(def type->entry-keys {:property-type-number [:number-entries :float-values]
                       :property-type-hash [:hash-entries :hash-values]
                       :property-type-url [:url-entries :string-values]
                       :property-type-vector3 [:vector3-entries :float-values]
                       :property-type-vector4 [:vector4-entries :float-values]
                       :property-type-quat [:quat-entries :float-values]
                       :property-type-boolean [:bool-entries :float-values]})

(def ^:private go-prop-type? (partial contains? type->entry-keys))

(def TGoPropType (apply s/enum (keys type->entry-keys)))

(defn- go-prop? [value]
  (and (string? (:id value))
       (contains? value :clj-value)
       (contains? value :value)
       (go-prop-type? (:type value))))

(defn- append-values! [values vs]
  (loop [vs vs
         values values]
    (if-let [v (first vs)]
      (recur (rest vs) (conj! values v))
      values)))

(defn go-props->decls [go-props include-element-ids?]
  (loop [go-props go-props
         decl (->decl [:number-entries :hash-entries :url-entries :vector3-entries
                       :vector4-entries :quat-entries :bool-entries :float-values
                       :hash-values :string-values])]
    (if-some [{:keys [id type clj-value value] :as go-prop} (first go-props)]
      (let [_ (assert (go-prop? go-prop))
            values (case type
                     :property-type-number [clj-value]
                     :property-type-hash [(murmur/hash64 value)]
                     :property-type-url [value]
                     :property-type-vector3 clj-value
                     :property-type-vector4 clj-value
                     :property-type-quat (-> clj-value math/euler->quat math/vecmath->clj)
                     :property-type-boolean [(if clj-value 1.0 0.0)])
            [entry-key values-key] (type->entry-keys type)
            entry {:key id
                   :id (murmur/hash64 id)
                   :index (count (get decl values-key))}
            entry (cond
                    (not include-element-ids?)
                    entry

                    (= type :property-type-vector3)
                    (assoc entry :element-ids (mapv #(murmur/hash64 (str id %))
                                                    [".x" ".y" ".z"]))

                    (or (= type :property-type-vector4)
                        (= type :property-type-quat))
                    (assoc entry :element-ids (mapv #(murmur/hash64 (str id %))
                                                    [".x" ".y" ".z" ".w"]))
                    :else entry)]
        (recur (rest go-props)
               (-> decl
                 (update entry-key conj! entry)
                 (update values-key append-values! values))))
      (into {}
            (map (fn [[k v]]
                   [k (persistent! v)]))
            decl))))

(defn property-edit-type [property]
  (or (get property :edit-type)
      {:type (:type property)}))

(defn edit-type-id [property]
  (let [t (:type (property-edit-type property))]
    (if (:on-interface t)
      (:on t)
      t)))

(defn value [property]
  ((get-in property [:edit-type :to-type] identity) (:value property)))

(def ^:private links #{:link :override})

(defn category? [v]
  (and (sequential? v) (string? (first v))))

(defn- inject-display-order [display-order key injected-display-order]
  (let [injected-display-order (loop [keys injected-display-order
                                      result []]
                                 (if-let [k (first keys)]
                                   (let [result (if (category? k)
                                                  (apply conj result (rest k))
                                                  (conj result k))]
                                     (recur (rest keys) result))
                                   result))]
    (loop [v display-order
           result []]
      (if-let [k (first v)]
        (let [result (if (= k key)
                       (apply conj result injected-display-order)
                       (let [k (if (category? k)
                                 (inject-display-order k key injected-display-order)
                                 k)]
                         (conj result k)))]
          (recur (rest v) result))
        result))))

(defn- replace-display-order [display-order new-keys]
  (mapv (fn [k]
          (if (category? k)
            (vec (cons (first k) (replace-display-order (rest k) new-keys)))
            (new-keys k)))
        display-order))

(defn- flatten-properties [properties]
  (let [pairs (seq (:properties properties))
        flat-pairs (filter #(not-any? links (keys (second %))) pairs)
        link-pairs (filter #(contains? (second %) :link) pairs)
        link->props (into {} (map (fn [[k v]] [k (flatten-properties (:link v))]) link-pairs))
        override-pairs (filter #(contains? (second %) :override) pairs)
        override->props (into {} (map (fn [[k v]]
                                        (let [v (let [k (if (vector? k) k (vector k))
                                                      properties (flatten-properties (:override v))
                                                      new-keys (into {} (map #(do [% (conj k %)]) (keys (:properties properties))))]
                                                  {:properties (into {} (map (fn [[o-k o-v]]
                                                                               (let [prop (-> o-v
                                                                                              (set/rename-keys {:value :original-value})
                                                                                              (assoc :node-id (:node-id v)
                                                                                                     :value (get (:value v) o-k)))]
                                                                                 [(conj k o-k) prop]))
                                                                             (:properties properties)))
                                                   :display-order (replace-display-order (:display-order properties) new-keys)})]
                                          [k v]))
                                      override-pairs))
        key->display-order (apply merge-with concat (mapv (fn [m] (into {} (map (fn [[k v]] [k (:display-order v)]) m))) [link->props override->props]))
        display-order (reduce (fn [display-order [key injected]] (inject-display-order display-order key injected))
                              (:display-order properties)
                              key->display-order)]
    {:properties (reduce merge
                         (into {} flat-pairs)
                         (concat
                           (map :properties (vals link->props))
                           (map :properties (vals override->props))))
     :display-order display-order}))

(defn- prune-display-order [display-order key-set]
  (loop [display-order display-order
         result []]
    (if-let [k (first display-order)]
      (let [result (if (category? k)
                     (let [keys (prune-display-order (rest k) key-set)]
                       (if (empty? keys)
                         result
                         (conj result (vec (cons (first k) keys)))))
                     (if (contains? key-set k)
                       (conj result k)
                       result))]
        (recur (rest display-order) result))
      result)))

(defn visible? [property]
  (:visible property true))

(defn coalesce [properties]
  (let [properties (mapv flatten-properties properties)
        display-orders (mapv :display-order properties)
        properties (mapv :properties properties)
        node-count (count properties)
        ; Filter out invisible properties
        visible-props (mapcat (fn [p] (filter (fn [[k v]] (visible? v)) p)) properties)
        ; Filter out properties not common to *all* property sets
        ; Heuristic is to compare count and also type
        common-props (filter (fn [[k v]] (and (= node-count (count v)) (apply = (map property-edit-type v))))
                             (map (fn [[k v]] [k (mapv second v)]) (group-by first visible-props)))
        ; Coalesce into properties consumable by e.g. the properties view
        coalesced (into {} (map (fn [[k v]]
                                  (let [prop {:key k
                                              :node-ids (mapv :node-id v)
                                              :prop-kws (mapv (fn [{:keys [prop-kw]}]
                                                                (cond (some? prop-kw) prop-kw
                                                                      (vector? k) (first k)
                                                                      :else k)) v)
                                              :tooltip (some :tooltip v)
                                              :values (mapv (fn [{:keys [value]}]
                                                             (when-not (g/error? value)
                                                               value)) v)
                                              :errors  (mapv (fn [{:keys [value error]}]
                                                               (or error
                                                                   (when (g/error? value) value))) v)
                                              :edit-type (property-edit-type (first v))
                                              :label (:label (first v))
                                              :read-only? (reduce (fn [res read-only] (or res read-only)) false (map #(get % :read-only? false) v))}
                                        default-vals (mapv :original-value (filter #(contains? % :original-value) v))
                                        prop (if (empty? default-vals) prop (assoc prop :original-values default-vals))]
                                    [k prop]))
                                common-props))]
    {:properties coalesced
     :display-order (prune-display-order (first display-orders) (set (keys coalesced)))}))

(defn values [property]
  (let [f (get-in property [:edit-type :to-type] identity)]
    (mapv (fn [value default-value]
            (f (if-not (nil? value)
                 value
                 default-value)))
          (:values property)
          (:original-values property (repeat nil)))))

(defn- set-value-txs [evaluation-context node-id prop-kw key set-fn old-value new-value]
  (cond
    set-fn (set-fn evaluation-context node-id old-value new-value)
    (vector? key) (g/update-property node-id prop-kw assoc-in (rest key) new-value)
    :else (g/set-property node-id prop-kw new-value)))

(defn set-value [evaluation-context un-coalesced-property new-value]
  (let [{:keys [key value node-id edit-type prop-kw]} un-coalesced-property
        set-fn (:set-fn edit-type)
        from-fn (:from-type edit-type identity)
        new-value (from-fn new-value)]
    (set-value-txs evaluation-context node-id prop-kw key set-fn value new-value)))

(defn- set-values [evaluation-context property values]
  (let [key (:key property)
        set-fn (get-in property [:edit-type :set-fn])
        from-fn (get-in property [:edit-type :from-type] identity)]
    (for [[node-id prop-kw old-value new-value] (map vector
                                                     (:node-ids property)
                                                     (:prop-kws property)
                                                     (:values property)
                                                     (map from-fn values))]
      (set-value-txs evaluation-context node-id prop-kw key set-fn old-value new-value))))

(defn keyword->name [kw]
  (-> kw
    name
    camel/->Camel_Snake_Case_String
    (clojure.string/replace "_" " ")
    clojure.string/trim))

(defn label
  [property]
  (or (:label property)
      (let [k (:key property)
            k (if (vector? k) (last k) k)]
        (keyword->name k))))

(defn tooltip [property]
  (:tooltip property))

(defn read-only? [property]
  (:read-only? property))

(defn set-values!
  ([property values]
   (set-values! property values (gensym)))
  ([property values op-seq]
   (when (not (read-only? property))
     (let [evaluation-context (g/make-evaluation-context)]
       (g/transact
         (concat
           (g/operation-label (str "Set " (label property)))
           (g/operation-sequence op-seq)
           (set-values evaluation-context property values)))))))

(defn unify-values [values]
  (loop [v0 (first values)
         values (rest values)]
    (if (not (empty? values))
      (let [v (first values)]
        (if (= v0 v)
          (recur v0 (rest values))
          nil))
      v0)))

(defn overridden? [property]
  (and (contains? property :original-values) (not-every? nil? (:values property))))

(defn error-aggregate [vals]
  (when-let [errors (seq (remove nil? (distinct (filter g/error? vals))))]
    (g/error-aggregate errors)))

(defn validation-message [property]
  (when-let [err (error-aggregate (:errors property))]
    {:severity (:severity err) :message (g/error-message err)}))

(defn clear-override! [property]
  (when (overridden? property)
    (g/transact
      (concat
        (g/operation-label (str "Clear " (label property)))
        (let [clear-fn (get-in property [:edit-type :clear-fn])]
          (map (fn [node-id prop-kw]
                 (if clear-fn
                   (clear-fn node-id prop-kw)
                   (g/clear-property node-id prop-kw)))
               (:node-ids property)
               (:prop-kws property)))))))

(defn round-scalar [n]
  (math/round-with-precision n 0.001))

(defn round-vec [v]
  (mapv round-scalar v))

(defn ->choicebox [vals]
  {:type :choicebox
   :options (mapv (juxt identity identity) (sort util/natural-order vals))})

(defn ->pb-choicebox [cls]
  (let [values (protobuf/enum-values cls)]
    {:type :choicebox
     :options (map (juxt first (comp :display-name second)) values)}))

(defn vec3->vec2 [default-z]
  {:type t/Vec2
   :from-type (fn [[x y _]] [x y])
   :to-type (fn [[x y]] [x y default-z])})

(defn quat->euler []
  {:type t/Vec3
   :from-type (fn [v] (-> v math/euler->quat math/vecmath->clj))
   :to-type (fn [v] (round-vec (math/quat->euler (doto (Quat4d.) (math/clj->vecmath v)))))})

(defn property-entry->go-prop [[key {:keys [go-prop-type value error]}]]
  (when (some? go-prop-type)
    (assert (keyword? key))
    (assert (go-prop-type? go-prop-type))
    {:id (key->user-name key)
     :type go-prop-type
     :clj-value value
     :value (clj-value->go-prop-value go-prop-type value)
     :error error}))

(defmulti go-prop-value->clj-value (fn [property-type go-prop-type _go-prop-value _workspace] [go-prop-type property-type]))
(defmethod go-prop-value->clj-value :default [property-type _ go-prop-value _]
  (if (= g/Str property-type)
    go-prop-value
    ::unsupported-conversion))

(defmethod go-prop-value->clj-value [:property-type-boolean g/Bool] [_ _ go-prop-value _] (Boolean/parseBoolean go-prop-value))
(defmethod go-prop-value->clj-value [:property-type-number g/Num]   [_ _ go-prop-value _] (parse-num go-prop-value))
(defmethod go-prop-value->clj-value [:property-type-number t/Vec3]  [_ _ go-prop-value _] [(parse-num go-prop-value) 0.0 0.0])
(defmethod go-prop-value->clj-value [:property-type-number t/Vec4]  [_ _ go-prop-value _] [(parse-num go-prop-value) 0.0 0.0 1.0])
(defmethod go-prop-value->clj-value [:property-type-vector3 g/Num]  [_ _ go-prop-value _] (first (parse-vec go-prop-value 1)))
(defmethod go-prop-value->clj-value [:property-type-vector3 t/Vec3] [_ _ go-prop-value _] (parse-vec go-prop-value 3))
(defmethod go-prop-value->clj-value [:property-type-vector3 t/Vec4] [_ _ go-prop-value _] (conj (parse-vec go-prop-value 3) 1.0))
(defmethod go-prop-value->clj-value [:property-type-vector4 g/Num]  [_ _ go-prop-value _] (first (parse-vec go-prop-value 1)))
(defmethod go-prop-value->clj-value [:property-type-vector4 t/Vec3] [_ _ go-prop-value _] (parse-vec go-prop-value 3))
(defmethod go-prop-value->clj-value [:property-type-vector4 t/Vec4] [_ _ go-prop-value _] (parse-vec go-prop-value 4))
(defmethod go-prop-value->clj-value [:property-type-quat t/Vec3]    [_ _ go-prop-value _] (parse-quat-euler go-prop-value))

(defmethod go-prop-value->clj-value [:property-type-hash resource/Resource] [_ _ go-prop-value workspace]
  (workspace/resolve-workspace-resource workspace go-prop-value))

<<<<<<< HEAD
(defn property-desc->resource [property-desc proj-path->resource]
  ;; This is not strictly correct. We cannot distinguish between a resource
  ;; property and other properties backed by hashed strings without looking at
  ;; the property declaration in the originating .script file.
  (case (:type property-desc)
    :property-type-hash (proj-path->resource (:value property-desc))
    nil))

(defn property-desc->clj-value [property-desc proj-path->resource]
  ;; This is not strictly correct. We cannot know the expected type without
  ;; looking at the property declaration in the originating .script file.
  (let [go-prop-value (:value property-desc)]
    (case (:type property-desc)
      :property-type-boolean (Boolean/parseBoolean go-prop-value)
      :property-type-number (parse-num go-prop-value)
      :property-type-vector3 (parse-vec go-prop-value 3)
      :property-type-vector4 (parse-vec go-prop-value 4)
      :property-type-quat (parse-quat-euler go-prop-value)
      :property-type-hash (or (proj-path->resource go-prop-value) go-prop-value))))

(defn property-desc->go-prop [property-desc proj-path->resource]
  (assoc property-desc :clj-value (property-desc->clj-value property-desc proj-path->resource)))
=======
(defmulti sanitize-go-prop-value (fn [go-prop-type _go-prop-value] go-prop-type))
(defmethod sanitize-go-prop-value :default [_go-prop-type go-prop-value]
  go-prop-value)

(defmethod sanitize-go-prop-value :property-type-vector3 [go-prop-type go-prop-value] (clj-value->go-prop-value go-prop-type (parse-vec go-prop-value 3)))
(defmethod sanitize-go-prop-value :property-type-vector4 [go-prop-type go-prop-value] (clj-value->go-prop-value go-prop-type (parse-vec go-prop-value 4)))
(defmethod sanitize-go-prop-value :property-type-quat [go-prop-type go-prop-value] (clj-value->go-prop-value go-prop-type (go-prop-value->clj-value t/Vec3 :property-type-quat go-prop-value nil)))

(defn sanitize-property-desc [property-desc]
  ;; GameObject$PropertyDesc in map format.
  (let [go-prop-value (:value property-desc)
        go-prop-type (:type property-desc)]
    (try
      (let [sanitized-go-prop-value (sanitize-go-prop-value go-prop-type go-prop-value)]
        (assert (string? sanitized-go-prop-value))
        (assoc property-desc :value sanitized-go-prop-value))
      (catch Exception _
        ;; Leave unsanitized.
        property-desc))))
>>>>>>> 6965f49c

(defn- apply-property-override [workspace id-mapping prop-kw prop property-desc]
  ;; This can be used with raw PropertyDescs in map format. However, we decorate
  ;; these with a :clj-value field when they enter the graph, so if that is
  ;; already present we don't attempt conversion here.
  (let [clj-value-entry (find property-desc :clj-value)
        clj-value (if (some? clj-value-entry)
                    (val clj-value-entry)
                    (try
                      (go-prop-value->clj-value (:type prop) (:type property-desc) (:value property-desc) workspace)
                      (catch Exception _
                        ::unsupported-conversion)))]
    (when (not= ::unsupported-conversion clj-value)
      (let [resolved-node-id (id-mapping (:node-id prop))
            resolved-prop-kw (get prop :prop-kw prop-kw)]
        (g/set-property resolved-node-id resolved-prop-kw clj-value)))))

(defn apply-property-overrides
  "Returns transaction steps that applies the overrides from the supplied
  PropertyDescs in map format to the specified node."
  [workspace id-mapping overridable-properties property-descs]
  (assert (sequential? property-descs))
  (when (seq overridable-properties)
    (assert (map? overridable-properties))
    (assert (every? (comp keyword? key) overridable-properties))
    (mapcat (fn [property-desc]
              (let [prop-kw (user-name->key (:id property-desc))
                    prop (get overridable-properties prop-kw)]
                (when (some? prop)
                  (apply-property-override workspace id-mapping prop-kw prop property-desc))))
            property-descs)))

(defn build-target-go-props
  "Convert go-props that may contain references to Resources inside the project
  (source-resources) into go-props that instead refers to the BuildResource
  produced from the source-resource. Returns a pair of vectors. The first is all
  the go-props with any source-resources now replaced with BuildResources in the
  original order. The second is a vector of dep-build-targets produced from the
  referenced source-resources, obtained from the resource-property-build-targets
  supplied to this function. You would typically call this function when
  producing a build-target. The resulting vectors can later be supplied to the
  build-go-props function inside the build-targets :build-fn in order to update
  the go-props with the final BuildResource references once equivalent
  build-targets have been fused.

  The term `go-prop` is used to describe a protobuf PropertyDesc in map format
  with an additional :clj-value field that contains a more sophisticated
  representation of the :value. For example, the :value might be a string path,
  but the :clj-value is a Resource."
  [proj-path->resource-property-build-target go-props-with-source-resources]
  (loop [go-props-with-source-resources go-props-with-source-resources
         go-props-with-build-resources (transient [])
         dep-build-targets (transient [])
         seen-dep-build-resource-paths #{}]
    (if-some [go-prop (first go-props-with-source-resources)]
      (do
        (assert (go-prop? go-prop))
        (let [clj-value (:clj-value go-prop)

              dep-build-target
              (when (resource/resource? clj-value)
                (or (proj-path->resource-property-build-target (resource/proj-path clj-value))

                    ;; If this fails, it is likely because the collection of
                    ;; resource-property-build-targets supplied to this
                    ;; function does not include a resource that is referenced
                    ;; by one of the properties. This typically means that
                    ;; you've forgotten to connect a dependent build target to
                    ;; an array input in the graph.
                    (throw (ex-info (str "unable to resolve build target from value "
                                         (pr-str clj-value))
                                    {:property (:id go-prop)
                                     :resource-reference clj-value}))))

              build-resource (some-> dep-build-target :resource)
              build-resource-path (some-> build-resource resource/proj-path)
              go-prop (if (nil? build-resource)
                        go-prop
                        (assoc go-prop
                          :clj-value build-resource
                          :value build-resource-path))]
          (recur (next go-props-with-source-resources)
                 (conj! go-props-with-build-resources go-prop)
                 (if (and (some? dep-build-target)
                          (not (contains? seen-dep-build-resource-paths
                                          build-resource-path)))
                   (conj! dep-build-targets dep-build-target)
                   dep-build-targets)
                 (if (some? build-resource-path)
                   (conj seen-dep-build-resource-paths build-resource-path)
                   seen-dep-build-resource-paths))))
      [(persistent! go-props-with-build-resources)
       (persistent! dep-build-targets)])))

(defn build-go-props
  "Typically called from a :build-fn provided by a build-target. Takes a
  collection of go-props that were obtained from the build-target-go-props
  function and updates their BuildResource references to refer to the final
  BuildResource that resulted from the build-target fusing process."
  [dep-resources go-props-with-build-resources]
  (let [build-resource->fused-build-resource
        (fn [build-resource]
          (when (some? build-resource)
            (when-not (workspace/build-resource? build-resource)
              (throw (ex-info (format ":clj-value field in resource go-prop \"%s\" should be a build resource, got "
                                      (pr-str build-resource))
                              {:resource-reference build-resource})))
            (or (dep-resources build-resource)
                (throw (ex-info (str "unable to resolve fused build resource from referenced "
                                     (pr-str build-resource))
                                {:resource-reference build-resource})))))

        go-props-with-fused-build-resources
        (mapv (fn [{:keys [clj-value] :as go-prop}]
                (assert (go-prop? go-prop))
                (if-not (resource/resource? clj-value)
                  go-prop
                  (let [fused-build-resource (build-resource->fused-build-resource clj-value)]
                    (assoc go-prop
                      :clj-value fused-build-resource
                      :value (resource/resource->proj-path fused-build-resource)))))
              go-props-with-build-resources)]

    go-props-with-fused-build-resources))

(defn try-get-go-prop-proj-path
  "Returns a non-empty string of the assigned proj-path, or nil if no
  resource was assigned or the go-prop is not a resource property."
  ^String [go-prop]
  (assert (go-prop? go-prop))
  (let [{:keys [value clj-value]} go-prop]
    (when (resource/resource? clj-value)
      ;; Sanity checks to ensure our go-prop is well-formed.
      (assert (workspace/build-resource? clj-value))
      (assert (= value (resource/proj-path clj-value)))
      value)))<|MERGE_RESOLUTION|>--- conflicted
+++ resolved
@@ -593,7 +593,6 @@
 (defmethod go-prop-value->clj-value [:property-type-hash resource/Resource] [_ _ go-prop-value workspace]
   (workspace/resolve-workspace-resource workspace go-prop-value))
 
-<<<<<<< HEAD
 (defn property-desc->resource [property-desc proj-path->resource]
   ;; This is not strictly correct. We cannot distinguish between a resource
   ;; property and other properties backed by hashed strings without looking at
@@ -616,7 +615,7 @@
 
 (defn property-desc->go-prop [property-desc proj-path->resource]
   (assoc property-desc :clj-value (property-desc->clj-value property-desc proj-path->resource)))
-=======
+
 (defmulti sanitize-go-prop-value (fn [go-prop-type _go-prop-value] go-prop-type))
 (defmethod sanitize-go-prop-value :default [_go-prop-type go-prop-value]
   go-prop-value)
@@ -636,7 +635,6 @@
       (catch Exception _
         ;; Leave unsanitized.
         property-desc))))
->>>>>>> 6965f49c
 
 (defn- apply-property-override [workspace id-mapping prop-kw prop property-desc]
   ;; This can be used with raw PropertyDescs in map format. However, we decorate
