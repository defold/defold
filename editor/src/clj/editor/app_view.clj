--- conflicted
+++ resolved
@@ -758,7 +758,6 @@
 (handler/defhandler :open-asset :global
   (run [workspace project app-view prefs] (make-resource-dialog workspace project app-view prefs)))
 
-<<<<<<< HEAD
 (defn- show-search-in-files-dialog! [project search-results-view]
   (let [results-tab-tree-view (dialogs/make-search-in-files-tree-view)
         open-fn (search-results-view/open-resource-fn search-results-view)
@@ -767,15 +766,6 @@
 
 (handler/defhandler :search-in-files :global
   (run [project search-results-view] (show-search-in-files-dialog! project search-results-view)))
-=======
-(defn- make-search-in-files-dialog [workspace project app-view prefs]
-  (let [[resource opts] (dialogs/make-search-in-files-dialog project)]
-    (when resource
-      (open-resource app-view prefs workspace project resource opts))))
-
-(handler/defhandler :search-in-files :global
-  (run [workspace project app-view prefs] (make-search-in-files-dialog workspace project app-view prefs)))
->>>>>>> 2100634f
 
 (handler/defhandler :bundle :global
   (run [app-view] (dialogs/make-message-box "Bundle" "This feature is not available yet. Please use the old editor for bundling.")))
