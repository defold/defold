--- conflicted
+++ resolved
@@ -16,11 +16,8 @@
   (:require [clojure.string :as string]
             [dynamo.graph :as g]
             [editor.app-view :as app-view]
-<<<<<<< HEAD
+            [editor.color-dropper :as color-dropper]
             [editor.defold-project :as project]
-=======
-            [editor.color-dropper :as color-dropper]
->>>>>>> 311bca78
             [editor.field-expression :as field-expression]
             [editor.handler :as handler]
             [editor.jfx :as jfx]
@@ -41,7 +38,7 @@
            [javafx.geometry Insets Point2D]
            [javafx.scene Node Parent]
            [javafx.scene.control Button CheckBox ColorPicker Control Label Slider TextArea TextField TextInputControl ToggleButton Tooltip]
-           [javafx.scene.input MouseEvent MouseDragEvent]
+           [javafx.scene.input MouseDragEvent MouseEvent]
            [javafx.scene.layout AnchorPane ColumnConstraints GridPane HBox Pane Priority Region StackPane VBox]
            [javafx.scene.paint Color]
            [javafx.util Duration]))
@@ -141,11 +138,10 @@
     :script-property-type-url "script-property-text-field-icon-url"
     nil))
 
-;; TODO: Remove context parameter.
-(defmulti make-property-control (fn [edit-type _property-fn]
+(defmulti make-property-control (fn [edit-type _context _property-fn]
                                   (edit-type->type edit-type)))
 
-(defmethod make-property-control g/Str [edit-type property-fn]
+(defmethod make-property-control g/Str [edit-type _context property-fn]
   (let [text (TextField.)
         update-ui-fn (partial update-text-fn text str)
         cancel-fn (fn [_]
@@ -160,7 +156,7 @@
       (add-style-class! text style-class))
     [text update-ui-fn]))
 
-(defmethod make-property-control g/Int [edit-type property-fn]
+(defmethod make-property-control g/Int [edit-type _context property-fn]
   (let [text (TextField.)
         update-ui-fn (partial update-text-fn text field-expression/format-int)
         update-prop-fn (fn [_]
@@ -180,7 +176,7 @@
       (add-style-class! text style-class))
     [text update-ui-fn drag-update-fn]))
 
-(defmethod make-property-control g/Num [edit-type property-fn]
+(defmethod make-property-control g/Num [edit-type _context property-fn]
   (let [text-field (TextField.)
         update-ui-fn (partial update-text-fn text-field field-expression/format-number)
         cancel-fn (fn [_]
@@ -201,7 +197,7 @@
       (add-style-class! text-field style-class))
     [text-field update-ui-fn drag-update-fn]))
 
-(defmethod make-property-control g/Bool [_ property-fn]
+(defmethod make-property-control g/Bool [_edit-type _context property-fn]
   (let [check (CheckBox.)
         update-ui-fn (fn [values message read-only?]
                        (let [v (properties/unify-values values)]
@@ -215,7 +211,8 @@
     (ui/on-action! check (fn [_] (properties/set-values! (property-fn) (repeat (.isSelected check)))))
     [check update-ui-fn]))
 
-(defn- make-grid-pane ^GridPane [ctrls]
+(defn- make-grid-pane
+  ^GridPane [ctrls]
   (let [box (doto (GridPane.)
               (ui/add-style! "property-component")
               (ui/children! ctrls))]
@@ -224,9 +221,6 @@
                         ctrls))
     box))
 
-<<<<<<< HEAD
-(defn- make-multi-text-field [labels property-fn]
-=======
 (defn- handle-label-drag-event! [property-fn drag-update-fn update-ui-fn ^MouseDragEvent event]
   (.consume event)
   (let [property (property-fn)
@@ -285,8 +279,7 @@
     (.addEventHandler MouseEvent/MOUSE_PRESSED (ui/event-handler event (handle-label-press-event! event)))
     (.addEventHandler MouseEvent/MOUSE_RELEASED (ui/event-handler event (handle-label-release-event! event)))))
 
-(defn- create-multi-text-field! [labels property-fn]
->>>>>>> 311bca78
+(defn- make-multi-text-field [labels property-fn]
   (let [text-fields (mapv (fn [_] (TextField.)) labels)
         box (doto (GridPane.)
               (.setHgap grid-hgap))
@@ -329,9 +322,6 @@
         labels))
     [box update-ui-fn]))
 
-<<<<<<< HEAD
-(defmethod make-property-control types/Vec2 [edit-type property-fn]
-=======
 (def ^:private matrix-field-label-texts
   ;; These correspond to the semantic meaning of the linear values in the array
   ;; of doubles. We might choose to present the fields in a different order in
@@ -404,36 +394,31 @@
 
     (pair grid-pane update-ui-fn)))
 
-(defmethod create-property-control! types/Vec2 [edit-type _ property-fn]
->>>>>>> 311bca78
+(defmethod make-property-control types/Vec2 [edit-type _context property-fn]
   (let [{:keys [labels]
          :or {labels ["X" "Y"]}} edit-type]
     (make-multi-text-field labels property-fn)))
 
-(defmethod make-property-control types/Vec3 [edit-type property-fn]
+(defmethod make-property-control types/Vec3 [edit-type _context property-fn]
   (let [{:keys [labels]
          :or {labels ["X" "Y" "Z"]}} edit-type]
     (make-multi-text-field labels property-fn)))
 
-(defmethod make-property-control types/Vec4 [edit-type property-fn]
+(defmethod make-property-control types/Vec4 [edit-type _context property-fn]
   (let [{:keys [labels]
          :or {labels ["X" "Y" "Z" "W"]}} edit-type]
     (make-multi-text-field labels property-fn)))
 
-<<<<<<< HEAD
+(defmethod make-property-control types/Mat2 [_edit-type _context property-fn]
+  (create-matrix-field-grid 2 property-fn))
+
+(defmethod make-property-control types/Mat3 [_edit-type _context property-fn]
+  (create-matrix-field-grid 3 property-fn))
+
+(defmethod make-property-control types/Mat4 [_edit-type _context property-fn]
+  (create-matrix-field-grid 4 property-fn))
+
 (defn- make-multi-keyed-text-field! [fields property-fn]
-=======
-(defmethod create-property-control! types/Mat2 [_edit-type _ property-fn]
-  (create-matrix-field-grid 2 property-fn))
-
-(defmethod create-property-control! types/Mat3 [_edit-type _ property-fn]
-  (create-matrix-field-grid 3 property-fn))
-
-(defmethod create-property-control! types/Mat4 [_edit-type _ property-fn]
-  (create-matrix-field-grid 4 property-fn))
-
-(defn- create-multi-keyed-text-field! [fields property-fn]
->>>>>>> 311bca78
   (let [text-fields (mapv (fn [_] (TextField.)) fields)
         box (doto (GridPane.)
               (.setPrefWidth Double/MAX_VALUE))
@@ -537,7 +522,7 @@
       (ui/editable! editor-toggle-button (some? (first values)))
       (ui/disable! value-text-field is-curved))))
 
-(defmethod make-property-control CurveSpread [_ property-fn]
+(defmethod make-property-control CurveSpread [_edit-type _context property-fn]
   (let [^ToggleButton editor-toggle-button (make-curve-toggler property-fn)
         fields [{:get-fn curve-get-fn
                  :set-fn curve-spread-set-fn
@@ -548,7 +533,7 @@
         update-ui-fn (make-curve-update-ui-fn editor-toggle-button value-text-field update-ui-fn)]
     [box update-ui-fn]))
 
-(defmethod make-property-control Curve [_ property-fn]
+(defmethod make-property-control Curve [_edit-type _context property-fn]
   (let [^ToggleButton editor-toggle-button (make-curve-toggler property-fn)
         fields [{:get-fn curve-get-fn
                  :set-fn curve-set-fn
@@ -558,41 +543,6 @@
         update-ui-fn (make-curve-update-ui-fn editor-toggle-button value-text-field update-ui-fn)]
     [box update-ui-fn]))
 
-<<<<<<< HEAD
-(defmethod make-property-control types/Color [edit-type property-fn]
-  (let [color-picker (doto (ColorPicker.)
-                       (.setPrefWidth Double/MAX_VALUE))
-        update-ui-fn  (fn [values message read-only?]
-                        (let [v (properties/unify-values values)]
-                          (if (nil? v)
-                            (.setValue color-picker nil)
-                            (let [[r g b a] v]
-                              (.setValue color-picker (Color. r g b a)))))
-                        (update-field-message [color-picker] message)
-                        (ui/editable! color-picker (not read-only?)))]
-
-    (ui/on-action!
-      color-picker
-      (fn [_]
-        (let [property (property-fn)
-              old-value (coalesced-property->any-value property)
-              num-fn (if (math/float32? (first old-value))
-                       properties/round-scalar-coarse-float
-                       properties/round-scalar-coarse)
-              ^Color c (.getValue color-picker)
-              new-value (-> (coll/empty-with-meta old-value)
-                            (conj (num-fn (.getRed c)))
-                            (conj (num-fn (.getGreen c)))
-                            (conj (num-fn (.getBlue c)))
-                            (conj (num-fn (.getOpacity c))))
-              values (if (:ignore-alpha? edit-type)
-                       (let [old-values (properties/values property)
-                             old-alphas (map #(nth % 3) old-values)]
-                         (mapv #(assoc new-value 3 %) old-alphas))
-                       (repeat new-value))]
-          (properties/set-values! property values))))
-    [color-picker update-ui-fn]))
-=======
 (defn- set-color-value! [property-fn ignore-alpha ^Color c]
   (let [property (property-fn)
         old-value (coalesced-property->any-value property)
@@ -630,7 +580,7 @@
   (->> (prefs/get prefs saved-colors-prefs-path)
        (mapv #(Color/valueOf ^String %))))
 
-(defmethod create-property-control! types/Color [edit-type {:keys [color-dropper-view prefs]} property-fn]
+(defmethod make-property-control types/Color [edit-type {:keys [color-dropper-view prefs]} property-fn]
   (let [wrapper (doto (HBox.)
                   (.setPrefWidth Double/MAX_VALUE))
         pick-fn (fn [c] (set-color-value! property-fn (:ignore-alpha? edit-type) c))
@@ -681,9 +631,8 @@
     (ui/observe-list (.getCustomColors color-picker) (fn [_ values] (save-colors! values prefs)))
     (ui/children! wrapper [pane color-picker])
     [wrapper update-ui-fn]))
->>>>>>> 311bca78
-
-(defmethod make-property-control :choicebox [{:keys [options]} property-fn]
+
+(defmethod make-property-control :choicebox [{:keys [options]} _context property-fn]
   (let [combo-box (fuzzy-combo-box/make options)
         update-ui-fn (fn [values message read-only?]
                        (binding [*programmatic-setting* true]
@@ -697,7 +646,7 @@
     (fuzzy-combo-box/observe! combo-box listen-fn)
     [combo-box update-ui-fn]))
 
-(defmethod make-property-control resource/Resource [edit-type property-fn]
+(defmethod make-property-control resource/Resource [edit-type _context property-fn]
   (let [box           (GridPane.)
         browse-button (doto (Button. "\u2026") ; "..." (HORIZONTAL ELLIPSIS)
                         (.setPrefWidth 26)
@@ -737,7 +686,6 @@
                                        (workspace/resolve-workspace-resource workspace proj-path evaluation-context)))]
                       (properties/set-values! property (repeat resource))))]
     (ui/add-style! box "composite-property-control-container")
-<<<<<<< HEAD
     (ui/on-action! browse-button (fn [_]
                                    (let [property (property-fn)
                                          resource (g/with-auto-evaluation-context evaluation-context
@@ -752,15 +700,7 @@
                                  (when-let [resource (-> (property-fn)
                                                          properties/values
                                                          properties/unify-values)]
-                                   (ui/run-command open-button :open {:resources [resource]}))))
-=======
-    (ui/on-action! browse-button (fn [_] (when-let [resource (first (resource-dialog/make workspace project dialog-opts))]
-                                           (properties/set-values! (property-fn) (repeat resource)))))
-    (ui/on-action! open-button (fn [_]  (when-let [resource (-> (property-fn)
-                                                              properties/values
-                                                              properties/unify-values)]
-                                          (ui/run-command open-button :file.open resource))))
->>>>>>> 311bca78
+                                   (ui/run-command open-button :file.open resource))))
     (customize! text commit-fn cancel-fn)
     (ui/children! box [text browse-button open-button])
     (GridPane/setConstraints text 0 0)
@@ -784,10 +724,10 @@
               (.setHgrow Priority/NEVER))))
     [box update-ui-fn]))
 
-(defmethod make-property-control :slider [edit-type property-fn]
+(defmethod make-property-control :slider [edit-type context property-fn]
   (let [box (doto (GridPane.)
               (.setHgap grid-hgap))
-        [^TextField text-field tf-update-ui-fn] (make-property-control {:type g/Num} property-fn)
+        [^TextField text-field tf-update-ui-fn] (make-property-control {:type g/Num} context property-fn)
         min (:min edit-type 0.0)
         max (:max edit-type 1.0)
         val (:value edit-type max)
@@ -827,7 +767,7 @@
                                         (.setPercentWidth 80))))
     [box update-ui-fn]))
 
-(defmethod make-property-control :multi-line-text [_ property-fn]
+(defmethod make-property-control :multi-line-text [_edit-type _context property-fn]
   (let [text (doto (TextArea.)
                (ui/add-style! "property")
                (.setMinHeight 68))
@@ -842,7 +782,7 @@
     (customize! text update-fn cancel-fn)
     [text update-ui-fn]))
 
-(defmethod make-property-control :default [_ _]
+(defmethod make-property-control :default [_edit-type _context _property-fn]
   (let [text (TextField.)
         wrapper (doto (HBox.)
                   (.setPrefWidth Double/MAX_VALUE))
@@ -913,38 +853,19 @@
       (update-message-tooltip ctrl)
       (hide-message-tooltip ctrl))))
 
-<<<<<<< HEAD
-(handler/defhandler :show-overrides :property
-=======
-(defn- create-property-label [label key tooltip]
-  (doto (Label. label)
-    (.setTooltip (doto (Tooltip.)
-                   (.setText (cond->> (format "Available as `%s` in editor scripts"
-                                              (string/replace (name key) \- \_))
-                                      tooltip
-                                      (str tooltip "\n\n")))
-                   (.setHideDelay Duration/ZERO)
-                   (.setShowDuration (Duration/seconds 30))))
-    (ui/add-style! "property-label")
-    (.setMinWidth Label/USE_PREF_SIZE)
-    (.setMinHeight 28.0)))
-
 (handler/defhandler :edit.show-overrides :property
->>>>>>> 311bca78
   (active? [evaluation-context selection]
     (when-let [node-id (handler/selection->node-id selection)]
       (pos? (count (g/overrides (:basis evaluation-context) node-id)))))
   (run [property selection search-results-view app-view]
     (app-view/show-override-inspector! app-view search-results-view (handler/selection->node-id selection) [(:key property)])))
 
-(handler/defhandler :lift-overrides :property
+(handler/defhandler :edit.lift-overrides :property
   (label [property selection]
     (let [node-id (handler/selection->node-id selection)
           lift-overrides-plan (some-> node-id (properties/lift-overrides-plan [(:key property)]))]
       (properties/lift-overrides-description lift-overrides-plan)))
   (active? [evaluation-context property selection]
-           (tap> {:at :lift-overrides-active?
-                  :property property})
     (and (:values property)
          (let [node-id (handler/selection->node-id selection)
                lift-overrides-plan (some-> node-id (properties/lift-overrides-plan [(:key property)] evaluation-context))]
@@ -958,13 +879,9 @@
 
 (handler/register-menu! ::properties-menu
   [{:label "Show Overrides"
-<<<<<<< HEAD
-    :command :show-overrides}
+    :command :edit.show-overrides}
    {:label "Lift Overrides"
-    :command :lift-overrides}])
-=======
-    :command :edit.show-overrides}])
->>>>>>> 311bca78
+    :command :edit.lift-overrides}])
 
 (defrecord SelectionProvider [original-node-ids]
   handler/SelectionProvider
@@ -972,39 +889,29 @@
   (succeeding-selection [_])
   (alt-selection [_]))
 
-<<<<<<< HEAD
-;; TODO: Remove the context parameter here.
 (defn- make-property-grid-row [context property-keyword edit-type row property-keyword->property]
-  (let [label (doto (Label.)
-                (ui/register-context-menu ::properties-menu true)
-                (.setTooltip (doto (Tooltip.)
-                               (.setHideDelay Duration/ZERO)
-                               (.setShowDuration (Duration/seconds 30))))
-                (ui/add-style! "property-label")
-                (.setMinWidth Label/USE_PREF_SIZE)
-                (.setMinHeight 28.0)
-                (GridPane/setFillWidth true))
-        [^Node control update-ctrl-fn] (make-property-control edit-type #(property-keyword->property property-keyword))
-=======
-(defn- create-properties-row [context ^GridPane grid key property row original-node-ids property-fn]
-  (let [^Label label (doto (create-property-label (properties/label property) key (properties/tooltip property))
-                       (ui/context! :property (assoc context :property property) (->SelectionProvider original-node-ids))
-                       (ui/register-context-menu ::properties-menu true))
-        [^Node control update-ctrl-fn drag-update-fn] (create-property-control! (:edit-type property) context
-                                                                 (fn [] (property-fn key)))
->>>>>>> 311bca78
+  (let [property-fn #(property-keyword->property property-keyword)
+        [^Node control update-ctrl-fn drag-update-fn] (make-property-control edit-type context property-fn)
+
+        ^Label label (doto (Label.)
+                       (ui/register-context-menu ::properties-menu true)
+                       (.setTooltip (doto (Tooltip.)
+                                          (.setHideDelay Duration/ZERO)
+                                          (.setShowDuration (Duration/seconds 30))))
+                       (ui/add-style! "property-label")
+                       (.setMinWidth Label/USE_PREF_SIZE)
+                       (.setMinHeight 28.0)
+                       (GridPane/setFillWidth true)
+                       (cond-> drag-update-fn
+                               (make-label-draggable! (partial handle-label-drag-event! property-fn drag-update-fn update-ctrl-fn))))
+
         reset-btn (doto (Button. nil (jfx/get-image-view "icons/32/Icons_S_02_Reset.png"))
                     (.setFocusTraversable false)
                     (ui/add-styles! ["clear-button" "button-small"])
                     (ui/on-action! (fn [_]
-<<<<<<< HEAD
-                                     (properties/clear-override! (property-keyword->property property-keyword))
-                                     (.requestFocus control))))
-=======
-                                     (properties/clear-override! (property-fn key))
+                                     (properties/clear-override! (property-fn))
                                      (ui/clear-auto-commit! control)
                                      (.requestFocus label))))
->>>>>>> 311bca78
 
         label-box (let [box (GridPane.)]
                     (doto (.getColumnConstraints box)
@@ -1032,7 +939,7 @@
 
         update-ui-fn (fn [property selection-provider]
                        ;; TODO: Do we need to supply the selection-provider here, or do we inherit it?
-                       (ui/context! label :property {:property property} selection-provider)
+                       (ui/context! label :property (assoc context :property property) selection-provider)
                        (let [is-overridden (properties/overridden? property)
                              f (if is-overridden ui/add-style! ui/remove-style!)]
                          (doseq [c [label control]]
@@ -1043,14 +950,9 @@
                          (update-ctrl-fn (properties/values property)
                                          (properties/validation-message property)
                                          (properties/read-only? property))))]
-<<<<<<< HEAD
-=======
     (when drag-update-fn
-      (make-label-draggable! label (partial handle-label-drag-event! (fn [] property) drag-update-fn update-ctrl-fn)))
-
-    (update-label-box (properties/overridden? property))
-
->>>>>>> 311bca78
+      (make-label-draggable! label (partial handle-label-drag-event! property-fn drag-update-fn update-ctrl-fn)))
+
     (GridPane/setConstraints label-box 0 row)
     (GridPane/setConstraints control 1 row)
     (GridPane/setFillWidth label-box true)
@@ -1070,11 +972,11 @@
               (.setPrefWidth all-available))))
     (let [property-keyword+update-ui-fns
           (into []
-                (map-indexed (fn [row [key property]]
-                               (let [[label-box control update-ui-fn] (make-property-grid-row context key (:edit-type property) row property-keyword->property)]
+                (map-indexed (fn [row [property-keyword property]]
+                               (let [[label-box control update-ui-fn] (make-property-grid-row context property-keyword (:edit-type property) row property-keyword->property)]
                                  (ui/add-child! grid label-box)
                                  (ui/add-child! grid control)
-                                 (pair key update-ui-fn))))
+                                 (pair property-keyword update-ui-fn))))
                 properties)]
       (pair grid property-keyword+update-ui-fns))))
 
@@ -1108,8 +1010,17 @@
 
         property-keyword->property
         (fn property-keyword->property [property-keyword]
-          (let [properties (:properties (ui/user-data vbox ::properties))]
-            (get properties property-keyword)))
+          {:pre [(keyword? property-keyword)]}
+          (let [properties (:properties (ui/user-data vbox ::properties))
+                property (get properties property-keyword)]
+            (if (some? property)
+              property
+              (throw
+                (ex-info
+                  (str "Unknown property: " property-keyword)
+                  {:property-keyword property-keyword
+                   :valid-property-keywords (into (sorted-set)
+                                                  (keys properties))})))))
 
         update-ui-fns-by-property-keyword
         (into {}
@@ -1122,8 +1033,6 @@
                             (ui/add-child! vbox grid)
                             property-keyword+update-ui-fns))))
               category-property-edit-types)]
-    (tap> {:at :recreate-controls!
-           :category-property-edit-types category-property-edit-types})
     (ui/user-data! parent ::update-fns update-ui-fns-by-property-keyword)
     (ui/children! parent [vbox])))
 
