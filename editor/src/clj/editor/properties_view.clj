;; Copyright 2020-2025 The Defold Foundation
;; Copyright 2014-2020 King
;; Copyright 2009-2014 Ragnar Svensson, Christian Murray
;; Licensed under the Defold License version 1.0 (the "License"); you may not use
;; this file except in compliance with the License.
;;
;; You may obtain a copy of the License, together with FAQs at
;; https://www.defold.com/license
;;
;; Unless required by applicable law or agreed to in writing, software distributed
;; under the License is distributed on an "AS IS" BASIS, WITHOUT WARRANTIES OR
;; CONDITIONS OF ANY KIND, either express or implied. See the License for the
;; specific language governing permissions and limitations under the License.

(ns editor.properties-view
  (:require [clojure.string :as string]
            [dynamo.graph :as g]
            [editor.app-view :as app-view]
            [editor.color-dropper :as color-dropper]
            [editor.defold-project :as project]
            [editor.field-expression :as field-expression]
            [editor.handler :as handler]
            [editor.jfx :as jfx]
            [editor.math :as math]
            [editor.menu-items :as menu-items]
            [editor.prefs :as prefs]
            [editor.properties :as properties]
            [editor.resource :as resource]
            [editor.resource-dialog :as resource-dialog]
            [editor.types :as types]
            [editor.ui :as ui]
            [editor.ui.fuzzy-combo-box :as fuzzy-combo-box]
            [editor.workspace :as workspace]
            [util.coll :as coll :refer [pair]]
            [util.id-vec :as iv]
            [util.profiler :as profiler])
  (:import [editor.properties Curve CurveSpread]
           [java.util Collection]
           [javafx.geometry Insets Point2D VPos]
           [javafx.scene Node Parent]
           [javafx.scene.control Button CheckBox ColorPicker Control Label MenuButton Slider TextArea TextField TextInputControl ToggleButton Tooltip]
           [javafx.scene.input MouseDragEvent MouseEvent]
           [javafx.scene.layout AnchorPane ColumnConstraints GridPane HBox Pane Priority Region StackPane VBox]
           [javafx.scene.paint Color]
           [javafx.util Duration]))

(set! *warn-on-reflection* true)

(def ^{:private true :const true} grid-hgap 4)
(def ^{:private true :const true} grid-vgap 6)
(def ^{:private true :const true} all-available 5000)

(defonce ^:private saved-colors-prefs-path [:workflow :saved-colors])

(declare update-field-message)

(defn- update-multi-text-fn [texts format-fn get-fns values message read-only?]
  (update-field-message texts message)
  (doseq [[^TextInputControl text get-fn] (map vector texts get-fns)]
    (doto text
      (ui/text! (format-fn (properties/unify-values (map get-fn values))))
      (ui/editable! (not read-only?)))
    (if (ui/focus? text)
      (.selectAll text)
      (.home text))))

(defn- update-text-fn
  ([^TextInputControl text format-fn values message read-only?]
   (update-text-fn text format-fn identity values message read-only?))
  ([^TextInputControl text format-fn get-fn values message read-only?]
   (update-multi-text-fn [text] format-fn [get-fn] values message read-only?)))

(defn edit-type->type [edit-type]
  (or (some-> edit-type :type g/value-type-dispatch-value)
      (:type edit-type)))

(defn- old-num->parse-num-fn [old-num]
  {:pre [(or (number? old-num) (nil? old-num))]}
  (if (math/float32? old-num)
    field-expression/to-float
    field-expression/to-double))

(defn- coalesced-property->any-value [{:keys [values] :as coalesced-property}]
  {:pre [(vector? values)]}
  (or (first values)
      (first (:original-values coalesced-property))))

(defn- coalesced-property->old-num [coalesced-property]
  (let [old-value (coalesced-property->any-value coalesced-property)]
    (if (number? old-value)
      old-value
      (old-value 0))))

(defn- parse-num [^String text old-num]
  (let [parse-num-fn (old-num->parse-num-fn old-num)]
    (parse-num-fn text)))

(defn add-style-class!
  [^Node node style-class]
  (.add (.getStyleClass node) style-class))

(defn script-property-type->style-class [script-property-type]
  (case script-property-type
    :script-property-type-number "script-property-text-field-icon-number"
    :script-property-type-hash "script-property-text-field-icon-hash"
    :script-property-type-url "script-property-text-field-icon-url"
    nil))

(defmulti make-property-control (fn [edit-type _context _property-fn]
                                  (edit-type->type edit-type)))

(defmethod make-property-control g/Str [edit-type _context property-fn]
  (let [text (TextField.)
        update-ui-fn (partial update-text-fn text str)
        cancel-fn (fn [_]
                    (let [property (property-fn)]
                      (update-ui-fn (properties/values property)
                                    (properties/validation-message property)
                                    (properties/read-only? property))))
        update-fn (fn [_]
                    (properties/set-values! (property-fn) (repeat (.getText text))))]
    (ui/customize! text update-fn cancel-fn)
    (when-let [style-class (script-property-type->style-class (:script-property-type edit-type))]
      (add-style-class! text style-class))
    [text update-ui-fn]))

(defmethod make-property-control g/Int [edit-type _context property-fn]
  (let [text (TextField.)
        update-ui-fn (partial update-text-fn text field-expression/format-int)
        update-prop-fn (fn [_]
                         (let [property (property-fn)]
                           (update-ui-fn (properties/values property)
                                         (properties/validation-message property)
                                         (properties/read-only? property))))
        cancel-fn update-prop-fn
        update-fn (fn [_]
                    (when-let [v (field-expression/to-int (.getText text))]
                      (let [property (property-fn)]
                        (properties/set-values! property (repeat v))
                        (update-prop-fn nil))))
        drag-update-fn (fn [v update-val] (int (+ v update-val)))]
    (ui/customize! text update-fn cancel-fn)
    (when-let [style-class (script-property-type->style-class (:script-property-type edit-type))]
      (add-style-class! text style-class))
    [text update-ui-fn drag-update-fn]))

(defmethod make-property-control g/Num [edit-type _context property-fn]
  (let [text-field (TextField.)
        update-ui-fn (partial update-text-fn text-field field-expression/format-number)
        cancel-fn (fn [_]
                    (let [property (property-fn)]
                      (update-ui-fn (properties/values property)
                                    (properties/validation-message property)
                                    (properties/read-only? property))))
        update-fn (fn update-fn [_]
                    (let [property (property-fn)
                          old-num (coalesced-property->old-num property)
                          num (parse-num (.getText text-field) old-num)]
                      (if (and num (not= num old-num))
                        (properties/set-values! property (repeat num))
                        (cancel-fn nil))))
        drag-update-fn (fn [v update-val] (properties/round-scalar (+ v update-val)))]
    (ui/customize! text-field update-fn cancel-fn)
    (when-let [style-class (script-property-type->style-class (:script-property-type edit-type))]
      (add-style-class! text-field style-class))
    [text-field update-ui-fn drag-update-fn]))

(defmethod make-property-control g/Bool [_edit-type _context property-fn]
  (let [check (CheckBox.)
        update-ui-fn (fn [values message read-only?]
                       (let [v (properties/unify-values values)]
                         (if (nil? v)
                           (.setIndeterminate check true)
                           (doto check
                             (.setIndeterminate false)
                             (.setSelected v))))
                       (update-field-message [check] message)
                       (ui/editable! check (not read-only?)))]
    (ui/on-action! check (fn [_] (properties/set-values! (property-fn) (repeat (.isSelected check)))))
    [check update-ui-fn]))

(defn- make-grid-pane
  ^GridPane [ctrls]
  (let [box (doto (GridPane.)
              (ui/add-style! "property-component")
              (ui/children! ctrls))]
    (doall (map-indexed (fn [idx c]
                          (GridPane/setConstraints c idx 0))
                        ctrls))
    box))

(defn- handle-control-drag-event! [property-fn drag-update-fn update-ui-fn ^MouseDragEvent event]
  (.consume event)
  (let [property (property-fn)
        target (.getTarget event)
        position (ui/user-data target ::position)
        op-seq (ui/user-data target ::op-seq)
        is-read-only (properties/read-only? property)]
    (when (and position op-seq (not is-read-only))
      (let [edit-type (:edit-type property)
            to-fn (:to-type edit-type identity)
            from-fn (:from-type edit-type identity)
            min-val (:min edit-type)
            max-val (:max edit-type)
            x (.getX event)
            y (.getY event)
            [prev-x prev-y] (ui/user-data target ::position)
            delta-x (- x prev-x)
            delta-y (- prev-y y)
            max-delta (if (> (abs delta-x) (abs delta-y)) delta-x delta-y)
            update-val (cond-> (or (:precision edit-type) 1.0)
                         (.isShiftDown event) (* 10.0)
                         (.isControlDown event) (* 0.1)
                         (neg? max-delta) -)]
        (when (> (abs max-delta) 1)
          (let [values (or (ui/user-data target ::values)
                           (properties/values property))
                new-values (mapv (fn [value]
                                   (cond-> (drag-update-fn value update-val)
                                     min-val (max min-val)
                                     max-val (min max-val))) values)]
            (properties/set-values! property values op-seq)
            (ui/user-data! target ::position [x y])
            (ui/user-data! target ::values new-values)
            (update-ui-fn (mapv (comp to-fn from-fn) new-values)
                          (properties/validation-message property)
                          (properties/read-only? property))))))))

(defn handle-label-press-event!
  [^MouseEvent event]
  (.consume event)
  (doto (.getTarget event)
    (ui/add-style! "active")
    (ui/user-data! ::op-seq (gensym))
    (ui/user-data! ::position [(.getX event) (.getY event)])
    (ui/user-data! ::values nil)))

(defn handle-label-release-event!
  [^MouseEvent event ^Node control]
  (.consume event)
  (let [target (.getTarget event)]
    (when-not (ui/user-data target ::values)
      (.requestFocus control))
    (doto target
      (ui/remove-style! "active")
      (ui/user-data! ::op-seq nil)
      (ui/user-data! ::position nil))))

(defn- make-control-draggable
  (^AnchorPane [^Node control drag-event-handler]
   (make-control-draggable control drag-event-handler true))
  (^AnchorPane [^Node control drag-event-handler is-left-aligned]
   (let [drag-icon (doto (Button. "" (jfx/get-image-view "icons/32/Icons_X_11_scaleupdown.png" 14))
                     (ui/add-styles! ["action-button" "drag-handle"])
                     (.setFocusTraversable false)
                     (.addEventHandler MouseEvent/MOUSE_DRAGGED (ui/event-handler event (drag-event-handler event)))
                     (.addEventHandler MouseEvent/MOUSE_PRESSED (ui/event-handler event (handle-label-press-event! event)))
                     (.addEventHandler MouseEvent/MOUSE_RELEASED (ui/event-handler event (handle-label-release-event! event control))))]
     (if is-left-aligned
       (AnchorPane/setRightAnchor drag-icon 0.0)
       (AnchorPane/setLeftAnchor drag-icon 0.0))
     (doto control
       (AnchorPane/setRightAnchor 0.0)
       (AnchorPane/setLeftAnchor 0.0))
     (ui/observe (.focusedProperty control)
                 (fn [_ _ is-focused]
                   (if is-focused
                     (ui/add-style! drag-icon "hidden")
                     (ui/remove-style! drag-icon "hidden"))))
     (doto (AnchorPane. (ui/node-array [control drag-icon]))
       (GridPane/setHgrow Priority/ALWAYS)
       (ui/add-style! "overlay-action-pane")))))

(defn- make-multi-text-field [labels property-fn]
  (let [text-fields (mapv (fn [_] (TextField.)) labels)
        box (doto (GridPane.)
              (.setHgap grid-hgap))
        get-fns (mapv (fn [index]
                        #(nth % index))
                      (range (count text-fields)))
        update-ui-fn (partial update-multi-text-fn text-fields field-expression/format-number get-fns)]
    (dorun
      (map
        (fn [index ^TextField text-field ^String label-text]
          (let [drag-update-fn (fn [v update-val]
                                 (update v index #(properties/round-scalar (+ % update-val))))
                cancel-fn (fn [_]
                            (let [property (property-fn)
                                  current-vals (properties/values property)]
                              (update-ui-fn current-vals
                                            (properties/validation-message property)
                                            (properties/read-only? property))))
                update-fn (fn update-fn [_]
                            (let [property (property-fn)
                                  current-vals (properties/values property)
                                  old-num (get (get current-vals 0) index)
                                  num (parse-num (.getText text-field) old-num)]
                              (if (and num (not= num old-num))
                                (properties/set-values! property (mapv #(assoc % index num) current-vals))
                                (cancel-fn nil))))
<<<<<<< HEAD
                _ (ui/customize! text-field update-fn cancel-fn)
                text-field (make-control-draggable text-field (partial handle-control-drag-event! property-fn drag-update-fn update-ui-fn) false) 
=======
                _ (customize! text-field update-fn cancel-fn)
                control (make-control-draggable text-field (partial handle-control-drag-event! property-fn drag-update-fn update-ui-fn) false)
>>>>>>> 9f0d51e9
                children (if (seq label-text)
                           (let [label (doto (Label. label-text)
                                         (.setMinWidth Region/USE_PREF_SIZE))]
                             [label control])
                           [control])
                comp (doto (make-grid-pane children)
                       (GridPane/setConstraints index 0)
                       (GridPane/setHgrow Priority/ALWAYS))]
            (ui/add-child! box comp)))
        (range)
        text-fields
        labels))
    [box update-ui-fn]))

(def ^:private matrix-field-label-texts
  ;; These correspond to the semantic meaning of the linear values in the array
  ;; of doubles. We might choose to present the fields in a different order in
  ;; the property editor.
  ["X" "X" "X" "X"
   "Y" "Y" "Y" "Y"
   "Z" "Z" "Z" "Z"
   "T" "T" "T" "W"])

(defn- create-matrix-field-grid [^long row-column-count property-fn]
  (let [labels
        (for [^long row (range row-column-count)
              ^long column (range row-column-count)]
          (let [label-text (matrix-field-label-texts (+ column (* row 4)))
                presentation-row column
                presentation-column (* row 2)]
            (doto (Label. label-text)
              (.setMinWidth Region/USE_PREF_SIZE)
              (GridPane/setConstraints presentation-column presentation-row)
              (GridPane/setHgrow Priority/NEVER)
              (cond-> (zero? presentation-column)
                      (ui/add-style! "leftmost")))))

        text-fields
        (vec
          (for [^long row (range row-column-count)
                ^long column (range row-column-count)]
            (let [presentation-row column
                  presentation-column (inc (* row 2))]
              (doto (TextField.)
                (GridPane/setConstraints presentation-column presentation-row)
                (GridPane/setHgrow Priority/ALWAYS)))))

        grid-pane
        (doto (GridPane.)
          (.setHgap grid-hgap)
          (ui/add-style! "property-component-matrix")
          (ui/children! (interleave labels text-fields)))

        get-fns
        (mapv (fn [^long value-index]
                #(nth % value-index))
              (range (* row-column-count row-column-count)))

        update-ui-fn
        (partial update-multi-text-fn text-fields field-expression/format-number get-fns)

        cancel-fn
        (fn cancel-fn [_]
          (let [property (property-fn)
                current-vals (properties/values property)]
            (update-ui-fn current-vals
                          (properties/validation-message property)
                          (properties/read-only? property))))]

    (doseq [^long row (range row-column-count)
            ^long column (range row-column-count)
            :let [value-index (+ column (* row row-column-count))
                  text-field (text-fields value-index)]]
      (letfn [(update-fn [_]
                (let [property (property-fn)
                      old-vals (properties/values property)
                      old-num (get (get old-vals 0) value-index)
                      num (parse-num (ui/text text-field) old-num)]
                  (if (and num (not= num old-num))
                    (let [new-vals (mapv #(assoc % value-index num) old-vals)]
                      (properties/set-values! property new-vals))
                    (cancel-fn nil))))]
        (ui/customize! text-field update-fn cancel-fn)))

    (pair grid-pane update-ui-fn)))

(defmethod make-property-control types/Vec2 [edit-type _context property-fn]
  (let [{:keys [labels]
         :or {labels ["X" "Y"]}} edit-type]
    (make-multi-text-field labels property-fn)))

(defmethod make-property-control types/Vec3 [edit-type _context property-fn]
  (let [{:keys [labels]
         :or {labels ["X" "Y" "Z"]}} edit-type]
    (make-multi-text-field labels property-fn)))

(defmethod make-property-control types/Vec4 [edit-type _context property-fn]
  (let [{:keys [labels]
         :or {labels ["X" "Y" "Z" "W"]}} edit-type]
    (make-multi-text-field labels property-fn)))

(defmethod make-property-control types/Mat2 [_edit-type _context property-fn]
  (create-matrix-field-grid 2 property-fn))

(defmethod make-property-control types/Mat3 [_edit-type _context property-fn]
  (create-matrix-field-grid 3 property-fn))

(defmethod make-property-control types/Mat4 [_edit-type _context property-fn]
  (create-matrix-field-grid 4 property-fn))

(defn- make-multi-keyed-text-field! [fields property-fn]
  (let [text-fields (mapv (fn [_] (TextField.)) fields)
        box (doto (GridPane.)
              (.setPrefWidth Double/MAX_VALUE))
        get-fns (mapv (fn [f] (or (:get-fn f) #(get-in % (:path f)))) fields)
        update-ui-fn (partial update-multi-text-fn text-fields field-expression/format-number get-fns)]
    (dorun
      (map
        (fn [index ^TextField text-field field get-fn]
          (let [^String label-text (:label field)
                ^Control control (:control field)
                children (cond-> []

                                 label-text
                                 (conj (doto (Label. label-text)
                                         (.setMinWidth Region/USE_PREF_SIZE)))

                                 control
                                 (conj (doto control
                                         (.setMinWidth Region/USE_PREF_SIZE)))

                                 :always
                                 (conj text-field))
                comp (doto (make-grid-pane children)
                       (GridPane/setConstraints index 0)
                       (GridPane/setHgrow Priority/ALWAYS))
                set-fn (or (:set-fn field)
                           (let [path (:path field)]
                             (fn [e v]
                               (assoc-in e path v))))
                cancel-fn (fn [_]
                            (let [property (property-fn)
                                  current-vals (properties/values property)]
                              (update-ui-fn current-vals
                                            (properties/validation-message property)
                                            (properties/read-only? property))))
                update-fn (fn update-fn [_]
                            (let [property (property-fn)
                                  current-vals (properties/values property)
                                  old-num (get-fn (first current-vals))
                                  num (parse-num (.getText text-field) old-num)]
                              (if num
                                (properties/set-values! property (mapv #(set-fn % num) current-vals))
                                (cancel-fn nil))))]
            (ui/customize! text-field update-fn cancel-fn)
            (ui/add-child! box comp)))
        (range)
        text-fields
        fields
        get-fns))
    [box update-ui-fn]))

(def ^:private ^:dynamic *programmatic-setting* nil)

(defn- make-curve-toggler
  ^ToggleButton [property-fn]
  (let [^ToggleButton toggle-button (doto (ToggleButton. nil (jfx/get-image-view "icons/32/Icons_X_03_Bezier.png" 12.0))
                                      (.setFocusTraversable false)
                                      (ui/add-styles! ["embedded-properties-button"]))]
    (doto toggle-button
      (ui/on-action! (fn [_]
                       (let [property (property-fn)
                             selected (.isSelected toggle-button)
                             vals (mapv (fn [curve] (let [v (-> curve
                                                                properties/curve-vals
                                                                first)]
                                                      (assoc curve :points (iv/iv-vec (cond-> [v]
                                                                                              selected
                                                                                              (conj (update v 0 #(if (math/float32? %) (float 1.0) 1.0))))))))
                                        (properties/values property))]
                         (properties/set-values! property vals)))))))

(defn- make-control-points [curve num]
  (let [old-points (properties/curve-vals curve)
        old-point (first old-points)
        old-num (second old-point)
        is-float (math/float32? old-num)
        zero (if is-float (float 0.0) 0.0)
        one (if is-float (float 1.0) 1.0)]
    (conj (empty old-points)
          (-> (empty old-point)
              (conj zero)
              (conj (cond-> num is-float float))
              (conj one)
              (conj zero)))))

(defn- curve-get-fn [curve]
  (second (first (properties/curve-vals curve))))

(defn- curve-set-fn [curve num]
  (properties/->curve (make-control-points curve num)))

(defn- curve-spread-set-fn [curve-spread num]
  (properties/->curve-spread (make-control-points curve-spread num)
                             (:spread curve-spread)))

(defn- make-curve-update-ui-fn [^ToggleButton editor-toggle-button ^TextField value-text-field update-ui-fn]
  (fn curve-update-ui-fn [values message is-read-only]
    (update-ui-fn values message is-read-only)
    (let [is-curved (< 1 (properties/curve-point-count (first values)))]
      (.setSelected editor-toggle-button is-curved)
      (ui/editable! editor-toggle-button (some? (first values)))
      (ui/disable! value-text-field is-curved))))

(defmethod make-property-control CurveSpread [_edit-type _context property-fn]
  (let [^ToggleButton editor-toggle-button (make-curve-toggler property-fn)
        fields [{:get-fn curve-get-fn
                 :set-fn curve-spread-set-fn
                 :control editor-toggle-button}
                {:label "+/-" :path [:spread]}]
        [^HBox box update-ui-fn] (make-multi-keyed-text-field! fields property-fn)
        ^TextField value-text-field (some #(and (instance? TextField %) %) (.getChildren ^HBox (first (.getChildren box))))
        update-ui-fn (make-curve-update-ui-fn editor-toggle-button value-text-field update-ui-fn)]
    [box update-ui-fn]))

(defmethod make-property-control Curve [_edit-type _context property-fn]
  (let [^ToggleButton editor-toggle-button (make-curve-toggler property-fn)
        fields [{:get-fn curve-get-fn
                 :set-fn curve-set-fn
                 :control editor-toggle-button}]
        [^HBox box update-ui-fn] (make-multi-keyed-text-field! fields property-fn)
        ^TextField value-text-field (some #(and (instance? TextField %) %) (.getChildren ^HBox (first (.getChildren box))))
        update-ui-fn (make-curve-update-ui-fn editor-toggle-button value-text-field update-ui-fn)]
    [box update-ui-fn]))

(defn- set-color-value! [property-fn ignore-alpha ^Color c]
  (let [property (property-fn)
        old-value (coalesced-property->any-value property)
        num-fn (if (math/float32? (first old-value))
                 properties/round-scalar-coarse-float
                 properties/round-scalar-coarse)
        new-value (-> (coll/empty-with-meta old-value)
                      (conj (num-fn (.getRed c)))
                      (conj (num-fn (.getGreen c)))
                      (conj (num-fn (.getBlue c)))
                      (conj (num-fn (.getOpacity c))))
        values (if ignore-alpha
                 (let [old-values (properties/values property)
                       old-alphas (map #(nth % 3) old-values)]
                   (mapv #(assoc new-value 3 %) old-alphas))
                 (repeat new-value))]
    (properties/set-values! property values)))

(defn- value->color [v]
  (let [[r g b a] v]
    (Color. r g b a)))

(defn- color->web-string [^Color c ignore-alpha]
  (cond->> (nnext (.toString c))
    ignore-alpha (drop-last 2)
    :always (apply str "#")))

(defn- save-colors!
  [colors prefs]
  (->> (mapv #(color->web-string % false) colors)
       (prefs/set! prefs saved-colors-prefs-path)))

(defn- get-saved-colors
  [prefs]
  (->> (prefs/get prefs saved-colors-prefs-path)
       (mapv #(Color/valueOf ^String %))))

(defmethod make-property-control types/Color [edit-type {:keys [color-dropper-view prefs]} property-fn]
  (let [wrapper (doto (HBox.)
                  (.setPrefWidth Double/MAX_VALUE))
        pick-fn (fn [c] (set-color-value! property-fn (:ignore-alpha? edit-type) c))
        saved-colors ^Collection (get-saved-colors prefs)
        color-dropper (doto (Button. "" (jfx/get-image-view "icons/32/Icons_M_03_colorpicker.png" 16))
                        (ui/add-styles! ["action-button" "color-dropper"])
                        (AnchorPane/setRightAnchor 0.0)
                        (ui/on-click! (fn [^MouseEvent event] (color-dropper/activate! color-dropper-view pick-fn event))))
        text (TextField.)
        color-picker (ColorPicker.)
        ignore-alpha (:ignore-alpha? edit-type)
        value->display-color #(some-> % value->color (color->web-string ignore-alpha))
        get-overlay #(.lookup (ui/main-root) "#overlay")
        pane (doto (AnchorPane. (ui/node-array [text color-dropper]))
               (HBox/setHgrow Priority/ALWAYS)
               (ui/add-style! "overlay-action-pane"))
        update-ui-fn (fn [values message read-only?]
                       (update-text-fn text value->display-color values message read-only?)
                       (.setValue color-picker (some-> (properties/unify-values values) value->color))
                       (update-field-message [color-picker] message)
                       (ui/editable! color-picker (not read-only?)))
        cancel-fn (fn [_]
                    (let [property (property-fn)
                          current-vals (properties/values property)]
                      (update-ui-fn current-vals
                                    (properties/validation-message property)
                                    (properties/read-only? property))))
        commit-fn (fn [_]
                    (when-let [c (try (Color/valueOf (ui/text text))
                                      (catch Exception _e (cancel-fn nil)))]
                      (set-color-value! property-fn ignore-alpha c)))]
    (when (seq saved-colors)
      (.setAll (.getCustomColors color-picker) saved-colors))
    (doto text
      (AnchorPane/setRightAnchor 0.0)
      (AnchorPane/setLeftAnchor 0.0)
      (ui/add-style! "color-input")
      (ui/customize! commit-fn cancel-fn))
    (doto color-picker
      (ui/on-action! (fn [_]
                       (let [c (.getValue color-picker)]
                         (set-color-value! property-fn ignore-alpha c)
                         (ui/user-data! (ui/main-scene) ::ui/refresh-requested? true))))
      (.setOnShown (ui/event-handler event (.setVisible ^StackPane (get-overlay) true)))
      (.setOnHidden (ui/event-handler event (.setVisible ^StackPane (get-overlay) false))))
    (ui/observe-list (.getCustomColors color-picker) (fn [_ values] (save-colors! values prefs)))
    (ui/children! wrapper [pane color-picker])
    [wrapper update-ui-fn]))

(defmethod make-property-control :choicebox [{:keys [options]} _context property-fn]
  (let [combo-box (fuzzy-combo-box/make options)
        update-ui-fn (fn [values message read-only?]
                       (binding [*programmatic-setting* true]
                         (fuzzy-combo-box/set-value! combo-box (properties/unify-values values))
                         (update-field-message [combo-box] message)
                         (ui/disable! combo-box read-only?)))
        listen-fn (fn [_old-val new-val]
                    (when-not *programmatic-setting*
                      (properties/set-values! (property-fn) (repeat new-val))
                      (ui/user-data! (ui/main-scene) ::ui/refresh-requested? true)))]
    (fuzzy-combo-box/observe! combo-box listen-fn)
    [combo-box update-ui-fn]))

(defmethod make-property-control resource/Resource [edit-type context property-fn]
  (let [box           (GridPane.)
        browse-button (doto (Button. "\u2026") ; "..." (HORIZONTAL ELLIPSIS)
                        (.setPrefWidth 26)
                        (.setPrefHeight 27)
                        (.setFocusTraversable false)
                        (ui/add-style! "button-small"))
        open-button   (doto (Button. "" (jfx/get-image-view "icons/32/Icons_S_14_linkarrow.png" 16))
                        (.setPrefWidth 26)
                        (.setPrefHeight 27)
                        (.setFocusTraversable false)
                        (ui/add-style! "button-small"))
        text          (TextField.)
        dialog-opts (merge
                      (if (:ext edit-type)
                        {:ext (:ext edit-type)}
                        {})
                      (if (:dialog-accept-fn edit-type)
                        {:accept-fn (:dialog-accept-fn edit-type)}
                        {}))
        update-ui-fn  (fn [values message read-only?]
                        (update-text-fn text str (fn [v] (when v (resource/proj-path v))) values message read-only?)
                        (let [val (properties/unify-values values)]
                          (ui/editable! browse-button (not read-only?))
                          (ui/editable! open-button (and (resource/openable-resource? val) (resource/exists? val)))))
        cancel-fn (fn [_]
                    (let [property (property-fn)
                          current-vals (properties/values property)]
                      (update-ui-fn current-vals
                                    (properties/validation-message property)
                                    (properties/read-only? property))))
        commit-fn (fn [_]
                    (let [workspace (:workspace context)
                          proj-path (ui/text text)
                          resource (workspace/resolve-workspace-resource workspace proj-path)]
                      (properties/set-values! (property-fn) (repeat resource))))]
    (ui/add-style! box "composite-property-control-container")
<<<<<<< HEAD
    (ui/on-action! browse-button (fn [_] (when-let [resource (first (resource-dialog/make workspace project dialog-opts))]
                                           (properties/set-values! (property-fn) (repeat resource)))))
    (ui/on-action! open-button (fn [_]  (when-let [resource (-> (property-fn)
                                                              properties/values
                                                              properties/unify-values)]
                                          (ui/run-command open-button :file.open resource))))
    (ui/customize! text commit-fn cancel-fn)
=======
    (ui/on-action! browse-button (fn [_]
                                   (let [{:keys [project workspace]} context
                                         resource (first (resource-dialog/make workspace project dialog-opts))]
                                     (when (some? resource)
                                       (properties/set-values! (property-fn) (repeat resource))))))
    (ui/on-action! open-button (fn [_]
                                 (when-let [resource (-> (property-fn)
                                                         properties/values
                                                         properties/unify-values)]
                                   (ui/run-command open-button :file.open resource))))
    (customize! text commit-fn cancel-fn)
>>>>>>> 9f0d51e9
    (ui/children! box [text browse-button open-button])
    (GridPane/setConstraints text 0 0)
    (GridPane/setConstraints open-button 1 0)
    (GridPane/setConstraints browse-button 2 0)

    ; Merge the facing borders of the open and browse buttons.
    (GridPane/setMargin open-button (Insets. 0 -1 0 0))
    (.setOnMousePressed open-button (ui/event-handler _ (.toFront open-button)))
    (.setOnMousePressed browse-button (ui/event-handler _ (.toFront browse-button)))

    (doto (.. box getColumnConstraints)
      (.add (doto (ColumnConstraints.)
              (.setPrefWidth all-available)
              (.setHgrow Priority/ALWAYS)))
      (.add (doto (ColumnConstraints.)
              (.setMinWidth ColumnConstraints/CONSTRAIN_TO_PREF)
              (.setHgrow Priority/NEVER)))
      (.add (doto (ColumnConstraints.)
              (.setMinWidth ColumnConstraints/CONSTRAIN_TO_PREF)
              (.setHgrow Priority/NEVER))))
    [box update-ui-fn]))

(defmethod make-property-control :slider [edit-type context property-fn]
  (let [box (doto (GridPane.)
              (.setHgap grid-hgap))
        [^TextField text-field tf-update-ui-fn] (make-property-control {:type g/Num} context property-fn)
        min (:min edit-type 0.0)
        max (:max edit-type 1.0)
        val (:value edit-type max)
        precision (:precision edit-type)
        slider (Slider. min max val)
        update-ui-fn (fn [values message read-only?]
                       (tf-update-ui-fn values message read-only?)
                       (binding [*programmatic-setting* true]
                         (if-let [v (properties/unify-values values)]
                           (doto slider
                             (.setDisable false)
                             (.setValue v))
                           (.setDisable slider true))
                         (update-field-message [slider] message)
                         (ui/editable! slider (not read-only?))))]
    (.setPrefColumnCount text-field (if precision (count (str precision)) 5))
    (.addEventFilter slider MouseEvent/MOUSE_PRESSED (ui/event-handler event (ui/user-data! slider ::op-seq (gensym))))
    (ui/observe
      (.valueProperty slider)
      (fn [_observable _old-val new-val]
        (when-not *programmatic-setting*
          (let [property (property-fn)
                val (if precision
                      (math/round-with-precision new-val precision)
                      new-val)
                old-num (coalesced-property->old-num property)
                num (if (math/float32? old-num)
                      (float val)
                      val)]
            (properties/set-values! property (repeat num) (ui/user-data slider ::op-seq))))))
    (ui/children! box [text-field slider])
    (GridPane/setConstraints text-field 0 0)
    (GridPane/setConstraints slider 1 0)
    (.. box getColumnConstraints (add (doto (ColumnConstraints.)
                                        (.setPercentWidth 20))))
    (.. box getColumnConstraints (add (doto (ColumnConstraints.)
                                        (.setPercentWidth 80))))
    [box update-ui-fn]))

(defmethod make-property-control :multi-line-text [_edit-type _context property-fn]
  (let [text (doto (TextArea.)
               (ui/add-style! "property")
               (.setMinHeight 68))
        update-ui-fn (partial update-text-fn text str)
        cancel-fn (fn [_]
                    (let [property (property-fn)]
                      (update-ui-fn (properties/values property)
                                    (properties/validation-message property)
                                    (properties/read-only? property))))
        update-fn (fn [_]
                    (properties/set-values! (property-fn) (repeat (.getText text))))]
    (ui/customize! text update-fn cancel-fn)
    [text update-ui-fn]))

(defmethod make-property-control :default [_edit-type _context _property-fn]
  (let [text (TextField.)
        wrapper (doto (HBox.)
                  (.setPrefWidth Double/MAX_VALUE))
        update-ui-fn (partial update-text-fn text str)]
    (HBox/setHgrow text Priority/ALWAYS)
    (ui/children! wrapper [text])
    (.setDisable text true)
    [wrapper update-ui-fn]))

(defn- node-screen-coords ^Point2D [^Node node ^Point2D offset]
  (let [scene (.getScene node)
        window (.getWindow scene)
        window-coords (Point2D. (.getX window) (.getY window))
        scene-coords (Point2D. (.getX scene) (.getY scene))
        node-coords (.localToScene node (.getX offset) (.getY offset))]
    (.add node-coords (.add scene-coords window-coords))))

(def ^:private severity-tooltip-style-map
  {:fatal "tooltip-error"
   :warning "tooltip-warning"
   :info "tooltip-info"})

(defn- show-message-tooltip [^Node control]
  (when-let [tip (ui/user-data control ::field-message)]
    ;; FIXME: Hack to position tooltip somewhat below control so .show doesn't immediately trigger an :exit.
    (let [tooltip (Tooltip. (:message tip))
          control-bounds (.getLayoutBounds control)
          tooltip-coords (node-screen-coords control (Point2D. 0.0 (+ (.getHeight control-bounds) 11.0)))]
      (ui/add-style! tooltip (severity-tooltip-style-map (:severity tip)))
      (ui/user-data! control ::tooltip tooltip)
      (.show tooltip control (.getX tooltip-coords) (.getY tooltip-coords)))))

(defn- hide-message-tooltip [control]
  (when-let [tooltip ^Tooltip (ui/user-data control ::tooltip)]
    (ui/user-data! control ::tooltip nil)
    (.hide tooltip)))

(defn- update-message-tooltip [control]
  (when (ui/user-data control ::tooltip)
    (hide-message-tooltip control)
    (show-message-tooltip control)))

(defn- install-tooltip-message [ctrl msg]
  (ui/user-data! ctrl ::field-message msg)
  (ui/on-mouse! ctrl
    (when msg
      (fn [verb _]
        (condp = verb
          :enter (show-message-tooltip ctrl)
          :exit (hide-message-tooltip ctrl)
          :move nil)))))

(def ^:private severity-field-style-map
  {:fatal "field-error"
   :warning "field-warning"
   :info "field-info"})

(defn- update-field-message-style [ctrl msg]
  (if msg
    (ui/add-style! ctrl (severity-field-style-map (:severity msg)))
    (ui/remove-styles! ctrl (vals severity-field-style-map))))

(defn- update-field-message [ctrls msg]
  (doseq [ctrl ctrls]
    (install-tooltip-message ctrl msg)
    (update-field-message-style ctrl msg)
    (if msg
      (update-message-tooltip ctrl)
      (hide-message-tooltip ctrl))))

(handler/defhandler :edit.show-overrides :property
  (active? [evaluation-context selection]
    (when-let [node-id (handler/selection->node-id selection)]
      (pos? (count (g/overrides (:basis evaluation-context) node-id)))))
  (run [property selection search-results-view app-view]
    (app-view/show-override-inspector! app-view search-results-view (handler/selection->node-id selection) [(:key property)])))

(handler/defhandler :edit.pull-up-overrides :property
  (label [property user-data]
    (when (nil? user-data)
      (str "Pull Up " (properties/label property) " Override")))
  (active? [property user-data]
    (or (some? user-data)
        (= 1 (count (:original-values property)))))
  (enabled? [user-data]
    (if user-data
      (properties/can-transfer-overrides? (:transfer-overrides-plan user-data))
      true))
  (options [property selection user-data]
    (when (nil? user-data)
      (when-let [node-id (handler/selection->node-id selection)]
        (g/with-auto-evaluation-context evaluation-context
          (let [prop-kws [(:key property)]
                source-prop-infos-by-prop-kw (properties/transferred-properties node-id prop-kws evaluation-context)]
            (when source-prop-infos-by-prop-kw
              (mapv (fn [transfer-overrides-plan]
                      {:label (properties/transfer-overrides-description transfer-overrides-plan evaluation-context)
                       :command :edit.pull-up-overrides
                       :user-data {:transfer-overrides-plan transfer-overrides-plan}})
                    (properties/pull-up-overrides-plan-alternatives node-id source-prop-infos-by-prop-kw evaluation-context))))))))
  (run [user-data]
    (properties/transfer-overrides! (:transfer-overrides-plan user-data))))

(handler/defhandler :edit.push-down-overrides :property
  (label [property user-data]
    (when (nil? user-data)
      (str "Push Down " (properties/label property) " Override")))
  (active? [property selection user-data evaluation-context]
    (or (some? user-data)
        (and (= 1 (count (:original-values property)))
             (if-let [node-id (handler/selection->node-id selection)]
               (not (coll/empty? (g/overrides (:basis evaluation-context) node-id)))
               false))))
  (enabled? [user-data]
    (if user-data
      (properties/can-transfer-overrides? (:transfer-overrides-plan user-data))
      true))
  (options [property selection user-data]
    (when (nil? user-data)
      (when-let [node-id (handler/selection->node-id selection)]
        (g/with-auto-evaluation-context evaluation-context
          (let [prop-kws [(:key property)]
                source-prop-infos-by-prop-kw (properties/transferred-properties node-id prop-kws evaluation-context)]
            (when source-prop-infos-by-prop-kw
              (mapv (fn [transfer-overrides-plan]
                      {:label (properties/transfer-overrides-description transfer-overrides-plan evaluation-context)
                       :command :edit.push-down-overrides
                       :user-data {:transfer-overrides-plan transfer-overrides-plan}})
                    (properties/push-down-overrides-plan-alternatives node-id source-prop-infos-by-prop-kw evaluation-context))))))))
  (run [user-data]
    (properties/transfer-overrides! (:transfer-overrides-plan user-data))))

(handler/defhandler :private/clear-override :property
  (label [property user-data]
    (when (nil? user-data)
      (str "Clear " (properties/label property) " Override")))
  (active? [property user-data]
    (not (coll/empty? (:original-values property))))
  (run [property property-control]
    (properties/clear-override! property)
    (ui/clear-auto-commit! property-control)))

(handler/register-menu! ::property-menu
  [menu-items/show-overrides
   menu-items/pull-up-overrides
   menu-items/push-down-overrides
   {:label "Clear Override"
    :icon "icons/32/Icons_S_02_Reset.png"
    :command :private/clear-override}])

(defrecord SelectionProvider [original-node-ids]
  handler/SelectionProvider
  (selection [_] original-node-ids)
  (succeeding-selection [_])
  (alt-selection [_]))

(defn- make-property-grid-row [context property-keyword edit-type row property-keyword->property]
  (let [property-fn #(property-keyword->property property-keyword)
        [^Node control update-ctrl-fn drag-update-fn] (make-property-control edit-type context property-fn)

        ^MenuButton label
        (doto (MenuButton.)
          (ui/add-style! "property-label")
          (ui/register-button-menu ::property-menu)
          (.setPrefWidth Region/USE_COMPUTED_SIZE)
          (.setMinWidth Region/USE_PREF_SIZE)
          (.setTooltip (doto (Tooltip.)
                         (.setHideDelay Duration/ZERO)
                         (.setShowDuration (Duration/seconds 30)))))

        update-label!
        (fn update-label! [label-text tooltip-text]
          (.setText label label-text)
          (doto (.getTooltip label)
            (.setText (cond->> (format "Available as `%s` in editor scripts"
                                       (string/replace (name property-keyword) \- \_))
                               tooltip-text
                               (str tooltip-text "\n\n")))))

        update-ui-fn
        (fn update-ui-fn [property selection-provider]
          (let [is-overridden (properties/overridden? property)
                label-context (assoc context :property property :property-control control)]
            (ui/context! label :property label-context selection-provider)
            (ui/set-style! label "overridden" is-overridden)
            (ui/set-style! control "overridden" is-overridden)
            (update-label! (properties/label property)
                           (properties/tooltip property))
            (update-ctrl-fn (properties/values property)
                            (properties/validation-message property)
                            (properties/read-only? property))))

        control
        (cond-> control
                drag-update-fn
                (make-control-draggable (partial handle-control-drag-event! property-fn drag-update-fn update-ctrl-fn)))]

    (GridPane/setConstraints label 0 row)
    (GridPane/setConstraints control 1 row)
    (GridPane/setFillWidth label true)
    (GridPane/setFillWidth control true)
    (GridPane/setValignment label VPos/TOP)
    [label control update-ui-fn]))

(defn- make-property-grid [context properties property-keyword->property]
  (let [grid (doto (GridPane.)
               (ui/add-style! "form")
               (.setHgap grid-hgap)
               (.setVgap grid-vgap))]
    (doto (.getColumnConstraints grid)
      (.add (doto (ColumnConstraints.)
              (.setHgrow Priority/NEVER)))
      (.add (doto (ColumnConstraints.)
              (.setHgrow Priority/ALWAYS)
              (.setPrefWidth all-available))))
    (let [property-keyword+update-ui-fns
          (into []
                (map-indexed (fn [row [property-keyword property]]
                               (let [[label-box control update-ui-fn] (make-property-grid-row context property-keyword (:edit-type property) row property-keyword->property)]
                                 (ui/add-child! grid label-box)
                                 (ui/add-child! grid control)
                                 (pair property-keyword update-ui-fn))))
                properties)]
      (pair grid property-keyword+update-ui-fns))))

(defn- category-property-edit-types [{:keys [display-order properties]}]
  (into [(pair nil
               (into []
                     (comp (remove properties/category?)
                           (map (fn [property-keyword]
                                  (pair property-keyword
                                        (properties property-keyword)))))
                     display-order))]
        (comp (filter properties/category?)
              (map (fn [[category-title & property-keywords]]
                     (pair category-title
                           (mapv (fn [property-keyword]
                                   (pair property-keyword
                                         (properties property-keyword)))
                                 property-keywords)))))
        display-order))

(defn- recreate-controls! [parent context category-property-edit-types]
  (let [vbox
        (doto (VBox. (double 10.0))
          (.setId "properties-view-pane")
          (.setPadding (Insets. 10 10 10 10))
          (.setFillWidth true)
          (AnchorPane/setBottomAnchor 0.0)
          (AnchorPane/setLeftAnchor 0.0)
          (AnchorPane/setRightAnchor 0.0)
          (AnchorPane/setTopAnchor 0.0))

        property-keyword->property
        (fn property-keyword->property [property-keyword]
          {:pre [(keyword? property-keyword)]}
          (let [properties (:properties (ui/user-data vbox ::properties))
                property (get properties property-keyword)]
            (if (some? property)
              property
              (throw
                (ex-info
                  (str "Unknown property: " property-keyword)
                  {:property-keyword property-keyword
                   :valid-property-keywords (into (sorted-set)
                                                  (keys properties))})))))

        update-ui-fns-by-property-keyword
        (into {}
              (mapcat (fn [[category-title properties]]
                        (when (coll/not-empty properties)
                          (when category-title
                            (ui/add-child! vbox (doto (Label. category-title)
                                                  (ui/add-style! "property-category"))))
                          (let [[grid property-keyword+update-ui-fns] (make-property-grid context properties property-keyword->property)]
                            (ui/add-child! vbox grid)
                            property-keyword+update-ui-fns))))
              category-property-edit-types)]
    (ui/user-data! parent ::update-fns update-ui-fns-by-property-keyword)
    (ui/children! parent [vbox])))

(defn- refresh-control-values! [^Parent parent properties]
  (let [pane (.lookup parent "#properties-view-pane")
        update-fns (ui/user-data parent ::update-fns)
        cached (ui/user-data pane ::properties)
        old-properties (:properties cached)
        old-selection (:original-node-ids cached)
        new-selection (:original-node-ids properties)
        selection-differs (not= old-selection new-selection)
        selection-provider (->SelectionProvider new-selection)]
    (ui/user-data! pane ::properties properties)
    (doseq [[property-keyword property] (:properties properties)]
      ;; Only update the UI when the selection or props actually differ
      ;; Differing :edit-type's would have recreated the UI so no need to
      ;; compare them here
      (when (or selection-differs
                (not= (dissoc property :edit-type)
                      (dissoc (old-properties property-keyword) :edit-type)))
        (when-let [update-ui-fn (update-fns property-keyword)]
          (update-ui-fn property selection-provider))))))

(def ^:private ephemeral-edit-type-fields [:from-type :to-type :set-fn :clear-fn :dialog-accept-fn])

(defn- edit-type->template [edit-type]
  (apply dissoc edit-type ephemeral-edit-type-fields))

(defn- properties->template [properties]
  (into {}
        (map (fn [[property-keyword {:keys [edit-type]}]]
               (let [template (edit-type->template edit-type)]
                 (pair property-keyword template))))
        (:properties properties)))

(defn- update-pane! [parent context properties]
  ; NOTE: We cache the ui based on the ::template and ::properties user-data
  (profiler/profile "properties" "update-pane"
    (let [properties (properties/coalesce properties)
          template (properties->template properties)
          prev-template (ui/user-data parent ::template)]
      (when (not= prev-template template)
        (let [category-property-edit-types (category-property-edit-types properties)]
          (recreate-controls! parent context category-property-edit-types))
        (ui/user-data! parent ::template template))
      (refresh-control-values! parent properties))))

(g/defnode PropertiesView
  (property parent-view Parent)
  (property prefs g/Any)

  (input workspace g/Any)
  (input project g/Any)
  (input app-view g/NodeID)
  (input search-results-view g/NodeID)
  (input color-dropper-view g/NodeID)
  (input selected-node-properties g/Any)

  (output pane Pane :cached (g/fnk [parent-view workspace project app-view search-results-view selected-node-properties color-dropper-view prefs]
                                   (let [context {:workspace workspace
                                                  :project project
                                                  :app-view app-view
                                                  :prefs prefs
                                                  :search-results-view search-results-view
                                                  :color-dropper-view color-dropper-view}]
                                     ;; Collecting the properties and then updating the view takes some time, but has no immediacy
                                     ;; This is effectively time-slicing it over two "frames" (or whenever JavaFX decides to run the second part)
                                     (ui/run-later
                                       (update-pane! parent-view context selected-node-properties))))))

(defn make-properties-view [workspace project app-view search-results-view view-graph color-dropper-view prefs ^Node parent]
  (first
    (g/tx-nodes-added
      (g/transact
        (g/make-nodes view-graph [view [PropertiesView :parent-view parent :prefs prefs]]
          (g/connect workspace :_node-id view :workspace)
          (g/connect project :_node-id view :project)
          (g/connect app-view :_node-id view :app-view)
          (g/connect app-view :selected-node-properties view :selected-node-properties)
          (g/connect search-results-view :_node-id view :search-results-view)
          (g/connect color-dropper-view :_node-id view :color-dropper-view))))))<|MERGE_RESOLUTION|>--- conflicted
+++ resolved
@@ -298,13 +298,8 @@
                               (if (and num (not= num old-num))
                                 (properties/set-values! property (mapv #(assoc % index num) current-vals))
                                 (cancel-fn nil))))
-<<<<<<< HEAD
                 _ (ui/customize! text-field update-fn cancel-fn)
-                text-field (make-control-draggable text-field (partial handle-control-drag-event! property-fn drag-update-fn update-ui-fn) false) 
-=======
-                _ (customize! text-field update-fn cancel-fn)
                 control (make-control-draggable text-field (partial handle-control-drag-event! property-fn drag-update-fn update-ui-fn) false)
->>>>>>> 9f0d51e9
                 children (if (seq label-text)
                            (let [label (doto (Label. label-text)
                                          (.setMinWidth Region/USE_PREF_SIZE))]
@@ -678,15 +673,6 @@
                           resource (workspace/resolve-workspace-resource workspace proj-path)]
                       (properties/set-values! (property-fn) (repeat resource))))]
     (ui/add-style! box "composite-property-control-container")
-<<<<<<< HEAD
-    (ui/on-action! browse-button (fn [_] (when-let [resource (first (resource-dialog/make workspace project dialog-opts))]
-                                           (properties/set-values! (property-fn) (repeat resource)))))
-    (ui/on-action! open-button (fn [_]  (when-let [resource (-> (property-fn)
-                                                              properties/values
-                                                              properties/unify-values)]
-                                          (ui/run-command open-button :file.open resource))))
-    (ui/customize! text commit-fn cancel-fn)
-=======
     (ui/on-action! browse-button (fn [_]
                                    (let [{:keys [project workspace]} context
                                          resource (first (resource-dialog/make workspace project dialog-opts))]
@@ -697,8 +683,7 @@
                                                          properties/values
                                                          properties/unify-values)]
                                    (ui/run-command open-button :file.open resource))))
-    (customize! text commit-fn cancel-fn)
->>>>>>> 9f0d51e9
+    (ui/customize! text commit-fn cancel-fn)
     (ui/children! box [text browse-button open-button])
     (GridPane/setConstraints text 0 0)
     (GridPane/setConstraints open-button 1 0)
