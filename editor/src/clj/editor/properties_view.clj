;; Copyright 2020-2025 The Defold Foundation
;; Copyright 2014-2020 King
;; Copyright 2009-2014 Ragnar Svensson, Christian Murray
;; Licensed under the Defold License version 1.0 (the "License"); you may not use
;; this file except in compliance with the License.
;;
;; You may obtain a copy of the License, together with FAQs at
;; https://www.defold.com/license
;;
;; Unless required by applicable law or agreed to in writing, software distributed
;; under the License is distributed on an "AS IS" BASIS, WITHOUT WARRANTIES OR
;; CONDITIONS OF ANY KIND, either express or implied. See the License for the
;; specific language governing permissions and limitations under the License.

(ns editor.properties-view
  (:require [clojure.string :as string]
            [dynamo.graph :as g]
            [editor.app-view :as app-view]
            [editor.color-dropper :as color-dropper]
            [editor.defold-project :as project]
            [editor.field-expression :as field-expression]
            [editor.handler :as handler]
            [editor.jfx :as jfx]
            [editor.math :as math]
            [editor.menu-items :as menu-items]
            [editor.prefs :as prefs]
            [editor.properties :as properties]
            [editor.resource :as resource]
            [editor.resource-dialog :as resource-dialog]
            [editor.types :as types]
            [editor.ui :as ui]
            [editor.ui.fuzzy-combo-box :as fuzzy-combo-box]
            [editor.workspace :as workspace]
            [util.coll :as coll :refer [pair]]
            [util.id-vec :as iv]
            [util.profiler :as profiler])
  (:import [editor.properties Curve CurveSpread]
           [java.util Collection]
           [javafx.geometry Insets Point2D VPos]
           [javafx.scene Node Parent]
           [javafx.scene.control Button CheckBox ColorPicker Control Label MenuButton Slider TextArea TextField TextInputControl ToggleButton Tooltip]
           [javafx.scene.input MouseDragEvent MouseEvent]
           [javafx.scene.layout AnchorPane ColumnConstraints GridPane HBox Pane Priority Region StackPane VBox]
           [javafx.scene.paint Color]
           [javafx.util Duration]))

(set! *warn-on-reflection* true)

(def ^{:private true :const true} grid-hgap 4)
(def ^{:private true :const true} grid-vgap 6)
(def ^{:private true :const true} all-available 5000)

(defonce ^:private saved-colors-prefs-path [:workflow :saved-colors])

(declare update-field-message)

(defn- update-multi-text-fn [texts format-fn get-fns values message read-only?]
  (update-field-message texts message)
  (doseq [[^TextInputControl text get-fn] (map vector texts get-fns)]
    (doto text
      (ui/text! (format-fn (properties/unify-values (map get-fn values))))
      (ui/editable! (not read-only?)))
    (if (ui/focus? text)
      (.selectAll text)
      (.home text))))

(defn- update-text-fn
  ([^TextInputControl text format-fn values message read-only?]
   (update-text-fn text format-fn identity values message read-only?))
  ([^TextInputControl text format-fn get-fn values message read-only?]
   (update-multi-text-fn [text] format-fn [get-fn] values message read-only?)))

(defn edit-type->type [edit-type]
  (or (some-> edit-type :type g/value-type-dispatch-value)
      (:type edit-type)))

(defn- select-all-on-click! [^TextInputControl t]
  (doto t
    ;; Filter is necessary because the listener will be called after the text field has received focus, i.e. too late
    (.addEventFilter MouseEvent/MOUSE_PRESSED (ui/event-handler e
                                                (when (not (ui/focus? t))
                                                  (.deselect t)
                                                  (ui/user-data! t ::selection-at-focus true))))
    ;; Filter is necessary because the TextArea captures the event
    (.addEventFilter MouseEvent/MOUSE_RELEASED (ui/event-handler e
                                                 (when (ui/user-data t ::selection-at-focus)
                                                   (when (string/blank? (.getSelectedText t))
                                                     (.consume e)
                                                     (ui/run-later (.selectAll t))))
                                                 (ui/user-data! t ::selection-at-focus nil)))))

(defmulti customize! (fn [control _ _] (class control)))

(defmethod customize! TextField [^TextField t update-fn cancel-fn]
  (doto t
    (GridPane/setHgrow Priority/ALWAYS)
    (ui/on-action! update-fn)
    (ui/on-cancel! cancel-fn)
    (ui/auto-commit! update-fn)
    (select-all-on-click!)))

(defmethod customize! TextArea [^TextArea t update-fn cancel-fn]
  (doto t
    (GridPane/setHgrow Priority/ALWAYS)
    (ui/on-action! update-fn)
    (ui/on-cancel! cancel-fn)
    (ui/auto-commit! update-fn)
    (select-all-on-click!)))

(defn- old-num->parse-num-fn [old-num]
  {:pre [(or (number? old-num) (nil? old-num))]}
  (if (math/float32? old-num)
    field-expression/to-float
    field-expression/to-double))

(defn- coalesced-property->any-value [{:keys [values] :as coalesced-property}]
  {:pre [(vector? values)]}
  (or (first values)
      (first (:original-values coalesced-property))))

(defn- coalesced-property->old-num [coalesced-property]
  (let [old-value (coalesced-property->any-value coalesced-property)]
    (if (number? old-value)
      old-value
      (old-value 0))))

(defn- parse-num [^String text old-num]
  (let [parse-num-fn (old-num->parse-num-fn old-num)]
    (parse-num-fn text)))

(defn add-style-class!
  [^Node node style-class]
  (.add (.getStyleClass node) style-class))

(defn script-property-type->style-class [script-property-type]
  (case script-property-type
    :script-property-type-number "script-property-text-field-icon-number"
    :script-property-type-hash "script-property-text-field-icon-hash"
    :script-property-type-url "script-property-text-field-icon-url"
    nil))

(defmulti make-property-control (fn [edit-type _context _property-fn]
                                  (edit-type->type edit-type)))

(defmethod make-property-control g/Str [edit-type _context property-fn]
  (let [text (TextField.)
        update-ui-fn (partial update-text-fn text str)
        cancel-fn (fn [_]
                    (let [property (property-fn)]
                      (update-ui-fn (properties/values property)
                                    (properties/validation-message property)
                                    (properties/read-only? property))))
        update-fn (fn [_]
                    (properties/set-values! (property-fn) (repeat (.getText text))))]
    (customize! text update-fn cancel-fn)
    (when-let [style-class (script-property-type->style-class (:script-property-type edit-type))]
      (add-style-class! text style-class))
    [text update-ui-fn]))

(defmethod make-property-control g/Int [edit-type _context property-fn]
  (let [text (TextField.)
        update-ui-fn (partial update-text-fn text field-expression/format-int)
        update-prop-fn (fn [_]
                         (let [property (property-fn)]
                           (update-ui-fn (properties/values property)
                                         (properties/validation-message property)
                                         (properties/read-only? property))))
        cancel-fn update-prop-fn
        update-fn (fn [_]
                    (when-let [v (field-expression/to-int (.getText text))]
                      (let [property (property-fn)]
                        (properties/set-values! property (repeat v))
                        (update-prop-fn nil))))
        drag-update-fn (fn [v update-val] (int (+ v update-val)))]
    (customize! text update-fn cancel-fn)
    (when-let [style-class (script-property-type->style-class (:script-property-type edit-type))]
      (add-style-class! text style-class))
    [text update-ui-fn drag-update-fn]))

(defmethod make-property-control g/Num [edit-type _context property-fn]
  (let [text-field (TextField.)
        update-ui-fn (partial update-text-fn text-field field-expression/format-number)
        cancel-fn (fn [_]
                    (let [property (property-fn)]
                      (update-ui-fn (properties/values property)
                                    (properties/validation-message property)
                                    (properties/read-only? property))))
        update-fn (fn update-fn [_]
                    (let [property (property-fn)
                          old-num (coalesced-property->old-num property)
                          num (parse-num (.getText text-field) old-num)]
                      (if (and num (not= num old-num))
                        (properties/set-values! property (repeat num))
                        (cancel-fn nil))))
        drag-update-fn (fn [v update-val] (properties/round-scalar (+ v update-val)))]
    (customize! text-field update-fn cancel-fn)
    (when-let [style-class (script-property-type->style-class (:script-property-type edit-type))]
      (add-style-class! text-field style-class))
    [text-field update-ui-fn drag-update-fn]))

(defmethod make-property-control g/Bool [_edit-type _context property-fn]
  (let [check (CheckBox.)
        update-ui-fn (fn [values message read-only?]
                       (let [v (properties/unify-values values)]
                         (if (nil? v)
                           (.setIndeterminate check true)
                           (doto check
                             (.setIndeterminate false)
                             (.setSelected v))))
                       (update-field-message [check] message)
                       (ui/editable! check (not read-only?)))]
    (ui/on-action! check (fn [_] (properties/set-values! (property-fn) (repeat (.isSelected check)))))
    [check update-ui-fn]))

(defn- make-grid-pane
  ^GridPane [ctrls]
  (let [box (doto (GridPane.)
              (ui/add-style! "property-component")
              (ui/children! ctrls))]
    (doall (map-indexed (fn [idx c]
                          (GridPane/setConstraints c idx 0))
                        ctrls))
    box))

(defn- handle-control-drag-event! [property-fn drag-update-fn update-ui-fn ^MouseDragEvent event]
  (.consume event)
  (let [property (property-fn)
        target (.getTarget event)
        position (ui/user-data target ::position)
        op-seq (ui/user-data target ::op-seq)
        is-read-only (properties/read-only? property)]
    (when (and position op-seq (not is-read-only))
      (let [edit-type (:edit-type property)
            to-fn (:to-type edit-type identity)
            from-fn (:from-type edit-type identity)
            min-val (:min edit-type)
            max-val (:max edit-type)
            x (.getX event)
            y (.getY event)
            [prev-x prev-y] (ui/user-data target ::position)
            delta-x (- x prev-x)
            delta-y (- prev-y y)
            max-delta (if (> (abs delta-x) (abs delta-y)) delta-x delta-y)
            update-val (cond-> (or (:precision edit-type) 1.0)
                         (.isShiftDown event) (* 10.0)
                         (.isControlDown event) (* 0.1)
                         (neg? max-delta) -)]
        (when (> (abs max-delta) 1)
          (let [values (or (ui/user-data target ::values)
                           (properties/values property))
                new-values (mapv (fn [value]
                                   (cond-> (drag-update-fn value update-val)
                                     min-val (max min-val)
                                     max-val (min max-val))) values)]
            (properties/set-values! property values op-seq)
            (ui/user-data! target ::position [x y])
            (ui/user-data! target ::values new-values)
            (update-ui-fn (mapv (comp to-fn from-fn) new-values)
                          (properties/validation-message property)
                          (properties/read-only? property))))))))

(defn handle-label-press-event!
  [^MouseEvent event]
  (.consume event)
  (doto (.getTarget event)
    (ui/add-style! "active")
    (ui/user-data! ::op-seq (gensym))
    (ui/user-data! ::position [(.getX event) (.getY event)])
    (ui/user-data! ::values nil)))

(defn handle-label-release-event!
  [^MouseEvent event ^Node control]
  (.consume event)
  (let [target (.getTarget event)]
    (when-not (ui/user-data target ::values)
      (.requestFocus control))
    (doto target
      (ui/remove-style! "active")
      (ui/user-data! ::op-seq nil)
      (ui/user-data! ::position nil))))

(defn- make-control-draggable
  (^AnchorPane [^Node control drag-event-handler]
   (make-control-draggable control drag-event-handler true))
<<<<<<< HEAD
  (^AnchorPane [^Node control drag-event-handler is-left-aligned]
   (let [drag-icon (doto (Button. "" (jfx/get-image-view "icons/32/Icons_X_10_scalesides.png" 16))
                     (ui/add-style! "action-button")
=======
  ([^Node control drag-event-handler is-left-aligned]
   (let [drag-icon (doto (Button. "" (jfx/get-image-view "icons/32/Icons_X_11_scaleupdown.png" 14))
                     (ui/add-styles! ["action-button" "drag-handle"])
                     (.setFocusTraversable false)
>>>>>>> c35161db
                     (.addEventHandler MouseEvent/MOUSE_DRAGGED (ui/event-handler event (drag-event-handler event)))
                     (.addEventHandler MouseEvent/MOUSE_PRESSED (ui/event-handler event (handle-label-press-event! event)))
                     (.addEventHandler MouseEvent/MOUSE_RELEASED (ui/event-handler event (handle-label-release-event! event control))))]
     (if is-left-aligned
       (AnchorPane/setRightAnchor drag-icon 0.0)
       (AnchorPane/setLeftAnchor drag-icon 0.0))
     (doto control
       (AnchorPane/setRightAnchor 0.0)
       (AnchorPane/setLeftAnchor 0.0))
     (ui/observe (.focusedProperty control)
                 (fn [_ _ is-focused]
                   (if is-focused
                     (ui/add-style! drag-icon "hidden")
                     (ui/remove-style! drag-icon "hidden"))))
     (doto (AnchorPane. (ui/node-array [control drag-icon]))
       (GridPane/setHgrow Priority/ALWAYS)
       (ui/add-style! "overlay-action-pane")))))

(defn- make-multi-text-field [labels property-fn]
  (let [text-fields (mapv (fn [_] (TextField.)) labels)
        box (doto (GridPane.)
              (.setHgap grid-hgap))
        get-fns (mapv (fn [index]
                        #(nth % index))
                      (range (count text-fields)))
        update-ui-fn (partial update-multi-text-fn text-fields field-expression/format-number get-fns)]
    (dorun
      (map
        (fn [index ^TextField text-field ^String label-text]
          (let [drag-update-fn (fn [v update-val]
                                 (update v index #(properties/round-scalar (+ % update-val))))
                cancel-fn (fn [_]
                            (let [property (property-fn)
                                  current-vals (properties/values property)]
                              (update-ui-fn current-vals
                                            (properties/validation-message property)
                                            (properties/read-only? property))))
                update-fn (fn update-fn [_]
                            (let [property (property-fn)
                                  current-vals (properties/values property)
                                  old-num (get (get current-vals 0) index)
                                  num (parse-num (.getText text-field) old-num)]
                              (if (and num (not= num old-num))
                                (properties/set-values! property (mapv #(assoc % index num) current-vals))
                                (cancel-fn nil))))
                _ (customize! text-field update-fn cancel-fn)
                control (make-control-draggable text-field (partial handle-control-drag-event! property-fn drag-update-fn update-ui-fn) false)
                children (if (seq label-text)
                           (let [label (doto (Label. label-text)
                                         (.setMinWidth Region/USE_PREF_SIZE))]
                             [label control])
                           [control])
                comp (doto (make-grid-pane children)
                       (GridPane/setConstraints index 0)
                       (GridPane/setHgrow Priority/ALWAYS))]
            (ui/add-child! box comp)))
        (range)
        text-fields
        labels))
    [box update-ui-fn]))

(def ^:private matrix-field-label-texts
  ;; These correspond to the semantic meaning of the linear values in the array
  ;; of doubles. We might choose to present the fields in a different order in
  ;; the property editor.
  ["X" "X" "X" "X"
   "Y" "Y" "Y" "Y"
   "Z" "Z" "Z" "Z"
   "T" "T" "T" "W"])

(defn- create-matrix-field-grid [^long row-column-count property-fn]
  (let [labels
        (for [^long row (range row-column-count)
              ^long column (range row-column-count)]
          (let [label-text (matrix-field-label-texts (+ column (* row 4)))
                presentation-row column
                presentation-column (* row 2)]
            (doto (Label. label-text)
              (.setMinWidth Region/USE_PREF_SIZE)
              (GridPane/setConstraints presentation-column presentation-row)
              (GridPane/setHgrow Priority/NEVER)
              (cond-> (zero? presentation-column)
                      (ui/add-style! "leftmost")))))

        text-fields
        (vec
          (for [^long row (range row-column-count)
                ^long column (range row-column-count)]
            (let [presentation-row column
                  presentation-column (inc (* row 2))]
              (doto (TextField.)
                (GridPane/setConstraints presentation-column presentation-row)
                (GridPane/setHgrow Priority/ALWAYS)))))

        grid-pane
        (doto (GridPane.)
          (.setHgap grid-hgap)
          (ui/add-style! "property-component-matrix")
          (ui/children! (interleave labels text-fields)))

        get-fns
        (mapv (fn [^long value-index]
                #(nth % value-index))
              (range (* row-column-count row-column-count)))

        update-ui-fn
        (partial update-multi-text-fn text-fields field-expression/format-number get-fns)

        cancel-fn
        (fn cancel-fn [_]
          (let [property (property-fn)
                current-vals (properties/values property)]
            (update-ui-fn current-vals
                          (properties/validation-message property)
                          (properties/read-only? property))))]

    (doseq [^long row (range row-column-count)
            ^long column (range row-column-count)
            :let [value-index (+ column (* row row-column-count))
                  text-field (text-fields value-index)]]
      (letfn [(update-fn [_]
                (let [property (property-fn)
                      old-vals (properties/values property)
                      old-num (get (get old-vals 0) value-index)
                      num (parse-num (ui/text text-field) old-num)]
                  (if (and num (not= num old-num))
                    (let [new-vals (mapv #(assoc % value-index num) old-vals)]
                      (properties/set-values! property new-vals))
                    (cancel-fn nil))))]
        (customize! text-field update-fn cancel-fn)))

    (pair grid-pane update-ui-fn)))

(defmethod make-property-control types/Vec2 [edit-type _context property-fn]
  (let [{:keys [labels]
         :or {labels ["X" "Y"]}} edit-type]
    (make-multi-text-field labels property-fn)))

(defmethod make-property-control types/Vec3 [edit-type _context property-fn]
  (let [{:keys [labels]
         :or {labels ["X" "Y" "Z"]}} edit-type]
    (make-multi-text-field labels property-fn)))

(defmethod make-property-control types/Vec4 [edit-type _context property-fn]
  (let [{:keys [labels]
         :or {labels ["X" "Y" "Z" "W"]}} edit-type]
    (make-multi-text-field labels property-fn)))

(defmethod make-property-control types/Mat2 [_edit-type _context property-fn]
  (create-matrix-field-grid 2 property-fn))

(defmethod make-property-control types/Mat3 [_edit-type _context property-fn]
  (create-matrix-field-grid 3 property-fn))

(defmethod make-property-control types/Mat4 [_edit-type _context property-fn]
  (create-matrix-field-grid 4 property-fn))

(defn- make-multi-keyed-text-field! [fields property-fn]
  (let [text-fields (mapv (fn [_] (TextField.)) fields)
        box (doto (GridPane.)
              (.setPrefWidth Double/MAX_VALUE))
        get-fns (mapv (fn [f] (or (:get-fn f) #(get-in % (:path f)))) fields)
        update-ui-fn (partial update-multi-text-fn text-fields field-expression/format-number get-fns)]
    (dorun
      (map
        (fn [index ^TextField text-field field get-fn]
          (let [^String label-text (:label field)
                ^Control control (:control field)
                children (cond-> []

                                 label-text
                                 (conj (doto (Label. label-text)
                                         (.setMinWidth Region/USE_PREF_SIZE)))

                                 control
                                 (conj (doto control
                                         (.setMinWidth Region/USE_PREF_SIZE)))

                                 :always
                                 (conj text-field))
                comp (doto (make-grid-pane children)
                       (GridPane/setConstraints index 0)
                       (GridPane/setHgrow Priority/ALWAYS))
                set-fn (or (:set-fn field)
                           (let [path (:path field)]
                             (fn [e v]
                               (assoc-in e path v))))
                cancel-fn (fn [_]
                            (let [property (property-fn)
                                  current-vals (properties/values property)]
                              (update-ui-fn current-vals
                                            (properties/validation-message property)
                                            (properties/read-only? property))))
                update-fn (fn update-fn [_]
                            (let [property (property-fn)
                                  current-vals (properties/values property)
                                  old-num (get-fn (first current-vals))
                                  num (parse-num (.getText text-field) old-num)]
                              (if num
                                (properties/set-values! property (mapv #(set-fn % num) current-vals))
                                (cancel-fn nil))))]
            (customize! text-field update-fn cancel-fn)
            (ui/add-child! box comp)))
        (range)
        text-fields
        fields
        get-fns))
    [box update-ui-fn]))

(def ^:private ^:dynamic *programmatic-setting* nil)

(defn- make-curve-toggler
  ^ToggleButton [property-fn]
  (let [^ToggleButton toggle-button (doto (ToggleButton. nil (jfx/get-image-view "icons/32/Icons_X_03_Bezier.png" 12.0))
                                      (.setFocusTraversable false)
                                      (ui/add-styles! ["embedded-properties-button"]))]
    (doto toggle-button
      (ui/on-action! (fn [_]
                       (let [property (property-fn)
                             selected (.isSelected toggle-button)
                             vals (mapv (fn [curve] (let [v (-> curve
                                                                properties/curve-vals
                                                                first)]
                                                      (assoc curve :points (iv/iv-vec (cond-> [v]
                                                                                              selected
                                                                                              (conj (update v 0 #(if (math/float32? %) (float 1.0) 1.0))))))))
                                        (properties/values property))]
                         (properties/set-values! property vals)))))))

(defn- make-control-points [curve num]
  (let [old-points (properties/curve-vals curve)
        old-point (first old-points)
        old-num (second old-point)
        is-float (math/float32? old-num)
        zero (if is-float (float 0.0) 0.0)
        one (if is-float (float 1.0) 1.0)]
    (conj (empty old-points)
          (-> (empty old-point)
              (conj zero)
              (conj (cond-> num is-float float))
              (conj one)
              (conj zero)))))

(defn- curve-get-fn [curve]
  (second (first (properties/curve-vals curve))))

(defn- curve-set-fn [curve num]
  (properties/->curve (make-control-points curve num)))

(defn- curve-spread-set-fn [curve-spread num]
  (properties/->curve-spread (make-control-points curve-spread num)
                             (:spread curve-spread)))

(defn- make-curve-update-ui-fn [^ToggleButton editor-toggle-button ^TextField value-text-field update-ui-fn]
  (fn curve-update-ui-fn [values message is-read-only]
    (update-ui-fn values message is-read-only)
    (let [is-curved (< 1 (properties/curve-point-count (first values)))]
      (.setSelected editor-toggle-button is-curved)
      (ui/editable! editor-toggle-button (some? (first values)))
      (ui/disable! value-text-field is-curved))))

(defmethod make-property-control CurveSpread [_edit-type _context property-fn]
  (let [^ToggleButton editor-toggle-button (make-curve-toggler property-fn)
        fields [{:get-fn curve-get-fn
                 :set-fn curve-spread-set-fn
                 :control editor-toggle-button}
                {:label "+/-" :path [:spread]}]
        [^HBox box update-ui-fn] (make-multi-keyed-text-field! fields property-fn)
        ^TextField value-text-field (some #(and (instance? TextField %) %) (.getChildren ^HBox (first (.getChildren box))))
        update-ui-fn (make-curve-update-ui-fn editor-toggle-button value-text-field update-ui-fn)]
    [box update-ui-fn]))

(defmethod make-property-control Curve [_edit-type _context property-fn]
  (let [^ToggleButton editor-toggle-button (make-curve-toggler property-fn)
        fields [{:get-fn curve-get-fn
                 :set-fn curve-set-fn
                 :control editor-toggle-button}]
        [^HBox box update-ui-fn] (make-multi-keyed-text-field! fields property-fn)
        ^TextField value-text-field (some #(and (instance? TextField %) %) (.getChildren ^HBox (first (.getChildren box))))
        update-ui-fn (make-curve-update-ui-fn editor-toggle-button value-text-field update-ui-fn)]
    [box update-ui-fn]))

(defn- set-color-value! [property-fn ignore-alpha ^Color c]
  (let [property (property-fn)
        old-value (coalesced-property->any-value property)
        num-fn (if (math/float32? (first old-value))
                 properties/round-scalar-coarse-float
                 properties/round-scalar-coarse)
        new-value (-> (coll/empty-with-meta old-value)
                      (conj (num-fn (.getRed c)))
                      (conj (num-fn (.getGreen c)))
                      (conj (num-fn (.getBlue c)))
                      (conj (num-fn (.getOpacity c))))
        values (if ignore-alpha
                 (let [old-values (properties/values property)
                       old-alphas (map #(nth % 3) old-values)]
                   (mapv #(assoc new-value 3 %) old-alphas))
                 (repeat new-value))]
    (properties/set-values! property values)))

(defn- value->color [v]
  (let [[r g b a] v]
    (Color. r g b a)))

(defn- color->web-string [^Color c ignore-alpha]
  (cond->> (nnext (.toString c))
    ignore-alpha (drop-last 2)
    :always (apply str "#")))

(defn- save-colors!
  [colors prefs]
  (->> (mapv #(color->web-string % false) colors)
       (prefs/set! prefs saved-colors-prefs-path)))

(defn- get-saved-colors
  [prefs]
  (->> (prefs/get prefs saved-colors-prefs-path)
       (mapv #(Color/valueOf ^String %))))

(defmethod make-property-control types/Color [edit-type {:keys [color-dropper-view prefs]} property-fn]
  (let [wrapper (doto (HBox.)
                  (.setPrefWidth Double/MAX_VALUE))
        pick-fn (fn [c] (set-color-value! property-fn (:ignore-alpha? edit-type) c))
        saved-colors ^Collection (get-saved-colors prefs)
        color-dropper (doto (Button. "" (jfx/get-image-view "icons/32/Icons_M_03_colorpicker.png" 16))
                        (ui/add-styles! ["action-button" "color-dropper"])
                        (AnchorPane/setRightAnchor 0.0)
                        (ui/on-click! (fn [^MouseEvent event] (color-dropper/activate! color-dropper-view pick-fn event))))
        text (TextField.)
        color-picker (ColorPicker.)
        ignore-alpha (:ignore-alpha? edit-type)
        value->display-color #(some-> % value->color (color->web-string ignore-alpha))
        get-overlay #(.lookup (ui/main-root) "#overlay")
        pane (doto (AnchorPane. (ui/node-array [text color-dropper]))
               (HBox/setHgrow Priority/ALWAYS)
               (ui/add-style! "overlay-action-pane"))
        update-ui-fn (fn [values message read-only?]
                       (update-text-fn text value->display-color values message read-only?)
                       (.setValue color-picker (some-> (properties/unify-values values) value->color))
                       (update-field-message [color-picker] message)
                       (ui/editable! color-picker (not read-only?)))
        cancel-fn (fn [_]
                    (let [property (property-fn)
                          current-vals (properties/values property)]
                      (update-ui-fn current-vals
                                    (properties/validation-message property)
                                    (properties/read-only? property))))
        commit-fn (fn [_]
                    (when-let [c (try (Color/valueOf (ui/text text))
                                      (catch Exception _e (cancel-fn nil)))]
                      (set-color-value! property-fn ignore-alpha c)))]
    (when (seq saved-colors)
      (.setAll (.getCustomColors color-picker) saved-colors))
    (doto text
      (AnchorPane/setRightAnchor 0.0)
      (AnchorPane/setLeftAnchor 0.0)
      (ui/add-style! "color-input")
      (customize! commit-fn cancel-fn))
    (doto color-picker
      (ui/on-action! (fn [_]
                       (let [c (.getValue color-picker)]
                         (set-color-value! property-fn ignore-alpha c)
                         (ui/user-data! (ui/main-scene) ::ui/refresh-requested? true))))
      (.setOnShown (ui/event-handler event (.setVisible ^StackPane (get-overlay) true)))
      (.setOnHidden (ui/event-handler event (.setVisible ^StackPane (get-overlay) false))))
    (ui/observe-list (.getCustomColors color-picker) (fn [_ values] (save-colors! values prefs)))
    (ui/children! wrapper [pane color-picker])
    [wrapper update-ui-fn]))

(defmethod make-property-control :choicebox [{:keys [options]} _context property-fn]
  (let [combo-box (fuzzy-combo-box/make options)
        update-ui-fn (fn [values message read-only?]
                       (binding [*programmatic-setting* true]
                         (fuzzy-combo-box/set-value! combo-box (properties/unify-values values))
                         (update-field-message [combo-box] message)
                         (ui/disable! combo-box read-only?)))
        listen-fn (fn [_old-val new-val]
                    (when-not *programmatic-setting*
                      (properties/set-values! (property-fn) (repeat new-val))
                      (ui/user-data! (ui/main-scene) ::ui/refresh-requested? true)))]
    (fuzzy-combo-box/observe! combo-box listen-fn)
    [combo-box update-ui-fn]))

(defmethod make-property-control resource/Resource [edit-type _context property-fn]
  (let [box           (GridPane.)
        browse-button (doto (Button. "\u2026") ; "..." (HORIZONTAL ELLIPSIS)
                        (.setPrefWidth 26)
                        (.setPrefHeight 27)
                        (.setFocusTraversable false)
                        (ui/add-style! "button-small"))
        open-button   (doto (Button. "" (jfx/get-image-view "icons/32/Icons_S_14_linkarrow.png" 16))
                        (.setPrefWidth 26)
                        (.setPrefHeight 27)
                        (.setFocusTraversable false)
                        (ui/add-style! "button-small"))
        text          (TextField.)
        dialog-opts (merge
                      (if (:ext edit-type)
                        {:ext (:ext edit-type)}
                        {})
                      (if (:dialog-accept-fn edit-type)
                        {:accept-fn (:dialog-accept-fn edit-type)}
                        {}))
        update-ui-fn  (fn [values message read-only?]
                        (update-text-fn text str (fn [v] (when v (resource/proj-path v))) values message read-only?)
                        (let [val (properties/unify-values values)]
                          (ui/editable! browse-button (not read-only?))
                          (ui/editable! open-button (and (resource/openable-resource? val) (resource/exists? val)))))
        cancel-fn (fn [_]
                    (let [property (property-fn)
                          current-vals (properties/values property)]
                      (update-ui-fn current-vals
                                    (properties/validation-message property)
                                    (properties/read-only? property))))
        commit-fn (fn [_]
                    (let [property (property-fn)
                          resource (g/with-auto-evaluation-context evaluation-context
                                     (let [basis (:basis evaluation-context)
                                           node-id (first (:node-ids property))
                                           project (project/get-project basis node-id)
                                           workspace (project/workspace project evaluation-context)
                                           proj-path (ui/text text)]
                                       (workspace/resolve-workspace-resource workspace proj-path evaluation-context)))]
                      (properties/set-values! property (repeat resource))))]
    (ui/add-style! box "composite-property-control-container")
    (ui/on-action! browse-button (fn [_]
                                   (let [property (property-fn)
                                         resource (g/with-auto-evaluation-context evaluation-context
                                                    (let [basis (:basis evaluation-context)
                                                          node-id (first (:node-ids property))
                                                          project (project/get-project basis node-id)
                                                          workspace (project/workspace project evaluation-context)]
                                                      (first (resource-dialog/make workspace project dialog-opts))))]
                                     (when (some? resource)
                                       (properties/set-values! property (repeat resource))))))
    (ui/on-action! open-button (fn [_]
                                 (when-let [resource (-> (property-fn)
                                                         properties/values
                                                         properties/unify-values)]
                                   (ui/run-command open-button :file.open resource))))
    (customize! text commit-fn cancel-fn)
    (ui/children! box [text browse-button open-button])
    (GridPane/setConstraints text 0 0)
    (GridPane/setConstraints open-button 1 0)
    (GridPane/setConstraints browse-button 2 0)

    ; Merge the facing borders of the open and browse buttons.
    (GridPane/setMargin open-button (Insets. 0 -1 0 0))
    (.setOnMousePressed open-button (ui/event-handler _ (.toFront open-button)))
    (.setOnMousePressed browse-button (ui/event-handler _ (.toFront browse-button)))

    (doto (.. box getColumnConstraints)
      (.add (doto (ColumnConstraints.)
              (.setPrefWidth all-available)
              (.setHgrow Priority/ALWAYS)))
      (.add (doto (ColumnConstraints.)
              (.setMinWidth ColumnConstraints/CONSTRAIN_TO_PREF)
              (.setHgrow Priority/NEVER)))
      (.add (doto (ColumnConstraints.)
              (.setMinWidth ColumnConstraints/CONSTRAIN_TO_PREF)
              (.setHgrow Priority/NEVER))))
    [box update-ui-fn]))

(defmethod make-property-control :slider [edit-type context property-fn]
  (let [box (doto (GridPane.)
              (.setHgap grid-hgap))
        [^TextField text-field tf-update-ui-fn] (make-property-control {:type g/Num} context property-fn)
        min (:min edit-type 0.0)
        max (:max edit-type 1.0)
        val (:value edit-type max)
        precision (:precision edit-type)
        slider (Slider. min max val)
        update-ui-fn (fn [values message read-only?]
                       (tf-update-ui-fn values message read-only?)
                       (binding [*programmatic-setting* true]
                         (if-let [v (properties/unify-values values)]
                           (doto slider
                             (.setDisable false)
                             (.setValue v))
                           (.setDisable slider true))
                         (update-field-message [slider] message)
                         (ui/editable! slider (not read-only?))))]
    (.setPrefColumnCount text-field (if precision (count (str precision)) 5))
    (.addEventFilter slider MouseEvent/MOUSE_PRESSED (ui/event-handler event (ui/user-data! slider ::op-seq (gensym))))
    (ui/observe
      (.valueProperty slider)
      (fn [_observable _old-val new-val]
        (when-not *programmatic-setting*
          (let [property (property-fn)
                val (if precision
                      (math/round-with-precision new-val precision)
                      new-val)
                old-num (coalesced-property->old-num property)
                num (if (math/float32? old-num)
                      (float val)
                      val)]
            (properties/set-values! property (repeat num) (ui/user-data slider ::op-seq))))))
    (ui/children! box [text-field slider])
    (GridPane/setConstraints text-field 0 0)
    (GridPane/setConstraints slider 1 0)
    (.. box getColumnConstraints (add (doto (ColumnConstraints.)
                                        (.setPercentWidth 20))))
    (.. box getColumnConstraints (add (doto (ColumnConstraints.)
                                        (.setPercentWidth 80))))
    [box update-ui-fn]))

(defmethod make-property-control :multi-line-text [_edit-type _context property-fn]
  (let [text (doto (TextArea.)
               (ui/add-style! "property")
               (.setMinHeight 68))
        update-ui-fn (partial update-text-fn text str)
        cancel-fn (fn [_]
                    (let [property (property-fn)]
                      (update-ui-fn (properties/values property)
                                    (properties/validation-message property)
                                    (properties/read-only? property))))
        update-fn (fn [_]
                    (properties/set-values! (property-fn) (repeat (.getText text))))]
    (customize! text update-fn cancel-fn)
    [text update-ui-fn]))

(defmethod make-property-control :default [_edit-type _context _property-fn]
  (let [text (TextField.)
        wrapper (doto (HBox.)
                  (.setPrefWidth Double/MAX_VALUE))
        update-ui-fn (partial update-text-fn text str)]
    (HBox/setHgrow text Priority/ALWAYS)
    (ui/children! wrapper [text])
    (.setDisable text true)
    [wrapper update-ui-fn]))

(defn- node-screen-coords ^Point2D [^Node node ^Point2D offset]
  (let [scene (.getScene node)
        window (.getWindow scene)
        window-coords (Point2D. (.getX window) (.getY window))
        scene-coords (Point2D. (.getX scene) (.getY scene))
        node-coords (.localToScene node (.getX offset) (.getY offset))]
    (.add node-coords (.add scene-coords window-coords))))

(def ^:private severity-tooltip-style-map
  {:fatal "tooltip-error"
   :warning "tooltip-warning"
   :info "tooltip-info"})

(defn- show-message-tooltip [^Node control]
  (when-let [tip (ui/user-data control ::field-message)]
    ;; FIXME: Hack to position tooltip somewhat below control so .show doesn't immediately trigger an :exit.
    (let [tooltip (Tooltip. (:message tip))
          control-bounds (.getLayoutBounds control)
          tooltip-coords (node-screen-coords control (Point2D. 0.0 (+ (.getHeight control-bounds) 11.0)))]
      (ui/add-style! tooltip (severity-tooltip-style-map (:severity tip)))
      (ui/user-data! control ::tooltip tooltip)
      (.show tooltip control (.getX tooltip-coords) (.getY tooltip-coords)))))

(defn- hide-message-tooltip [control]
  (when-let [tooltip ^Tooltip (ui/user-data control ::tooltip)]
    (ui/user-data! control ::tooltip nil)
    (.hide tooltip)))

(defn- update-message-tooltip [control]
  (when (ui/user-data control ::tooltip)
    (hide-message-tooltip control)
    (show-message-tooltip control)))

(defn- install-tooltip-message [ctrl msg]
  (ui/user-data! ctrl ::field-message msg)
  (ui/on-mouse! ctrl
    (when msg
      (fn [verb _]
        (condp = verb
          :enter (show-message-tooltip ctrl)
          :exit (hide-message-tooltip ctrl)
          :move nil)))))

(def ^:private severity-field-style-map
  {:fatal "field-error"
   :warning "field-warning"
   :info "field-info"})

(defn- update-field-message-style [ctrl msg]
  (if msg
    (ui/add-style! ctrl (severity-field-style-map (:severity msg)))
    (ui/remove-styles! ctrl (vals severity-field-style-map))))

(defn- update-field-message [ctrls msg]
  (doseq [ctrl ctrls]
    (install-tooltip-message ctrl msg)
    (update-field-message-style ctrl msg)
    (if msg
      (update-message-tooltip ctrl)
      (hide-message-tooltip ctrl))))

(handler/defhandler :edit.show-overrides :property
  (active? [evaluation-context selection]
    (when-let [node-id (handler/selection->node-id selection)]
      (pos? (count (g/overrides (:basis evaluation-context) node-id)))))
  (run [property selection search-results-view app-view]
    (app-view/show-override-inspector! app-view search-results-view (handler/selection->node-id selection) [(:key property)])))

(handler/defhandler :edit.pull-up-overrides :property
  (label [property user-data]
    (when (nil? user-data)
      (str "Pull Up " (properties/label property) " Override")))
  (active? [property user-data]
    (or (some? user-data)
        (= 1 (count (:original-values property)))))
  (enabled? [user-data]
    (if user-data
      (properties/can-transfer-overrides? (:transfer-overrides-plan user-data))
      true))
  (options [property selection user-data]
    (when (nil? user-data)
      (when-let [node-id (handler/selection->node-id selection)]
        (g/with-auto-evaluation-context evaluation-context
          (let [prop-kws [(:key property)] ; TODO(property-override-transfer): Add properties/coalesced-prop-info->transferred-properties?
                source-prop-infos-by-prop-kw (properties/transferred-properties node-id prop-kws evaluation-context)]
            (when source-prop-infos-by-prop-kw
              (mapv (fn [transfer-overrides-plan]
                      {:label (properties/transfer-overrides-description transfer-overrides-plan evaluation-context)
                       :command :edit.pull-up-overrides
                       :user-data {:transfer-overrides-plan transfer-overrides-plan}})
                    (properties/pull-up-overrides-plan-alternatives node-id source-prop-infos-by-prop-kw evaluation-context))))))))
  (run [user-data]
    (properties/transfer-overrides! (:transfer-overrides-plan user-data))))

(handler/defhandler :edit.push-down-overrides :property
  (label [property user-data]
    (when (nil? user-data)
      (str "Push Down " (properties/label property) " Override")))
  (active? [property selection user-data evaluation-context]
    (or (some? user-data)
        (and (= 1 (count (:original-values property)))
             (if-let [node-id (handler/selection->node-id selection)]
               (not (coll/empty? (g/overrides (:basis evaluation-context) node-id)))
               false))))
  (enabled? [user-data]
    (if user-data
      (properties/can-transfer-overrides? (:transfer-overrides-plan user-data))
      true))
  (options [property selection user-data]
    (when (nil? user-data)
      (when-let [node-id (handler/selection->node-id selection)]
        (g/with-auto-evaluation-context evaluation-context
          (let [prop-kws [(:key property)] ; TODO(property-override-transfer): Add properties/coalesced-prop-info->transferred-properties?
                source-prop-infos-by-prop-kw (properties/transferred-properties node-id prop-kws evaluation-context)]
            (when source-prop-infos-by-prop-kw
              (mapv (fn [transfer-overrides-plan]
                      {:label (properties/transfer-overrides-description transfer-overrides-plan evaluation-context)
                       :command :edit.push-down-overrides
                       :user-data {:transfer-overrides-plan transfer-overrides-plan}})
                    (properties/push-down-overrides-plan-alternatives node-id source-prop-infos-by-prop-kw evaluation-context))))))))
  (run [user-data]
    (properties/transfer-overrides! (:transfer-overrides-plan user-data))))

(handler/defhandler :private/clear-override :property
  (label [property user-data]
    (when (nil? user-data)
      (str "Clear " (properties/label property) " Override")))
  (active? [property user-data]
    (not (coll/empty? (:original-values property))))
  (run [property property-control]
    (properties/clear-override! property)
    (ui/clear-auto-commit! property-control)))

(handler/register-menu! ::property-menu
  [menu-items/show-overrides
   menu-items/pull-up-overrides
   menu-items/push-down-overrides
   {:label "Clear Override"
    :icon "icons/32/Icons_S_02_Reset.png"
    :command :private/clear-override}])

(defrecord SelectionProvider [original-node-ids]
  handler/SelectionProvider
  (selection [_] original-node-ids)
  (succeeding-selection [_])
  (alt-selection [_]))

(defn- make-property-grid-row [context property-keyword edit-type row property-keyword->property]
  (let [property-fn #(property-keyword->property property-keyword)
        [^Node control update-ctrl-fn drag-update-fn] (make-property-control edit-type context property-fn)

        ^MenuButton label
        (doto (MenuButton.)
          (ui/add-style! "property-label")
          (ui/register-button-menu ::property-menu)
          (.setPrefWidth Region/USE_COMPUTED_SIZE)
          (.setMinWidth Region/USE_PREF_SIZE)
          (.setTooltip (doto (Tooltip.)
                         (.setHideDelay Duration/ZERO)
                         (.setShowDuration (Duration/seconds 30)))))

        update-label!
        (fn update-label! [label-text tooltip-text]
          (.setText label label-text)
          (doto (.getTooltip label)
            (.setText (cond->> (format "Available as `%s` in editor scripts"
                                       (string/replace (name property-keyword) \- \_))
                               tooltip-text
                               (str tooltip-text "\n\n")))))

        update-ui-fn
        (fn update-ui-fn [property selection-provider]
          ;; TODO: Do we need to supply the selection-provider here, or do we inherit it?
          (let [is-overridden (properties/overridden? property)
                label-context (assoc context :property property :property-control control)]
            (ui/context! label :property label-context selection-provider)
            (ui/set-style! label "overridden" is-overridden)
            (ui/set-style! control "overridden" is-overridden)
            (update-label! (properties/label property)
                           (properties/tooltip property))
            (update-ctrl-fn (properties/values property)
                            (properties/validation-message property)
                            (properties/read-only? property))))

        control
        (cond-> control
                drag-update-fn
                (make-control-draggable (partial handle-control-drag-event! property-fn drag-update-fn update-ctrl-fn)))]

    (GridPane/setConstraints label 0 row)
    (GridPane/setConstraints control 1 row)
    (GridPane/setFillWidth label true)
    (GridPane/setFillWidth control true)
    (GridPane/setValignment label VPos/TOP)
    [label control update-ui-fn]))

(defn- make-property-grid [context properties property-keyword->property]
  (let [grid (doto (GridPane.)
               (ui/add-style! "form")
               (.setHgap grid-hgap)
               (.setVgap grid-vgap))]
    (doto (.getColumnConstraints grid)
      (.add (doto (ColumnConstraints.)
              (.setHgrow Priority/NEVER)))
      (.add (doto (ColumnConstraints.)
              (.setHgrow Priority/ALWAYS)
              (.setPrefWidth all-available))))
    (let [property-keyword+update-ui-fns
          (into []
                (map-indexed (fn [row [property-keyword property]]
                               (let [[label-box control update-ui-fn] (make-property-grid-row context property-keyword (:edit-type property) row property-keyword->property)]
                                 (ui/add-child! grid label-box)
                                 (ui/add-child! grid control)
                                 (pair property-keyword update-ui-fn))))
                properties)]
      (pair grid property-keyword+update-ui-fns))))

(defn- category-property-edit-types [{:keys [display-order properties]}]
  (into [(pair nil
               (into []
                     (comp (remove properties/category?)
                           (map (fn [property-keyword]
                                  (pair property-keyword
                                        (properties property-keyword)))))
                     display-order))]
        (comp (filter properties/category?)
              (map (fn [[category-title & property-keywords]]
                     (pair category-title
                           (mapv (fn [property-keyword]
                                   (pair property-keyword
                                         (properties property-keyword)))
                                 property-keywords)))))
        display-order))

(defn- recreate-controls! [parent context category-property-edit-types]
  (let [vbox
        (doto (VBox. (double 10.0))
          (.setId "properties-view-pane")
          (.setPadding (Insets. 10 10 10 10))
          (.setFillWidth true)
          (AnchorPane/setBottomAnchor 0.0)
          (AnchorPane/setLeftAnchor 0.0)
          (AnchorPane/setRightAnchor 0.0)
          (AnchorPane/setTopAnchor 0.0))

        property-keyword->property
        (fn property-keyword->property [property-keyword]
          {:pre [(keyword? property-keyword)]}
          (let [properties (:properties (ui/user-data vbox ::properties))
                property (get properties property-keyword)]
            (if (some? property)
              property
              (throw
                (ex-info
                  (str "Unknown property: " property-keyword)
                  {:property-keyword property-keyword
                   :valid-property-keywords (into (sorted-set)
                                                  (keys properties))})))))

        update-ui-fns-by-property-keyword
        (into {}
              (mapcat (fn [[category-title properties]]
                        (when (coll/not-empty properties)
                          (when category-title
                            (ui/add-child! vbox (doto (Label. category-title)
                                                  (ui/add-style! "property-category"))))
                          (let [[grid property-keyword+update-ui-fns] (make-property-grid context properties property-keyword->property)]
                            (ui/add-child! vbox grid)
                            property-keyword+update-ui-fns))))
              category-property-edit-types)]
    (ui/user-data! parent ::update-fns update-ui-fns-by-property-keyword)
    (ui/children! parent [vbox])))

(defn- refresh-control-values! [^Parent parent properties]
  (let [pane (.lookup parent "#properties-view-pane")
        update-fns (ui/user-data parent ::update-fns)
        cached (ui/user-data pane ::properties)
        old-properties (:properties cached)
        old-selection (:original-node-ids cached)
        new-selection (:original-node-ids properties)
        selection-differs (not= old-selection new-selection)
        selection-provider (->SelectionProvider new-selection)]
    (ui/user-data! pane ::properties properties)
    (doseq [[property-keyword property] (:properties properties)]
      ;; Only update the UI when the selection or props actually differ
      ;; Differing :edit-type's would have recreated the UI so no need to
      ;; compare them here
      (when (or selection-differs
                (not= (dissoc property :edit-type)
                      (dissoc (old-properties property-keyword) :edit-type)))
        (when-let [update-ui-fn (update-fns property-keyword)]
          (update-ui-fn property selection-provider))))))

(def ^:private ephemeral-edit-type-fields [:from-type :to-type :set-fn :clear-fn :dialog-accept-fn])

(defn- edit-type->template [edit-type]
  (apply dissoc edit-type ephemeral-edit-type-fields))

(defn- properties->template [properties]
  (into {}
        (map (fn [[property-keyword {:keys [edit-type]}]]
               (let [template (edit-type->template edit-type)]
                 (pair property-keyword template))))
        (:properties properties)))

(defn- update-pane! [parent context properties]
  ; NOTE: We cache the ui based on the ::template and ::properties user-data
  (profiler/profile "properties" "update-pane"
    (let [properties (properties/coalesce properties)
          template (properties->template properties)
          prev-template (ui/user-data parent ::template)]
      (when (not= prev-template template)
        (let [category-property-edit-types (category-property-edit-types properties)]
          (recreate-controls! parent context category-property-edit-types))
        (ui/user-data! parent ::template template))
      (refresh-control-values! parent properties))))

(g/defnode PropertiesView
  (property parent-view Parent)
  (property prefs g/Any)

  (input workspace g/Any)
  (input project g/Any)
  (input app-view g/NodeID)
  (input search-results-view g/NodeID)
  (input color-dropper-view g/NodeID)
  (input selected-node-properties g/Any)

  (output pane Pane :cached (g/fnk [parent-view workspace project app-view search-results-view selected-node-properties color-dropper-view prefs]
                                   (let [context {:workspace workspace
                                                  :project project
                                                  :app-view app-view
                                                  :prefs prefs
                                                  :search-results-view search-results-view
                                                  :color-dropper-view color-dropper-view}]
                                     ;; Collecting the properties and then updating the view takes some time, but has no immediacy
                                     ;; This is effectively time-slicing it over two "frames" (or whenever JavaFX decides to run the second part)
                                     (ui/run-later
                                       (update-pane! parent-view context selected-node-properties))))))

(defn make-properties-view [workspace project app-view search-results-view view-graph color-dropper-view prefs ^Node parent]
  (first
    (g/tx-nodes-added
      (g/transact
        (g/make-nodes view-graph [view [PropertiesView :parent-view parent :prefs prefs]]
          (g/connect workspace :_node-id view :workspace)
          (g/connect project :_node-id view :project)
          (g/connect app-view :_node-id view :app-view)
          (g/connect app-view :selected-node-properties view :selected-node-properties)
          (g/connect search-results-view :_node-id view :search-results-view)
          (g/connect color-dropper-view :_node-id view :color-dropper-view))))))<|MERGE_RESOLUTION|>--- conflicted
+++ resolved
@@ -282,16 +282,10 @@
 (defn- make-control-draggable
   (^AnchorPane [^Node control drag-event-handler]
    (make-control-draggable control drag-event-handler true))
-<<<<<<< HEAD
   (^AnchorPane [^Node control drag-event-handler is-left-aligned]
-   (let [drag-icon (doto (Button. "" (jfx/get-image-view "icons/32/Icons_X_10_scalesides.png" 16))
-                     (ui/add-style! "action-button")
-=======
-  ([^Node control drag-event-handler is-left-aligned]
    (let [drag-icon (doto (Button. "" (jfx/get-image-view "icons/32/Icons_X_11_scaleupdown.png" 14))
                      (ui/add-styles! ["action-button" "drag-handle"])
                      (.setFocusTraversable false)
->>>>>>> c35161db
                      (.addEventHandler MouseEvent/MOUSE_DRAGGED (ui/event-handler event (drag-event-handler event)))
                      (.addEventHandler MouseEvent/MOUSE_PRESSED (ui/event-handler event (handle-label-press-event! event)))
                      (.addEventHandler MouseEvent/MOUSE_RELEASED (ui/event-handler event (handle-label-release-event! event control))))]
@@ -906,7 +900,7 @@
     (when (nil? user-data)
       (when-let [node-id (handler/selection->node-id selection)]
         (g/with-auto-evaluation-context evaluation-context
-          (let [prop-kws [(:key property)] ; TODO(property-override-transfer): Add properties/coalesced-prop-info->transferred-properties?
+          (let [prop-kws [(:key property)]
                 source-prop-infos-by-prop-kw (properties/transferred-properties node-id prop-kws evaluation-context)]
             (when source-prop-infos-by-prop-kw
               (mapv (fn [transfer-overrides-plan]
@@ -935,7 +929,7 @@
     (when (nil? user-data)
       (when-let [node-id (handler/selection->node-id selection)]
         (g/with-auto-evaluation-context evaluation-context
-          (let [prop-kws [(:key property)] ; TODO(property-override-transfer): Add properties/coalesced-prop-info->transferred-properties?
+          (let [prop-kws [(:key property)]
                 source-prop-infos-by-prop-kw (properties/transferred-properties node-id prop-kws evaluation-context)]
             (when source-prop-infos-by-prop-kw
               (mapv (fn [transfer-overrides-plan]
