--- conflicted
+++ resolved
@@ -132,14 +132,7 @@
         (premultiply-alpha texture)                             "could not premultiply alpha"
         (gen-mipmaps texture)                                   "could not generate mip-maps"
         (transcode texture pixel-format SRGB compression-level CT_DEFAULT mipmaps) "could not transcode")
-<<<<<<< HEAD
-      (let [;buffer-size  (* width-pot height-pot color-count 2)
-            ;buffer       (little-endian (new-byte-buffer buffer-size))
-            ;data-size    (TexcLibraryJni/GetData texture buffer buffer-size)
-            buffer       (TexcLibraryJni/GetData texture)
-=======
       (let [buffer       (TexcLibraryJni/GetData texture)
->>>>>>> 2509a415
             mipmap-sizes (mipmap-sizes width-pot height-pot color-count)]
         (map->EngineFormatTexture
           {:width           width-pot
