--- conflicted
+++ resolved
@@ -458,12 +458,7 @@
         resources        (resource/filter-resources (g/node-value project :resources) query)]
     (map (fn [r] [r (get resource-path-to-node (resource/proj-path r))]) resources)))
 
-<<<<<<< HEAD
-
-(defn build-and-write-project [project prefs build-options]
-=======
 (defn build-and-write-project [project evaluation-context build-options]
->>>>>>> 11671a38
   (let [game-project  (get-resource-node project "/game.project")
         clear-errors! (:clear-errors! build-options)]
     (try
