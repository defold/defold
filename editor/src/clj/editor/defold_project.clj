--- conflicted
+++ resolved
@@ -73,14 +73,9 @@
          (load-fn project node-id resource)
          (when (instance? FileResource resource)
            (g/connect node-id :save-data project :save-data)))
-<<<<<<< HEAD
-        (catch java.io.IOException e
-          (g/mark-defective node-id node-type (g/error-fatal (format "The file '%s' could not be loaded." (resource/proj-path resource)) {:type :invalid-content}))))
-=======
         (catch Exception e
           (log/warn :exception e)
-          (g/mark-defective node-id node-type (g/error-severe {:type :invalid-content :message (format "The file '%s' could not be loaded." (resource/proj-path resource))}))))
->>>>>>> a2c912cf
+          (g/mark-defective node-id node-type (g/error-fatal (format "The file '%s' could not be loaded." (resource/proj-path resource)) {:type :invalid-content}))))
       [])))
 
 (defn load-resource-nodes [project node-ids render-progress!]
