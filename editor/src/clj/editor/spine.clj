--- conflicted
+++ resolved
@@ -803,12 +803,8 @@
 (defn register-resource-types [workspace]
   (concat
     (workspace/register-resource-type workspace
-<<<<<<< HEAD
+                                      :textual? true
                                       :ext spine-scene-ext
-=======
-                                      :textual? true
-                                      :ext "spinescene"
->>>>>>> d79ce49c
                                       :build-ext "rigscenec"
                                       :label "Spine Scene"
                                       :node-type SpineSceneNode
@@ -817,18 +813,8 @@
                                       :view-types [:scene :text]
                                       :view-opts {:scene {:grid true}})
     (workspace/register-resource-type workspace
-<<<<<<< HEAD
-                                     :ext spine-model-ext
-                                     :label "Spine Model"
-                                     :node-type SpineModelNode
-                                     :load-fn load-spine-model
-                                     :icon spine-model-icon
-                                     :view-types [:scene :text]
-                                     :view-opts {:scene {:grid true}}
-                                     :tags #{:component})))
-=======
                                       :textual? true
-                                      :ext "spinemodel"
+                                      :ext spine-model-ext
                                       :label "Spine Model"
                                       :node-type SpineModelNode
                                       :load-fn load-spine-model
@@ -836,7 +822,6 @@
                                       :view-types [:scene :text]
                                       :view-opts {:scene {:grid true}}
                                       :tags #{:component})))
->>>>>>> d79ce49c
 
 (g/defnk produce-transform [position rotation scale]
   (math/->mat4-non-uniform (Vector3d. (double-array position))
