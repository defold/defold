--- conflicted
+++ resolved
@@ -703,21 +703,13 @@
   [{:keys [type] :as props}]
   (-> props
       (dissoc :type)
-<<<<<<< HEAD
       (assoc :fx/type fx.svg-path/lifecycle
              :content (icon-svg-path-data type))
-      (provide-defaults :fill (case type
-                                :icon/circle-check "#65c647"
-                                (:icon/triangle-error :icon/triangle-sad) "#e32f44"
-                                :icon/triangle-warning "#e6b711"
-                                "#9fb0be"))))
-=======
       (util/provide-defaults :fill (case type
                                      :icon/circle-check "#65c647"
                                      (:icon/triangle-error :icon/triangle-sad) "#e32f44"
                                      :icon/triangle-warning "#e6b711"
                                      "#9fb0be"))))
->>>>>>> bb58a0e1
 
 (defn icon-graphic
   "Returns a `:region` in the shape of the specified icon `:type` uniformly
