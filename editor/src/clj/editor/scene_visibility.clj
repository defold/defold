;; Copyright 2020-2025 The Defold Foundation
;; Copyright 2014-2020 King
;; Copyright 2009-2014 Ragnar Svensson, Christian Murray
;; Licensed under the Defold License version 1.0 (the "License"); you may not use
;; this file except in compliance with the License.
;;
;; You may obtain a copy of the License, together with FAQs at
;; https://www.defold.com/license
;;
;; Unless required by applicable law or agreed to in writing, software distributed
;; under the License is distributed on an "AS IS" BASIS, WITHOUT WARRANTIES OR
;; CONDITIONS OF ANY KIND, either express or implied. See the License for the
;; specific language governing permissions and limitations under the License.

(ns editor.scene-visibility
  (:require [clojure.set :as set]
            [dynamo.graph :as g]
            [editor.handler :as handler]
            [editor.keymap :as keymap]
            [editor.os :as os]
            [editor.system :as system]
            [editor.types :as types]
            [editor.ui :as ui]
            [editor.ui.popup :as popup]
            [internal.util :as iutil]
            [schema.core :as s])
  (:import [javafx.geometry Insets Point2D Pos]
           [javafx.scene Parent]
           [javafx.scene.control CheckBox Label PopupControl Separator]
           [javafx.scene.layout HBox Priority Region StackPane VBox]))

(set! *warn-on-reflection* true)

(def ^:private renderable-tag-toggles-info
  (cond-> [{:label "Collision Shapes" :tag :collision-shape}
           {:label "Camera" :tag :camera}
           #_{:label "GUI Elements" :tag :gui} ; This tag exists, but we decided to hide it and put in granular control instead. Add back if we make the toggles hierarchical?
           {:label "GUI Bounds" :tag :gui-bounds}
           {:label "GUI Shapes" :tag :gui-shape}
           {:label "GUI Particle Effects" :tag :gui-particlefx}
           {:label "GUI Spine Scenes" :tag :gui-spine}
           {:label "GUI Text" :tag :gui-text}
           {:label "Models" :tag :model}
           {:label "Particle Effects" :tag :particlefx}
           {:label "Skeletons" :tag :skeleton}
           {:label "Spine Scenes" :tag :spine}
           {:label "Sprites" :tag :sprite}
           {:label "Text" :tag :text}
           {:label "Tile Maps" :tag :tilemap}
           {:label :separator}
<<<<<<< HEAD
           {:label "Component Guides" :tag :outline :command :toggle-component-guides :always-enabled true}]
=======
           {:label "Component Guides" :tag :outline :command :scene.visibility.toggle-component-guides :always-enabled true}
           {:label "Grid" :tag :grid :command :scene.visibility.toggle-grid :always-enabled true}]
>>>>>>> 6a39c9a2

          (system/defold-dev?)
          (into [{:label :separator}
                 {:label "Scene Visibility Bounds" :tag :dev-visibility-bounds :appear-filtered false}])))

(def ^:private appear-filtered-renderable-tags
  (into #{}
        (keep (fn [{:keys [appear-filtered tag]
                    :or {appear-filtered true}}]
                (when appear-filtered
                  tag)))
        renderable-tag-toggles-info))

(defn filters-appear-active?
  "Returns true if some parts of the scene are hidden due to visibility filters."
  ([scene-visibility]
   (g/with-auto-evaluation-context evaluation-context
     (filters-appear-active? scene-visibility evaluation-context)))
  ([scene-visibility evaluation-context]
   (boolean
     (and (g/node-value scene-visibility :visibility-filters-enabled? evaluation-context)
          (some appear-filtered-renderable-tags
                (g/node-value scene-visibility :filtered-renderable-tags evaluation-context))))))

;; -----------------------------------------------------------------------------
;; SceneVisibilityNode
;; -----------------------------------------------------------------------------
;;
;; A SceneHideHistoryNode manages visibility for a particular scene-resource-id.
;; Objects are identified with outline name paths, which are vectors of string
;; ids from the outline. We use the term "name" here to avoid confusing these
;; with node ids. These are not necessarily names or even strings, but currently
;; the schema enforces strings.
;;
;; The individual tokens are named "node-outline-key" elsewhere, but we use the
;; term "outline name path" in this file to distinguish these from
;; node-outline-key-paths, which include the resource node id at the beginning.

(defn outline-name-path? [value]
  (and (vector? value)
       (every? string? value)))

(def ^:private TOutlineNamePaths #{(s/pred outline-name-path?)})
(def ^:private THideHistory [(s/both TOutlineNamePaths (s/pred seq))])
(g/deftype HideHistory THideHistory)
(g/deftype OutlineNamePaths TOutlineNamePaths)
(g/deftype OutlineNamePathsByBool {s/Bool TOutlineNamePaths})
(g/deftype OutlineNamePathsByNodeID {s/Int (s/both TOutlineNamePaths (s/pred seq))})
(g/deftype SceneHideHistoryData [(s/one s/Int "scene-resource-node") (s/one THideHistory "hide-history")])

(defn- scene-outline-name-paths
  ([scene]
   (scene-outline-name-paths [] scene))
  ([outline-name-path {:keys [node-id children] :as _scene}]
   (mapcat (fn [{child-node-id :node-id child-node-outline-key :node-outline-key :as child-scene}]
             (when (some? child-node-outline-key)
               (if (= node-id child-node-id)
                 (scene-outline-name-paths outline-name-path child-scene)
                 (let [child-outline-name-path (conj outline-name-path child-node-outline-key)]
                   (cons child-outline-name-path
                         (scene-outline-name-paths child-outline-name-path child-scene))))))
           children)))

(def ^:private outline-selection-entry->outline-name-path (comp not-empty vec next :node-outline-key-path))

(g/defnode SceneVisibilityNode
  (property visibility-filters-enabled? g/Bool (default true))
  (property filtered-renderable-tags types/RenderableTags (default #{:dev-visibility-bounds}))

  (input active-resource-node+type g/Any)
  (input active-scene g/Any :substitute nil)
  (input outline-selection g/Any :substitute nil)
  (input scene-hide-history-datas SceneHideHistoryData :array)

  (output active-scene-resource-node g/NodeID (g/fnk [active-resource-node+type]
                                                (when (some? active-resource-node+type)
                                                  (let [[node type] active-resource-node+type]
                                                    (when (g/has-output? type :scene)
                                                      node)))))

  (output hidden-outline-name-paths-by-scene-resource-node OutlineNamePathsByNodeID :cached (g/fnk [scene-hide-history-datas]
                                                                                              (into {}
                                                                                                    (keep (fn [[scene-resource-node hide-history]]
                                                                                                            (when-some [hidden-outline-name-paths (not-empty (apply set/union hide-history))]
                                                                                                              [scene-resource-node hidden-outline-name-paths])))
                                                                                                    scene-hide-history-datas)))

  (output hidden-renderable-tags types/RenderableTags :cached (g/fnk [filtered-renderable-tags visibility-filters-enabled?]
                                                                (if visibility-filters-enabled?
                                                                  filtered-renderable-tags
                                                                  (set/intersection filtered-renderable-tags #{:grid :outline}))))

  (output hidden-node-outline-key-paths types/NodeOutlineKeyPaths :cached (g/fnk [hidden-outline-name-paths-by-scene-resource-node]
                                                                            (into #{}
                                                                                  (mapcat (fn [[scene-resource-node hidden-outline-name-paths]]
                                                                                            (map (partial into [scene-resource-node])
                                                                                                 hidden-outline-name-paths)))
                                                                                  hidden-outline-name-paths-by-scene-resource-node)))

  (output hidden-outline-name-paths OutlineNamePaths (g/fnk [active-scene-resource-node hidden-outline-name-paths-by-scene-resource-node]
                                                       (hidden-outline-name-paths-by-scene-resource-node active-scene-resource-node)))

  (output outline-name-paths OutlineNamePaths :cached (g/fnk [active-scene] (set (scene-outline-name-paths active-scene))))

  (output selected-outline-name-paths OutlineNamePaths :cached (g/fnk [outline-selection]
                                                                 (set (into [] (keep outline-selection-entry->outline-name-path) outline-selection))))

  (output unselected-outline-name-paths OutlineNamePaths :cached (g/fnk [selected-outline-name-paths outline-name-paths]
                                                                   (set/difference outline-name-paths selected-outline-name-paths)))
  
  (output unselected-hideable-outline-name-paths OutlineNamePaths :cached (g/fnk [hidden-outline-name-paths unselected-outline-name-paths]
                                                                            (not-empty (set/difference unselected-outline-name-paths hidden-outline-name-paths))))

  (output selected-hideable-outline-name-paths OutlineNamePaths :cached (g/fnk [hidden-outline-name-paths selected-outline-name-paths]
                                                                          (not-empty (set/difference selected-outline-name-paths hidden-outline-name-paths))))

  (output selected-showable-outline-name-paths OutlineNamePaths :cached (g/fnk [hidden-outline-name-paths selected-outline-name-paths]
                                                                          (not-empty (set/intersection selected-outline-name-paths hidden-outline-name-paths))))

  (output last-hidden-outline-name-paths OutlineNamePaths :cached (g/fnk [active-scene-resource-node scene-hide-history-datas]
                                                                    (peek (some (fn [[scene-resource-node hide-history]]
                                                                                  (when (= active-scene-resource-node scene-resource-node)
                                                                                    hide-history))
                                                                                scene-hide-history-datas)))))

(defn make-scene-visibility-node! [view-graph]
  (g/make-node! view-graph SceneVisibilityNode))

;; -----------------------------------------------------------------------------
;; Per-Object Visibility
;; -----------------------------------------------------------------------------

(g/defnode SceneHideHistoryNode
  (property hide-history HideHistory)
  (input scene-resource-node g/NodeID)
  (output scene-hide-history-data SceneHideHistoryData (g/fnk [hide-history scene-resource-node]
                                                         [scene-resource-node hide-history])))

(defn- find-scene-hide-history-node [scene-visibility scene-resource-node]
  (some (fn [[scene-hide-history-node]]
          (when (some-> (g/node-feeding-into scene-hide-history-node :scene-resource-node) (= scene-resource-node))
            scene-hide-history-node))
        (g/sources-of scene-visibility :scene-hide-history-datas)))

(defn- show-outline-name-paths! [scene-visibility outline-name-paths]
  (assert (set? (not-empty outline-name-paths)))
  (assert (every? outline-name-path? outline-name-paths))
  (let [scene-resource-node (g/node-value scene-visibility :active-scene-resource-node)
        scene-hide-history-node (find-scene-hide-history-node scene-visibility scene-resource-node)]

    ;; Remove the now-visible nodes from the hide history. This ensures the Show
    ;; Last Hidden Objects command works as expected if the user manually shows
    ;; nodes she has previously hidden.
    (g/update-property! scene-hide-history-node :hide-history
                        (fn [hide-history]
                          (into []
                                (keep (fn [hidden-outline-name-paths]
                                        (not-empty (set/difference hidden-outline-name-paths outline-name-paths))))
                                hide-history)))

    ;; Remove the SceneHideHistoryNode if its history is now empty.
    (when (empty? (g/node-value scene-hide-history-node :hide-history))
      (g/delete-node! scene-hide-history-node))))

(defn- hide-outline-name-paths! [scene-visibility outline-name-paths]
  (assert (set? (not-empty outline-name-paths)))
  (assert (every? outline-name-path? outline-name-paths))
  (let [scene-resource-node (g/node-value scene-visibility :active-scene-resource-node)
        scene-hide-history-node (find-scene-hide-history-node scene-visibility scene-resource-node)]
    (if (some? scene-hide-history-node)
      (g/update-property! scene-hide-history-node :hide-history conj outline-name-paths)
      (g/transact
        (g/make-nodes (g/node-id->graph-id scene-visibility)
                      [scene-hide-history-node [SceneHideHistoryNode :hide-history [outline-name-paths]]]
                      (g/connect scene-resource-node :_node-id scene-hide-history-node :scene-resource-node)
                      (g/connect scene-hide-history-node :scene-hide-history-data scene-visibility :scene-hide-history-datas))))))

(handler/defhandler :scene.visibility.hide-unselected :workbench
  (active? [scene-visibility evaluation-context]
           (g/node-value scene-visibility :active-scene-resource-node evaluation-context))
  (enabled? [scene-visibility evaluation-context]
            (g/node-value scene-visibility :unselected-hideable-outline-name-paths evaluation-context))
  (run [scene-visibility] (hide-outline-name-paths! scene-visibility (g/node-value scene-visibility :unselected-hideable-outline-name-paths))))

(handler/defhandler :scene.visibility.toggle-selection :workbench
  (active? [scene-visibility evaluation-context]
           (g/node-value scene-visibility :active-scene-resource-node evaluation-context))
  (enabled? [scene-visibility evaluation-context]
            (or (g/node-value scene-visibility :selected-hideable-outline-name-paths evaluation-context)
                (g/node-value scene-visibility :selected-showable-outline-name-paths evaluation-context)))
  (run [scene-visibility]
       (g/with-auto-evaluation-context evaluation-context
         (let [should-hide (g/node-value scene-visibility :selected-hideable-outline-name-paths evaluation-context)]
           (if should-hide
             (hide-outline-name-paths! scene-visibility (g/node-value scene-visibility :selected-hideable-outline-name-paths))
             (show-outline-name-paths! scene-visibility (g/node-value scene-visibility :selected-showable-outline-name-paths)))))))

(handler/defhandler :private/hide-toggle :workbench
  (active? [scene-visibility evaluation-context user-data]
           (g/node-value scene-visibility :active-scene-resource-node evaluation-context))
  (run [scene-visibility user-data]
       (let [{:keys [node-outline-key-path]} user-data
             name-paths-to-toggle #{(subvec node-outline-key-path 1)}]
         (if (contains? (g/node-value scene-visibility :hidden-node-outline-key-paths) node-outline-key-path)
           (show-outline-name-paths! scene-visibility name-paths-to-toggle)
           (hide-outline-name-paths! scene-visibility name-paths-to-toggle)))))

(handler/defhandler :scene.visibility.show-last-hidden :workbench
  (active? [scene-visibility evaluation-context]
           (g/node-value scene-visibility :active-scene-resource-node evaluation-context))
  (enabled? [scene-visibility evaluation-context]
            (g/node-value scene-visibility :last-hidden-outline-name-paths evaluation-context))
  (run [scene-visibility] (show-outline-name-paths! scene-visibility (g/node-value scene-visibility :last-hidden-outline-name-paths))))

(handler/defhandler :scene.visibility.show-all :workbench
  (active? [scene-visibility evaluation-context]
           (g/node-value scene-visibility :active-scene-resource-node evaluation-context))
  (enabled? [scene-visibility evaluation-context]
            (g/node-value scene-visibility :hidden-outline-name-paths evaluation-context))
  (run [scene-visibility] (show-outline-name-paths! scene-visibility (g/node-value scene-visibility :hidden-outline-name-paths))))

;; -----------------------------------------------------------------------------
;; Visibility Filters
;; -----------------------------------------------------------------------------

(defn- make-toggle [{:keys [label acc on-change]}]
  (let [check-box (CheckBox.)
        label (Label. label)
        acc (Label. acc)]
    (ui/on-action! check-box (fn [_] (on-change (ui/value check-box))))
    (ui/remove-style! check-box "check-box")
    (ui/add-style! check-box "slide-switch")
    (HBox/setHgrow label Priority/ALWAYS)
    (ui/add-style! label "slide-switch-label")
    (when (os/is-mac-os?)
      (.setStyle acc "-fx-font-family: 'Lucida Grande';"))
    (ui/add-style! acc "accelerator-label")
    (let [hbox (doto (HBox.)
                 (.setAlignment Pos/CENTER_LEFT)
                 (ui/on-click! (fn [_]
                                 (ui/value! check-box (not (ui/value check-box)))
                                 (on-change (ui/value check-box))))
                 (ui/children! [check-box label acc]))
          update (fn [checked enabled]
                   (ui/enable! hbox enabled)
                   (ui/value! check-box checked))]
      [hbox update])))

(defn set-tag-visibility! [scene-visibility tag visible]
  (g/update-property! scene-visibility :filtered-renderable-tags (if visible disj conj) tag))

(defn toggle-tag-visibility! [scene-visibility tag]
  (g/update-property! scene-visibility :filtered-renderable-tags (fn [tags]
                                                                   (if (contains? tags tag)
                                                                     (disj tags tag)
                                                                     (conj tags tag)))))

(defn set-filters-enabled! [scene-visibility enabled]
  (g/set-property! scene-visibility :visibility-filters-enabled? enabled))

(defn toggle-filters-enabled! [scene-visibility]
  (g/update-property! scene-visibility :visibility-filters-enabled? not))

(defn- make-visibility-toggles-list
  ^Region [app-view scene-visibility]
  (let [keymap (g/node-value app-view :keymap)
        make-control
        (fn [{:keys [label tag command always-enabled]}]
          (if (= :separator label)
            [(Separator.) nil]
            (let [[control update-fn]
                  (make-toggle {:label label
                                :acc (if command (keymap/display-text keymap command "") "")
                                :on-change (fn [checked]
                                             (set-tag-visibility! scene-visibility tag checked))})
                  update-from-hidden-tags
                  (fn [hidden-tags enabled]
                    (let [checked (not (contains? hidden-tags tag))]
                      (update-fn checked (or always-enabled enabled))))]
              [control update-from-hidden-tags])))

        tag-toggles (mapv make-control renderable-tag-toggles-info)
        tag-toggle-update-fns (into [] (keep second) tag-toggles)

        update-tag-toggles
        (fn [hidden-tags enabled]
          (doseq [update-fn tag-toggle-update-fns]
            (update-fn hidden-tags enabled)))

        [filters-enabled-control filters-enabled-update-fn]
        (make-toggle {:label "Visibility Filters"
                      :acc (keymap/display-text keymap :scene.visibility.toggle-filters "")
                      :on-change (fn [checked]
                                   (set-filters-enabled! scene-visibility checked))})

        container (doto (StackPane.)
                    (.setMinWidth 230)
                    (ui/children! [(doto (Region.)
                                     (ui/add-style! "popup-shadow"))
                                   (doto (VBox.)
                                     (ui/add-style! "visibility-toggles-list")
                                     (ui/children! (into [filters-enabled-control]
                                                         (map first)
                                                         tag-toggles)))]))

        update-fn (fn []
                    (let [filtered-tags (g/node-value scene-visibility :filtered-renderable-tags)
                          visibility-filters-enabled? (g/node-value scene-visibility :visibility-filters-enabled?)]
                      (filters-enabled-update-fn visibility-filters-enabled? true)
                      (update-tag-toggles filtered-tags visibility-filters-enabled?)))]
    (ui/add-style! filters-enabled-control "first-entry")
    [container update-fn]))

(defn- pref-popup-position
  ^Point2D [^Parent container width y-gap]
  (let [container-screen-bounds (.localToScreen container (.getBoundsInLocal container))]
    (Point2D. (- (.getMaxX container-screen-bounds) width)
              (+ (.getMaxY container-screen-bounds) y-gap))))

(defn show-visibility-settings! [app-view ^Parent owner scene-visibility]
  (if-let [popup ^PopupControl (ui/user-data owner ::popup)]
    (.hide popup)
    (let [[^Region toggles update-fn] (make-visibility-toggles-list app-view scene-visibility)
          popup (popup/make-popup owner toggles)
          anchor (pref-popup-position owner (.getMinWidth toggles) 10)
          refresh-timer (ui/->timer 13 "refresh-tag-filters" (fn [_ _ _] (update-fn)))]
      (update-fn)
      (ui/user-data! owner ::popup popup)
      (ui/on-closed! popup (fn [_] (ui/user-data! owner ::popup nil)))
      (ui/timer-stop-on-closed! popup refresh-timer)
      (ui/timer-start! refresh-timer)
      (.show popup owner (.getX anchor) (.getY anchor)))))
  
(defn settings-visible? [^Parent owner]
  (some? (ui/user-data owner ::popup)))

(handler/defhandler :scene.visibility.toggle-filters :workbench
  (active? [scene-visibility evaluation-context]
           (g/node-value scene-visibility :active-scene-resource-node evaluation-context))
  (run [scene-visibility] (toggle-filters-enabled! scene-visibility)))

(handler/defhandler :scene.visibility.toggle-component-guides :workbench
  (active? [scene-visibility evaluation-context]
           (g/node-value scene-visibility :active-scene-resource-node evaluation-context))
  (run [scene-visibility] (toggle-tag-visibility! scene-visibility :outline)))

(handler/defhandler :scene.visibility.toggle-grid :workbench
  (active? [scene-visibility evaluation-context]
           (g/node-value scene-visibility :active-scene-resource-node evaluation-context))
  (run [scene-visibility] (toggle-tag-visibility! scene-visibility :grid))
  (state [scene-visibility]
         (not (:grid (g/node-value scene-visibility :filtered-renderable-tags)))))

;; TODO: Move to snap node
(handler/defhandler :toggle-snap :workbench
  (active? [scene-visibility evaluation-context]
           (g/node-value scene-visibility :active-scene-resource-node evaluation-context))
  (run [scene-visibility] #())
  (state [scene-visibility] false))

(defn hidden-outline-key-path?
  [hidden-node-outline-key-paths node-outline-key-path]
  (boolean (some #(iutil/seq-starts-with? node-outline-key-path %)
                 hidden-node-outline-key-paths)))<|MERGE_RESOLUTION|>--- conflicted
+++ resolved
@@ -24,7 +24,7 @@
             [editor.ui.popup :as popup]
             [internal.util :as iutil]
             [schema.core :as s])
-  (:import [javafx.geometry Insets Point2D Pos]
+  (:import [javafx.geometry Point2D Pos]
            [javafx.scene Parent]
            [javafx.scene.control CheckBox Label PopupControl Separator]
            [javafx.scene.layout HBox Priority Region StackPane VBox]))
@@ -48,12 +48,8 @@
            {:label "Text" :tag :text}
            {:label "Tile Maps" :tag :tilemap}
            {:label :separator}
-<<<<<<< HEAD
-           {:label "Component Guides" :tag :outline :command :toggle-component-guides :always-enabled true}]
-=======
            {:label "Component Guides" :tag :outline :command :scene.visibility.toggle-component-guides :always-enabled true}
            {:label "Grid" :tag :grid :command :scene.visibility.toggle-grid :always-enabled true}]
->>>>>>> 6a39c9a2
 
           (system/defold-dev?)
           (into [{:label :separator}
@@ -408,7 +404,7 @@
          (not (:grid (g/node-value scene-visibility :filtered-renderable-tags)))))
 
 ;; TODO: Move to snap node
-(handler/defhandler :toggle-snap :workbench
+(handler/defhandler :scene.visibility.toggle-snap :workbench
   (active? [scene-visibility evaluation-context]
            (g/node-value scene-visibility :active-scene-resource-node evaluation-context))
   (run [scene-visibility] #())
