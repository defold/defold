;; Copyright 2020-2025 The Defold Foundation
;; Copyright 2014-2020 King
;; Copyright 2009-2014 Ragnar Svensson, Christian Murray
;; Licensed under the Defold License version 1.0 (the "License"); you may not use
;; this file except in compliance with the License.
;;
;; You may obtain a copy of the License, together with FAQs at
;; https://www.defold.com/license
;;
;; Unless required by applicable law or agreed to in writing, software distributed
;; under the License is distributed on an "AS IS" BASIS, WITHOUT WARRANTIES OR
;; CONDITIONS OF ANY KIND, either express or implied. See the License for the
;; specific language governing permissions and limitations under the License.

(ns editor.pipeline.bob
  (:require [clojure.java.io :as io]
            [clojure.string :as string]
            [dynamo.graph :as g]
            [editor.defold-project :as project]
            [editor.engine.build-errors :as engine-build-errors]
            [editor.engine.native-extensions :as native-extensions]
            [editor.error-reporting :as error-reporting]
            [editor.fs :as fs]
            [editor.prefs :as prefs]
            [editor.progress :as progress]
            [editor.system :as system]
            [editor.ui :as ui]
            [editor.workspace :as workspace]
            [internal.java :as java]
            [internal.util :as util]
            [service.log :as log]
            [util.coll :as coll]
            [util.fn :as fn]
            [util.http-server :as http-server])
  (:import [com.dynamo.bob Bob Bob$CommandLineOption Bob$CommandLineOption$ArgCount Bob$CommandLineOption$ArgType IProgress TaskResult]
           [com.dynamo.bob.logging LogHelper]
           [java.io File OutputStream PrintStream PrintWriter]
           [java.nio.charset StandardCharsets]
           [java.nio.file Path]
           [org.apache.commons.io.output WriterOutputStream]))

(set! *warn-on-reflection* true)

<<<<<<< HEAD
(def html5-url-prefix "/html5")
(def html5-mime-types {"js" "application/javascript",
                       "json" "application/json",
                       "wasm" "application/wasm",
                       "webmanifest" "application/manifest+json",
                       "xhtml" "application/xhtml+xml",
                       "zip" "application/zip",
                       "aac" "audio/aac",
                       "mp3" "audio/mp3",
                       "m4a" "audio/mp4",
                       "oga" "audio/ogg",
                       "ogg" "audio/ogg",
                       "opus" "audio/ogg",
                       "wav" "audio/wav",
                       "woff" "font/woff",
                       "woff2" "font/woff2",
                       "apng" "image/apng",
                       "avif" "image/avif",
                       "bmp" "image/bmp",
                       "gif" "image/gif",
                       "jpeg" "image/jpeg",
                       "jpg" "image/jpeg",
                       "jfif" "image/jpeg",
                       "pjpeg" "image/jpeg",
                       "pjp" "image/jpeg",
                       "png" "image/png",
                       "svg" "image/svg+xml",
                       "webp" "image/webp",
                       "cur" "image/x-icon",
                       "ico" "image/x-icon",
                       "tif" "image/tif",
                       "tiff" "image/tiff",
                       "css" "text/css",
                       "htm" "text/html",
                       "html" "text/html",
                       "shtml" "text/html",
                       "txt" "text/plain",
                       "xml" "text/xml",
                       "mp4" "video/mp4",
                       "ogv" "video/ogg",
                       "webm" "video/webm",
                       "m4v" "video/x-m4v"})

=======
>>>>>>> a2391a62
(defn ->progress
  ([render-progress!]
   (->progress render-progress! fn/constantly-false))
  ([render-progress! task-cancelled?]
   (->progress render-progress! task-cancelled? (atom [])))
  ([render-progress! task-cancelled? msg-stack-atom]
   (assert (ifn? render-progress!))
   (assert (ifn? task-cancelled?))
   (assert (vector? @msg-stack-atom))
   (reify IProgress
     (isCanceled [_this]
       (task-cancelled?))
     (setCanceled [_this _canceled])
     (subProgress [_this _work-claimed-from-this]
       (->progress render-progress! task-cancelled? msg-stack-atom))
     (beginTask [_this name _steps]
       (error-reporting/catch-all!
         (swap! msg-stack-atom conj name)
         (render-progress! (progress/make-cancellable-indeterminate name))))
     (worked [_this _amount]
       ;; Bob reports misleading progress amounts.
       ;; We report only "busy" and the name of the task.
       nil)
     (done [_this]
       (error-reporting/catch-all!
         (let [msg (peek (swap! msg-stack-atom pop))]
           (render-progress! (if (some? msg)
                               (progress/make-cancellable-indeterminate msg)
                               progress/done))))))))

(defn- project-title [project]
  (let [proj-settings (project/settings project)]
    (get proj-settings ["project" "title"] "Unnamed")))

(defonce ^:private build-in-progress-atom (atom false))

(defn build-in-progress? []
  @build-in-progress-atom)

(defn- PrintStream-on ^PrintStream [fn]
  (-> fn
      (PrintWriter-on nil)
      (WriterOutputStream. StandardCharsets/UTF_8 1024 true)
      (PrintStream. true StandardCharsets/UTF_8)))

(defn- quote-arg-if-needed
  ^String [^String arg-value]
  (if (or (string/includes? arg-value " ") (string/blank? arg-value))
    (str "\"" arg-value "\"")
    arg-value))

(def ^:private long-option->option-config
  (coll/pair-map-by #(.-longOpt ^Bob$CommandLineOption %) (Bob/getCommandLineOptions)))

(defn- long-option? [x]
  (contains? long-option->option-config x))

(defn- parse-options
  "Given bob options map, parses to a tuple of cli args and internal options

  Returns a tuple of 2 elements:
  - cli options: array of strings
  - internal options: either a map of Project options (string->string) or nil"
  [^Path project-root options-map]
  (letfn [(validate-type [^Bob$CommandLineOption config ^Class expected-class value]
            (when-not (instance? expected-class value)
              (throw (IllegalArgumentException. (str (.-longOpt config) " option is expected to be " (.getSimpleName expected-class) ", was " (some-> (class value) .getSimpleName)))))
            value)
          (stringify-value [^Bob$CommandLineOption config value]
            (condp = (.-argType config)
              Bob$CommandLineOption$ArgType/UNSPECIFIED (str value)
              Bob$CommandLineOption$ArgType/ABS_OR_CWD_REL_PATH (str (.normalize (.resolve project-root (str (validate-type config String value)))))))]
    (let [{:keys [undefined cli internal]}
          (util/group-into {} []
                           (fn option-group [e]
                             (let [k (key e)]
                               (cond
                                 (keyword? k) :internal
                                 (long-option? k) :cli
                                 :else :undefined)))
                           identity
                           options-map)]
      (when undefined
        (throw (IllegalArgumentException. (format "Undefined bob option%s: %s"
                                                  (if (< 1 (count undefined)) "s" "")
                                                  (string/join ", " (map key undefined))))))
      [(into []
             (mapcat (fn [[k v]]
                       (let [k-str (str "--" k)
                             ^Bob$CommandLineOption config (long-option->option-config k)]
                         (condp = (.-argCount config)
                           Bob$CommandLineOption$ArgCount/ZERO
                           (if (validate-type config Boolean v) [k-str] [])
                           Bob$CommandLineOption$ArgCount/ONE
                           [k-str (stringify-value config v)]
                           Bob$CommandLineOption$ArgCount/MANY
                           (if (vector? v)
                             (eduction (mapcat (fn [i] [k-str (stringify-value config i)])) v)
                             [k-str (stringify-value config v)])))))
             cli)
       (when internal
         (coll/pair-map-by (comp name key) (comp str val) internal))])))

(defn invoke!
  "Invoke bob, with the same API as Bob's command line

  Args:
    project     the project node id
    options     a map of command line options. The keys are either long CLI
                option names (strings) without the \"--\" prefix, or internal
                options (keywords). When keys are long CLI option names, the
                values are either:
                - scalars like strings, booleans, integers etc.
                - vectors of scalars — will cause the option to be repeated with
                  each argument, useful for e.g. settings or build-server-header
                  options
                Use true for options that don't take args.
                When keys are internal options, the values are simply coerced to
                strings.
    commands    vector of string bob commands, e.g. distclean, clean, build,
                resolve, bundle

  Kv-args (all optional):
    :task-cancelled?       0-arg function that tells if the bob task invocation
                           was cancelled by the editor, used to stop the build
                           process
    :render-progress!      progress render fn
    :evaluation-context    evaluation context used for the invocation
    :log-output-stream     output stream to pipe the logs to, by default will
                           pipe the output to *out*

  See also:
    https://defold.com/manuals/bob/
    (invoke! (dev/project) {\"help\" true} [])"
  [project options commands
   & {:keys [task-cancelled? render-progress! evaluation-context log-output-stream]
      :or {task-cancelled? fn/constantly-false
           render-progress! progress/null-render-progress!}}]
  {:pre [(every? string? commands)
         (map? options)
         (ifn? render-progress!)
         (or (nil? log-output-stream) (instance? OutputStream log-output-stream))
         (ifn? task-cancelled?)]}
  (reset! build-in-progress-atom true)
  (let [;; bob might notify the progress tracker AFTER it's done!
        render-progress! (progress/until-done render-progress!)
        provided-evaluation-context (some? evaluation-context)
        evaluation-context (or evaluation-context (g/make-evaluation-context))
        prev-out System/out
        prev-err System/err
        log-output-stream (or log-output-stream
                              (WriterOutputStream. ^PrintWriter *out* StandardCharsets/UTF_8 1024 true))
        ;; Don't close the writer because we don't own the log output stream,
        ;; hence we must not close it. Instead, we will only flush it in the end
        log-stream-writer (PrintWriter. log-output-stream true StandardCharsets/UTF_8)]
    (try
      (with-open [build-out (PrintStream-on #(doto log-stream-writer (.print %) .flush))
                  build-err (PrintStream-on #(doto log-stream-writer (.print %) .flush))]
        (let [workspace (project/workspace project evaluation-context)
              options (cond-> options
                              (not (contains? options "root"))
                              (assoc "root" ".")
                              (not (contains? options "verbose"))
                              (assoc "verbose" true))
              [cli-options internal-options] (parse-options (.toPath (workspace/project-path workspace evaluation-context)) options)
              cli-args (-> [] (into cli-options) (into commands))]
          (log/info :bob-command (string/join " " (into ["java" "-jar" "bob.jar"] (map quote-arg-if-needed) cli-args)))
          (System/setOut build-out)
          (System/setErr build-err)
          (ui/with-progress [render-progress! render-progress!]
            (let [result (Bob/invoke
                           java/class-loader
                           (->progress render-progress! task-cancelled?)
                           internal-options
                           (into-array String cli-args))]
              (if (.-success result)
                nil
                (let [failed-tasks (filterv #(not (.isOk ^TaskResult %)) (.-taskResults result))]
                  (if (coll/empty? failed-tasks)
                    {:error (g/map->error {:message "Bob failed, see console output for more details" :severity :fatal})}
                    {:error {:causes (engine-build-errors/failed-tasks-error-causes project evaluation-context failed-tasks)}})))))))
      (catch Exception e
        {:exception e})
      (finally
        (reset! build-in-progress-atom false)
        (System/setOut prev-out)
        (System/setErr prev-err)
        (LogHelper/setVerboseLogging false)
        (.flush log-stream-writer)
        (when-not provided-evaluation-context
          (ui/run-later (g/update-cache-from-evaluation-context! evaluation-context)))))))

;; -----------------------------------------------------------------------------
;; Build HTML5
;; -----------------------------------------------------------------------------

(defn- build-html5-output-path
  ([project]
   (let [ws (project/workspace project)
         build-path (workspace/build-html5-path ws)]
     (io/file build-path "__htmlLaunchDir"))))

(def rebuild-html5-bob-commands ["distclean" "resolve" "build" "bundle"])
(def build-html5-bob-commands ["build" "bundle"])

(defn build-html5-bob-options [project prefs]
  (let [output-path (build-html5-output-path project)
        build-server-url (native-extensions/get-build-server-url prefs project)
        defold-sdk-sha1 (or (system/defold-engine-sha1) "")]
    {"platform" "js-web"
     "architectures" "wasm-web"
     "variant" "debug"
     "archive" true
     "output" (subs workspace/build-html5-dir 1)
     "bundle-output" (str output-path)
     "build-server" build-server-url
     "build-server-header" (native-extensions/get-build-server-headers prefs)
     "defoldsdk" defold-sdk-sha1
     "texture-compression" (prefs/get prefs [:build :texture-compression])
     ;; internal option: can't set using command line, but it is needed to run
     ;; the HTML5 build locally.
     :local-launch true
     "email" ""
     "auth" ""}))

(defn routes [project]
  (let [output-path (.toPath ^File (build-html5-output-path project))]
    {"/html5/{*path}"
     {"GET" (bound-fn [{:keys [path-params]}]
              (let [path-str (:path path-params)]
                (if (= "" path-str)
                  (http-server/redirect "/html5/index.html")
                  (let [resource-path (-> output-path
                                          (.resolve ^String (project-title project))
                                          (.resolve ^String path-str)
                                          (.normalize))]
                    (if (and (.startsWith resource-path output-path)
                             (fs/path-exists? resource-path)
                             (not (fs/path-is-directory? resource-path)))
                      (http-server/response 200 resource-path)
                      http-server/not-found)))))}}))<|MERGE_RESOLUTION|>--- conflicted
+++ resolved
@@ -41,52 +41,7 @@
 
 (set! *warn-on-reflection* true)
 
-<<<<<<< HEAD
-(def html5-url-prefix "/html5")
-(def html5-mime-types {"js" "application/javascript",
-                       "json" "application/json",
-                       "wasm" "application/wasm",
-                       "webmanifest" "application/manifest+json",
-                       "xhtml" "application/xhtml+xml",
-                       "zip" "application/zip",
-                       "aac" "audio/aac",
-                       "mp3" "audio/mp3",
-                       "m4a" "audio/mp4",
-                       "oga" "audio/ogg",
-                       "ogg" "audio/ogg",
-                       "opus" "audio/ogg",
-                       "wav" "audio/wav",
-                       "woff" "font/woff",
-                       "woff2" "font/woff2",
-                       "apng" "image/apng",
-                       "avif" "image/avif",
-                       "bmp" "image/bmp",
-                       "gif" "image/gif",
-                       "jpeg" "image/jpeg",
-                       "jpg" "image/jpeg",
-                       "jfif" "image/jpeg",
-                       "pjpeg" "image/jpeg",
-                       "pjp" "image/jpeg",
-                       "png" "image/png",
-                       "svg" "image/svg+xml",
-                       "webp" "image/webp",
-                       "cur" "image/x-icon",
-                       "ico" "image/x-icon",
-                       "tif" "image/tif",
-                       "tiff" "image/tiff",
-                       "css" "text/css",
-                       "htm" "text/html",
-                       "html" "text/html",
-                       "shtml" "text/html",
-                       "txt" "text/plain",
-                       "xml" "text/xml",
-                       "mp4" "video/mp4",
-                       "ogv" "video/ogg",
-                       "webm" "video/webm",
-                       "m4v" "video/x-m4v"})
-
-=======
->>>>>>> a2391a62
+
 (defn ->progress
   ([render-progress!]
    (->progress render-progress! fn/constantly-false))
