;; Copyright 2020-2025 The Defold Foundation
;; Copyright 2014-2020 King
;; Copyright 2009-2014 Ragnar Svensson, Christian Murray
;; Licensed under the Defold License version 1.0 (the "License"); you may not use
;; this file except in compliance with the License.
;;
;; You may obtain a copy of the License, together with FAQs at
;; https://www.defold.com/license
;;
;; Unless required by applicable law or agreed to in writing, software distributed
;; under the License is distributed on an "AS IS" BASIS, WITHOUT WARRANTIES OR
;; CONDITIONS OF ANY KIND, either express or implied. See the License for the
;; specific language governing permissions and limitations under the License.

(ns editor.search-results-view
  (:require [cljfx.api :as fx]
            [cljfx.ext.tree-table-view :as fx.ext.tree-table-view]
            [cljfx.fx.anchor-pane :as fx.anchor-pane]
            [cljfx.fx.check-box :as fx.check-box]
            [cljfx.fx.column-constraints :as fx.column-constraints]
            [cljfx.fx.context-menu :as fx.context-menu]
            [cljfx.fx.grid-pane :as fx.grid-pane]
            [cljfx.fx.h-box :as fx.h-box]
            [cljfx.fx.hyperlink :as fx.hyperlink]
            [cljfx.fx.menu-item :as fx.menu-item]
            [cljfx.fx.progress-indicator :as fx.progress-indicator]
            [cljfx.fx.region :as fx.region]
            [cljfx.fx.tree-item :as fx.tree-item]
            [cljfx.fx.tree-table-cell :as fx.tree-table-cell]
            [cljfx.fx.tree-table-column :as fx.tree-table-column]
            [cljfx.fx.tree-table-view :as fx.tree-table-view]
            [clojure.string :as string]
            [dynamo.graph :as g]
            [editor.code.data :as data]
            [editor.core :as core]
            [editor.defold-project :as project]
            [editor.defold-project-search :as project-search]
            [editor.error-reporting :as error-reporting]
            [editor.field-expression :as field-expression]
            [editor.fxui :as fxui]
<<<<<<< HEAD
            [editor.graph-util :as gu]
=======
>>>>>>> 311bca78
            [editor.outline :as outline]
            [editor.prefs :as prefs]
            [editor.properties :as properties]
            [editor.protobuf :as protobuf]
            [editor.resource :as resource]
            [editor.resource-node :as resource-node]
            [editor.types :as types]
            [editor.ui :as ui]
            [editor.workspace :as workspace]
            [util.coll :as coll]
            [util.coll :refer [flipped-pair]]
            [util.fn :as fn]
            [util.thread-util :as thread-util])
  (:import [java.util Collection]
           [javafx.animation AnimationTimer]
           [javafx.event Event]
           [javafx.geometry Pos]
           [javafx.scene Parent Scene]
           [javafx.scene.control CheckBox Label ProgressIndicator SelectionMode TextField TreeItem TreeTableView TreeView]
           [javafx.scene.input KeyCode KeyEvent MouseButton MouseEvent]
           [javafx.scene.layout AnchorPane HBox Priority]
           [javafx.scene.paint Color]
           [javafx.stage StageStyle]))

(set! *warn-on-reflection* true)

(defn- make-match-tree-item [resource match]
  (TreeItem. (assoc match :resource resource)))

(defn- make-result-tree-item [search-result]
  (let [{:keys [resource matches]} search-result
        match-items (map (partial make-match-tree-item resource) matches)
        resource-item (TreeItem. resource)]
    (.setExpanded resource-item true)
    (.addAll (.getChildren resource-item) ^Collection match-items)
    resource-item))

(defn- results->search-results+done? [results]
  (loop [[result & more] results
         tree-items (transient [])]
    (cond
      (nil? result)
      [(persistent! tree-items) false]

      (= ::project-search/done result)
      [(persistent! tree-items) true]

      :else
      (recur more (conj! tree-items result)))))

(defn- start-tree-update-timer! [tree-views progress-indicators results-fn]
  (let [timer (ui/->timer 5 "tree-update-timer"
                          (fn [^AnimationTimer timer elapsed-time _]
                            ;; Delay showing the progress indicator a bit to avoid flashing for
                            ;; searches that complete quickly.
                            (when (< 0.2 elapsed-time)
                              (doseq [node progress-indicators]
                                (ui/visible! node true)))

                            (let [[search-results done?] (results->search-results+done? (results-fn))]
                              (when done?
                                (.stop timer)
                                (doseq [node progress-indicators]
                                  (ui/visible! node false)))
                              (when-not (empty? search-results)
                                (doseq [^TreeView tree-view tree-views
                                        :let [tree-children (.getChildren (.getRoot tree-view))
                                              first-match? (.isEmpty tree-children)
                                              focus-model (.getFocusModel tree-view)
                                              ;; focus model slows adding children drastically
                                              ;; if there is a focused item
                                              ;; removing focus before adding and then
                                              ;; restoring it results in same behavior
                                              ;; with much better performance
                                              focused-index (.getFocusedIndex focus-model)]]
                                  (.focus focus-model -1)
                                  (.addAll tree-children ^Collection (mapv make-result-tree-item search-results))
                                  (.focus focus-model focused-index)
                                  (when first-match?
                                    (.clearAndSelect (.getSelectionModel tree-view) 1)))))))]
    (doseq [^TreeView tree-view tree-views]
      (.clear (.getChildren (.getRoot tree-view))))
    (ui/timer-start! timer)
    timer))

(defn- make-matched-text-item-row-indicator
  ^Label [{:keys [^long row] :as _item}]
  (doto (Label. (str (inc row) ": "))
    (ui/add-style! "line-number")
    (.setMinWidth Label/USE_PREF_SIZE)))

(defn- make-matched-text-item-before-text
  ^Label [{:keys [^String text ^long start-col] :as _item}]
  (when-some [before-text (not-empty (string/triml (subs text 0 start-col)))]
    (doto (Label. before-text)
      (HBox/setHgrow Priority/ALWAYS)
      (.setPrefWidth Label/USE_COMPUTED_SIZE))))

(defn- make-matched-text-item-match-text
  ^Label [{:keys [^String text ^long start-col ^long end-col] :as _item}]
  (let [match-text (subs text start-col end-col)]
    (doto (Label. match-text)
      (ui/add-style! "matched")
      (.setMinWidth Label/USE_PREF_SIZE))))

(defn- make-matched-text-item-after-text
  ^Label [{:keys [^String text ^long end-col] :as _item}]
  (when-some [after-text (not-empty (string/trimr (subs text end-col)))]
    (doto (Label. after-text)
      (HBox/setHgrow Priority/ALWAYS))))

(defn- make-matched-item-value-path
  ^Label [path-tokens]
  (doto (Label. (str (string/join " \u2192 " path-tokens) ": ")) ; "->" (RIGHTWARDS ARROW)
    (ui/add-style! "value-path")
    (.setMinWidth Label/USE_PREF_SIZE)))

(defn- make-matched-protobuf-item-value-path
  ^Label [{:keys [path] :as _item}]
  (make-matched-item-value-path
    (map (fn [token]
           (cond-> token
                   (keyword? token)
                   (protobuf/keyword->field-name)))
         path)))

(defn- make-matched-setting-item-value-path
  ^Label [{:keys [path] :as _item}]
  (make-matched-item-value-path path))

(defn- make-matched-item-graphic-impl
  ^HBox [item child-node-fns]
  (let [children (ui/node-array
                   (keep #(% item)
                         child-node-fns))]
    (doto (HBox. children)
      (.setPrefWidth 0.0)
      (.setAlignment Pos/CENTER_LEFT))))

(defmulti ^:private make-matched-item-graphic :match-type)

(defmethod make-matched-item-graphic :match-type-text [item]
  (make-matched-item-graphic-impl
    item
    [make-matched-text-item-row-indicator
     make-matched-text-item-before-text
     make-matched-text-item-match-text
     make-matched-text-item-after-text]))

(defmethod make-matched-item-graphic :match-type-protobuf [item]
  (make-matched-item-graphic-impl
    item
    [make-matched-protobuf-item-value-path
     make-matched-text-item-before-text
     make-matched-text-item-match-text
     make-matched-text-item-after-text]))

(defmethod make-matched-item-graphic :match-type-setting [item]
  (make-matched-item-graphic-impl
    item
    [make-matched-setting-item-value-path
     make-matched-text-item-before-text
     make-matched-text-item-match-text
     make-matched-text-item-after-text]))

(defmulti ^:private make-matched-item-open-opts :match-type)

(defmethod make-matched-item-open-opts :match-type-text [item]
  (let [row (:row item)
        cursor-range (data/->CursorRange (data/->Cursor row (:start-col item))
                                         (data/->Cursor row (:end-col item)))]
    ;; NOTE:
    ;; :caret-position is here to support Open as Text.
    ;; We might want to remove it now that all text
    ;; files are opened using the code editor.
    {:caret-position (:caret-position item)
     :cursor-range cursor-range}))

(defmethod make-matched-item-open-opts :match-type-protobuf [item]
  ;; TODO: Make the view select and focus on the matching property.
  {:value-path (:path item)})

(defmethod make-matched-item-open-opts :match-type-setting [item]
  ;; TODO: Make the view select and focus on the matching property.
  {:value-path (:path item)})

(defn- init-search-in-files-tree-view! [^TreeView tree-view]
  (ui/customize-tree-view! tree-view {:double-click-expand? false})
  (.setSelectionMode (.getSelectionModel tree-view) SelectionMode/MULTIPLE)
  (.setShowRoot tree-view false)
  (.setRoot tree-view (doto (TreeItem.)
                        (.setExpanded true)))
  (ui/cell-factory! tree-view
                    (fn [item]
                      (if (resource/resource? item)
                        {:text (resource/proj-path item)
                         :icon (workspace/resource-icon item)
                         :style (resource/style-classes item)}
                        {:graphic (make-matched-item-graphic item)
                         :style (resource/style-classes (:resource item))}))))

(defn- make-search-in-files-tree-view
  ^TreeView []
  (doto (TreeView.) init-search-in-files-tree-view!))

(defn- make-search-in-files-progress-indicator []
  (doto (ProgressIndicator.)
    (.setMouseTransparent true)
    (AnchorPane/setRightAnchor 10.0)
    (AnchorPane/setBottomAnchor 10.0)
    (.setPrefWidth 28.0)
    (.setPrefHeight 28.0)))

(defn- resolve-search-in-files-tree-view-selection [selection]
  (into []
        (keep (fn [item]
                (if (resource/resource? item)
                  (when (resource/exists? item)
                    [item {}])
                  (let [resource (:resource item)]
                    (when (resource/exists? resource)
                      (let [opts (make-matched-item-open-opts item)]
                        [resource opts]))))))
        selection))

(def ^:private search-in-files-term-prefs-key [:search-in-files :term])
(def ^:private search-in-files-exts-prefs-key [:search-in-files :exts])
(def ^:private search-in-files-include-libraries-prefs-key [:search-in-files :include-libraries])

(defn set-search-term! [prefs term]
  (assert (string? term))
  (prefs/set! prefs search-in-files-term-prefs-key term))

(defn- start-search-in-files! [project prefs results-tab-tree-view results-tab-progress-indicator open-fn show-find-results-fn]
  (let [root      ^Parent (ui/load-fxml "search-in-files-dialog.fxml")
        scene     (Scene. root)
        stage     (doto (ui/make-stage)
                    (.initStyle StageStyle/DECORATED)
                    (.initOwner (ui/main-stage))
                    (.setResizable false))]
    (ui/with-controls root [^TextField search ^TextField types ^CheckBox include-libraries-check-box ^TreeView resources-tree ok search-in-progress]
      (ui/visible! search-in-progress false)
      (let [start-consumer! #(start-tree-update-timer!
                               [resources-tree results-tab-tree-view]
                               [results-tab-progress-indicator search-in-progress]
                               %)
            stop-consumer! ui/timer-stop!
            report-error! (fn [error] (ui/run-later (throw error)))
            workspace (project/workspace project)
            search-data-future (project-search/make-search-data-future report-error! project)
            {:keys [abort-search! start-search!]} (project-search/make-file-searcher workspace search-data-future start-consumer! stop-consumer! report-error!)
            on-input-changed! (fn [_ _ _]
                                (let [term (.getText search)
                                      exts (.getText types)
                                      include-libraries? (.isSelected include-libraries-check-box)]
                                  (prefs/set! prefs search-in-files-term-prefs-key term)
                                  (prefs/set! prefs search-in-files-exts-prefs-key exts)
                                  (prefs/set! prefs search-in-files-include-libraries-prefs-key include-libraries?)
                                  (start-search! term exts include-libraries?)))
            dismiss-and-abort-search! (fn []
                                        (abort-search!)
                                        (ui/close! stage))
            dismiss-and-show-find-results! (fn []
                                             (show-find-results-fn)
                                             (ui/close! stage))
            open-selected! (fn []
                             (doseq [[resource opts] (resolve-search-in-files-tree-view-selection (ui/selection resources-tree))]
                               (open-fn resource opts))
                             (dismiss-and-abort-search!))]
        (ui/title! stage "Search in Files")
        (init-search-in-files-tree-view! resources-tree)

        (ui/on-action! ok (fn on-ok! [_] (dismiss-and-show-find-results!)))
        (ui/on-double! resources-tree (fn on-double! [^Event event]
                                        (.consume event)
                                        (open-selected!)))

        (.addEventFilter scene KeyEvent/KEY_PRESSED
                         (ui/event-handler event
                           (let [^KeyEvent event event]
                             (condp = (.getCode event)
                               KeyCode/DOWN   (when (and (= TextField (type (ui/focus-owner scene)))
                                                         (not= 0 (.getExpandedItemCount resources-tree)))
                                                (.consume event)
                                                (ui/request-focus! resources-tree))
                               KeyCode/ESCAPE (do (.consume event)
                                                  (dismiss-and-abort-search!))
                               KeyCode/ENTER  (do (.consume event)
                                                  (if (= TextField (type (ui/focus-owner scene)))
                                                    (dismiss-and-show-find-results!)
                                                    (open-selected!)))
                               KeyCode/TAB    (when (and (= types (ui/focus-owner scene))
                                                         (= 0 (.getExpandedItemCount resources-tree)))
                                                (.consume event)
                                                (ui/request-focus! search))
                               nil))))

        (let [term (prefs/get prefs search-in-files-term-prefs-key)
              exts (prefs/get prefs search-in-files-exts-prefs-key)
              include-libraries? (prefs/get prefs search-in-files-include-libraries-prefs-key)]
          (ui/text! search term)
          (ui/text! types exts)
          (ui/value! include-libraries-check-box include-libraries?)
          (start-search! term exts include-libraries?))

        (ui/observe (.textProperty search) on-input-changed!)
        (ui/observe (.textProperty types) on-input-changed!)
        (ui/observe (.selectedProperty include-libraries-check-box) on-input-changed!)
        (.setScene stage scene)
        (ui/show! stage)))))

(g/defnode SearchResultsView
  (inherits core/Scope)
  (property open-resource-fn g/Any)
  (property search-results-container g/Any))

(defn- open-resource! [search-results-view resource opts]
  (let [open-resource-fn (g/node-value search-results-view :open-resource-fn)]
    (open-resource-fn resource opts)))

(defn- update-search-results! [search-results-view ^TreeView results-tree-view ^ProgressIndicator progress-indicator]
  (let [search-results-container ^AnchorPane (g/node-value search-results-view :search-results-container)
        open-selected! (fn []
                         (doseq [[resource opts] (resolve-search-in-files-tree-view-selection (ui/selection results-tree-view))]
                           (open-resource! search-results-view resource opts)))]
    ;; Replace tree view.
    (doto (.getChildren search-results-container)
      (.clear)
      (.add (doto results-tree-view
              (ui/fill-control)
              (ui/on-double! (fn on-double! [^Event event]
                               (.consume event)
                               (open-selected!)))))
      (.add progress-indicator))))

(defn make-search-results-view! [view-graph ^AnchorPane search-results-container open-resource-fn]
  (g/make-node! view-graph SearchResultsView
                :open-resource-fn open-resource-fn
                :search-results-container search-results-container))

(defn show-search-in-files-dialog! [search-results-view project prefs show-search-results-tab-fn]
  (let [results-tab-tree-view (make-search-in-files-tree-view)
        progress-indicator (make-search-in-files-progress-indicator)
        open-fn (partial open-resource! search-results-view)
        show-matches-fn (fn []
                          (update-search-results! search-results-view results-tab-tree-view progress-indicator)
                          (show-search-results-tab-fn))]
    (start-search-in-files! project prefs results-tab-tree-view progress-indicator open-fn show-matches-fn)))

(defn- resource-cell [{:keys [resource qualifier]}]
  {:graphic {:fx/type fx.h-box/lifecycle
             :spacing 6
             :children (cond-> [{:fx/type fxui/legacy-label
                                 :text (resource/resource->proj-path resource)}]
                               qualifier
<<<<<<< HEAD
                               (conj {:fx/type fxui/label
=======
                               (conj {:fx/type fxui/legacy-label
>>>>>>> 311bca78
                                      :style {:-fx-text-fill :-df-text-dark}
                                      :text qualifier}))}})

(defn- property->edit-type-dispatch-value [property]
  (let [edit-type (-> property :edit-type :type (or (:type property)))]
    (or (g/value-type-dispatch-value edit-type)
        edit-type)))

(defmulti property-column-suffix property->edit-type-dispatch-value)
(defmethod property-column-suffix :default [_] "")
(defmethod property-column-suffix types/Vec2 [property]
  (str ": " (string/join " " (:labels property ["X" "Y"]))))
(defmethod property-column-suffix types/Vec3 [property]
  (str ": " (string/join " " (:labels property ["X" "Y" "Z"]))))
(defmethod property-column-suffix types/Vec4 [property]
  (str ": " (string/join " " (:labels property ["X" "Y" "Z" "W"]))))

(defmulti override-value-cell-view property->edit-type-dispatch-value)

(defn- overridden-style-classes [property]
  (if (contains? property :original-value)
    ["overridden"]
    []))

(defmethod override-value-cell-view :default [{:keys [value] :as property}]
  {:fx/type fx.h-box/lifecycle
   :alignment (if (number? value) :top-right :top-left)
   :children [{:fx/type fxui/legacy-label
               :h-box/hgrow :always
               :style-class (overridden-style-classes property)
               :text (string/replace (str value) \newline \space)}]})

(defmethod override-value-cell-view g/Bool [{:keys [value] :as property}]
  {:fx/type fx.check-box/lifecycle
   :disable true
   :style-class (into ["check-box" "override-inspector-check-box"] (overridden-style-classes property))
   :selected (boolean value)})

(defn- multi-text-field [{:keys [value] :as property}]
  {:fx/type fx.grid-pane/lifecycle
   :hgap 5
   :column-constraints (repeat (count value)
                               {:fx/type fx.column-constraints/lifecycle
                                :percent-width (/ 100.0 (max 1 (count value)))})
   :children (into []
                   (map-indexed
                     (fn [i v]
                       {:fx/type fxui/legacy-label
                        :grid-pane/column i
                        :grid-pane/halignment :right
                        :style-class (overridden-style-classes property)
                        :text (field-expression/format-number v)}))
                   value)})

(defmethod override-value-cell-view types/Vec2 [property]
  (multi-text-field property))

(defmethod override-value-cell-view types/Vec3 [property]
  (multi-text-field property))

(defmethod override-value-cell-view types/Vec4 [property]
  (multi-text-field property))

(defmethod override-value-cell-view types/Color [{:keys [value] :as property}]
  (if value
    (let [[r g b a] value
          color (Color. r g b a)
          nr (Math/round (double (* 255 r)))
          ng (Math/round (double (* 255 g)))
          nb (Math/round (double (* 255 b)))
          na (Math/round (double (* 255 a)))]
      {:fx/type fxui/legacy-label
       :style-class (overridden-style-classes property)
       :graphic {:fx/type fx.region/lifecycle
                 :min-width 10
                 :min-height 10
                 :background {:fills [{:fill color}]}}
       :text (if (= 255 na)
               (format "#%02x%02x%02x" nr ng nb)
               (format "#%02x%02x%02x%02x" nr ng nb na))})
    {:fx/type fxui/legacy-label}))

(defmethod override-value-cell-view :choicebox [{:keys [edit-type value] :as property}]
  (let [labels (into {} (:options edit-type))]
    {:fx/type fxui/legacy-label
     :style-class (overridden-style-classes property)
     :text (get labels value)}))

(defmethod override-value-cell-view resource/Resource [{:keys [value] :as property}]
  {:fx/type fx.hyperlink/lifecycle
   :style-class (into ["override-inspector-hyperlink"] (overridden-style-classes property))
   :on-action {:event-type :on-click-resource
               :resource value}
   :text (resource/resource->proj-path value)})

(defn- value-cell [property]
  {:graphic (override-value-cell-view (assoc property :value (properties/value property)))})

(defn- property-value [property-keyword state]
  (-> state :properties property-keyword))

(defmulti handle-override-inspector-event :event-type)

(defmethod handle-override-inspector-event :on-click-resource [{:keys [^Event fx/event resource]}]
  (.consume event)
  [[:open-resource {:resource resource}]])

(defmethod handle-override-inspector-event :on-click-table [{:keys [^Event fx/event]}]
  (when (and (= MouseEvent/MOUSE_PRESSED (.getEventType event))
             (= MouseButton/PRIMARY (.getButton ^MouseEvent event))
             (even? (.getClickCount ^MouseEvent event)))
    (.consume event)
    (let [^TreeTableView tree-table-view (.getSource event)]
      (when-let [^TreeItem tree-item (.getSelectedItem (.getSelectionModel tree-table-view))]
        (when-let [{:keys [resource node-id]} (.getValue tree-item)]
          [[:open-resource (cond-> {:resource resource}
                                   node-id (assoc :opts {:select-node node-id}))]])))))

(defmethod handle-override-inspector-event :on-lift-overrides [{:keys [lift-overrides-plan]}]
  [[:lift-overrides lift-overrides-plan]])

(defmethod handle-override-inspector-event :on-select-item [{:keys [^TreeItem fx/event]}]
  [[:select-item (some-> event .getValue)]])

(defn- ->tree-item [tree]
  {:fx/type fx.tree-item/lifecycle
   :expanded true
   :value tree
   :children (mapv ->tree-item (:children tree))})

(defn- override-inspector-view [state parent]
  (let [{:keys [selected-item tree]} state]
    {:fx/type fxui/ext-with-anchor-pane-props
     :desc {:fx/type fxui/ext-value
            :value parent}
     :props
     {:children
      [{:fx/type fx.anchor-pane/lifecycle
        :anchor-pane/left 0
        :anchor-pane/right 0
        :anchor-pane/top 0
        :anchor-pane/bottom 0
        :children
        [(if (= :searching (:progress state))
           {:fx/type fx.progress-indicator/lifecycle
            :anchor-pane/right 10
            :anchor-pane/bottom 10
            :pref-width 28
            :pref-height 28
            :mouse-transparent true}
           {:fx/type fx.ext.tree-table-view/with-selection-props
            :anchor-pane/bottom 0
            :anchor-pane/top 0
            :anchor-pane/left 0
            :anchor-pane/right 0
            :props {:selection-mode :single
                    :on-selected-item-changed {:event-type :on-select-item}}
            :desc
            (let [lifted-property-labels (:overridden-properties selected-item)

                  context-menu
                  (when (coll/not-empty lifted-property-labels)
                    (let [lift-overrides-plan
                          (when-some [source-node-id (:node-id selected-item)]
                            (properties/lift-overrides-plan source-node-id lifted-property-labels))

                          action-description
                          (some-> lift-overrides-plan properties/lift-overrides-description)]

                      {:fx/type fx.context-menu/lifecycle
                       :items [{:fx/type fx.menu-item/lifecycle
                                :text (or action-description "Lift Overrides")
                                :disable (nil? action-description)
                                :on-action {:event-type :on-lift-overrides
                                            :lift-overrides-plan lift-overrides-plan}}]}))]

              (cond-> {:fx/type fx.tree-table-view/lifecycle
                       :fixed-cell-size 24
                       :event-filter {:event-type :on-click-table}
                       :columns (into [{:fx/type fx.tree-table-column/lifecycle
                                        :text "Resource"
                                        :cell-value-factory identity
                                        :cell-factory {:fx/cell-type fx.tree-table-cell/lifecycle
                                                       :describe #'resource-cell}}]
                                      (map (fn [property-keyword]
                                             {:fx/type fx.tree-table-column/lifecycle
                                              :text (str (properties/keyword->name property-keyword)
                                                         (property-column-suffix (property-value property-keyword tree)))
                                              :cell-value-factory (fn/partial #'property-value property-keyword)
                                              :cell-factory {:fx/cell-type fx.tree-table-cell/lifecycle
                                                             :describe #'value-cell}}))
                                      (:display-order state))
                       :root (->tree-item tree)}

                      context-menu (assoc :context-menu context-menu)))})]}]}}))

(defn- make-override-tree [node-id properties {:keys [basis] :as evaluation-context}]
  (let [property-pred (if (= :all properties)
                        any?
                        (set properties))]
    (letfn [(make-tree
              ([node-id]
               (make-tree node-id false))
              ([node-id root]
               (thread-util/throw-if-interrupted!)
               (let [property-map (:properties (g/node-value node-id :_properties evaluation-context))
                     overridden-properties (into #{}
                                                 (keep (fn [[k property]]
                                                         (when (and (property-pred k)
                                                                    (properties/visible? property)
                                                                    (contains? property :original-value))
                                                           k)))
                                                 property-map)
                     children (into []
                                    (keep make-tree)
                                    (g/overrides basis node-id))]
                 (when (or root
                           (pos? (count overridden-properties))
                           (pos? (count children)))
                   (let [owner-node-id (or (resource-node/owner-resource-node-id basis node-id)
                                           (throw (ex-info "Can't find the owner resource node for an override node"
                                                           {:node-id node-id})))
                         resource (resource-node/resource basis owner-node-id)
                         outline-ids (when (g/node-instance? basis outline/OutlineNode owner-node-id)
                                       (->> (g/node-value owner-node-id :node-outline evaluation-context)
                                            (tree-seq :children :children)
                                            (into #{} (map :node-id))))
                         select-node-id (or (when outline-ids
                                              (loop [node-id node-id]
                                                (cond
                                                  (nil? node-id) nil
                                                  (outline-ids node-id) node-id
                                                  :else (recur (core/owner-node-id basis node-id)))))
                                            node-id)
                         qualifier (gu/node-qualifier-label select-node-id evaluation-context)]
                     {:node-id select-node-id
                      :qualifier qualifier
                      :resource resource
                      :properties property-map
                      :overridden-properties overridden-properties
                      :children children})))))]
      (make-tree node-id true))))

(defn show-override-inspector!
  "Show override inspector tree table in a Search Results view

  Args:
    search-results-view    node id of a search result view
    node-id                root node id whose overrides are inspected
    properties             either :all or a coll of property keywords to include
                           in the override inspector output"
  [search-results-view node-id properties]
  (let [[parent property-keyword->display-order]
        (g/with-auto-evaluation-context evaluation-context
          [(g/node-value search-results-view :search-results-container evaluation-context)
           (into {}
                 (map-indexed flipped-pair)
                 (:display-order (g/node-value node-id :_properties evaluation-context)))])

        state-atom (atom {})
        search-future-atom (atom nil)

        refresh-view!
        (fn refresh-view! []
          (swap! state-atom assoc :progress :searching)
          (let [evaluation-context (g/make-evaluation-context)

                search-future
                (future
                  (try
                    (let [tree (make-override-tree node-id properties evaluation-context)]
                      (ui/run-later
                        (g/update-cache-from-evaluation-context! evaluation-context))
                      (swap! state-atom assoc
                             :progress :done
                             :selected-item nil
                             :tree tree
                             :display-order (->> (tree-seq :children :children tree)
                                                 (into #{}
                                                       (comp
                                                         (drop 1)
                                                         (mapcat :overridden-properties)))
                                                 (sort-by property-keyword->display-order)
                                                 vec)))
                    (catch InterruptedException _
                      nil)
                    (catch Throwable ex
                      (error-reporting/report-exception! ex))
                    (finally
                      (reset! search-future-atom nil))))]
            (when-some [old-search-future (thread-util/preset! search-future-atom search-future)]
              (future-cancel old-search-future))
            nil))

        event-handler
        (fx/wrap-effects
          handle-override-inspector-event
          {:lift-overrides (fn [lift-overrides-plan _]
                             (let [tx-data (properties/lift-overrides-tx-data lift-overrides-plan)]
                               (tap> {:kind :lift-overrides-effect
                                      :lift-overrides-plan lift-overrides-plan
                                      :tx-data tx-data})
                               (when (coll/not-empty tx-data)
                                 (g/transact tx-data)
                                 (refresh-view!))))
           :open-resource (fn [{:keys [resource opts]} _]
                            (open-resource! search-results-view resource opts))
           :select-item (fn [item _]
                          (swap! state-atom assoc :selected-item item))})

        renderer
        (fx/create-renderer
          :error-handler error-reporting/report-exception!
          :middleware (comp
                        fxui/wrap-dedupe-desc
                        (fx/wrap-map-desc #'override-inspector-view parent))
          :opts {:fx.opt/map-event-handler event-handler})]

    (refresh-view!)
    (fx/mount-renderer state-atom renderer)))<|MERGE_RESOLUTION|>--- conflicted
+++ resolved
@@ -38,10 +38,7 @@
             [editor.error-reporting :as error-reporting]
             [editor.field-expression :as field-expression]
             [editor.fxui :as fxui]
-<<<<<<< HEAD
             [editor.graph-util :as gu]
-=======
->>>>>>> 311bca78
             [editor.outline :as outline]
             [editor.prefs :as prefs]
             [editor.properties :as properties]
@@ -397,11 +394,7 @@
              :children (cond-> [{:fx/type fxui/legacy-label
                                  :text (resource/resource->proj-path resource)}]
                                qualifier
-<<<<<<< HEAD
-                               (conj {:fx/type fxui/label
-=======
                                (conj {:fx/type fxui/legacy-label
->>>>>>> 311bca78
                                       :style {:-fx-text-fill :-df-text-dark}
                                       :text qualifier}))}})
 
