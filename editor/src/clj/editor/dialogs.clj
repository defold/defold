--- conflicted
+++ resolved
@@ -162,7 +162,6 @@
      (ui/show-and-wait! stage)
      @result-atom)))
 
-<<<<<<< HEAD
 (defn make-resolution-dialog []
   (let [root     ^Region (ui/load-fxml "resolution.fxml")
         stage    (ui/make-dialog-stage)
@@ -183,9 +182,6 @@
     (ui/show-and-wait! stage)
   [@result @width @height]))
 
-(defn make-pending-update-dialog
-  [^Stage owner]
-=======
 (defn make-update-failed-dialog [^Stage owner]
   (let [root ^Parent (ui/load-fxml "update-failed-alert.fxml")
         stage (ui/make-dialog-stage owner)
@@ -232,7 +228,6 @@
     (ui/show-and-wait! stage)))
 
 (defn make-download-update-dialog [^Stage owner]
->>>>>>> 4bfab547
   (let [root ^Parent (ui/load-fxml "update-alert.fxml")
         stage (ui/make-dialog-stage owner)
         scene (Scene. root)
