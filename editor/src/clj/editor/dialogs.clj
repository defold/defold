(ns editor.dialogs
  (:require [clojure.string :as str]
            [dynamo.graph :as g]
            [editor.ui :as ui]
            [editor.ui.bindings :as b]
            [editor.ui.fuzzy-choices :as fuzzy-choices]
            [editor.util :as util]
            [editor.handler :as handler]
            [editor.core :as core]
            [editor.fuzzy-text :as fuzzy-text]
            [editor.jfx :as jfx]
            [editor.workspace :as workspace]
            [editor.resource :as resource]
            [editor.resource-node :as resource-node]
            [editor.defold-project :as project]
<<<<<<< HEAD
            [editor.github :as github]
            [editor.field-expression :as field-expression])
  (:import [java.io File]
=======
            [editor.github :as github])
  (:import [clojure.lang Named]
           [java.io File]
>>>>>>> 26d7a65a
           [java.util List Collection]
           [java.nio.file Path Paths]
           [javafx.geometry Pos]
           [javafx.scene Node Parent Scene]
           [javafx.scene.control CheckBox Button Label ListView TextArea TextField Hyperlink]
           [javafx.scene.input KeyCode]
           [javafx.scene.layout HBox VBox Region]
           [javafx.scene.text Text TextFlow]
           [javafx.stage Stage DirectoryChooser FileChooser FileChooser$ExtensionFilter Window]))

(set! *warn-on-reflection* true)

(defn ^:dynamic make-alert-dialog [text]
  (let [root ^Parent (ui/load-fxml "alert.fxml")
        stage (ui/make-dialog-stage)
        scene (Scene. root)]
    (ui/title! stage "Alert")
    (ui/with-controls root [^TextArea message ^Button ok]
      (ui/text! message text)
      (ui/on-action! ok (fn [_] (.close stage)))
      (.setDefaultButton ok true)
      (.setCancelButton ok true)
      (.setOnShown stage (ui/event-handler _ (.setScrollTop message 0.0))))
    (.setScene stage scene)
    (ui/show-and-wait! stage)))

(defn make-message-box [title text]
  (let [root ^Parent (ui/load-fxml "message.fxml")
        stage (ui/make-dialog-stage)
        scene (Scene. root)]
    (ui/title! stage title)
    (ui/with-controls root [message ^Button ok]
      (ui/text! message text)
      (.setDefaultButton ok true)
      (.setCancelButton ok true)
      (ui/on-action! ok (fn [_] (.close stage))))
    (.setScene stage scene)
    (ui/show-and-wait! stage)))

(def ^:private link-regex #"\[[^\]]+\]\([^)]+\)")
(def ^:private split-link-regex #"\[([^\]]+)\]\(([^)]+)\)")

(defn- split-link [link-str]
  (rest (re-find split-link-regex link-str)))

(defn- mark-matches [re s]
  (let [matcher (re-matcher re s)]
    (loop [matches []]
      (if (re-find matcher)
        (let [match {:start (.start matcher) :end (.end matcher)}]
          (recur (conj matches match)))
        matches))))

(defn- empty-run? [run]
  (= (:start run) (:end run)))

(defn- message->mark-runs
  [message]
  (let [links (mapv (fn [match]
                      (let [link (subs message (:start match) (:end match))
                            [label url] (rest (re-find split-link-regex link))]
                        (assoc match
                               :type :link
                               :label label
                               :url url)))
                    (mark-matches link-regex message))
        pseudo-start {:end 0}
        pseudo-end {:start (count message)}
        parts (concat [pseudo-start] links [pseudo-end])
        holes (map (fn [curr next] {:start (:end curr) :end (:start next)})
                   parts (rest parts))
        texts (map #(assoc %
                           :type :text
                           :text (subs message (:start %) (:end %)))
                   holes)
        runs (sort-by :start (into links texts))]
    (remove empty-run? runs)))

(defn- mark-run->node [run]
  (case (:type run)
    :link
    (let [{:keys [label url]} run]
      (doto (Hyperlink. label)
        (ui/add-style! "link-run")
        (ui/on-action! (fn [_] (ui/open-url url)))))

    :text
    (doto (Text. (:text run))
      (ui/add-style! "text-run"))))

(defn make-error-dialog
  ([title text] (make-error-dialog title text nil))
  ([title text detail-text]
   (let [root ^Parent (ui/load-fxml "error-dialog.fxml")
         stage (ui/make-dialog-stage)
         scene (Scene. root)]
     (.setResizable stage true) ; might want to resize if huge detail text
     (ui/context! root :dialog {:stage stage} nil)
     (ui/title! stage title)
     (ui/with-controls root [^TextFlow message ^CheckBox toggle-details ^TextArea details ^Button ok]
       (if-not (str/blank? detail-text)
         (do
           (b/bind-presence! details (.selectedProperty toggle-details))
           (ui/on-action! toggle-details (fn [_] (.sizeToScene stage)))
           (ui/text! details detail-text))
         (do
           (doto toggle-details
             (ui/visible! false)
             (ui/managed! false))
           (doto details
             (ui/visible! false)
             (ui/managed! false))))
       (let [runs (map mark-run->node (message->mark-runs text))]
         (ui/children! message runs))
       (ui/bind-action! ok ::close)
       (.setDefaultButton ok true)
       (.setCancelButton ok true)
       (ui/request-focus! ok))
     (.setScene stage scene)
     (ui/show-and-wait! stage))))

(defn make-confirm-dialog
  ([text]
   (make-confirm-dialog text {}))
  ([text options]
   (let [root ^Region (ui/load-fxml "confirm.fxml")
         stage (if-let [owner-window (:owner-window options)]
                 (ui/make-dialog-stage owner-window)
                 (ui/make-dialog-stage))
         scene (Scene. root)
         result-atom (atom false)]
     (ui/with-controls root [^Label message ^Button ok ^Button cancel]
       (ui/text! message text)
       (ui/text! ok (get options :ok-label "OK"))
       (ui/text! cancel (get options :cancel-label "Cancel"))
       (ui/on-action! ok (fn [_]
                           (reset! result-atom true)
                           (ui/close! stage)))
       (ui/on-action! cancel (fn [_]
                               (ui/close! stage))))
     (when-let [pref-width (:pref-width options)]
       (.setPrefWidth root pref-width))
     (ui/title! stage (get options :title "Please Confirm"))
     (.setScene stage scene)
     (ui/show-and-wait! stage)
     @result-atom)))

(defn make-resolution-dialog []
  (let [root     ^Region (ui/load-fxml "resolution.fxml")
        stage    (ui/make-dialog-stage)
        scene    (Scene. root)
        result   (atom false)
        width    (atom 320)
        height   (atom 420)]
    (ui/with-controls root [^TextField resolution-width ^TextField resolution-height ^Button ok ^Button cancel]
      (let [validate-size-element (fn [^TextField element]
                                    (let [value (field-expression/to-int (.getText element))
                                          valid? (and (some? value) (> value 0))]
                                      (if valid?
                                        (ui/remove-style! element "error")
                                        (ui/add-style! element "error"))
                                      valid?))
            do-validation (fn []
                            (let [width-valid (validate-size-element resolution-width)
                                  height-valid (validate-size-element resolution-height)
                                  valid? (and width-valid height-valid)]
                              (ui/enable! ok valid?)
                              valid?))]
        (ui/on-edit! resolution-width (fn [_old _new] (do-validation)))
        (ui/on-edit! resolution-height (fn [_old _new] (do-validation))))
      (ui/on-action! ok (fn [_]
                          (let [w (field-expression/to-int (.getText resolution-width))
                                h (field-expression/to-int (.getText resolution-height))]
                            (reset! width w)
                            (reset! height h)
                            (reset! result true)
                            (.close stage))))
      (ui/on-action! cancel (fn [_]
                              (.close stage))))
    (ui/title! stage "Custom resolution")
    (.setScene stage scene)
    (ui/show-and-wait! stage)
  [@result @width @height]))

(defn make-update-failed-dialog [^Stage owner]
  (let [root ^Parent (ui/load-fxml "update-failed-alert.fxml")
        stage (ui/make-dialog-stage owner)
        scene (Scene. root)]
    (ui/title! stage "Update failed")
    (ui/with-controls root [^Button quit ^Button open-site]
      (ui/on-action! quit
        (fn [_]
          (ui/close! stage)))
      (ui/on-action! open-site
        (fn [_]
          (ui/open-url "https://www.defold.com/")
          (ui/close! stage))))
    (.setScene stage scene)
    (ui/show-and-wait! stage)))

(defn make-download-update-or-restart-dialog [^Stage owner]
  (let [root ^Parent (ui/load-fxml "update-or-restart-alert.fxml")
        stage (ui/make-dialog-stage owner)
        scene (Scene. root)
        result-atom (atom :cancel)
        make-action-fn (fn action! [result]
                         (fn [_]
                           (reset! result-atom result)
                           (ui/close! stage)))]
    (ui/title! stage "Update Available")
    (ui/with-controls root [^Button cancel ^Button restart ^Button download]
      (ui/on-action! cancel (make-action-fn :cancel))
      (ui/on-action! restart (make-action-fn :restart))
      (ui/on-action! download (make-action-fn :download)))
    (.setScene stage scene)
    (ui/show-and-wait! stage)
    @result-atom))

(defn make-platform-no-longer-supported-dialog [^Stage owner]
  (let [root ^Parent (ui/load-fxml "platform-no-longer-supported-alert.fxml")
        stage (ui/make-dialog-stage owner)
        scene (Scene. root)]
    (ui/title! stage "Update Available")
    (ui/with-controls root [^Button close]
      (ui/on-action! close (fn on-close! [_]
                             (ui/close! stage))))
    (.setScene stage scene)
    (ui/show-and-wait! stage)))

(defn make-download-update-dialog [^Stage owner]
  (let [root ^Parent (ui/load-fxml "update-alert.fxml")
        stage (ui/make-dialog-stage owner)
        scene (Scene. root)
        result-atom (atom false)]
    (ui/title! stage "Update Available")
    (ui/with-controls root [^Button ok ^Button cancel]
      (ui/on-action! ok (fn on-ok! [_]
                          (reset! result-atom true)
                          (ui/close! stage)))
      (ui/on-action! cancel (fn on-cancel! [_]
                              (ui/close! stage))))
    (.setScene stage scene)
    (ui/show-and-wait! stage)
    @result-atom))

(handler/defhandler ::report-error :dialog
  (run [sentry-id-promise]
    (let [sentry-id (deref sentry-id-promise 100 nil)
          fields (cond-> {}
                   sentry-id
                   (assoc "Error" (format "<a href='https://sentry.io/defold/editor2/?query=id%%3A\"%s\"'>%s</a>"
                                          sentry-id sentry-id)))]
      (ui/open-url (github/new-issue-link fields)))))

(defn- messages
  [ex-map]
  (->> (tree-seq :via :via ex-map)
       (drop 1)
       (map (fn [{:keys [message type]}]
              (let [type-name (cond
                                (instance? Class type) (.getName ^Class type)
                                (instance? Named type) (name type)
                                :else (str type))]
                (format "%s: %s" type-name (or message "Unknown")))))
       (str/join "\n")))

(defn make-unexpected-error-dialog
  [ex-map sentry-id-promise]
  (let [root     ^Parent (ui/load-fxml "unexpected-error.fxml")
        stage    (ui/make-dialog-stage)
        scene    (Scene. root)
        controls (ui/collect-controls root ["message" "dismiss" "report"])]
    (ui/context! root :dialog {:stage stage :sentry-id-promise sentry-id-promise} nil)
    (ui/title! stage "Error")
    (ui/text! (:message controls) (messages ex-map))
    (ui/bind-action! (:dismiss controls) ::close)
    (.setCancelButton ^Button (:dismiss controls) true)
    (ui/bind-action! (:report controls) ::report-error)
    (.setDefaultButton ^Button (:report controls) true)
    (ui/request-focus! (:report controls))
    (.setScene stage scene)
    (ui/show-and-wait! stage)))

(defn make-gl-support-error-dialog [support-error]
  (let [root ^VBox (ui/load-fxml "gl-error.fxml")
        stage (ui/make-dialog-stage)
        scene (Scene. root)
        result (atom :quit)]
    (ui/with-controls root [message ^Button quit ^Button continue glgenbuffers-link opengl-linux-link]
      (when-not (util/is-linux?)
        (.. root getChildren (remove opengl-linux-link)))
      (ui/context! root :dialog {:stage stage} nil)
      (ui/title! stage "Insufficient OpenGL Support")
      (ui/text! message support-error)
      (ui/on-action! continue (fn [_] (reset! result :continue) (ui/close! stage)))
      (.setDefaultButton continue true)
      (ui/bind-action! quit ::close)
      (.setCancelButton quit true)
      (ui/on-action! glgenbuffers-link (fn [_] (ui/open-url (github/glgenbuffers-link))))
      (ui/on-action! opengl-linux-link (fn [_] (ui/open-url "https://www.defold.com/faq/#_linux_issues")))
      (.setScene stage scene)
      ;; We want to show this dialog before the main ui is up running
      ;; so we can't use ui/show-and-wait! which does some extra menu
      ;; update magic.
      (.showAndWait stage)
      @result)))

(defn make-file-dialog
  ^File [title filter-descs ^File initial-file ^Window owner-window]
  (let [chooser (FileChooser.)
        initial-directory (some-> initial-file .getParentFile)
        initial-file-name (some-> initial-file .getName)
        extension-filters (map (fn [filter-desc]
                                 (let [description ^String (first filter-desc)
                                       extensions ^List (vec (rest filter-desc))]
                                   (FileChooser$ExtensionFilter. description extensions)))
                               filter-descs)]
    (when (and (some? initial-directory) (.exists initial-directory))
      (.setInitialDirectory chooser initial-directory))
    (when (some? (not-empty initial-file-name))
      (.setInitialFileName chooser initial-file-name))
    (.addAll (.getExtensionFilters chooser) ^Collection extension-filters)
    (.setTitle chooser title)
    (.showOpenDialog chooser owner-window)))

(handler/defhandler ::confirm :dialog
  (enabled? [selection]
            (seq selection))
  (run [^Stage stage selection]
       (ui/user-data! stage ::selected-items selection)
       (ui/close! stage)))

(handler/defhandler ::close :dialog
  (run [^Stage stage]
       (ui/close! stage)))

(handler/defhandler ::focus :dialog
  (active? [user-data] (if-let [active-fn (:active-fn user-data)]
                         (active-fn nil)
                         true))
  (run [^Stage stage user-data]
       (when-let [^Node node (:node user-data)]
         (ui/request-focus! node))))

(defn- default-filter-fn [cell-fn text items]
  (let [text (str/lower-case text)
        str-fn (comp str/lower-case :text cell-fn)]
    (filter (fn [item] (str/starts-with? (str-fn item) text)) items)))

(defn make-select-list-dialog [items options]
  (let [^Parent root (ui/load-fxml "select-list.fxml")
        scene (Scene. root)
        ^Stage stage (doto (ui/make-dialog-stage (ui/main-stage))
                       (ui/title! (or (:title options) "Select Item"))
                       (.setScene scene))
        controls (ui/collect-controls root ["filter" "item-list" "ok"])
        ok-label (:ok-label options "OK")
        ^TextField filter-field (:filter controls)
        filter-value (or (:filter options)
                         (some-> (:filter-atom options) deref)
                         "")
        cell-fn (:cell-fn options identity)
        ^ListView item-list (doto ^ListView (:item-list controls)
                              (.setFixedCellSize 27.0) ; Fixes missing cells in VirtualFlow
                              (ui/cell-factory! cell-fn)
                              (ui/selection-mode! (:selection options :single)))]
    (doto item-list
      (ui/observe-list (ui/items item-list)
                       (fn [_ items]
                         (when (not (empty? items))
                           (ui/select-index! item-list 0))))
      (ui/items! (if (str/blank? filter-value) items [])))
    (let [filter-fn (or (:filter-fn options) (partial default-filter-fn cell-fn))]
      (ui/observe (.textProperty filter-field)
                  (fn [_ _ ^String new]
                    (let [filtered-items (filter-fn new items)]
                      (ui/items! item-list filtered-items)))))
    (doto filter-field
      (.setText filter-value)
      (.setPromptText (:prompt options "")))

    (ui/context! root :dialog {:stage stage} (ui/->selection-provider item-list))
    (ui/text! (:ok controls) ok-label)
    (ui/bind-action! (:ok controls) ::confirm)
    (ui/observe-selection item-list (fn [_ _] (ui/refresh-bound-action-enabled! (:ok controls))))
    (ui/bind-double-click! item-list ::confirm)
    (ui/bind-keys! root {KeyCode/ENTER ::confirm
                         KeyCode/ESCAPE ::close
                         KeyCode/DOWN [::focus {:active-fn (fn [_] (and (seq (ui/items item-list))
                                                                        (ui/focus? filter-field)))
                                                :node item-list}]
                         KeyCode/UP [::focus {:active-fn (fn [_] (= 0 (.getSelectedIndex (.getSelectionModel item-list))))
                                              :node filter-field}]})

    (ui/show-and-wait! stage)

    (let [selected-items (ui/user-data stage ::selected-items)
          filter-atom (:filter-atom options)]
      (when (and (some? selected-items) (some? filter-atom))
        (reset! filter-atom (.getText filter-field)))
      selected-items)))

(def ^:private fuzzy-resource-filter-fn (partial fuzzy-choices/filter-options resource/proj-path resource/proj-path))

(defn- override-seq [node-id]
  (tree-seq g/overrides g/overrides node-id))

(defn- file-scope [node-id]
  (last (take-while (fn [n] (and n (not (g/node-instance? project/Project n)))) (iterate core/scope node-id))))

(defn- refs-filter-fn [project filter-value items]
  ;; Temp limitation to avoid stalls
  ;; Optimally we would do the work in the background with a progress-bar
  (if-let [n (project/get-resource-node project filter-value)]
    (->>
      (let [all (override-seq n)]
        (mapcat (fn [n]
                  (keep (fn [[src src-label node-id label]]
                          (when-let [node-id (file-scope node-id)]
                            (when (and (not= n node-id)
                                       (g/node-instance? resource-node/ResourceNode node-id))
                              (when-let [r (g/node-value node-id :resource)]
                                (when (resource/exists? r)
                                  r)))))
                        (g/outputs n)))
                all))
      distinct)
    []))

(defn- sub-nodes [n]
  (g/node-value n :nodes))

(defn- sub-seq [n]
  (tree-seq (partial g/node-instance? resource-node/ResourceNode) sub-nodes n))

(defn- deps-filter-fn [project filter-value items]
  ;; Temp limitation to avoid stalls
  ;; Optimally we would do the work in the background with a progress-bar
  (if-let [node-id (project/get-resource-node project filter-value)]
    (->>
      (let [all (sub-seq node-id)]
        (mapcat
          (fn [n]
            (keep (fn [[src src-label tgt tgt-label]]
                    (when-let [src (file-scope src)]
                      (when (and (not= node-id src)
                                 (g/node-instance? resource-node/ResourceNode src))
                        (when-let [r (g/node-value src :resource)]
                          (when (resource/exists? r)
                            r)))))
                  (g/inputs n)))
          all))
      distinct)
    []))

(defn- make-text-run [text style-class]
  (let [text-view (Text. text)]
    (when (some? style-class)
      (.add (.getStyleClass text-view) style-class))
    text-view))

(defn- matched-text-runs [text matching-indices]
  (let [/ (or (some-> text (str/last-index-of \/) inc) 0)]
    (into []
          (mapcat (fn [[matched? start end]]
                    (cond
                      matched?
                      [(make-text-run (subs text start end) "matched")]

                      (< start / end)
                      [(make-text-run (subs text start /) "diminished")
                       (make-text-run (subs text / end) nil)]

                      (<= start end /)
                      [(make-text-run (subs text start end) "diminished")]

                      :else
                      [(make-text-run (subs text start end) nil)])))
          (fuzzy-text/runs (count text) matching-indices))))

(defn- make-matched-list-item-graphic [icon text matching-indices]
  (let [icon-view (jfx/get-image-view icon 16)
        text-view (TextFlow. (into-array Text (matched-text-runs text matching-indices)))]
    (doto (HBox. (ui/node-array [icon-view text-view]))
      (.setAlignment Pos/CENTER_LEFT)
      (.setSpacing 4.0))))

(defn make-resource-dialog [workspace project options]
  (let [exts         (let [ext (:ext options)] (if (string? ext) (list ext) (seq ext)))
        accepted-ext (if (seq exts) (set exts) (constantly true))
        accept-fn    (or (:accept-fn options) (constantly true))
        items        (into []
                           (filter #(and (= :file (resource/source-type %))
                                         (accepted-ext (resource/type-ext %))
                                         (not (resource/internal? %))
                                         (accept-fn %)))
                           (g/node-value workspace :resource-list))
        options (-> {:title "Select Resource"
                     :prompt "Type to filter"
                     :cell-fn (fn [r]
                                (let [text (resource/proj-path r)
                                      icon (workspace/resource-icon r)
                                      style (resource/style-classes r)
                                      tooltip (when-let [tooltip-gen (:tooltip-gen options)] (tooltip-gen r))
                                      matching-indices (:matching-indices (meta r))]
                                  (cond-> {:style style
                                           :tooltip tooltip}

                                          (empty? matching-indices)
                                          (assoc :icon icon :text text)

                                          :else
                                          (assoc :graphic (make-matched-list-item-graphic icon text matching-indices)))))
                     :filter-fn (fn [filter-value items]
                                  (let [fns {"refs" (partial refs-filter-fn project)
                                             "deps" (partial deps-filter-fn project)}
                                        [command arg] (let [parts (str/split filter-value #":")]
                                                        (if (< 1 (count parts))
                                                          parts
                                                          [nil (first parts)]))
                                        f (get fns command fuzzy-resource-filter-fn)]
                                    (f arg items)))}
                  (merge options))]
    (make-select-list-dialog items options)))

(declare sanitize-folder-name)

(defn make-new-folder-dialog [base-dir {:keys [validate]}]
  (let [root ^Parent (ui/load-fxml "new-folder-dialog.fxml")
        stage (ui/make-dialog-stage (ui/main-stage))
        scene (Scene. root)
        controls (ui/collect-controls root ["name" "ok" "cancel" "path"])
        return (atom nil)
        reset-return! (fn [] (reset! return (some-> (ui/text (:name controls)) sanitize-folder-name not-empty)))
        close (fn [] (reset-return!) (.close stage))
        validate (or validate (constantly nil))
        do-validation (fn []
                        (let [sanitized (some-> (not-empty (ui/text (:name controls))) sanitize-folder-name)
                              validation-msg (some-> sanitized validate)]
                          (if (or (nil? sanitized) validation-msg)
                            (do (ui/text! (:path controls) (or validation-msg ""))
                                (ui/enable! (:ok controls) false))
                            (do (ui/text! (:path controls) sanitized)
                                (ui/enable! (:ok controls) true)))))]
    (ui/title! stage "New Folder")

    (ui/on-action! (:ok controls) (fn [_] (close)))
    (.setDefaultButton ^Button (:ok controls) true)
    (ui/on-action! (:cancel controls) (fn [_] (.close stage)))
    (.setCancelButton ^Button (:cancel controls) true)

    (ui/on-edit! (:name controls) (fn [_old _new] (do-validation)))

    (.setScene stage scene)

    (do-validation)

    (ui/show-and-wait! stage)

    @return))

(defn make-target-ip-dialog [ip msg]
  (let [root     ^Parent (ui/load-fxml "target-ip-dialog.fxml")
        stage    (ui/make-dialog-stage (ui/main-stage))
        scene    (Scene. root)
        controls (ui/collect-controls root ["add" "cancel" "ip" "msg"])
        return   (atom nil)]
    (ui/text! (:msg controls) (or msg "Enter Target IP address"))
    (ui/text! (:ip controls) ip)
    (ui/title! stage "Target IP")

    (ui/on-action! (:add controls)
                   (fn [_]
                     (reset! return (ui/text (:ip controls)))
                     (.close stage)))
    (.setDefaultButton ^Button (:add controls) true)
    (ui/on-action! (:cancel controls)
                   (fn [_] (.close stage)))
    (.setCancelButton ^Button (:cancel controls) true)

    (.setScene stage scene)
    (ui/show-and-wait! stage)

    @return))

(defn- sanitize-common [name]
  (-> name
      str/trim
      (str/replace #"[/\\]" "") ; strip path separators
      (str/replace #"[\"']" "") ; strip quotes
      (str/replace #"^\.*" ""))) ; prevent hiding files (.dotfile)

(defn sanitize-file-name [extension name]
  (-> name
      sanitize-common
      (#(if (empty? extension) (str/replace % #"\..*" "" ) %)) ; disallow adding extension = resource type
      (#(if (and (seq extension) (seq %))
          (str % "." extension)
          %)))) ; append extension if there was one

(defn sanitize-folder-name [name]
  (sanitize-common name))

(defn make-rename-dialog ^String [name {:keys [title label validate sanitize] :as options}]
  (let [root     ^Parent (ui/load-fxml "rename-dialog.fxml")
        stage    (ui/make-dialog-stage (ui/main-stage))
        scene    (Scene. root)
        controls (ui/collect-controls root ["name" "path" "ok" "cancel" "name-label"])
        return   (atom nil)
        reset-return! (fn [] (reset! return (some-> (ui/text (:name controls)) sanitize not-empty)))
        close    (fn [] (reset-return!) (.close stage))
        validate (or validate (constantly nil))
        do-validation (fn []
                        (let [sanitized (some-> (not-empty (ui/text (:name controls))) sanitize)
                              validation-msg (some-> sanitized validate)]
                          (if (or (empty? sanitized) validation-msg)
                            (do (ui/text! (:path controls) (or validation-msg ""))
                                (ui/enable! (:ok controls) false))
                            (do (ui/text! (:path controls) sanitized)
                                (ui/enable! (:ok controls) true)))))]
    (ui/title! stage title)
    (when label
      (ui/text! (:name-label controls) label))
    (when-not (empty? name)
      (ui/text! (:path controls) (sanitize name))
      (ui/text! (:name controls) name)
      (.selectAll ^TextField (:name controls)))

    (ui/on-action! (:ok controls) (fn [_] (close)))
    (.setDefaultButton ^Button (:ok controls) true)
    (ui/on-action! (:cancel controls) (fn [_] (.close stage)))
    (.setCancelButton ^Button (:cancel controls) true)

    (ui/on-edit! (:name controls) (fn [_old _new] (do-validation)))

    (.setScene stage scene)

    (do-validation)

    (ui/show-and-wait! stage)

    @return))

(defn- relativize [^File base ^File path]
  (let [[^Path base ^Path path] (map #(Paths/get (.toURI ^File %)) [base path])]
    (str ""
         (when (.startsWith path base)
           (-> base
             (.relativize path)
             (.toString))))))

(defn make-new-file-dialog [^File base-dir ^File location type ext]
  (let [root ^Parent (ui/load-fxml "new-file-dialog.fxml")
        stage (ui/make-dialog-stage (ui/main-stage))
        scene (Scene. root)
        controls (ui/collect-controls root ["name" "location" "browse" "path" "ok" "cancel"])
        return (atom nil)
        close (fn [perform?]
                (when perform?
                  (reset! return (File. base-dir (ui/text (:path controls)))))
                (.close stage))
        set-location (fn [location] (ui/text! (:location controls) (relativize base-dir location)))]
    (ui/title! stage (str "New " type))
    (set-location location)

    (.bind (.textProperty ^TextField (:path controls))
      (.concat (.concat (.textProperty ^TextField (:location controls)) "/") (.concat (.textProperty ^TextField (:name controls)) (str "." ext))))

    (ui/on-action! (:browse controls) (fn [_] (let [location (-> (doto (DirectoryChooser.)
                                                                   (.setInitialDirectory (File. (str base-dir "/" (ui/text (:location controls)))))
                                                                   (.setTitle "Set Path"))
                                                               (.showDialog nil))]
                                                (when location
                                                  (set-location location)))))
    (ui/on-action! (:ok controls) (fn [_] (close true)))
    (.setDefaultButton ^Button (:ok controls) true)
    (ui/on-action! (:cancel controls) (fn [_] (close false)))
    (.setCancelButton ^Button (:cancel controls) true)

    (.setScene stage scene)
    (ui/show-and-wait! stage)

    @return))

(handler/defhandler ::rename-conflicting-files :dialog
  (run [^Stage stage]
    (ui/user-data! stage ::file-conflict-resolution-strategy :rename)
    (ui/close! stage)))

(handler/defhandler ::overwrite-conflicting-files :dialog
  (run [^Stage stage]
    (ui/user-data! stage ::file-conflict-resolution-strategy :overwrite)
    (ui/close! stage)))

(defn ^:dynamic make-resolve-file-conflicts-dialog
  [src-dest-pairs]
  (let [^Parent root (ui/load-fxml "resolve-file-conflicts.fxml")
        scene (Scene. root)
        ^Stage stage (doto (ui/make-dialog-stage (ui/main-stage))
                       (ui/title! "Name Conflict")
                       (.setScene scene))
        controls (ui/collect-controls root ["message" "rename" "overwrite" "cancel"])]
    (ui/context! root :dialog {:stage stage} nil)
    (ui/bind-action! (:rename controls) ::rename-conflicting-files)
    (ui/bind-action! (:overwrite controls) ::overwrite-conflicting-files)
    (ui/bind-action! (:cancel controls) ::close)
    (.setCancelButton ^Button (:cancel controls) true)
    (ui/text! (:message controls) (let [conflict-count (count src-dest-pairs)]
                                    (if (= 1 conflict-count)
                                      "The destination has an entry with the same name."
                                      (format "The destination has %d entries with conflicting names." conflict-count))))
    (ui/show-and-wait! stage)
    (ui/user-data stage ::file-conflict-resolution-strategy)))<|MERGE_RESOLUTION|>--- conflicted
+++ resolved
@@ -13,15 +13,10 @@
             [editor.resource :as resource]
             [editor.resource-node :as resource-node]
             [editor.defold-project :as project]
-<<<<<<< HEAD
             [editor.github :as github]
             [editor.field-expression :as field-expression])
-  (:import [java.io File]
-=======
-            [editor.github :as github])
   (:import [clojure.lang Named]
            [java.io File]
->>>>>>> 26d7a65a
            [java.util List Collection]
            [java.nio.file Path Paths]
            [javafx.geometry Pos]
