--- conflicted
+++ resolved
@@ -18,7 +18,6 @@
 call the appropriate methods. Since this is very expensive (specifically
 fetching the Method from the Class), it uses memoization wherever possible.
 It should be possible to use macros instead and retain the same API.
-<<<<<<< HEAD
 Macros currently mean no foreseeable performance gain, however."
   (:require [camel-snake-kebab :refer [->CamelCase ->kebab-case]]
             [clojure.java.io :as io]
@@ -32,22 +31,8 @@
            [com.google.protobuf DescriptorProtos$FieldOptions Descriptors$Descriptor Descriptors$EnumDescriptor Descriptors$EnumValueDescriptor Descriptors$FieldDescriptor Descriptors$FieldDescriptor$JavaType Descriptors$FieldDescriptor$Type Descriptors$FileDescriptor Message Message$Builder ProtocolMessageEnum TextFormat]
            [java.io ByteArrayOutputStream StringReader]
            [java.lang.reflect Method]
+           [java.nio.charset StandardCharsets]
            [java.util Collection]
-=======
-Macros currently mean no foreseeable performance gain however."
-  (:require [camel-snake-kebab :refer [->CamelCase ->kebab-case]]
-            [clojure.java.io :as io]
-            [clojure.string :as s]
-            [editor.util :as util]
-            [editor.workspace :as workspace]
-            [internal.java :as j]
-            [util.digest :as digest])
-  (:import [com.dynamo.proto DdfExtensions DdfMath$Matrix4 DdfMath$Point3 DdfMath$Quat DdfMath$Vector3 DdfMath$Vector4]
-           [com.google.protobuf DescriptorProtos$FieldOptions Descriptors$Descriptor Descriptors$EnumDescriptor Descriptors$EnumValueDescriptor Descriptors$FieldDescriptor Descriptors$FieldDescriptor$JavaType Descriptors$FieldDescriptor$Type Descriptors$FileDescriptor GeneratedMessage$Builder Message ProtocolMessageEnum TextFormat]
-           [java.io ByteArrayOutputStream StringReader]
-           [java.lang.reflect Method]
-           [java.nio.charset StandardCharsets]
->>>>>>> adf31f50
            [javax.vecmath Matrix4d Point3d Quat4d Vector3d Vector4d]
            [org.apache.commons.io FilenameUtils]))
 
@@ -66,26 +51,20 @@
 
 (def ^:private upper-pattern (re-pattern #"\p{javaUpperCase}"))
 
-<<<<<<< HEAD
-(defn- default-instance-raw [^Class cls]
-  (j/invoke-no-arg-class-method cls "getDefaultInstance"))
-
-(def ^:private default-instance (memoize default-instance-raw))
-
-(defn- new-builder
-  ^Message$Builder [^Class cls]
-  (j/invoke-no-arg-class-method cls "newBuilder"))
-=======
 (defn escape-string
   ^String [^String string]
   (-> string
       (.getBytes StandardCharsets/UTF_8)
       (TextFormat/escapeBytes)))
 
-(defn- new-builder ^GeneratedMessage$Builder
-  [class]
-  (j/invoke-no-arg-class-method class "newBuilder"))
->>>>>>> adf31f50
+(defn- default-instance-raw [^Class cls]
+  (j/invoke-no-arg-class-method cls "getDefaultInstance"))
+
+(def ^:private default-instance (memoize default-instance-raw))
+
+(defn- new-builder
+  ^Message$Builder [^Class cls]
+  (j/invoke-no-arg-class-method cls "newBuilder"))
 
 (defn- field-name->key-raw [^String field-name]
   (keyword (if (re-find upper-pattern field-name)
