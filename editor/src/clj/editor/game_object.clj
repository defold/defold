(ns editor.game-object
  (:require [clojure.set :as set]
            [clojure.string :as str]
            [dynamo.graph :as g]
            [editor.app-view :as app-view]
            [editor.build-target :as bt]
            [editor.code.script :as script]
            [editor.defold-project :as project]
            [editor.dialogs :as dialogs]
            [editor.geom :as geom]
            [editor.gl.pass :as pass]
            [editor.graph-util :as gu]
            [editor.handler :as handler]
            [editor.outline :as outline]
            [editor.properties :as properties]
            [editor.protobuf :as protobuf]
            [editor.resource :as resource]
            [editor.resource-node :as resource-node]
            [editor.scene :as scene]
            [editor.scene-tools :as scene-tools]
            [editor.sound :as sound]
<<<<<<< HEAD
            [editor.resource :as resource]
            [editor.resource-node :as resource-node]
            [editor.workspace :as workspace]
            [editor.properties :as properties]
            [editor.validation :as validation]
            [editor.outline :as outline]
            [internal.util :as util]
=======
            [editor.validation :as validation]
            [editor.workspace :as workspace]
>>>>>>> 1536fc5a
            [service.log :as log])
  (:import [com.dynamo.gameobject.proto GameObject$PrototypeDesc]
           [com.dynamo.sound.proto Sound$SoundDesc]
           [java.io StringReader]
           [javax.vecmath Matrix4d Vector3d]))

(set! *warn-on-reflection* true)

(def game-object-icon "icons/32/Icons_06-Game-object.png")
(def unknown-icon "icons/32/Icons_29-AT-Unknown.png")

(defn- gen-ref-ddf [id position rotation path ddf-properties]
  {:id id
   :position position
   :rotation rotation
   :component (resource/resource->proj-path path)
   :properties ddf-properties})

(defn- gen-embed-ddf [id position rotation save-data]
  {:id id
   :type (or (and (:resource save-data) (:ext (resource/resource-type (:resource save-data))))
             "unknown")
   :position position
   :rotation rotation
   :data (or (:content save-data) "")})

<<<<<<< HEAD
(defn- wrap-if-raw-sound [target _node-id]
=======
(defn- build-raw-sound [resource dep-resources user-data]
  (let [pb (:pb user-data)
        pb (assoc pb :sound (resource/proj-path (second (first dep-resources))))]
    {:resource resource :content (protobuf/map->bytes Sound$SoundDesc pb)}))

(defn- wrap-if-raw-sound [_node-id target]
>>>>>>> 1536fc5a
  (let [resource (:resource (:resource target))
        source-path (resource/proj-path resource)
        ext (resource/type-ext resource)]
    (if (sound/supported-audio-formats ext)
      (let [workspace (project/workspace (project/get-project _node-id))
            res-type  (workspace/get-resource-type workspace "sound")
            pb        {:sound source-path}
            target    (bt/with-content-hash
                        {:node-id _node-id
                         :resource (workspace/make-build-resource (resource/make-memory-resource workspace res-type (protobuf/map->str Sound$SoundDesc pb)))
                         :build-fn build-raw-sound
                         :deps [target]})]
        target)
      target)))

(defn- source-outline-subst [err]
  (if-let [resource (get-in err [:user-data :resource])]
    (let [rt (resource/resource-type resource)
          label (or (:label rt) (:ext rt) "unknown")
          icon (or (:icon rt) unknown-icon)]
      {:node-id (:node-id err)
       :node-outline-key label
       :label label
       :icon icon})
    {:node-id -1
     :node-outline-key ""
     :icon ""
     :label ""}))

(def ^:private identity-transform-properties
  {:position [0.0 0.0 0.0]
   :rotation [0.0 0.0 0.0 1.0]
   :scale [1.0 1.0 1.0]})

(defn- supported-transform-properties [component-resource-type]
  (assert (some? component-resource-type))
  (if-not (contains? (:tags component-resource-type) :component)
    #{}
    (let [supported-properties (-> component-resource-type :tag-opts :component :transform-properties)]
      (assert (set? supported-properties))
      (assert (every? (partial contains? identity-transform-properties) supported-properties))
      supported-properties)))

(defn- select-transform-properties
  "Used to strip unsupported transform properties when loading a component.
  Unsupported properties will be initialized to the identity transform.
  If the resource type is unknown to us, keep all transform properties."
  [component-resource-type component]
  (merge identity-transform-properties
         (select-keys component
                      (if (some? component-resource-type)
                        (supported-transform-properties component-resource-type)
                        (keys identity-transform-properties)))))

(g/defnk produce-component-transform-properties
  "Determines which transform properties we allow the user to edit using the
  Property Editor. This also affects which manipulators work with the component.
  If the resource type is unknown to us, show no transform properties."
  [source-resource]
  (if-let [component-resource-type (some-> source-resource resource/resource-type)]
    (supported-transform-properties component-resource-type)
    #{}))

(g/defnk produce-component-properties
  [_declared-properties source-properties transform-properties]
  (assert (set? transform-properties))
  (-> _declared-properties
      (update :properties (fn [properties]
                            (let [stripped-transform-properties (remove transform-properties (keys identity-transform-properties))
                                  component-node-properties (apply dissoc properties stripped-transform-properties)
                                  source-resource-properties (:properties source-properties)]
                              (merge-with (fn [_ _]
                                            (let [duplicate-keys (set/intersection (set (keys component-node-properties))
                                                                                   (set (keys source-resource-properties)))]
                                              (throw (ex-info (str "Conflicting properties in source resource: " duplicate-keys)
                                                              {:duplicate-keys duplicate-keys}))))
                                          component-node-properties
                                          source-resource-properties))))
      (update :display-order (fn [display-order]
                               (vec (distinct (concat display-order (:display-order source-properties))))))))

(g/defnode ComponentNode
  (inherits scene/SceneNode)
  (inherits outline/OutlineNode)

  (property id g/Str
            (dynamic error (g/fnk [_node-id id id-counts]
                                  (or (validation/prop-error :fatal _node-id :id validation/prop-empty? id "Id")
                                      (validation/prop-error :fatal _node-id :id (partial validation/prop-id-duplicate? id-counts) id))))
            (dynamic read-only? (g/fnk [_node-id]
                                  (g/override? _node-id))))
  (property url g/Str
            (value (g/fnk [base-url id] (format "%s#%s" (or base-url "") id)))
            (dynamic read-only? (g/constantly true)))

  (display-order [:id :url :path scene/SceneNode])

  (input source-resource resource/Resource)
  (input source-properties g/Properties :substitute {:properties {}})
  (input scene g/Any)
  (input source-build-targets g/Any)
  (input resource-property-build-targets g/Any)
  (input base-url g/Str)
  (input id-counts g/Any)

  (input source-outline outline/OutlineData :substitute source-outline-subst)

  (output transform-properties g/Any produce-component-transform-properties)
  (output component-id g/IdPair (g/fnk [_node-id id] [id _node-id]))
  (output node-outline outline/OutlineData :cached
    (g/fnk [_node-id id source-outline source-properties source-resource]
      (let [source-outline (or source-outline {:icon unknown-icon})
            source-id (when-let [source-id (:node-id source-outline)]
                        (and (not= source-id -1) source-id))
            overridden? (boolean (some (fn [[_ p]] (contains? p :original-value)) (:properties source-properties)))]
        (-> {:node-id _node-id
             :node-outline-key id
             :label id
             :icon (or (not-empty (:icon source-outline)) unknown-icon)
             :outline-overridden? overridden?
             :children (:children source-outline)}
          (cond->
            (resource/openable-resource? source-resource) (assoc :link source-resource :outline-reference? true)
            source-id (assoc :alt-outline source-outline))))))
<<<<<<< HEAD
  (output ddf-message g/Any :abstract)
  (output scene g/Any :cached (g/fnk [_node-id transform scene]
                                (let [transform (if-let [local-transform (:transform scene)]
                                                  (doto (Matrix4d. ^Matrix4d transform)
                                                    (.mul ^Matrix4d local-transform))
                                                  transform)
                                      updatable (some-> (:updatable scene)
                                                  (assoc :node-id _node-id))]
                                  (cond-> scene
                                    true (scene/claim-scene _node-id)
                                    true (assoc :transform transform
                                           :aabb (geom/aabb-transform (geom/aabb-incorporate (get scene :aabb (geom/null-aabb)) 0 0 0) transform))
                                    updatable ((partial scene/map-scene #(assoc % :updatable updatable)))))))
  (output build-resource resource/Resource :abstract)
  (output build-targets g/Any :cached (g/fnk [_node-id source-build-targets resource-property-build-targets build-resource ddf-message transform]
                                        (when-some [source-build-target (first source-build-targets)]
                                          (let [go-props-with-source-resources (:properties ddf-message)]
                                            (if-some [errors (not-empty (keep :error go-props-with-source-resources))]
                                              (g/error-aggregate errors :_node-id _node-id :_label :build-targets)
                                              (let [[go-props go-prop-dep-build-targets] (properties/build-target-go-props resource-property-build-targets go-props-with-source-resources)
                                                    build-target (-> source-build-target
                                                                     (assoc :resource build-resource)
                                                                     (wrap-if-raw-sound _node-id))
                                                    build-target (assoc build-target
                                                                   :instance-data {:resource (:resource build-target)
                                                                                   :transform transform
                                                                                   :property-deps go-prop-dep-build-targets
                                                                                   :instance-msg (if (seq go-props)
                                                                                                   (assoc ddf-message :properties go-props)
                                                                                                   ddf-message)})]
                                                [build-target]))))))
  (output resource-property-build-targets g/Any (gu/passthrough resource-property-build-targets))
=======
  (output ddf-message g/Any (g/fnk [rt-ddf-message] (dissoc rt-ddf-message :property-decls)))
  (output rt-ddf-message g/Any :abstract)
  (output scene g/Any :cached (g/fnk [_node-id id transform scene]
                                (if (some? scene)
                                  (let [transform (if-let [local-transform (:transform scene)]
                                                    (doto (Matrix4d. ^Matrix4d transform)
                                                      (.mul ^Matrix4d local-transform))
                                                    transform)
                                        updatable (some-> (:updatable scene)
                                                          (assoc :node-id _node-id))]
                                    ;; label has scale and thus transform, others have identity transform
                                    (cond-> (assoc (scene/claim-scene scene _node-id id)
                                                   :transform transform)
                                            updatable ((partial scene/map-scene #(assoc % :updatable updatable)))))
                                  ;; This handles the case of no scene
                                  ;; from actual component - typically
                                  ;; bad data. Covered by for instance
                                  ;; unknown_components.go in the test
                                  ;; project.
                                  {:node-id _node-id
                                   :transform transform
                                   :aabb geom/empty-bounding-box
                                   :renderable {:passes [pass/selection]}})))
  (output build-resource resource/Resource (g/fnk [source-build-targets] (:resource (first source-build-targets))))
  (output build-targets g/Any (g/fnk [_node-id source-build-targets build-resource rt-ddf-message transform]
                                (when-some [target (first source-build-targets)]
                                  (let [target (->> (assoc target :resource build-resource)
                                                    (wrap-if-raw-sound _node-id))]
                                    [(bt/with-content-hash
                                       (assoc target
                                         :instance-data
                                         {:resource (:resource target)
                                          :instance-msg rt-ddf-message
                                          :transform transform}))]))))
>>>>>>> 1536fc5a
  (output _properties g/Properties :cached produce-component-properties))

(g/defnode EmbeddedComponent
  (inherits ComponentNode)

  (input embedded-resource-id g/NodeID)
  (input save-data g/Any :cascade-delete)
  (output ddf-message g/Any (g/fnk [id position rotation save-data]
                              (gen-embed-ddf id position rotation save-data)))
  (output build-resource resource/Resource (g/fnk [source-resource save-data]
                                                  (some-> source-resource
                                                     (assoc :data (:content save-data))
                                                     workspace/make-build-resource))))

;; -----------------------------------------------------------------------------
;; Currently some source resources have scale properties. This was done so
;; that particular component types such as the Label component could support
;; scaling. This is not ideal, since the scaling cannot differ between
;; instances of the component. We probably want to remove this and move the
;; scale attribute to the Component instance in the future.
;;
;; Here we delegate scaling to the embedded resource node. To support scaling,
;; the ResourceNode needs to implement both manip-scalable? and manip-scale.

(defmethod scene-tools/manip-scalable? ::EmbeddedComponent [node-id]
  (or (some-> (g/node-value node-id :embedded-resource-id) scene-tools/manip-scalable?)
      (contains? (g/node-value node-id :transform-properties) :scale)))

(defmethod scene-tools/manip-scale ::EmbeddedComponent [evaluation-context node-id ^Vector3d delta]
  (let [embedded-resource-id (g/node-value node-id :embedded-resource-id evaluation-context)]
    (cond
      (some-> embedded-resource-id scene-tools/manip-scalable?)
      (scene-tools/manip-scale evaluation-context embedded-resource-id delta)

      (contains? (g/node-value node-id :transform-properties evaluation-context) :scale)
      (let [[sx sy sz] (g/node-value node-id :scale evaluation-context)
            new-scale [(* sx (.x delta)) (* sy (.y delta)) (* sz (.z delta))]]
        (g/set-property node-id :scale (properties/round-vec new-scale)))

      :else
      nil)))

;; -----------------------------------------------------------------------------

(g/defnode ReferencedComponent
  (inherits ComponentNode)

  (property path g/Any
            (dynamic edit-type (g/fnk [source-resource]
                                      {:type resource/Resource
                                       :ext (some-> source-resource resource/resource-type :ext)
                                       :to-type (fn [v] (:resource v))
                                       :from-type (fn [r] {:resource r :overrides []})}))
            (value (g/fnk [source-resource ddf-properties]
                          {:resource source-resource
                           :overrides ddf-properties}))
            (set (fn [evaluation-context self old-value new-value]
                   (concat
                     (if-let [old-source (g/node-value self :source-id evaluation-context)]
                       (g/delete-node old-source)
                       [])
                     (let [new-resource (:resource new-value)
                           resource-type (and new-resource (resource/resource-type new-resource))
                           override? (contains? (:tags resource-type) :overridable-properties)]
                       (if override?
<<<<<<< HEAD
                         (let [project (project/get-project self)
                               workspace (project/workspace project)]
                           (project/connect-resource-node project new-resource self []
                                                          (fn [comp-node]
                                                            (let [override (g/override (:basis evaluation-context) comp-node {:traverse? (constantly true)})
                                                                  id-mapping (:id-mapping override)
                                                                  or-comp-node (get id-mapping comp-node)
                                                                  comp-props (:properties (g/node-value comp-node :_properties evaluation-context))]
                                                              (concat
                                                                (:tx-data override)
                                                                (let [outputs (g/output-labels (:node-type (resource/resource-type new-resource)))]
                                                                  (for [[from to] [[:_node-id :source-id]
                                                                                   [:resource :source-resource]
                                                                                   [:node-outline :source-outline]
                                                                                   [:_properties :source-properties]
                                                                                   [:scene :scene]
                                                                                   [:build-targets :source-build-targets]
                                                                                   [:resource-property-build-targets :resource-property-build-targets]]
                                                                        :when (contains? outputs from)]
                                                                    (g/connect or-comp-node from self to)))
                                                                (properties/apply-property-overrides workspace id-mapping comp-props (:overrides new-value)))))))
                         (project/resource-setter self (:resource old-value) (:resource new-value)
=======
                         (let [basis (:basis evaluation-context)
                               project (project/get-project basis self)]
                           (when-some [{connect-tx-data :tx-data comp-node :node-id} (project/connect-resource-node evaluation-context project new-resource self [])]
                             (concat
                               connect-tx-data
                               (g/override comp-node {:traverse? (constantly true)}
                                           (fn [evaluation-context id-mapping]
                                             (let [or-node (get id-mapping comp-node)
                                                   comp-props (:properties (g/node-value comp-node :_properties evaluation-context))]
                                               (concat
                                                 (let [outputs (g/output-labels (:node-type (resource/resource-type new-resource)))]
                                                   (for [[from to] [[:_node-id :source-id]
                                                                    [:resource :source-resource]
                                                                    [:node-outline :source-outline]
                                                                    [:_properties :source-properties]
                                                                    [:scene :scene]
                                                                    [:build-targets :source-build-targets]]
                                                         :when (contains? outputs from)]
                                                     (g/connect or-node from self to)))
                                                 (for [[label [type value]] (:overrides new-value)]
                                                   (let [original-type (get-in comp-props [label :type])
                                                         override-type (script/go-prop-type->property-types type)]
                                                     (when (= original-type override-type)
                                                       (g/set-property or-node label value)))))))))))
                         (project/resource-setter evaluation-context self (:resource old-value) (:resource new-value)
>>>>>>> 1536fc5a
                                                  [:resource :source-resource]
                                                  [:node-outline :source-outline]
                                                  [:user-properties :user-properties]
                                                  [:scene :scene]
                                                  [:build-targets :source-build-targets]))))))
            (dynamic error (g/fnk [_node-id source-resource]
                                  (or (validation/prop-error :info _node-id :path validation/prop-nil? source-resource "Path")
                                      (validation/prop-error :fatal _node-id :path validation/prop-resource-not-exists? source-resource "Path")))))

  (input source-id g/NodeID :cascade-delete)
  (output build-resource resource/Resource (g/fnk [source-build-targets] (:resource (first source-build-targets))))
  (output ddf-properties g/Any :cached
          (g/fnk [source-properties]
                 (let [prop-order (into {} (map-indexed (fn [i k] [k i])) (:display-order source-properties))]
                   (->> source-properties
                     :properties
                     (filter (fn [[_ p]] (contains? p :original-value)))
                     (sort-by (comp prop-order first))
                     (into [] (keep properties/property-entry->go-prop))))))
  (output ddf-message g/Any (g/fnk [id position rotation source-resource ddf-properties]
                              (gen-ref-ddf id position rotation source-resource ddf-properties))))

(g/defnk produce-proto-msg [ref-ddf embed-ddf]
  {:components ref-ddf
   :embedded-components embed-ddf})

(defn- build-game-object [resource dep-resources user-data]
  (let [build-go-props (partial properties/build-go-props dep-resources)
        instance-data (:instance-data user-data)
        component-msgs (map :instance-msg instance-data)
        component-go-props (map (comp build-go-props :properties) component-msgs)
        component-build-resource-paths (map (comp resource/proj-path dep-resources :resource) instance-data)
        component-descs (map (fn [component-msg fused-build-resource-path go-props]
                               (cond-> component-msg
                                       true (dissoc :data :properties :type)
                                       true (assoc :component fused-build-resource-path) ; Runtime uses :property-decls, not :properties
                                       (seq go-props) (assoc :property-decls (properties/go-props->decls go-props false))))
                             component-msgs
                             component-build-resource-paths
                             component-go-props)
        property-resource-paths (into (sorted-set)
                                      (comp cat (keep properties/try-get-go-prop-proj-path))
                                      component-go-props)
        msg {:components component-descs
             :property-resources property-resource-paths}]
    {:resource resource :content (protobuf/map->bytes GameObject$PrototypeDesc msg)}))

(g/defnk produce-build-targets [_node-id resource proto-msg dep-build-targets id-counts]
  (or (let [dup-ids (keep (fn [[id count]] (when (> count 1) id)) id-counts)]
        (when (not-empty dup-ids)
          (g/->error _node-id :build-targets :fatal nil (format "the following ids are not unique: %s" (str/join ", " dup-ids)))))
<<<<<<< HEAD
      (let [instance-data (map :instance-data (flatten dep-build-targets))]
        [{:node-id _node-id
          :resource (workspace/make-build-resource resource)
          :build-fn build-game-object
          :user-data {:proto-msg proto-msg :instance-data instance-data}
          :deps (into (vec (flatten dep-build-targets))
                      (comp (mapcat :property-deps)
                            (util/distinct-by (comp resource/proj-path :resource)))
                      instance-data)}])))
=======
      [(bt/with-content-hash
         {:node-id _node-id
          :resource (workspace/make-build-resource resource)
          :build-fn build-game-object
          :user-data {:proto-msg proto-msg :instance-data (map :instance-data (flatten dep-build-targets))}
          :deps (flatten dep-build-targets)})]))
>>>>>>> 1536fc5a

(g/defnk produce-scene [_node-id child-scenes]
  {:node-id _node-id
   :aabb geom/null-aabb
   :children child-scenes})

(defn- attach-component [self-id comp-id ddf-input resolve-id?]
  (concat
    (when resolve-id?
      (->> (g/node-value self-id :component-ids)
           keys
           (g/update-property comp-id :id outline/resolve-id)))
    (for [[from to] [[:node-outline :child-outlines]
                     [:_node-id :nodes]
                     [:build-targets :dep-build-targets]
                     [:resource-property-build-targets :resource-property-build-targets]
                     [:ddf-message ddf-input]
                     [:component-id :component-id-pairs]
                     [:scene :child-scenes]]]
      (g/connect comp-id from self-id to))
    (for [[from to] [[:base-url :base-url]
                     [:id-counts :id-counts]]]
      (g/connect self-id from comp-id to))))

(defn- attach-ref-component [self-id comp-id]
  (attach-component self-id comp-id :ref-ddf false))

(defn- attach-embedded-component [self-id comp-id]
  (attach-component self-id comp-id :embed-ddf false))

(defn- outline-attach-ref-component [self-id comp-id]
  (attach-component self-id comp-id :ref-ddf true))

(defn- outline-attach-embedded-component [self-id comp-id]
  (attach-component self-id comp-id :embed-ddf true))

(g/defnk produce-go-outline [_node-id child-outlines]
  {:node-id _node-id
   :node-outline-key "Game Object"
   :label "Game Object"
   :icon game-object-icon
   :children (outline/natural-sort child-outlines)
   :child-reqs [{:node-type ReferencedComponent
                 :tx-attach-fn outline-attach-ref-component}
                {:node-type EmbeddedComponent
                 :tx-attach-fn outline-attach-embedded-component}]})

(g/defnode GameObjectNode
  (inherits resource-node/ResourceNode)

  (input ref-ddf g/Any :array)
  (input embed-ddf g/Any :array)
  (input child-scenes g/Any :array)
  (input component-id-pairs g/IdPair :array)
  (input dep-build-targets g/Any :array)
  (input resource-property-build-targets g/Any :array)
  (input base-url g/Str)

  (output base-url g/Str (gu/passthrough base-url))
  (output node-outline outline/OutlineData :cached produce-go-outline)
  (output proto-msg g/Any produce-proto-msg)
  (output save-value g/Any (gu/passthrough proto-msg))
  (output build-targets g/Any :cached produce-build-targets)
  (output resource-property-build-targets g/Any (gu/passthrough resource-property-build-targets))
  (output scene g/Any :cached produce-scene)
  (output component-ids g/Dict :cached (g/fnk [component-id-pairs] (reduce conj {} component-id-pairs)))
  (output ddf-component-properties g/Any :cached
          (g/fnk [ref-ddf]
            (into []
                  (keep (fn [component-ddf]
                          (when-some [properties (not-empty (:properties component-ddf))]
                            {:id (:id component-ddf)
                             :properties properties})))
                  ref-ddf)))
  (output id-counts g/Any :cached (g/fnk [component-id-pairs]
                                         (reduce (fn [res id]
                                                   (update res id (fn [id] (inc (or id 0)))))
                                                 {} (map first component-id-pairs)))))

(defn- gen-component-id [go-node base]
  (let [ids (map first (g/node-value go-node :component-ids))]
    (loop [postfix 0]
      (let [id (if (= postfix 0) base (str base postfix))]
        (if (empty? (filter #(= id %) ids))
          id
          (recur (inc postfix)))))))

(defn- add-component [self source-resource id {:keys [position rotation scale]} properties select-fn]
  (let [path {:resource source-resource
              :overrides properties}]
    (g/make-nodes (g/node-id->graph-id self)
                  [comp-node [ReferencedComponent :id id :position position :rotation rotation :scale scale :path path]]
                  (attach-ref-component self comp-node)
                  (when select-fn
                    (select-fn [comp-node])))))

(defn add-component-file [go-id resource select-fn]
  (let [id (gen-component-id go-id (resource/base-name resource))]
    (g/transact
      (concat
        (g/operation-label "Add Component")
        (add-component go-id resource id identity-transform-properties [] select-fn)))))

(defn add-component-handler [workspace project go-id select-fn]
  (let [component-exts (map :ext (concat (workspace/get-resource-types workspace :component)
                                         (workspace/get-resource-types workspace :embeddable)))]
    (when-let [resource (first (dialogs/make-resource-dialog workspace project {:ext component-exts :title "Select Component File"}))]
      (add-component-file go-id resource select-fn))))

(defn- selection->game-object [selection]
  (g/override-root (handler/adapt-single selection GameObjectNode)))

(handler/defhandler :add-from-file :workbench
  (active? [selection] (selection->game-object selection))
  (label [] "Add Component File")
  (run [workspace project selection app-view]
       (add-component-handler workspace project (selection->game-object selection) (fn [node-ids] (app-view/select app-view node-ids)))))

(defn- add-embedded-component [self project type data id {:keys [position rotation scale]} select-fn]
  (let [graph (g/node-id->graph-id self)
        resource (project/make-embedded-resource project type data)
        node-type (project/resource-node-type resource)]
    (g/make-nodes graph [comp-node [EmbeddedComponent :id id :position position :rotation rotation :scale scale]
                         resource-node [node-type :resource resource]]
                  (g/connect resource-node :_node-id self :nodes)
                  (g/connect comp-node :_node-id self :nodes)
                  (project/load-node project resource-node node-type resource)
                  (project/connect-if-output node-type resource-node comp-node
                                             [[:_node-id :embedded-resource-id]
                                              [:resource :source-resource]
                                              [:_properties :source-properties]
                                              [:node-outline :source-outline]
                                              [:undecorated-save-data :save-data]
                                              [:scene :scene]
                                              [:build-targets :source-build-targets]])
                  (attach-embedded-component self comp-node)
                  (when select-fn
                    (select-fn [comp-node])))))

(defn add-embedded-component-handler [user-data select-fn]
  (let [self (:_node-id user-data)
        project (project/get-project self)
        component-type (:resource-type user-data)
        template (workspace/template component-type)
        id (gen-component-id self (:ext component-type))]
    (g/transact
     (concat
      (g/operation-label "Add Component")
      (add-embedded-component self project (:ext component-type) template id identity-transform-properties select-fn)))))

(defn add-embedded-component-label [user-data]
  (if-not user-data
    "Add Component"
    (let [rt (:resource-type user-data)]
      (or (:label rt) (:ext rt)))))

(defn embeddable-component-resource-types [workspace]
  (->> (workspace/get-resource-types workspace :component)
       (filter (fn [resource-type]
                 (and (not (contains? (:tags resource-type) :non-embeddable))
                      (workspace/has-template? resource-type))))))

(defn add-embedded-component-options [self workspace user-data]
  (when (not user-data)
    (->> (embeddable-component-resource-types workspace)
         (map (fn [res-type] {:label (or (:label res-type) (:ext res-type))
                              :icon (:icon res-type)
                              :command :add
                              :user-data {:_node-id self :resource-type res-type}}))
         (sort-by :label)
         vec)))

(handler/defhandler :add :workbench
  (label [user-data] (add-embedded-component-label user-data))
  (active? [selection] (selection->game-object selection))
  (run [user-data app-view] (add-embedded-component-handler user-data (fn [node-ids] (app-view/select app-view node-ids))))
  (options [selection user-data]
           (let [self (selection->game-object selection)
                 workspace (:workspace (g/node-value self :resource))]
             (add-embedded-component-options self workspace user-data))))

(defn load-game-object [project self resource prototype]
  (concat
    (for [component (:components prototype)
          :let [source-path (:component component)
                source-resource (workspace/resolve-resource resource source-path)
                resource-type (some-> source-resource resource/resource-type)
                transform-properties (select-transform-properties resource-type component)
                properties (:properties component)]]
      (add-component self source-resource (:id component) transform-properties properties nil))
    (for [embedded (:embedded-components prototype)
          :let [resource-type (get (g/node-value project :resource-types) (:type embedded))
                transform-properties (select-transform-properties resource-type embedded)]]
      (add-embedded-component self project (:type embedded) (:data embedded) (:id embedded) transform-properties false))))

(defn- sanitize-component [c]
  (dissoc c :property-decls)) ; Only used in built data by the runtime.

(defn- sanitize-game-object [go]
  (update go :components (partial mapv sanitize-component)))

(defn- parse-embedded-dependencies [resource-types {:keys [id type data]}]
  (when-let [resource-type (resource-types type)]
    (let [read-component (:read-fn resource-type)
          component-dependencies (:dependencies-fn resource-type)]
      (try
        (component-dependencies (read-component (StringReader. data)))
        (catch Exception e
          (log/warn :msg (format "Couldn't determine dependencies for embedded component %s." id) :exception e)
          [])))))

(defn- make-dependencies-fn [workspace]
  (let [default-dependencies-fn (resource-node/make-ddf-dependencies-fn GameObject$PrototypeDesc)]
    (fn [source-value]
      (let [embedded-components (:embedded-components source-value)
            resource-types (workspace/get-resource-type-map workspace)]
        (into (default-dependencies-fn source-value)
              (mapcat (partial parse-embedded-dependencies resource-types))
              embedded-components)))))

(defn register-resource-types [workspace]
  (resource-node/register-ddf-resource-type workspace
    :ext "go"
    :label "Game Object"
    :node-type GameObjectNode
    :ddf-type GameObject$PrototypeDesc
    :load-fn load-game-object
    :dependencies-fn (make-dependencies-fn workspace)
    :sanitize-fn sanitize-game-object
    :icon game-object-icon
    :view-types [:scene :text]
    :view-opts {:scene {:grid true}}))<|MERGE_RESOLUTION|>--- conflicted
+++ resolved
@@ -19,18 +19,9 @@
             [editor.scene :as scene]
             [editor.scene-tools :as scene-tools]
             [editor.sound :as sound]
-<<<<<<< HEAD
-            [editor.resource :as resource]
-            [editor.resource-node :as resource-node]
-            [editor.workspace :as workspace]
-            [editor.properties :as properties]
-            [editor.validation :as validation]
-            [editor.outline :as outline]
-            [internal.util :as util]
-=======
             [editor.validation :as validation]
             [editor.workspace :as workspace]
->>>>>>> 1536fc5a
+            [internal.util :as util]
             [service.log :as log])
   (:import [com.dynamo.gameobject.proto GameObject$PrototypeDesc]
            [com.dynamo.sound.proto Sound$SoundDesc]
@@ -57,16 +48,12 @@
    :rotation rotation
    :data (or (:content save-data) "")})
 
-<<<<<<< HEAD
-(defn- wrap-if-raw-sound [target _node-id]
-=======
 (defn- build-raw-sound [resource dep-resources user-data]
   (let [pb (:pb user-data)
         pb (assoc pb :sound (resource/proj-path (second (first dep-resources))))]
     {:resource resource :content (protobuf/map->bytes Sound$SoundDesc pb)}))
 
-(defn- wrap-if-raw-sound [_node-id target]
->>>>>>> 1536fc5a
+(defn- wrap-if-raw-sound [target _node-id]
   (let [resource (:resource (:resource target))
         source-path (resource/proj-path resource)
         ext (resource/type-ext resource)]
@@ -191,42 +178,7 @@
           (cond->
             (resource/openable-resource? source-resource) (assoc :link source-resource :outline-reference? true)
             source-id (assoc :alt-outline source-outline))))))
-<<<<<<< HEAD
   (output ddf-message g/Any :abstract)
-  (output scene g/Any :cached (g/fnk [_node-id transform scene]
-                                (let [transform (if-let [local-transform (:transform scene)]
-                                                  (doto (Matrix4d. ^Matrix4d transform)
-                                                    (.mul ^Matrix4d local-transform))
-                                                  transform)
-                                      updatable (some-> (:updatable scene)
-                                                  (assoc :node-id _node-id))]
-                                  (cond-> scene
-                                    true (scene/claim-scene _node-id)
-                                    true (assoc :transform transform
-                                           :aabb (geom/aabb-transform (geom/aabb-incorporate (get scene :aabb (geom/null-aabb)) 0 0 0) transform))
-                                    updatable ((partial scene/map-scene #(assoc % :updatable updatable)))))))
-  (output build-resource resource/Resource :abstract)
-  (output build-targets g/Any :cached (g/fnk [_node-id source-build-targets resource-property-build-targets build-resource ddf-message transform]
-                                        (when-some [source-build-target (first source-build-targets)]
-                                          (let [go-props-with-source-resources (:properties ddf-message)]
-                                            (if-some [errors (not-empty (keep :error go-props-with-source-resources))]
-                                              (g/error-aggregate errors :_node-id _node-id :_label :build-targets)
-                                              (let [[go-props go-prop-dep-build-targets] (properties/build-target-go-props resource-property-build-targets go-props-with-source-resources)
-                                                    build-target (-> source-build-target
-                                                                     (assoc :resource build-resource)
-                                                                     (wrap-if-raw-sound _node-id))
-                                                    build-target (assoc build-target
-                                                                   :instance-data {:resource (:resource build-target)
-                                                                                   :transform transform
-                                                                                   :property-deps go-prop-dep-build-targets
-                                                                                   :instance-msg (if (seq go-props)
-                                                                                                   (assoc ddf-message :properties go-props)
-                                                                                                   ddf-message)})]
-                                                [build-target]))))))
-  (output resource-property-build-targets g/Any (gu/passthrough resource-property-build-targets))
-=======
-  (output ddf-message g/Any (g/fnk [rt-ddf-message] (dissoc rt-ddf-message :property-decls)))
-  (output rt-ddf-message g/Any :abstract)
   (output scene g/Any :cached (g/fnk [_node-id id transform scene]
                                 (if (some? scene)
                                   (let [transform (if-let [local-transform (:transform scene)]
@@ -248,18 +200,25 @@
                                    :transform transform
                                    :aabb geom/empty-bounding-box
                                    :renderable {:passes [pass/selection]}})))
-  (output build-resource resource/Resource (g/fnk [source-build-targets] (:resource (first source-build-targets))))
-  (output build-targets g/Any (g/fnk [_node-id source-build-targets build-resource rt-ddf-message transform]
-                                (when-some [target (first source-build-targets)]
-                                  (let [target (->> (assoc target :resource build-resource)
-                                                    (wrap-if-raw-sound _node-id))]
-                                    [(bt/with-content-hash
-                                       (assoc target
-                                         :instance-data
-                                         {:resource (:resource target)
-                                          :instance-msg rt-ddf-message
-                                          :transform transform}))]))))
->>>>>>> 1536fc5a
+  (output build-resource resource/Resource :abstract)
+  (output build-targets g/Any :cached (g/fnk [_node-id source-build-targets resource-property-build-targets build-resource ddf-message transform]
+                                        (when-some [source-build-target (first source-build-targets)]
+                                          (let [go-props-with-source-resources (:properties ddf-message)]
+                                            (if-some [errors (not-empty (keep :error go-props-with-source-resources))]
+                                              (g/error-aggregate errors :_node-id _node-id :_label :build-targets)
+                                              (let [[go-props go-prop-dep-build-targets] (properties/build-target-go-props resource-property-build-targets go-props-with-source-resources)
+                                                    build-target (-> source-build-target
+                                                                     (assoc :resource build-resource)
+                                                                     (wrap-if-raw-sound _node-id))
+                                                    build-target (assoc build-target
+                                                                   :instance-data {:resource (:resource build-target)
+                                                                                   :transform transform
+                                                                                   :property-deps go-prop-dep-build-targets
+                                                                                   :instance-msg (if (seq go-props)
+                                                                                                   (assoc ddf-message :properties go-props)
+                                                                                                   ddf-message)})]
+                                                [(bt/with-content-hash build-target)]))))))
+  (output resource-property-build-targets g/Any (gu/passthrough resource-property-build-targets))
   (output _properties g/Properties :cached produce-component-properties))
 
 (g/defnode EmbeddedComponent
@@ -325,38 +284,14 @@
                            resource-type (and new-resource (resource/resource-type new-resource))
                            override? (contains? (:tags resource-type) :overridable-properties)]
                        (if override?
-<<<<<<< HEAD
                          (let [project (project/get-project self)
                                workspace (project/workspace project)]
-                           (project/connect-resource-node project new-resource self []
-                                                          (fn [comp-node]
-                                                            (let [override (g/override (:basis evaluation-context) comp-node {:traverse? (constantly true)})
-                                                                  id-mapping (:id-mapping override)
-                                                                  or-comp-node (get id-mapping comp-node)
-                                                                  comp-props (:properties (g/node-value comp-node :_properties evaluation-context))]
-                                                              (concat
-                                                                (:tx-data override)
-                                                                (let [outputs (g/output-labels (:node-type (resource/resource-type new-resource)))]
-                                                                  (for [[from to] [[:_node-id :source-id]
-                                                                                   [:resource :source-resource]
-                                                                                   [:node-outline :source-outline]
-                                                                                   [:_properties :source-properties]
-                                                                                   [:scene :scene]
-                                                                                   [:build-targets :source-build-targets]
-                                                                                   [:resource-property-build-targets :resource-property-build-targets]]
-                                                                        :when (contains? outputs from)]
-                                                                    (g/connect or-comp-node from self to)))
-                                                                (properties/apply-property-overrides workspace id-mapping comp-props (:overrides new-value)))))))
-                         (project/resource-setter self (:resource old-value) (:resource new-value)
-=======
-                         (let [basis (:basis evaluation-context)
-                               project (project/get-project basis self)]
                            (when-some [{connect-tx-data :tx-data comp-node :node-id} (project/connect-resource-node evaluation-context project new-resource self [])]
                              (concat
                                connect-tx-data
                                (g/override comp-node {:traverse? (constantly true)}
                                            (fn [evaluation-context id-mapping]
-                                             (let [or-node (get id-mapping comp-node)
+                                             (let [or-comp-node (get id-mapping comp-node)
                                                    comp-props (:properties (g/node-value comp-node :_properties evaluation-context))]
                                                (concat
                                                  (let [outputs (g/output-labels (:node-type (resource/resource-type new-resource)))]
@@ -365,16 +300,12 @@
                                                                     [:node-outline :source-outline]
                                                                     [:_properties :source-properties]
                                                                     [:scene :scene]
-                                                                    [:build-targets :source-build-targets]]
+                                                                    [:build-targets :source-build-targets]
+                                                                    [:resource-property-build-targets :resource-property-build-targets]]
                                                          :when (contains? outputs from)]
-                                                     (g/connect or-node from self to)))
-                                                 (for [[label [type value]] (:overrides new-value)]
-                                                   (let [original-type (get-in comp-props [label :type])
-                                                         override-type (script/go-prop-type->property-types type)]
-                                                     (when (= original-type override-type)
-                                                       (g/set-property or-node label value)))))))))))
+                                                     (g/connect or-comp-node from self to)))
+                                                 (properties/apply-property-overrides workspace id-mapping comp-props (:overrides new-value)))))))))
                          (project/resource-setter evaluation-context self (:resource old-value) (:resource new-value)
->>>>>>> 1536fc5a
                                                   [:resource :source-resource]
                                                   [:node-outline :source-outline]
                                                   [:user-properties :user-properties]
@@ -426,24 +357,16 @@
   (or (let [dup-ids (keep (fn [[id count]] (when (> count 1) id)) id-counts)]
         (when (not-empty dup-ids)
           (g/->error _node-id :build-targets :fatal nil (format "the following ids are not unique: %s" (str/join ", " dup-ids)))))
-<<<<<<< HEAD
       (let [instance-data (map :instance-data (flatten dep-build-targets))]
-        [{:node-id _node-id
-          :resource (workspace/make-build-resource resource)
-          :build-fn build-game-object
-          :user-data {:proto-msg proto-msg :instance-data instance-data}
-          :deps (into (vec (flatten dep-build-targets))
-                      (comp (mapcat :property-deps)
-                            (util/distinct-by (comp resource/proj-path :resource)))
-                      instance-data)}])))
-=======
-      [(bt/with-content-hash
-         {:node-id _node-id
-          :resource (workspace/make-build-resource resource)
-          :build-fn build-game-object
-          :user-data {:proto-msg proto-msg :instance-data (map :instance-data (flatten dep-build-targets))}
-          :deps (flatten dep-build-targets)})]))
->>>>>>> 1536fc5a
+        [(bt/with-content-hash
+           {:node-id _node-id
+            :resource (workspace/make-build-resource resource)
+            :build-fn build-game-object
+            :user-data {:proto-msg proto-msg :instance-data instance-data}
+            :deps (into (vec (flatten dep-build-targets))
+                        (comp (mapcat :property-deps)
+                              (util/distinct-by (comp resource/proj-path :resource)))
+                        instance-data)})])))
 
 (g/defnk produce-scene [_node-id child-scenes]
   {:node-id _node-id
