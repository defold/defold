;; Copyright 2020-2024 The Defold Foundation
;; Copyright 2014-2020 King
;; Copyright 2009-2014 Ragnar Svensson, Christian Murray
;; Licensed under the Defold License version 1.0 (the "License"); you may not use
;; this file except in compliance with the License.
;; 
;; You may obtain a copy of the License, together with FAQs at
;; https://www.defold.com/license
;; 
;; Unless required by applicable law or agreed to in writing, software distributed
;; under the License is distributed on an "AS IS" BASIS, WITHOUT WARRANTIES OR
;; CONDITIONS OF ANY KIND, either express or implied. See the License for the
;; specific language governing permissions and limitations under the License.

(ns editor.cljfx-form-view
  (:require [cljfx.api :as fx]
            [cljfx.ext.list-view :as fx.ext.list-view]
            [cljfx.ext.table-view :as fx.ext.table-view]
            [cljfx.fx.button :as fx.button]
            [cljfx.fx.check-box :as fx.check-box]
            [cljfx.fx.column-constraints :as fx.column-constraints]
            [cljfx.fx.combo-box :as fx.combo-box]
            [cljfx.fx.context-menu :as fx.context-menu]
            [cljfx.fx.grid-pane :as fx.grid-pane]
            [cljfx.fx.h-box :as fx.h-box]
            [cljfx.fx.image-view :as fx.image-view]
            [cljfx.fx.label :as fx.label]
            [cljfx.fx.list-view :as fx.list-view]
            [cljfx.fx.menu-item :as fx.menu-item]
            [cljfx.fx.scroll-pane :as fx.scroll-pane]
            [cljfx.fx.separator :as fx.separator]
            [cljfx.fx.stack-pane :as fx.stack-pane]
            [cljfx.fx.table-column :as fx.table-column]
            [cljfx.fx.table-view :as fx.table-view]
            [cljfx.fx.text-field :as fx.text-field]
            [cljfx.fx.text-formatter :as fx.text-formatter]
            [cljfx.fx.tooltip :as fx.tooltip]
            [cljfx.fx.v-box :as fx.v-box]
            [clojure.set :as set]
            [clojure.string :as string]
            [dynamo.graph :as g]
            [editor.dialogs :as dialogs]
            [editor.error-reporting :as error-reporting]
            [editor.field-expression :as field-expression]
            [editor.form :as form]
            [editor.fxui :as fxui]
            [editor.handler :as handler]
            [editor.icons :as icons]
            [editor.resource :as resource]
            [editor.resource-dialog :as resource-dialog]
            [editor.settings :as settings]
            [editor.system :as system]
            [editor.ui :as ui]
            [editor.url :as url]
            [editor.view :as view]
            [editor.workspace :as workspace]
            [internal.util :as util]
            [util.coll :as coll]
            [util.fn :as fn])
  (:import [com.defold.control DefoldStringConverter]
           [java.io File]
           [javafx.event Event]
           [javafx.scene Node]
           [javafx.scene.control Cell ComboBox ListView ListView$EditEvent TableColumn TableColumn$CellEditEvent TableView TableView$ResizeFeatures]
           [javafx.scene.input KeyCode KeyEvent]
           [javafx.util Callback]))

(set! *warn-on-reflection* true)

(def ^:private line-height 27)
(def ^:private line-spacing 12)

(def ^:private cell-height (inc line-height))

(def ^:private small-field-width 120)
(def ^:private normal-field-width 400)
(def ^:private large-field-width 1000)

(g/defnk produce-form-view [renderer form-data ui-state]
  (renderer {:form-data form-data
             :ui-state ui-state})
  nil)

(g/defnode CljfxFormView
  (inherits view/WorkbenchView)
  (input form-data g/Any :substitute {})
  (property ui-state g/Any (default {:filter-term ""}))
  (property renderer g/Any)
  (output form-view g/Any :cached produce-form-view))

(defmulti handle-event :event-type)

(defmethod handle-event :default [e]
  (prn :handle
       (:event-type e)
       (dissoc e :event-type :ui-state :form-data :workspace :project :parent)))

(defmethod handle-event :clear [{:keys [path]}]
  {:clear path})

(defmethod handle-event :set [{:keys [path fx/event]}]
  {:set [path event]})

(defonce ^:private uri-string-converter
  (DefoldStringConverter. str url/try-parse))

(defonce ^:private float-converter
  (DefoldStringConverter.
    field-expression/format-real
    #(or (field-expression/to-float %) (throw (RuntimeException.)))))

(defonce ^:private double-converter
  (DefoldStringConverter.
    field-expression/format-real
    #(or (field-expression/to-double %) (throw (RuntimeException.)))))

(defonce ^:private int-converter
  (DefoldStringConverter.
    field-expression/format-int
    #(or (field-expression/to-int %) (throw (RuntimeException.)))))

(defonce ^:private long-converter
  (DefoldStringConverter.
    field-expression/format-int
    #(or (field-expression/to-long %) (throw (RuntimeException.)))))

(defn- number-string-converter [value]
  (condp instance? value
    Float float-converter
    Double double-converter
    Integer int-converter
    Long long-converter))

(defn- make-resource-string-converter [workspace]
  (DefoldStringConverter.
    resource/resource->proj-path
    #(some->> (when-not (string/blank? %) %)
              (workspace/to-absolute-path)
              (workspace/resolve-workspace-resource workspace))))

(defn- contains-ignore-case? [^String str ^String sub]
  (let [sub-length (.length sub)]
    (if (zero? sub-length)
      true
      (let [str-length (.length str)]
        (loop [i 0]
          (cond
            (= i str-length) false
            (.regionMatches str true i sub 0 sub-length) true
            :else (recur (inc i))))))))

(defn- text-field [props]
  (assoc props :fx/type fx.text-field/lifecycle
               :style-class ["text-field" "cljfx-form-text-field"]))

(defn- add-image-fit-size [{:keys [fit-size] :as props}]
  (-> props
      (dissoc :fit-size)
      (update :graphic assoc :fit-width fit-size :fit-height fit-size)))

(defn- add-image [props]
  (cond-> (-> props
              (dissoc :image)
              (assoc :graphic {:fx/type fx.image-view/lifecycle
                               :image (icons/get-image (:image props))}))

          (contains? props :fit-size)
          add-image-fit-size))

(defn- icon-button [props]
  (cond-> (assoc props :fx/type fx.button/lifecycle
                       :style-class ["button" "cljfx-form-icon-button"])

          (contains? props :image)
          add-image))

(defmulti form-input-view
  "Form input component function

  Expects a form field with specific keys for each `:type`, plus:
  - `:value` - current-value
  - `:on-value-changed` - a map event that will get notification of new value
  - `:state` - this component's local state
  - `:state-path` - a path for `assoc-in` used by component to change it's state
  - `:resource-string-converter` - a resource string converter"
  :type)

(defmethod form-input-view :default [{:keys [value type] :as field}]
  {:fx/type fx.label/lifecycle
   :wrap-text true
   :text (str type " " (if (nil? value) "***NIL***" value) " " field)})

(defmulti cell-input-view
  "Analogous to form input, but displayed in a cell (in list-view or table-view)

  Expects same keys as [[form-input-view]], but `:on-value-changed` is used for
  temporarily saving value while continuing edit. Additional keys:
  - `:on-commit` - a map event that will get notification with committed value
  - `:on-cancel` - a map event that will get notification if user cancels edit"
  :type)

(def ^:private ext-with-key-pressed-props
  (fx/make-ext-with-props
    {:on-filter-key-pressed (fxui/make-event-filter-prop KeyEvent/KEY_PRESSED)
     :on-key-pressed (fxui/make-event-handler-prop KeyEvent/KEY_PRESSED)}))

(defmethod handle-event :cancel-on-escape [{:keys [on-cancel ^KeyEvent fx/event]}]
  (when (= KeyCode/ESCAPE (.getCode event))
    {:dispatch (assoc on-cancel :fx/event event)}))

(defn- wrap-cancel-on-escape [desc on-cancel]
  {:fx/type ext-with-key-pressed-props
   :props {:on-filter-key-pressed {:event-type :cancel-on-escape
                                   :on-cancel on-cancel}}
   :desc desc})

(defn- default-cell-input-view [field]
  (wrap-cancel-on-escape
    (assoc field :fx/type form-input-view
                 :on-value-changed (:on-commit field))
    (:on-cancel field)))

(defmethod cell-input-view :default [field]
  (default-cell-input-view field))

(defn- focus-text-field-when-on-scene! [^Node node]
  (fxui/focus-when-on-scene! (.lookup node "TextField")))

(defn- wrap-focus-text-field [desc]
  {:fx/type fx/ext-on-instance-lifecycle
   :on-created focus-text-field-when-on-scene!
   :desc desc})

;; region string input

(defn- text-formatter [props]
  {:fx/type fx/ext-recreate-on-key-changed
   :key (:value-converter props)
   :desc (assoc props :fx/type fx.text-formatter/lifecycle)})

(defmethod form-input-view :string [{:keys [value on-value-changed]}]
  {:fx/type text-field
<<<<<<< HEAD
   :max-width normal-max-width
   :text-formatter {:fx/type text-formatter
=======
   :max-width normal-field-width
   :text-formatter {:fx/type fx.text-formatter/lifecycle
>>>>>>> 512763fd
                    :value-converter :default
                    :value value
                    :on-value-changed on-value-changed}})

(defmethod cell-input-view :string [field]
  (wrap-focus-text-field (default-cell-input-view field)))

;; endregion

;; region boolean input

(defn- ensure-value [value field]
  (if (nil? value) (form/field-default field) value))

(defmethod form-input-view :boolean [{:keys [value on-value-changed] :as field}]
  {:fx/type fx.check-box/lifecycle
   :style-class ["check-box" "cljfx-form-check-box"]
   :selected (ensure-value value field)
   :on-selected-changed on-value-changed})

;; endregion

;; region integer input

(defmethod form-input-view :integer [{:keys [value on-value-changed max-width] :as field}]
  (let [value (ensure-value value field)
        value-converter (number-string-converter value)]
    {:fx/type text-field
     :alignment :center-right
<<<<<<< HEAD
     :max-width (or custom-max-width small-max-width)
     :text-formatter {:fx/type text-formatter
=======
     :max-width (or max-width small-field-width)
     :text-formatter {:fx/type fx.text-formatter/lifecycle
>>>>>>> 512763fd
                      :value-converter value-converter
                      :value value
                      :on-value-changed on-value-changed}}))

(defmethod cell-input-view :integer [field]
  (wrap-focus-text-field (default-cell-input-view field)))

;; endregion

;; region number input

(defmethod form-input-view :number [{:keys [value on-value-changed pref-width max-width] :as field}]
  (let [value (ensure-value value field)
        value-converter (number-string-converter value)]
    {:fx/type text-field
     :alignment :center-right
<<<<<<< HEAD
     :max-width (or custom-max-width small-max-width)
     :text-formatter {:fx/type text-formatter
=======
     :pref-width (or pref-width :use-computed-size)
     :max-width (or max-width small-field-width)
     :text-formatter {:fx/type fx.text-formatter/lifecycle
>>>>>>> 512763fd
                      :value-converter value-converter
                      :value value
                      :on-value-changed on-value-changed}}))

(defmethod cell-input-view :number [field]
  (wrap-focus-text-field (default-cell-input-view field)))

;; endregion

;; region url input

(defmethod handle-event :skip-malformed-urls [{:keys [fx/event on-value-changed]}]
  (when event
    {:dispatch (assoc on-value-changed :fx/event event)}))

(defmethod form-input-view :url [{:keys [value on-value-changed]}]
  {:fx/type text-field
<<<<<<< HEAD
   :max-width normal-max-width
   :text-formatter {:fx/type text-formatter
=======
   :max-width normal-field-width
   :text-formatter {:fx/type fx.text-formatter/lifecycle
>>>>>>> 512763fd
                    :value-converter uri-string-converter
                    :value value
                    :on-value-changed {:event-type :skip-malformed-urls
                                       :on-value-changed on-value-changed}}})

(defmethod cell-input-view :url [field]
  (wrap-focus-text-field (default-cell-input-view field)))

;; endregion

;; region vec4 input

(defmethod handle-event :on-vec4-element-change [{:keys [value index on-value-changed fx/event]}]
  {:dispatch (assoc on-value-changed :fx/event (assoc value index event))})

(defmethod form-input-view :vec4 [{:keys [value on-value-changed] :as field}]
  (let [labels ["X" "Y" "Z" "W"]
        value (ensure-value value field)]
    {:fx/type fx.h-box/lifecycle
     :padding {:left 5}
     :spacing 5
     :max-width normal-field-width
     :children (into []
                     (map-indexed
                       (fn [i n]
                         {:fx/type fx.h-box/lifecycle
                          :alignment :center
                          :spacing 5
                          :children [{:fx/type fx.label/lifecycle
                                      :min-width :use-pref-size
                                      :text (get labels i)}
                                     {:fx/type form-input-view
                                      :type :number
                                      :h-box/hgrow :always
                                      :pref-width normal-field-width
                                      :max-width :use-computed-size
                                      :value n
                                      :on-value-changed {:event-type :on-vec4-element-change
                                                         :on-value-changed on-value-changed
                                                         :value value
                                                         :index i}}]}))
                     value)}))

(defmethod handle-event :keep-edit [{:keys [state-path ui-state fx/event on-value-changed]}]
  [[:set-ui-state (assoc-in ui-state (conj state-path :value) event)]
   [:dispatch (assoc on-value-changed :fx/event event)]])

(defmethod handle-event :commit-on-enter [{:keys [^KeyEvent fx/event on-commit state-path ui-state]}]
  (when (and (= KeyCode/ENTER (.getCode event)))
    (let [value (get-in ui-state (conj state-path :value) ::no-value)]
      (when-not (= value ::no-value)
        {:dispatch (assoc on-commit :fx/event value)}))))

(defn- wrap-commit-on-enter [desc on-commit state-path]
  {:fx/type ext-with-key-pressed-props
   :props {:on-key-pressed {:event-type :commit-on-enter
                            :on-commit on-commit
                            :state-path state-path}}
   :desc desc})

(defmethod cell-input-view :vec4 [{:keys [on-cancel
                                          on-commit
                                          on-value-changed
                                          state
                                          state-path]
                                   :as field}]
  (-> field
      (assoc :fx/type form-input-view
             :state-path (conj state-path :form-input-state)
             :on-value-changed {:event-type :keep-edit
                                :state-path state-path
                                :on-value-changed on-value-changed})
      (cond-> (contains? state :form-input-state)
              (assoc :state (:form-input-state state)))
      (wrap-cancel-on-escape on-cancel)
      (wrap-commit-on-enter on-commit state-path)
      (wrap-focus-text-field)))

;; endregion

;; region mat4 input

(def ^:private matrix-field-label-texts
  ;; These correspond to the semantic meaning of the linear values in the array
  ;; of doubles. We might choose to present the fields in a different order in
  ;; the form.
  ["X" "X" "X" "X"
   "Y" "Y" "Y" "Y"
   "Z" "Z" "Z" "Z"
   "T" "T" "T" "W"])

(defn- matrix-field-grid [^long row-column-count double-values on-value-changed]
  (let [labels
        (for [^long row (range row-column-count)
              ^long column (range row-column-count)]
          (let [text (matrix-field-label-texts (+ column (* row 4)))
                presentation-row column
                presentation-column (* row 2)
                margin {:left 5}]
            {:fx/type fx.label/lifecycle
             :grid-pane/row presentation-row
             :grid-pane/column presentation-column
             :grid-pane/hgrow :never
             :grid-pane/margin margin
             :grid-pane/fill-height true
             :padding {:right 5}
             :min-width :use-pref-size
             :text text}))

        text-fields
        (for [^long row (range row-column-count)
              ^long column (range row-column-count)]
          (let [component-index (+ column (* row row-column-count))
                component-value (double-values component-index)
                presentation-row column
                presentation-column (inc (* row 2))]
            {:fx/type form-input-view
             :type :number
             :grid-pane/row presentation-row
             :grid-pane/column presentation-column
             :grid-pane/hgrow :always
             :pref-width normal-field-width
             :max-width :use-computed-size
             :value component-value
             :on-value-changed {:event-type :on-matrix-element-change
                                :on-value-changed on-value-changed
                                :value double-values
                                :index component-index}}))]

    {:fx/type fx.grid-pane/lifecycle
     :vgap 4
     :max-width normal-field-width
     :children (interleave labels text-fields)}))

(defmethod handle-event :on-matrix-element-change [{:keys [value index on-value-changed fx/event]}]
  {:dispatch (assoc on-value-changed :fx/event (assoc value index event))})

(defmethod form-input-view :mat4 [{:keys [value on-value-changed] :as field}]
  (let [value (ensure-value value field)
        row-column-count (case (count value)
                           4 2
                           9 3
                           16 4)]
    (matrix-field-grid row-column-count value on-value-changed)))

;; endregion

;; region choicebox input

(defmethod form-input-view :choicebox [{:keys [value
                                               on-value-changed
                                               options
                                               from-string
                                               to-string]
                                        :or {to-string str}}]
  (let [value->label (into {} options)
        label->value (set/map-invert value->label)]
    {:fx/type fx.combo-box/lifecycle
     :style-class ["combo-box" "combo-box-base" "cljfx-form-combo-box"]
     :min-width normal-field-width
     :value value
     :on-value-changed on-value-changed
     :converter (DefoldStringConverter.
                  #(get value->label % (to-string %))
                  #(get label->value % (and from-string (from-string %))))
     :editable (some? from-string)
     :button-cell (fn [x]
                    {:text (value->label x)})
     :cell-factory (fn [x]
                     {:text (value->label x)})
     :items (mapv first options)}))

(defn- show-combo-box! [^ComboBox combo-box]
  (.show combo-box))

(defmethod cell-input-view :choicebox [field]
  {:fx/type fx/ext-on-instance-lifecycle
   :on-created show-combo-box!
   :desc (default-cell-input-view field)})

;; endregion

;; region list view input

(defmethod handle-event :on-list-edit-start [{:keys [^ListView$EditEvent fx/event state-path ui-state]}]
  {:set-ui-state (assoc-in ui-state (conj state-path :edit) {:index (.getIndex event)
                                                             :list (.getTarget event)})})

(defmethod handle-event :on-list-edit-cancel [{:keys [state-path ui-state]}]
  {:set-ui-state (update-in ui-state state-path dissoc :edit)})

(defmethod handle-event :commit-list-item [{:keys [index fx/event on-edited state-path ui-state]}]
  (ui/run-later
    (.select (.getSelectionModel ^ListView (get-in ui-state (conj state-path :edit :list)))
             ^int index))
  {:set-ui-state (update-in ui-state state-path dissoc :edit)
   :dispatch (assoc on-edited :fx/event {:index index :item event})})

(defn- absolute-or-maybe-proj-path
  ^String [^File file workspace in-project]
  (if in-project
    (workspace/as-proj-path workspace file)
    (.getAbsolutePath file)))

(defn- add-list-elements [added-list-elements {:keys [on-added state-path ui-state value]}]
  (let [old-element-count (count value)
        new-element-count (+ old-element-count (count added-list-elements))
        added-indices (vec (range old-element-count new-element-count))]
    [[:dispatch (assoc on-added :fx/event added-list-elements)]
     [:set-ui-state (assoc-in ui-state (conj state-path :selected-indices) added-indices)]]))

(defmethod handle-event :add-list-element [{:keys [element fx/event project workspace] :as map-event}]
  (case (:type element)
    :directory
    (when-some [selected-directory (dialogs/make-directory-dialog
                                     (or (:title element) "Select Directory")
                                     (workspace/project-path workspace)
                                     (fxui/event->window event))]
      (if-some [valid-directory-path (absolute-or-maybe-proj-path selected-directory workspace (:in-project element))]
        (add-list-elements [valid-directory-path] map-event)
        {:show-dialog :directory-not-in-project}))

    :file
    (when-some [selected-file (dialogs/make-file-dialog
                                (or (:title element) "Select File")
                                (:filter element)
                                nil
                                (fxui/event->window event))]
      (if-some [valid-file-path (absolute-or-maybe-proj-path selected-file workspace (:in-project element))]
        (add-list-elements [valid-file-path] map-event)
        {:show-dialog :file-not-in-project}))

    :resource
    (when-some [selected-resources (not-empty (resource-dialog/make
                                                workspace project
                                                {:ext (:filter element)
                                                 :selection :multiple}))]
      (add-list-elements selected-resources map-event))

    ;; default
    (add-list-elements [(form/field-default element)] map-event)))

(defmethod handle-event :remove-list-selection [{:keys [on-removed state-path ui-state]}]
  (let [indices-path (conj state-path :selected-indices)]
    [[:dispatch (assoc on-removed :fx/event (set (get-in ui-state indices-path)))]
     [:set-ui-state (-> ui-state
                        (assoc-in indices-path [])
                        (update-in state-path dissoc :edit))]]))

(defmethod handle-event :list-select [{:keys [state-path fx/event ui-state]}]
  {:set-ui-state (assoc-in ui-state (conj state-path :selected-indices) event)})

(def ^:private ext-with-list-cell-factory-props
  (fx/make-ext-with-props
    {:cell-factory fxui/list-cell-factory-prop}))

(defmethod handle-event :cancel-list-edit [{:keys [^KeyEvent fx/event
                                                   ui-state
                                                   state-path]}]
  (when-let [cell (ui/closest-node-of-type ListView (.getTarget event))]
    [[:set-ui-state (update-in ui-state state-path dissoc :edit)]
     [:cancel-edit cell]]))

(defmethod handle-event :keep-list-edit [{:keys [ui-state state-path fx/event]}]
  {:set-ui-state (assoc-in ui-state (conj state-path :edit :value) event)})

(defn- edited-list-cell-view [element {:keys [state-path state on-edited] :as field} item]
  (let [edit (:edit state)]
    (-> element
        (assoc :fx/type cell-input-view
               :value item
               :on-cancel {:event-type :cancel-list-edit
                           :state-path state-path}
               :on-value-changed {:event-type :keep-list-edit
                                  :state-path state-path}
               :on-commit {:event-type :commit-list-item
                           :state-path state-path
                           :on-edited on-edited
                           :index (:index edit)}
               :resource-string-converter (:resource-string-converter field)
               :state-path (conj state-path :edit :state))
        (cond-> (contains? edit :state)
                (assoc :state (:state edit))))))

(defn- list-cell-factory [element edit-index [i v]]
  (let [edited (= edit-index i)
        ref {:fx/type fx/ext-get-ref :ref [::edit edit-index]}]
    (if edited
      (case (:type element)
        :url
        {:style {:-fx-padding 0}
         :graphic ref}

        :resource
        {:style {:-fx-padding [2 2 2 0]}
         :graphic ref}

        {:graphic ref})
      {:text (case (:type element)
               :choicebox (get (into {} (:options element)) v)
               :resource (resource/resource->proj-path v)
               (str v))})))

(defn- list-input [{:keys [;; state
                           state
                           state-path
                           ;; value
                           value
                           on-added                         ;; [item ...]
                           on-edited                        ;; {:index int :item item}
                           on-removed                       ;; #{index ...}
                           ;; field
                           element]
                    :or {state {:selected-indices []}
                         value []}
                    :as field}]
  (let [{:keys [selected-indices edit]} state
        disable-add (not (form/has-default? element))
        disable-remove (empty? selected-indices)
        add-event {:event-type :add-list-element
                   :value value
                   :on-added on-added
                   :state-path state-path
                   :element element}
        remove-event {:event-type :remove-list-selection
                      :on-removed on-removed
                      :state-path state-path}]
    {:fx/type fx.v-box/lifecycle
     :spacing 4
     :children [{:fx/type fx/ext-let-refs
                 :refs (when edit
                         {[::edit (:index edit)] (edited-list-cell-view
                                                   element
                                                   field
                                                   (get value (:index edit)))})
                 :desc {:fx/type fxui/ext-with-advance-events
                        :desc
                        {:fx/type ext-with-list-cell-factory-props
                         :props {:cell-factory (fn/partial list-cell-factory
                                                           element
                                                           (:index edit))}
                         :desc
                         {:fx/type fx.ext.list-view/with-selection-props
                          :props {:selection-mode :multiple
                                  :selected-indices selected-indices
                                  :on-selected-indices-changed {:event-type :list-select
                                                                :state-path state-path}}
                          :desc
                          {:fx/type fx.list-view/lifecycle
                           :style-class ["list-view" "cljfx-form-list-view"]
                           :max-width normal-field-width
                           :items (into [] (map-indexed vector) value)
                           :editable true
                           :on-edit-start {:event-type :on-list-edit-start
                                           :state-path state-path}
                           :on-edit-cancel {:event-type :on-list-edit-cancel
                                            :state-path state-path}
                           :pref-height (+ 2                ;; top and bottom insets
                                           1                ;; bottom padding
                                           9                ;; horizontal scrollbar height
                                           (* cell-height
                                              (max (count value) 1)))
                           :fixed-cell-size cell-height
                           :context-menu {:fx/type fx.context-menu/lifecycle
                                          :items [{:fx/type fx.menu-item/lifecycle
                                                   :text "Add"
                                                   :disable disable-add
                                                   :on-action add-event}
                                                  {:fx/type fx.menu-item/lifecycle
                                                   :text "Remove"
                                                   :disable disable-remove
                                                   :on-action remove-event}]}}}}}}
                {:fx/type fx.h-box/lifecycle
                 :spacing 4
                 :children [{:fx/type icon-button
                             :disable disable-add
                             :on-action add-event
                             :image "icons/32/Icons_M_07_plus.png"
                             :fit-size 16}
                            {:fx/type icon-button
                             :disable disable-remove
                             :on-action remove-event
                             :image "icons/32/Icons_M_11_minus.png"
                             :fit-size 16}]}]}))

(defmethod handle-event :add-list-items [{:keys [value on-value-changed fx/event]}]
  {:dispatch (assoc on-value-changed :fx/event (coll/into-vector value event))})

(defn- keep-indices [indices coll]
  (into (coll/empty-with-meta coll)
        (keep-indexed
          (fn [i x]
            (when (indices i) x)))
        coll))

(defn- remove-indices [indices coll]
  (keep-indices (complement indices) coll))

(defmethod handle-event :remove-list-items [{:keys [value on-value-changed fx/event]}]
  {:dispatch (assoc on-value-changed :fx/event (remove-indices event value))})

(defmethod handle-event :edit-list-item [{:keys [value on-value-changed fx/event]}]
  (let [{:keys [index item]} event]
    {:dispatch (assoc on-value-changed :fx/event (assoc value index item))}))

(defmethod form-input-view :list [{:keys [value on-value-changed]
                                   :or {value []}
                                   :as field}]
  (assoc field :fx/type list-input
               :max-width normal-field-width
               :on-edited {:event-type :edit-list-item
                           :value value
                           :on-value-changed on-value-changed}
               :on-added {:event-type :add-list-items
                          :value value
                          :on-value-changed on-value-changed}
               :on-removed {:event-type :remove-list-items
                            :value value
                            :on-value-changed on-value-changed}))

;; endregion

;; region resource input

(defmethod handle-event :open-resource [{:keys [^Event fx/event value]}]
  {:open-resource [(.getTarget event) value]})

(defmethod handle-event :on-resource-selected [{:keys [workspace
                                                       project
                                                       filter
                                                       on-value-changed]}]
  (when-let [resource (first (resource-dialog/make workspace project {:ext filter}))]
    {:dispatch (assoc on-value-changed :fx/event resource)}))

(defmethod form-input-view :resource [{:keys [value
                                              on-value-changed
                                              filter
                                              resource-string-converter]}]
  {:fx/type fx.h-box/lifecycle
   :spacing 4
   :max-width normal-field-width
   :children [{:fx/type text-field
               :h-box/hgrow :always
               :text-formatter {:fx/type text-formatter
                                :value-converter resource-string-converter
                                :value value
                                :on-value-changed on-value-changed}}
              {:fx/type icon-button
               :disable (not (and (resource/openable-resource? value)
                                  (resource/exists? value)))
               :image "icons/32/Icons_S_14_linkarrow.png"
               :fit-size 22
               :on-action {:event-type :open-resource
                           :value value}}
              {:fx/type icon-button
               :text "\u2026"
               :on-action {:event-type :on-resource-selected
                           :on-value-changed on-value-changed
                           :filter filter}}]})

(defmethod cell-input-view :resource [field]
  (wrap-focus-text-field (default-cell-input-view field)))

;; endregion

;; region file input

(defmethod handle-event :on-file-selected [{:keys [on-value-changed
                                                   filter
                                                   ^Event fx/event
                                                   title
                                                   in-project
                                                   workspace]}]
  (when-some [selected-file (dialogs/make-file-dialog (or title "Select File")
                                                      filter
                                                      nil
                                                      (fxui/event->window event))]
    (if-some [valid-file-path (absolute-or-maybe-proj-path selected-file workspace in-project)]
      {:dispatch (assoc on-value-changed :fx/event valid-file-path)}
      {:show-dialog :file-not-in-project})))

(defmethod form-input-view :file [{:keys [on-value-changed value filter title in-project]}]
  {:fx/type fx.h-box/lifecycle
   :spacing 4
   :max-width normal-field-width
   :children [{:fx/type text-field
               :h-box/hgrow :always
               :text-formatter {:fx/type text-formatter
                                :value-converter :default
                                :value value
                                :on-value-changed on-value-changed}}
              {:fx/type icon-button
               :text "\u2026"
               :on-action {:event-type :on-file-selected
                           :on-value-changed on-value-changed
                           :filter filter
                           :in-project in-project
                           :title title}}]})

;; endregion

;; region directory input

(defmethod handle-event :on-directory-selected [{:keys [on-value-changed title fx/event in-project workspace]}]
  (when-some [selected-directory (dialogs/make-directory-dialog (or title "Select Directory") nil (fxui/event->window event))]
    (if-some [valid-directory-path (absolute-or-maybe-proj-path selected-directory workspace in-project)]
      {:dispatch (assoc on-value-changed :fx/event valid-directory-path)}
      {:show-dialog :directory-not-in-project})))

(defmethod form-input-view :directory [{:keys [on-value-changed value title in-project]}]
  {:fx/type fx.h-box/lifecycle
   :spacing 4
   :max-width normal-field-width
   :children [{:fx/type text-field
               :h-box/hgrow :always
               :text-formatter {:fx/type text-formatter
                                :value-converter :default
                                :value value
                                :on-value-changed on-value-changed}}
              {:fx/type icon-button
               :text "\u2026"
               :on-action {:event-type :on-directory-selected
                           :on-value-changed on-value-changed
                           :in-project in-project
                           :title title}}]})

;; endregion

;; region table input

(defmethod handle-event :on-table-edit-start [{:keys [^TableColumn$CellEditEvent fx/event
                                                      column-path
                                                      ui-state
                                                      state-path]}]
  (let [index (.getRow (.getTablePosition event))]
    {:set-ui-state (update-in ui-state
                              (conj state-path :edit)
                              (fn [edit]
                                (if (and (= (:index edit) index)
                                         (= (:path edit) column-path))
                                  edit
                                  {:index index
                                   :path column-path
                                   :table (.getTableView event)})))}))

(defn- value-with-edit [value edit]
  (let [edit-path (into [(:index edit)] (:path edit))]
    (assoc-in value edit-path (:value edit))))

(defmethod handle-event :on-table-edit-cancel [{:keys [value
                                                       on-value-changed
                                                       ui-state
                                                       state-path]}]
  (let [edit (get-in ui-state (conj state-path :edit))]
    (cond-> [[:set-ui-state (update-in ui-state state-path dissoc :edit)]]

            (some? (:value edit))
            (conj [:dispatch (assoc on-value-changed :fx/event (value-with-edit value edit))]))))

(defmethod handle-event :commit-table-edit [{:keys [fx/event
                                                    edit-path
                                                    ui-state
                                                    state-path
                                                    value
                                                    on-value-changed]}]
  (.edit ^TableView (get-in ui-state (conj state-path :edit :table)) -1 nil)
  {:dispatch (assoc on-value-changed :fx/event (assoc-in value edit-path event))})

(defmethod handle-event :keep-table-edit [{:keys [ui-state state-path fx/event]}]
  (let [state (get-in ui-state state-path)]
    (when (contains? state :edit)
      {:set-ui-state (assoc-in ui-state (conj state-path :edit :value) event)})))

(defmethod handle-event :cancel-table-edit [{:keys [^KeyEvent fx/event
                                                    ui-state
                                                    state-path]}]
  (when-let [^Cell cell (ui/closest-node-of-type Cell (.getTarget event))]
    [[:set-ui-state (update-in ui-state state-path dissoc :edit)]
     [:cancel-edit cell]]))

(defmethod handle-event :on-table-element-added [{:keys [ui-state
                                                         state-path
                                                         value
                                                         on-value-changed
                                                         element]}]
  (let [new-value (util/conjv value element)]
    [[:dispatch (assoc on-value-changed :fx/event new-value)]
     [:set-ui-state (assoc-in ui-state
                              (conj state-path :selected-indices)
                              [(dec (count new-value))])]]))

(defmethod handle-event :remove-table-selection [{:keys [value
                                                         on-value-changed
                                                         ui-state
                                                         state-path]}]
  (let [{:keys [selected-indices edit] :as state} (get-in ui-state state-path)
        selected-indices (set selected-indices)
        new-value (remove-indices selected-indices value)]
    ;; When we remove a row that has been edited, JavaFX will commit the edit.
    ;; However, by that point, the state will have already changed to a new
    ;; state without the item that was deleted. This can result in either
    ;; creating a new row with only one field set (if the deleted row was the
    ;; last), or applying the edit to the next row after the deleted row (if it
    ;; wasn't the last). Cancelling the edit here solves the issue.
    (when edit
      (.edit ^TableView (:table edit) -1 nil))
    [[:dispatch (assoc on-value-changed :fx/event new-value)]
     [:set-ui-state (assoc-in ui-state state-path (-> state
                                                      (assoc :selected-indices [])
                                                      (dissoc :edit)))]]))

(defmethod handle-event :table-select [{:keys [ui-state state-path fx/event]}]
  {:set-ui-state (assoc-in ui-state (conj state-path :selected-indices) event)})

(defn- edited-table-cell-view [column
                               {:keys [value
                                       on-value-changed
                                       state-path
                                       state
                                       resource-string-converter]
                                :or {value []}}
                               item]
  (let [{:keys [edit]} state
        edit-path (into [(:index edit)] (:path column))
        input-state-path (conj state-path :edit :state)]
      (-> column
          (assoc :fx/type cell-input-view
                 :value item
                 :max-width normal-field-width
                 :on-value-changed {:event-type :keep-table-edit
                                    :state-path state-path}
                 :on-cancel {:event-type :cancel-table-edit
                             :state-path state-path}
                 :on-commit {:event-type :commit-table-edit
                             :edit-path edit-path
                             :state-path state-path
                             :value value
                             :on-value-changed on-value-changed}
                 :resource-string-converter resource-string-converter
                 :state-path input-state-path)
          (cond-> (contains? edit :state)
                  (assoc :state (:state edit))))))

(defn- table-cell-value-factory [path [i x]]
  [i (get-in x path)])

(defn- table-cell-factory [{:keys [path type] :as column} edit [i x]]
  (let [edited (and (= i (:index edit))
                    (= path (:path edit)))
        ref {:fx/type fx/ext-get-ref :ref [::edit (:index edit) (:path edit)]}]
    (if edited
      (-> type
          (case
            :choicebox {:style {:-fx-padding -2}}
            :vec4 {:style {:-fx-padding "-2 0 0 0"}}
            (:integer :number :string) {:style {:-fx-padding -1}}
            :resource {:style {:-fx-padding [0 2 2 0]}}
            {})
          (assoc :graphic ref))
      (case type
        (:integer :number) {:text (field-expression/format-number x)
                            :alignment :center-right}
        :resource {:text (resource/resource->proj-path x)}
        :choicebox {:text (get (into {} (:options column)) x)}
        :vec4 {:text (->> x (mapv field-expression/format-number) (string/join "  "))}
        {:text (str x)}))))

(defn- table-column [{:keys [path label type] :as column}
                     {:keys [state state-path value on-value-changed]
                      :or {value []}}]
  (let [{:keys [edit]} state]
    {:fx/type fx.table-column/lifecycle
     :reorderable false
     :sortable false
     :min-width (cond
                  (and (= :vec4 type)
                       (= path (:path edit)))
                  235

                  (and (= :resource type)
                       (= path (:path edit)))
                  235

                  :else
                  80)
     :on-edit-start {:event-type :on-table-edit-start
                     :state-path state-path
                     :column-path path}
     :on-edit-cancel {:event-type :on-table-edit-cancel
                      :value value
                      :on-value-changed on-value-changed
                      :state-path state-path}
     :text label
     :cell-value-factory (fn/partial table-cell-value-factory path)
     :cell-factory (fn/partial table-cell-factory column (dissoc edit :value))}))

(def custom-table-resize-policy
  (reify Callback
    (call [_ resize-features]
      (let [^TableView$ResizeFeatures resize-features resize-features
            ^TableColumn resized-column (.getColumn resize-features)
            delta (.getDelta resize-features)
            ^TableView table (.getTable resize-features)
            columns (.getColumns table)
            total-width (.getWidth table)
            ^TableColumn last-column (last columns)]
        (when resized-column
          (let [new-width (max (.getMinWidth resized-column) (+ (.getPrefWidth resized-column) delta))]
            (.setPrefWidth resized-column new-width)))
        (when (and last-column (not= resized-column last-column))
          (let [used-width (reduce + (map #(.getWidth ^TableColumn %) (butlast columns)))
                remaining-width (- total-width used-width (* 2 (.size columns)))]
            (.setPrefWidth last-column (max (.getMinWidth last-column) remaining-width))))
        true))))

(defmethod form-input-view :table [{:keys [value
                                           on-value-changed
                                           columns
                                           state
                                           state-path]
                                    :or {value []}
                                    :as field}]
  (let [{:keys [selected-indices edit]} state
        disable-remove (empty? selected-indices)
        default-row (form/table-row-defaults field)
        disable-add (nil? default-row)
        on-added {:event-type :on-table-element-added
                  :value value
                  :on-value-changed on-value-changed
                  :state-path state-path
                  :element default-row}
        on-removed {:event-type :remove-table-selection
                    :value value
                    :on-value-changed on-value-changed
                    :state-path state-path}]
    {:fx/type fx/ext-let-refs
     :refs (when edit
             (let [i (:index edit)
                   path (:path edit)
                   edited-column (some #(when (= (:path edit) (:path %))
                                          %)
                                       columns)
                   edited-value (or (:value edit)
                                    (get-in value (into [i] path)))]
               {[::edit i path] (edited-table-cell-view edited-column field edited-value)}))
     :desc {:fx/type fx.v-box/lifecycle
            :spacing 4
            :children [{:fx/type fx.stack-pane/lifecycle
                        :style-class "cljfx-table-view-wrapper"
                        :children
                        [{:fx/type fxui/ext-with-advance-events
                          :desc {:fx/type fx.ext.table-view/with-selection-props
                                 :props {:selection-mode :multiple
                                         :selected-indices (vec selected-indices)
                                         :on-selected-indices-changed {:event-type :table-select
                                                                       :state-path state-path}}
                                 :desc {:fx/type fx.table-view/lifecycle
                                        :style-class ["table-view" "cljfx-table-view"]
                                        :editable true
                                        :fixed-cell-size line-height
                                        :pref-height (+ line-height ;; header
                                                        2   ;; insets
                                                        9   ;; bottom scrollbar
                                                        (* line-height
                                                           (max 1 (count value))))
                                        :column-resize-policy custom-table-resize-policy
                                        :columns (mapv #(table-column % field)
                                                       columns)
                                        :items (into [] (map-indexed vector) value)
                                        :context-menu {:fx/type fx.context-menu/lifecycle
                                                       :items [{:fx/type fx.menu-item/lifecycle
                                                                :text "Add"
                                                                :disable disable-add
                                                                :on-action on-added}
                                                               {:fx/type fx.menu-item/lifecycle
                                                                :text "Remove"
                                                                :disable disable-remove
                                                                :on-action on-removed}]}}}}]}
                       {:fx/type fx.h-box/lifecycle
                        :spacing 4
                        :children [{:fx/type icon-button
                                    :disable disable-add
                                    :on-action on-added
                                    :image "icons/32/Icons_M_07_plus.png"
                                    :fit-size 16}
                                   {:fx/type icon-button
                                    :disable disable-remove
                                    :on-action on-removed
                                    :image "icons/32/Icons_M_11_minus.png"
                                    :fit-size 16}]}]}}))

;; endregion

;; region 2panel-input

(defmethod handle-event :2panel-key-added [{:keys [value
                                                   on-value-changed
                                                   on-add
                                                   key-path
                                                   default-row
                                                   fx/event]}]
  (let [new-value (coll/into-vector
                    value
                    (map #(assoc-in default-row key-path %))
                    event)]
    (if on-add
      (do (on-add) nil)
      {:dispatch (assoc on-value-changed :fx/event new-value)})))

(defmethod handle-event :2panel-key-edited [{:keys [value on-value-changed key-path set]
                                             {:keys [index item]} :fx/event}]
  (if set
    (do (set (get value index) key-path item) nil)
    (let [new-value (assoc-in value (into [index] key-path) item)]
      {:dispatch (assoc on-value-changed :fx/event new-value)})))

(defmethod handle-event :2panel-key-removed [{:keys [value
                                                     on-value-changed
                                                     fx/event
                                                     on-remove]}]
  (if on-remove
    (do (on-remove (keep-indices event value)) nil)
    {:dispatch (assoc on-value-changed :fx/event (remove-indices event value))}))

(defmethod handle-event :2panel-value-set [{:keys [value
                                                   index
                                                   value-path
                                                   on-value-changed
                                                   fx/event
                                                   set]}]
  (if set
    (do (set (get value index) value-path event) nil)
    (let [new-value (assoc-in value (into [index] value-path) event)]
      {:dispatch (assoc on-value-changed :fx/event new-value)})))

(defmethod handle-event :2panel-value-clear [{:keys [value
                                                     index
                                                     value-path
                                                     on-value-changed
                                                     set]}]
  (if set
    (do (set (get value index) value-path nil) nil)
    (let [path (into [index] value-path)
          new-value (update-in value (butlast path) dissoc (last path))]
      {:dispatch (assoc on-value-changed :fx/event new-value)})))

(defmethod form-input-view :2panel [{:keys [value
                                            on-value-changed
                                            state
                                            state-path
                                            panel-key
                                            resource-string-converter]
                                     :as field}]
  (let [indented-label-column-width 150
        default-row (form/two-panel-defaults field)
        key-path (:path panel-key)
        selected-index (-> state :key :selected-indices util/only)
        fn-setter (:set field)

        item-list
        (cond-> {:fx/type list-input
                 :value (mapv #(get-in % key-path) value)
                 :on-added {:event-type :2panel-key-added
                            :value value
                            :on-value-changed on-value-changed
                            :key-path key-path
                            :default-row default-row
                            :on-add (:on-add field)}
                 :on-edited {:event-type :2panel-key-edited
                             :value value
                             :on-value-changed on-value-changed
                             :set fn-setter
                             :key-path key-path}
                 :on-removed {:event-type :2panel-key-removed
                              :value value
                              :on-value-changed on-value-changed
                              :on-remove (:on-remove field)}
                 :state-path (conj state-path :key)
                 :element panel-key
                 :resource-string-converter resource-string-converter}

                (contains? state :key)
                (assoc :state (:key state)))

        selected-item-fields
        (when selected-index
          {:fx/type fx.v-box/lifecycle
           :spacing line-spacing
           :children
           (into []
                 (comp
                   (mapcat :fields)
                   (map
                     (fn [field]
                       (let [field-path (into [selected-index] (:path field))
                             field-value (get-in value field-path ::no-value)
                             field-state-path (conj state-path :val selected-index (:path field))
                             field-state (get-in state [:val selected-index (:path field)] ::no-value)]
                         {:fx/type fx.stack-pane/lifecycle
                          :alignment :center-left
                          :children
                          [{:fx/type fx.grid-pane/lifecycle
                            :column-constraints [{:fx/type fx.column-constraints/lifecycle
                                                  :hgrow :always}
                                                 {:fx/type fx.column-constraints/lifecycle
                                                  :hgrow :never
                                                  :min-width line-height
                                                  :max-width line-height}]
                            :max-width indented-label-column-width
                            :min-height line-height
                            :hgap 4
                            :translate-x (- -5.0 indented-label-column-width)
                            :children (cond-> [{:fx/type fx.label/lifecycle
                                                :grid-pane/column 0
                                                :grid-pane/margin {:top 5}
                                                :opacity 0.6
                                                :text (:label field)}]
                                              (and (form/optional-field? field)
                                                   (not= field-value ::no-value))
                                              (conj {:fx/type icon-button
                                                     :grid-pane/column 1
                                                     :image "icons/32/Icons_S_02_Reset.png"
                                                     :on-action {:event-type :2panel-value-clear
                                                                 :index selected-index
                                                                 :value-path (:path field)
                                                                 :set fn-setter
                                                                 :value value
                                                                 :on-value-changed on-value-changed}}))}
                           (cond->
                             (assoc field :fx/type form-input-view
                                          :value (if (= ::no-value field-value)
                                                   (form/field-default field)
                                                   field-value)
                                          :on-value-changed {:event-type :2panel-value-set
                                                             :index selected-index
                                                             :value-path (:path field)
                                                             :value value
                                                             :set fn-setter
                                                             :on-value-changed on-value-changed}
                                          :state-path field-state-path
                                          :resource-string-converter resource-string-converter)
                             (not= ::no-value field-state)
                             (assoc :state field-state))]}))))
                 (:sections
                   (if-some [panel-form-fn (:panel-form-fn field)]
                     (let [selected-item (get value selected-index ::no-value)]
                       (when (not= ::no-value selected-item)
                         (panel-form-fn selected-item)))
                     (:panel-form field))))})]

    {:fx/type fx.v-box/lifecycle
     :spacing line-spacing
     :children (if selected-item-fields
                 [item-list selected-item-fields]
                 [item-list])}))

;; endregion

(defn- make-row [values ui-state resource-string-converter row field]
  (let [{:keys [path label help visible]} field
        value (get values path ::no-value)
        state-path [:components path]
        state (get-in ui-state state-path ::no-value)
        error (settings/get-setting-error
                (when-not (= value ::no-value) value)
                field
                :build-targets)]
    (cond-> []
            :always
            (conj (cond->
                    {:fx/type fx.label/lifecycle
                     :fx/key [:label path]
                     :grid-pane/row row
                     :grid-pane/column 0
                     :grid-pane/valignment :top
                     :grid-pane/margin {:top 5}
                     :visible visible
                     :managed visible
                     :alignment :top-left
                     :text label}
                    (not-empty help)
                    (assoc :tooltip {:fx/type fx.tooltip/lifecycle
                                     :text help})))

            (and (form/optional-field? field)
                 (not= value ::no-value))
            (conj {:fx/type icon-button
                   :fx/key [:clear path]
                   :grid-pane/row row
                   :grid-pane/column 1
                   :grid-pane/valignment :top
                   :grid-pane/halignment :right
                   :visible visible
                   :managed visible
                   :image "icons/32/Icons_S_02_Reset.png"
                   :on-action {:event-type :clear
                               :path path}})

            :always
            (conj {:fx/type fx.v-box/lifecycle
                   :fx/key [:control path]
                   :style-class (case (:severity error)
                                  :fatal ["cljfx-form-error"]
                                  :warning ["cljfx-form-warning"]
                                  [])
                   :grid-pane/row row
                   :grid-pane/column 2
                   :visible visible
                   :managed visible
                   :min-height line-height
                   :alignment :center-left
                   :children [(cond-> field
                                      :always
                                      (assoc :fx/type form-input-view
                                             :resource-string-converter resource-string-converter
                                             :value (if (= ::no-value value)
                                                      (form/field-default field)
                                                      value)
                                             :on-value-changed {:event-type :set
                                                                :path path}
                                             :state-path state-path)

                                      (not= ::no-value state)
                                      (assoc :state state))]}))))

(defn- section-view [{:keys [title help fields values ui-state resource-string-converter visible]}]
  {:fx/type fx.v-box/lifecycle
   :visible visible
   :managed visible
   :children (cond-> []

                     :always
                     (conj {:fx/type fx.label/lifecycle
                            :style-class ["label" "cljfx-form-title"]
                            :text title})

                     help
                     (conj {:fx/type fx.label/lifecycle
                            :text help})

                     :always
                     (conj {:fx/type fx.grid-pane/lifecycle
                            :style-class "cljfx-form-fields"
                            :vgap line-spacing
                            :column-constraints [{:fx/type fx.column-constraints/lifecycle
                                                  :min-width 150
                                                  :max-width 150}
                                                 {:fx/type fx.column-constraints/lifecycle
                                                  :min-width line-height
                                                  :max-width line-height}
                                                 {:fx/type fx.column-constraints/lifecycle
                                                  :hgrow :always
                                                  :min-width 200
                                                  :max-width large-field-width}]
                            :children (first
                                        (reduce
                                          (fn [[acc row] field]
                                            [(into acc (make-row values
                                                                 ui-state
                                                                 resource-string-converter
                                                                 row
                                                                 field))
                                             (if (:visible field) (inc row) row)])
                                          [[] 0]
                                          fields))}))})

;; region filtering

(defmulti filterable-strings :type)

(defmethod filterable-strings :default [{:keys [value]}]
  (when (some? value)
    [(str value)]))

(defmethod filterable-strings :boolean [_]
  [])

(defmethod filterable-strings :list [{:keys [value] :as field}]
  (eduction
    (map #(assoc (:element field) :value %))
    (mapcat filterable-strings)
    value))

(defmethod filterable-strings :resource [{:keys [value]}]
  [(resource/resource->proj-path value)])

(defmethod filterable-strings :choicebox [{:keys [value] :as field}]
  (when (some? value)
    [((:to-string field str) value)]))

(defn- set-field-visibility [field values filter-term section-visible]
  (let [value (get values (:path field) ::no-value)
        visible (and (or section-visible
                         (contains-ignore-case? (:label field) filter-term)
                         (boolean (some #(contains-ignore-case? % filter-term)
                                        (filterable-strings
                                          (assoc field :value (if (= value ::no-value)
                                                                (form/field-default field)
                                                                value))))))
                     (or (not (:deprecated field))
                         (some? (settings/get-setting-error
                                  (if (= value ::no-value) nil value)
                                  field
                                  :build-targets))))]
    (assoc field :visible visible)))

(defn- set-section-visibility [{:keys [title help fields] :as section} values filter-term]
  (let [visible (or (contains-ignore-case? title filter-term)
                    (and (some? help)
                         (contains-ignore-case? help filter-term)))
        fields (into []
                     (comp
                       (remove :hidden?)
                       (map #(set-field-visibility % values filter-term visible)))
                     fields)]
    (assoc section :visible (boolean (some :visible fields))
                   :fields fields)))

(defmethod handle-event :filter-text-changed [{:keys [ui-state fx/event]}]
  {:set-ui-state (assoc ui-state :filter-term event)})

(defmethod handle-event :filter-key-pressed [{:keys [^KeyEvent fx/event ui-state]}]
  (when (= KeyCode/ESCAPE (.getCode event))
    {:set-ui-state (assoc ui-state :filter-term "")}))

(defmethod handle-event :navigate-sections [{:keys [fx/event ui-state sections selected-section-title]}]
  (when (instance? KeyEvent event)
    (let [^KeyEvent event event]
      (when (= KeyEvent/KEY_PRESSED (.getEventType event))
        (condp = (.getCode event)
          KeyCode/DOWN
          (do (.consume event)
              (when-let [next-section (->> sections
                                           (drop-while #(not= % selected-section-title))
                                           second)]
                {:set-ui-state (assoc ui-state :selected-section-title next-section)}))

          KeyCode/UP
          (do (.consume event)
              (when-let [prev-section (->> sections
                                           (take-while #(not= % selected-section-title))
                                           last)]
                {:set-ui-state (assoc ui-state :selected-section-title prev-section)}))

          nil)))))

(defn- filter-text-field [{:keys [text sections selected-section-title]}]
  (wrap-focus-text-field
    {:fx/type fx.text-field/lifecycle
     :id "filter-text-field"
     :min-height :use-pref-size
     :pref-height 10
     :max-height :use-pref-size
     :style-class ["text-field" "filter-text-field"]
     :prompt-text "Filter"
     :text text
     :event-filter {:event-type :navigate-sections
                    :sections sections
                    :selected-section-title selected-section-title}
     :on-key-pressed {:event-type :filter-key-pressed}
     :on-text-changed {:event-type :filter-text-changed}}))

;; endregion

(defn- make-section-views [sections values ui-state resource-string-converter]
  (first
    (reduce
      (fn
        ([[acc seen-visible] section]
         (let [section-view (assoc section
                              :fx/type section-view
                              :values values
                              :ui-state ui-state
                              :resource-string-converter resource-string-converter)
               visible (:visible section)]
           (if (empty? acc)
             [(conj acc section-view) visible]
             [(into acc [{:fx/type fx.separator/lifecycle
                          :style-class "cljfx-form-separator"
                          :visible (and seen-visible visible)
                          :managed (and seen-visible visible)}
                         section-view])
              (or seen-visible visible)]))))
      [[] false]
      sections)))

;; region jump-to

(defmethod handle-event :jump-to [{:keys [section ui-state]}]
  {:set-ui-state (assoc ui-state :selected-section-title section)})

(defn- form-sections [{:keys [groups sections selected-section-title]}]
  {:fx/type fx/ext-let-refs
   :refs (into {}
               (comp
                 (mapcat val)
                 (map (juxt identity
                            (fn [title]
                              {:fx/type fx.label/lifecycle
                               :pseudo-classes (if (= title selected-section-title) #{:active} #{})
                               :max-width ##Inf
                               :style-class "cljfx-form-section-button"
                               :on-mouse-clicked {:event-type :jump-to :section title}
                               :text title}))))
               groups)
   :desc {:fx/type fxui/ext-ensure-scroll-pane-child-visible
          :child-desc {:fx/type fx/ext-get-ref :ref selected-section-title}
          :scroll-pane-desc {:fx/type fx.scroll-pane/lifecycle
                             :event-filter {:event-type :navigate-sections
                                            :sections sections
                                            :selected-section-title selected-section-title}
                             :style-class "cljfx-form-contents-scroll-pane"
                             :hbar-policy :never
                             :fit-to-width true
                             :fit-to-height true
                             :content {:fx/type fx.v-box/lifecycle
                                       :fill-width true
                                       :spacing 16
                                       :children (mapv (fn [[group titles]]
                                                         {:fx/type fx.v-box/lifecycle
                                                          :fill-width true
                                                          :children (into [{:fx/type fx.label/lifecycle
                                                                            :style-class "cljfx-form-section-header"
                                                                            :text group}]
                                                                          (map
                                                                            (fn [title]
                                                                              {:fx/type fx/ext-get-ref :ref title}))
                                                                          titles)})
                                                       groups)}}}})

;; endregion

(defn- form-view [{:keys [parent form-data ui-state resource-string-converter]}]
  (let [{:keys [sections values group-order default-section-name]} form-data
        filter-term (:filter-term ui-state)
        sections-with-visibility (mapv #(set-section-visibility % values filter-term) sections)
        navigation (:navigation form-data true)]
    {:fx/type fxui/ext-with-anchor-pane-props
     :desc {:fx/type fxui/ext-value
            :value parent}
     :props {:children [(if navigation
                          (let [visible-sections (filterv :visible sections-with-visibility)
                                groups (->> visible-sections
                                            (util/group-into
                                              {}
                                              (sorted-set-by #(.compareToIgnoreCase ^String %1 %2))
                                              :group
                                              :title)
                                            (sort-by #(group-order (key %) ##Inf)))
                                visible-titles (into #{} (map :title) visible-sections)
                                selected-section-title (or (-> ui-state :selected-section-title (or default-section-name) visible-titles)
                                                           (some-> groups first val first visible-titles))]
                            {:fx/type fx.h-box/lifecycle
                             :anchor-pane/top 0
                             :anchor-pane/right 0
                             :anchor-pane/bottom 0
                             :anchor-pane/left 0
                             :children [{:fx/type fx.v-box/lifecycle
                                         :min-width 160
                                         :pref-width 160
                                         :style-class "cljfx-form-contents"
                                         :view-order 0
                                         :children [{:fx/type filter-text-field
                                                     :v-box/margin 12
                                                     :text filter-term
                                                     :sections (mapcat val groups)
                                                     :selected-section-title selected-section-title}
                                                    {:fx/type form-sections
                                                     :sections (mapcat val groups)
                                                     :selected-section-title selected-section-title
                                                     :groups groups}]}
                                        {:fx/type fx/ext-let-refs
                                         :h-box/hgrow :always
                                         :refs (into {}
                                                     (map (juxt :title
                                                                #(assoc % :fx/type section-view
                                                                          :values values
                                                                          :ui-state ui-state
                                                                          :resource-string-converter resource-string-converter)))
                                                     sections-with-visibility)
                                         :desc {:fx/type fx/ext-on-instance-lifecycle
                                                :on-created #(ui/context! % :form {:root parent} nil)
                                                :desc {:fx/type fx.scroll-pane/lifecycle
                                                       :id "scroll-pane"
                                                       :view-order 1
                                                       :fit-to-width true
                                                       :content {:fx/type fx.v-box/lifecycle
                                                                 :style-class "cljfx-form"
                                                                 :children (if selected-section-title
                                                                             [{:fx/type fx/ext-get-ref
                                                                               :ref selected-section-title}]
                                                                             [])}}}}]})

                          {:fx/type fx/ext-on-instance-lifecycle
                           :anchor-pane/top 0
                           :anchor-pane/right 0
                           :anchor-pane/bottom 0
                           :anchor-pane/left 0
                           :on-created #(ui/context! % :form {:root parent} nil)
                           :desc {:fx/type fx.scroll-pane/lifecycle
                                  :id "scroll-pane"
                                  :view-order 1
                                  :fit-to-width true
                                  :content {:fx/type fx.v-box/lifecycle
                                            :style-class "cljfx-form"
                                            :children (make-section-views
                                                        sections-with-visibility
                                                        values
                                                        ui-state
                                                        resource-string-converter)}}})]}}))

(defn- wrap-force-refresh [f view-id]
  (fn [event]
    (f event)
    (g/node-value view-id :form-view)))



(defn- create-renderer [view-id parent workspace project]
  (let [resource-string-converter (make-resource-string-converter workspace)]
    (fx/create-renderer
      :error-handler error-reporting/report-exception!
      :opts (cond->
              {:fx.opt/map-event-handler
               (-> handle-event
                   (fx/wrap-co-effects
                     {:ui-state #(g/node-value view-id :ui-state)
                      :form-data #(g/node-value view-id :form-data)
                      :workspace (constantly workspace)
                      :project (constantly project)
                      :parent (constantly parent)})
                   (fx/wrap-effects
                     {:dispatch fx/dispatch-effect
                      :set (fn [[path value] _]
                             (let [ops (:form-ops (g/node-value view-id :form-data))]
                               (form/set-value! ops path value)))
                      :clear (fn [path _]
                               (let [ops (:form-ops (g/node-value view-id :form-data))]
                                 (when (form/can-clear? ops)
                                   (form/clear-value! ops path))))
                      :set-ui-state (fn [ui-state _]
                                      (g/set-property! view-id :ui-state ui-state))
                      :cancel-edit (fn [x _]
                                     (cond
                                       (instance? Cell x)
                                       (fx/run-later (.cancelEdit ^Cell x))

                                       (instance? ListView x)
                                       (.edit ^ListView x -1)))
                      :open-resource (fn [[node value] _]
                                       (ui/run-command node :open {:resources [value]}))
                      :show-dialog (fn [dialog-type _]
                                     (case dialog-type
                                       :directory-not-in-project
                                       (dialogs/make-info-dialog
                                         {:title "Invalid Directory"
                                          :icon :icon/triangle-error
                                          :header "The directory must reside within the project."})

                                       :file-not-in-project
                                       (dialogs/make-info-dialog
                                         {:title "Invalid File"
                                          :icon :icon/triangle-error
                                          :header "The file must reside within the project."})))})
                   (wrap-force-refresh view-id))}
              (system/defold-dev?)
              (assoc :fx.opt/type->lifecycle (requiring-resolve 'cljfx.dev/type->lifecycle)))

      :middleware (comp
                    fxui/wrap-dedupe-desc
                    (fx/wrap-map-desc
                      (fn [{:keys [form-data ui-state]}]
                        {:fx/type form-view
                         :form-data form-data
                         :ui-state ui-state
                         :parent parent
                         :resource-string-converter resource-string-converter}))))))

(defn- make-form-view-node [graph parent resource-node workspace project]
  (g/make-nodes graph [view CljfxFormView]
    (g/set-property view :renderer (create-renderer view parent workspace project))
    (g/connect resource-node :form-data view :form-data)))

(def make-form-view-node! (comp first g/tx-nodes-added g/transact make-form-view-node))

(defn- make-form-view [graph parent resource-node opts]
  (let [{:keys [workspace project tab]} opts
        view-id (make-form-view-node! graph parent resource-node workspace project)
        repaint-timer (ui/->timer 30 "refresh-form-view"
                                  (fn [_timer _elapsed _dt]
                                    (g/node-value view-id :form-view)))]
    (g/node-value view-id :form-view)
    (ui/timer-start! repaint-timer)
    (ui/timer-stop-on-closed! tab repaint-timer)
    view-id))

(defn register-view-types [workspace]
  (workspace/register-view-type workspace
                                :id :cljfx-form-view
                                :label "Form"
                                :make-view-fn make-form-view))

(handler/defhandler :filter-form :form
  (run [^Node root]
       (when-let [node (.lookup root "#filter-text-field")]
         (.requestFocus node))))<|MERGE_RESOLUTION|>--- conflicted
+++ resolved
@@ -240,13 +240,8 @@
 
 (defmethod form-input-view :string [{:keys [value on-value-changed]}]
   {:fx/type text-field
-<<<<<<< HEAD
-   :max-width normal-max-width
+   :max-width normal-field-width
    :text-formatter {:fx/type text-formatter
-=======
-   :max-width normal-field-width
-   :text-formatter {:fx/type fx.text-formatter/lifecycle
->>>>>>> 512763fd
                     :value-converter :default
                     :value value
                     :on-value-changed on-value-changed}})
@@ -276,13 +271,8 @@
         value-converter (number-string-converter value)]
     {:fx/type text-field
      :alignment :center-right
-<<<<<<< HEAD
-     :max-width (or custom-max-width small-max-width)
+     :max-width (or max-width small-field-width)
      :text-formatter {:fx/type text-formatter
-=======
-     :max-width (or max-width small-field-width)
-     :text-formatter {:fx/type fx.text-formatter/lifecycle
->>>>>>> 512763fd
                       :value-converter value-converter
                       :value value
                       :on-value-changed on-value-changed}}))
@@ -299,14 +289,9 @@
         value-converter (number-string-converter value)]
     {:fx/type text-field
      :alignment :center-right
-<<<<<<< HEAD
-     :max-width (or custom-max-width small-max-width)
-     :text-formatter {:fx/type text-formatter
-=======
      :pref-width (or pref-width :use-computed-size)
      :max-width (or max-width small-field-width)
-     :text-formatter {:fx/type fx.text-formatter/lifecycle
->>>>>>> 512763fd
+     :text-formatter {:fx/type text-formatter
                       :value-converter value-converter
                       :value value
                       :on-value-changed on-value-changed}}))
@@ -324,13 +309,8 @@
 
 (defmethod form-input-view :url [{:keys [value on-value-changed]}]
   {:fx/type text-field
-<<<<<<< HEAD
-   :max-width normal-max-width
+   :max-width normal-field-width
    :text-formatter {:fx/type text-formatter
-=======
-   :max-width normal-field-width
-   :text-formatter {:fx/type fx.text-formatter/lifecycle
->>>>>>> 512763fd
                     :value-converter uri-string-converter
                     :value value
                     :on-value-changed {:event-type :skip-malformed-urls
