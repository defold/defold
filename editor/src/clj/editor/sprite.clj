--- conflicted
+++ resolved
@@ -3,10 +3,10 @@
 ;; Copyright 2009-2014 Ragnar Svensson, Christian Murray
 ;; Licensed under the Defold License version 1.0 (the "License"); you may not use
 ;; this file except in compliance with the License.
-;; 
+;;
 ;; You may obtain a copy of the License, together with FAQs at
 ;; https://www.defold.com/license
-;; 
+;;
 ;; Unless required by applicable law or agreed to in writing, software distributed
 ;; under the License is distributed on an "AS IS" BASIS, WITHOUT WARRANTIES OR
 ;; CONDITIONS OF ANY KIND, either express or implied. See the License for the
@@ -359,17 +359,6 @@
                                             [:anim-ids :anim-ids]
                                             [:gpu-texture :gpu-texture]
                                             [:texture-page-count :texture-page-count]
-<<<<<<< HEAD
-                                            [:build-targets :dep-build-targets])))
-            (dynamic error (g/fnk [_node-id image anim-data]
-                                  (or (validation/prop-error :info _node-id :image validation/prop-nil? image "Image")
-                                      (validation/prop-error :fatal _node-id :image validation/prop-resource-not-exists? image "Image")
-                                      (when (nil? anim-data) ; nil from :substitute on input.
-                                        (g/->error _node-id :image :fatal image "the assigned Image has no animations")))))
-            (dynamic edit-type (g/constantly
-                                 {:type resource/Resource
-                                  :ext ["atlas" "tilesource"]})))
-=======
                                             [:build-targets :build-targets]))))
   (input texture-resource resource/Resource)
   (input anim-data g/Any)
@@ -500,7 +489,6 @@
                                    (+ start-texture-unit (count texture-units))))))))
       infos
       (range 1 (count infos)))))
->>>>>>> 0d4c1682
 
 (g/defnode SpriteNode
   (inherits resource-node/ResourceNode)
