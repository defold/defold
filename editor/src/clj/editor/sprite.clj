--- conflicted
+++ resolved
@@ -1,10 +1,5 @@
 (ns editor.sprite
-<<<<<<< HEAD
-  (:require [dynamo.buffers :refer :all]
-            [editor.protobuf :as protobuf]
-=======
-  (:require [dynamo.file.protobuf :as protobuf]
->>>>>>> 96d1ae4d
+  (:require [editor.protobuf :as protobuf]
             [dynamo.geom :as geom]
             [dynamo.gl :as gl]
             [dynamo.gl.shader :as shader]
