;; Copyright 2020-2024 The Defold Foundation
;; Copyright 2014-2020 King
;; Copyright 2009-2014 Ragnar Svensson, Christian Murray
;; Licensed under the Defold License version 1.0 (the "License"); you may not use
;; this file except in compliance with the License.
;;
;; You may obtain a copy of the License, together with FAQs at
;; https://www.defold.com/license
;;
;; Unless required by applicable law or agreed to in writing, software distributed
;; under the License is distributed on an "AS IS" BASIS, WITHOUT WARRANTIES OR
;; CONDITIONS OF ANY KIND, either express or implied. See the License for the
;; specific language governing permissions and limitations under the License.

(ns editor.sprite
  (:require [dynamo.graph :as g]
            [editor.colors :as colors]
            [editor.defold-project :as project]
            [editor.geom :as geom]
            [editor.gl :as gl]
            [editor.gl.pass :as pass]
            [editor.gl.shader :as shader]
            [editor.gl.texture :as texture]
            [editor.gl.vertex2 :as vtx]
            [editor.graph-util :as gu]
            [editor.graphics :as graphics]
            [editor.material :as material]
            [editor.pipeline :as pipeline]
            [editor.properties :as properties]
            [editor.protobuf :as protobuf]
            [editor.resource :as resource]
            [editor.resource-node :as resource-node]
            [editor.scene-picking :as scene-picking]
            [editor.slice9 :as slice9]
            [editor.texture-set :as texture-set]
            [editor.types :as types]
            [editor.validation :as validation]
            [editor.workspace :as workspace]
            [internal.util :as util]
            [util.coll :as coll])
  (:import [com.dynamo.bob.pipeline ShaderUtil$Common ShaderUtil$VariantTextureArrayFallback]
           [com.dynamo.gamesys.proto Sprite$SpriteDesc Sprite$SpriteDesc$BlendMode Sprite$SpriteDesc$SizeMode]
           [com.jogamp.opengl GL GL2]
           [editor.gl.shader ShaderLifecycle]
           [editor.gl.vertex2 VertexBuffer]
           [editor.types AABB]
           [java.nio ByteBuffer]
           [javax.vecmath Matrix4d Point3d]))

(set! *warn-on-reflection* true)

(def sprite-icon "icons/32/Icons_14-Sprite.png")

(defn- v3->v4 [v]
  (conj v 0.0))

(defn- v4->v3 [v4]
  (subvec v4 0 3))

; Render assets
(vtx/defvertex texture-vtx
  (vec4 position)
  (vec2 texcoord0)
  (vec1 page_index))

(vtx/defvertex color-vtx
  (vec3 position)
  (vec4 color))

(shader/defshader outline-vertex-shader
  (attribute vec4 position)
  (attribute vec4 color)
  (varying vec4 var_color)
  (defn void main []
    (setq gl_Position (* gl_ModelViewProjectionMatrix position))
    (setq var_color color)))

(shader/defshader outline-fragment-shader
  (varying vec4 var_color)
  (defn void main []
    (setq gl_FragColor var_color)))

; TODO - macro of this
(def outline-shader (shader/make-shader ::outline-shader outline-vertex-shader outline-fragment-shader))

(defn- renderable-data [renderable]
  (let [{:keys [world-transform updatable user-data]} renderable
        {:keys [scene-infos size-mode size slice9 vertex-attribute-bytes]} user-data
        frame-index (get-in updatable [:state :frame] 0)

        texcoord-datas
        (if (and (coll/empty? scene-infos)
                 (= :size-mode-manual size-mode))
          (let [vertex-data (slice9/vertex-data nil size slice9 :pivot-center)]
            [(assoc vertex-data :page-index 0)])
          (mapv (fn [{:keys [animation]}]
                  (let [animation-frame (get-in animation [:frames frame-index])
                        vertex-data (if (= :size-mode-auto size-mode)
                                      (texture-set/vertex-data animation-frame)
                                      (slice9/vertex-data animation-frame size slice9 :pivot-center))]
                    (assoc vertex-data :page-index (:page-index animation-frame))))
                scene-infos))]

    (conj {:texcoord-datas texcoord-datas
           :world-transform world-transform
           :vertex-attribute-bytes vertex-attribute-bytes}
          (select-keys (first texcoord-datas) [:position-data :line-data]))))

(defn- gen-outline-vertex [^Matrix4d wt ^Point3d pt x y cr cg cb]
  (.set pt x y 0)
  (.transform wt pt)
  (vector-of :float (.x pt) (.y pt) (.z pt) cr cg cb 1.0))

(defn- conj-outline-quad! [^ByteBuffer buf ^Matrix4d wt ^Point3d pt width height cr cg cb]
  (let [x1 (* 0.5 width)
        y1 (* 0.5 height)
        x0 (- x1)
        y0 (- y1)
        v0 (gen-outline-vertex wt pt x0 y0 cr cg cb)
        v1 (gen-outline-vertex wt pt x1 y0 cr cg cb)
        v2 (gen-outline-vertex wt pt x1 y1 cr cg cb)
        v3 (gen-outline-vertex wt pt x0 y1 cr cg cb)]
    (doto buf
      (vtx/buf-push-floats! v0)
      (vtx/buf-push-floats! v1)
      (vtx/buf-push-floats! v1)
      (vtx/buf-push-floats! v2)
      (vtx/buf-push-floats! v2)
      (vtx/buf-push-floats! v3)
      (vtx/buf-push-floats! v3)
      (vtx/buf-push-floats! v0))))

(defn- conj-outline-slice9-quad! [buf line-data ^Matrix4d world-transform tmp-point cr cg cb]
  (let [outline-points (map (fn [[x y]]
                              (gen-outline-vertex world-transform tmp-point x y cr cg cb))
                            line-data)]
    (doseq [outline-point outline-points]
      (vtx/buf-push-floats! buf outline-point))))

(defn- gen-outline-vertex-buffer [renderables count]
  (let [tmp-point (Point3d.)
        ^VertexBuffer vbuf (->color-vtx (* count 8))
        ^ByteBuffer buf (.buf vbuf)]
    (doseq [renderable renderables]
      (let [[cr cg cb] (colors/renderable-outline-color renderable)
            world-transform (:world-transform renderable)
            {:keys [scene-infos size size-mode slice9]} (:user-data renderable)
            animation (:animation (first scene-infos))
            [quad-width quad-height] size
            animation-frame-index (or (some-> renderable :updatable :state :frame) 0)
            animation-frame (get-in animation [:frames animation-frame-index])]
        (if (= :size-mode-auto size-mode)
          (conj-outline-quad! buf world-transform tmp-point quad-width quad-height cr cg cb)
          (let [slice9-data (slice9/vertex-data animation-frame size slice9 :pivot-center)
                line-data (:line-data slice9-data)]
            (conj-outline-slice9-quad! buf line-data world-transform tmp-point cr cg cb)))))
    (vtx/flip! vbuf)))

; Rendering

(shader/defshader sprite-id-vertex-shader
  (uniform mat4 view_proj)
  (attribute vec4 position)
  (attribute vec2 texcoord0)
  (attribute float page_index)
  (varying vec2 var_texcoord0)
  (varying float var_page_index)
  (defn void main []
    (setq gl_Position (* view_proj (vec4 position.xyz 1.0)))
    (setq var_texcoord0 texcoord0)
    (setq var_page_index page_index)))

(shader/defshader sprite-id-fragment-shader
  (varying vec2 var_texcoord0)
  (varying float var_page_index)
  (uniform vec4 id)
  (uniform sampler2DArray texture_sampler)
  (defn void main []
    (setq vec4 color (texture2DArray texture_sampler (vec3 var_texcoord0 var_page_index)))
    (if (> color.a 0.05)
      (setq gl_FragColor id)
      (discard))))

(def id-shader
  (let [augmented-fragment-shader-source (.source (ShaderUtil$VariantTextureArrayFallback/transform sprite-id-fragment-shader ShaderUtil$Common/MAX_ARRAY_SAMPLERS))]
    (shader/make-shader ::sprite-id-shader sprite-id-vertex-shader augmented-fragment-shader-source {"view_proj" :view-proj "id" :id})))

(defn- quad-count [size-mode slice9]
  (let [[^double x0 ^double y0 ^double x1 ^double y1] slice9
        columns (cond-> 1 (pos? x0) inc (pos? x1) inc)
        rows (cond-> 1 (pos? y0) inc (pos? y1) inc)]
    (if (= :size-mode-auto size-mode)
      1
      (* columns rows))))

(defn- count-quads [renderables]
  (transduce (map (comp :quad-count :user-data))
             +
             0
             renderables))

(defn- count-vertices [renderable-datas]
  (transduce (map (comp count :position-data))
             +
             0
             renderable-datas))

(defn render-sprites [^GL2 gl render-args renderables _count]
  (let [user-data (:user-data (first renderables))
        scene-infos (:scene-infos user-data)
        pass (:pass render-args)

        renderable-datas (mapv renderable-data renderables)
        num-vertices (count-vertices renderable-datas)

        num-outline-vertices (* 6 (count-quads renderables))]
    (condp = pass
      pass/transparent
      (let [shader (:shader user-data)
            shader-bound-attributes (graphics/shader-bound-attributes gl shader (:material-attribute-infos user-data) [:position :texcoord0 :page-index] :coordinate-space-world)
            vertex-description (graphics/make-vertex-description shader-bound-attributes)
            vbuf (graphics/put-attributes! (vtx/make-vertex-buffer vertex-description :dynamic num-vertices) renderable-datas)
            vertex-binding (vtx/use-with ::sprite-trans vbuf shader)
            blend-mode (:blend-mode user-data)]
        (gl/with-gl-bindings gl render-args [shader vertex-binding]
          (doseq [{:keys [gpu-texture sampler]} scene-infos]
            (gl/bind gl gpu-texture render-args)
            (shader/set-samplers-by-name shader gl sampler (:texture-units gpu-texture)))
          (gl/set-blend-mode gl blend-mode)
          (gl/gl-draw-arrays gl GL/GL_TRIANGLES 0 num-vertices)
          (.glBlendFunc gl GL/GL_SRC_ALPHA GL/GL_ONE_MINUS_SRC_ALPHA)
          (doseq [{:keys [gpu-texture]} scene-infos]
            (gl/unbind gl gpu-texture render-args))))

      pass/selection
      (let [vbuf (graphics/put-attributes! (->texture-vtx num-outline-vertices) renderable-datas)
            vertex-binding (vtx/use-with ::sprite-selection vbuf id-shader)
            gpu-texture (:gpu-texture (first scene-infos))]
        (gl/with-gl-bindings gl (assoc render-args :id (scene-picking/renderable-picking-id-uniform (first renderables))) [id-shader vertex-binding gpu-texture]
          (shader/set-samplers-by-index id-shader gl 0 (:texture-units gpu-texture))
          (gl/gl-draw-arrays gl GL/GL_TRIANGLES 0 num-outline-vertices))))))

(defn- render-sprite-outlines [^GL2 gl render-args renderables _count]
  (assert (= pass/outline (:pass render-args)))
  (let [num-quads (count-quads renderables)
        outline-vertex-binding (vtx/use-with ::sprite-outline (gen-outline-vertex-buffer renderables num-quads) outline-shader)]
    (gl/with-gl-bindings gl render-args [outline-shader outline-vertex-binding]
      (gl/gl-draw-arrays gl GL/GL_LINES 0 (* num-quads 8)))))

; Node defs

(g/defnk produce-save-value [textures default-animation material material-attribute-infos blend-mode size-mode manual-size slice9 offset playback-rate vertex-attribute-overrides]
  (cond-> {:default-animation default-animation
           :material (resource/resource->proj-path material)
           :blend-mode blend-mode
           :attributes (graphics/vertex-attribute-overrides->save-values vertex-attribute-overrides material-attribute-infos)
           :textures (mapv #(update % :texture resource/proj-path) textures)}

          (not= [0.0 0.0 0.0 0.0] slice9)
          (assoc :slice9 slice9)

          (not= 0.0 offset)
          (assoc :offset offset)

          (not= 1.0 playback-rate)
          (assoc :playback-rate playback-rate)

          (not= :size-mode-auto size-mode)
          (cond-> :always
                  (assoc :size-mode size-mode)

                  (not= [0.0 0.0 0.0] manual-size)
                  (assoc :size (v3->v4 manual-size)))))

(g/defnk produce-scene
  [_node-id aabb material-shader scene-infos blend-mode size-mode size slice9 material-attribute-infos vertex-attribute-bytes]
  (let [first-animation (:animation (first scene-infos))]
    (cond-> {:node-id _node-id
             :aabb aabb
             :renderable {:render-fn render-sprites
                          :batch-key [(mapv :gpu-texture scene-infos) blend-mode material-shader]
                          :select-batch-key _node-id
                          :tags #{:sprite}
                          :user-data {:shader material-shader
                                      :scene-infos scene-infos
                                      :material-attribute-infos material-attribute-infos
                                      :vertex-attribute-bytes vertex-attribute-bytes
                                      :blend-mode blend-mode
                                      :size-mode size-mode
                                      :size size
                                      :slice9 slice9
                                      :quad-count (quad-count size-mode slice9)}
                          :passes [pass/transparent pass/selection]}
             :children [{:node-id _node-id
                         :aabb aabb
                         :renderable {:render-fn render-sprite-outlines
                                      :batch-key [outline-shader]
                                      :tags #{:sprite :outline}
                                      :select-batch-key _node-id
                                      :user-data {:animation first-animation
                                                  :size-mode size-mode
                                                  :size size
                                                  :slice9 slice9
                                                  :quad-count (quad-count size-mode slice9)}
                                      :passes [pass/outline]}}]}

            (< 1 (count (:frames first-animation)))
            (assoc :updatable (texture-set/make-animation-updatable _node-id "Sprite" first-animation)))))

(defn- validate-material [_node-id material]
  (or (validation/prop-error :fatal _node-id :material validation/prop-nil? material "Material")
      (validation/prop-error :fatal _node-id :material validation/prop-resource-not-exists? material "Material")))

(g/defnk produce-build-targets [_node-id resource textures texture-binding-infos default-animation material material-attribute-infos material-max-page-count material-samplers material-shader blend-mode size-mode manual-size slice9 dep-build-targets offset playback-rate vertex-attribute-bytes vertex-attribute-overrides]
  (g/precluding-errors
    (let [sampler-name->texture-binding-info (coll/pair-map-by :sampler texture-binding-infos)
          is-paged-material (shader/is-using-array-samplers? material-shader)
          unassigned-default-animation-error (validation/prop-error :fatal _node-id :default-animation validation/prop-empty? default-animation "Default Animation")]
      (concat
        ;; Validate material assignment.
        [(validate-material _node-id material)]

        ;; Validate sampler assignments. All samplers declared by the material
        ;; must be assigned a compatible texture, and the default animation must
        ;; be present in all the assigned textures.
        (mapcat
          (fn [sampler]
            (let [sampler-name (:name sampler)
                  label (if (= 1 (count material-samplers)) "Image" sampler-name)
                  {:keys [anim-data texture texture-page-count]} (sampler-name->texture-binding-info sampler-name)
                  unassigned-texture-error (or (validation/prop-error :fatal _node-id :textures validation/prop-nil? texture label)
                                               (validation/prop-error :fatal _node-id :textures validation/prop-resource-not-exists? texture label))]
              (if unassigned-texture-error
                [unassigned-texture-error]
                [(validation/prop-error :fatal _node-id :textures shader/page-count-mismatch-error-message is-paged-material texture-page-count material-max-page-count label)
                 (when (nil? unassigned-default-animation-error)
                   (validation/prop-error :fatal _node-id :textures validation/prop-anim-missing-in? default-animation anim-data label))])))
          material-samplers)

        ;; Validate default-animation assignment.
        (when (and (pos? (count material-samplers))
                   (pos? (count textures)))
          [unassigned-default-animation-error])))

    [(pipeline/make-protobuf-build-target
       resource dep-build-targets
       Sprite$SpriteDesc
       {:default-animation default-animation
        :material material
        :blend-mode blend-mode
        :size-mode size-mode
        :size (v3->v4 manual-size)
        :slice9 slice9
        :offset offset
        :playback-rate playback-rate
        :attributes (graphics/vertex-attribute-overrides->build-target vertex-attribute-overrides vertex-attribute-bytes material-attribute-infos)
        :textures textures}
       [:material
        [:textures :texture]])]))

(def ^:private fake-resource
  (reify resource/Resource
    (children [_])
    (ext [_] "")
    (resource-type [_])
    (source-type [_])
    (exists? [_] false)
    (read-only? [_] true)
    (path [_] "")
    (abs-path [_] "")
    (proj-path [_] "")
    (resource-name [_] "")
    (workspace [_])
    (resource-hash [_])
    (openable? [_] false)
    (editable? [_] false)))

(g/defnode TextureBinding
  (property sampler g/Str (default ""))
  (property texture resource/Resource
            (value (gu/passthrough texture-resource))
            (set (fn [evaluation-context self old-value new-value]
                   (project/resource-setter evaluation-context self old-value new-value
                                            [:resource :texture-resource]
                                            [:anim-data :anim-data]
                                            [:anim-ids :anim-ids]
                                            [:gpu-texture :gpu-texture]
                                            [:texture-page-count :texture-page-count]
                                            [:build-targets :build-targets]))))
  (input texture-resource resource/Resource)
  (input anim-data g/Any)
  (input anim-ids g/Any)
  (input gpu-texture g/Any)
  (input texture-page-count g/Int)
  (output texture-binding-info g/Any (g/fnk [_node-id sampler texture ^:try anim-data ^:try anim-ids ^:try texture-page-count :as info]
                                       (cond->
                                         info
                                         (g/error-value? anim-data) (dissoc :anim-data)
                                         (g/error-value? anim-ids) (dissoc :anim-ids)
                                         (g/error-value? texture-page-count) (dissoc :texture-page-count))))
  (output scene-info g/Any (g/fnk [sampler gpu-texture anim-data :as info] info))
  (input build-targets g/Any :array)
  (output build-targets g/Any (gu/passthrough build-targets)))

(defn- create-texture-binding-tx [sprite sampler texture]
  (g/make-nodes (g/node-id->graph-id sprite) [texture-binding [TextureBinding
                                                               :sampler sampler
                                                               :texture texture]]
    (g/connect texture-binding :_node-id sprite :copied-nodes)
    (g/connect texture-binding :build-targets sprite :dep-build-targets)
    (g/connect texture-binding :texture-binding-info sprite :texture-binding-infos)
    (g/connect texture-binding :scene-info sprite :scene-infos)))

<<<<<<< HEAD
(g/defnk produce-properties [_node-id _declared-properties resource texture-binding-infos material-samplers material-attribute-infos vertex-attribute-overrides]
  (let [extension (workspace/resource-kind-extensions (:workspace resource) :atlas)
=======
(g/defnk produce-properties [_declared-properties _node-id default-animation material-attribute-infos material-max-page-count material-samplers material-shader texture-binding-infos vertex-attribute-overrides]
  (let [is-paged-material (shader/is-using-array-samplers? material-shader)
>>>>>>> ec70ec62
        texture-binding-index (util/name-index texture-binding-infos :sampler)
        material-sampler-index (if (g/error-value? material-samplers)
                                 {}
                                 (util/name-index material-samplers :name))
        combined-name+indices (-> #{}
                                  (into (map key) texture-binding-index)
                                  (into (map key) material-sampler-index))
        texture-binding-properties
        (->> combined-name+indices
             sort
             (mapv
               (fn [[sampler-name order :as name+order]]
                 (let [property-key (keyword (str "__sampler__" sampler-name "__" order))
                       label (if (= 1 (count combined-name+indices)) "Image" sampler-name)]
                   (if-let [i (texture-binding-index name+order)]
                     ;; texture binding exists
                     (let [{:keys [anim-data sampler texture texture-page-count]
                            texture-binding-node-id :_node-id} (texture-binding-infos i)
                           should-be-deleted (nil? (material-sampler-index name+order))]
                       [property-key
                        (cond->
                          {:node-id texture-binding-node-id
                           :label label
                           :type resource/Resource
                           :value (cond-> texture should-be-deleted (or fake-resource))
                           :prop-kw :texture
                           :error (or
                                    (when should-be-deleted
                                      (g/->error _node-id :textures :warning texture
                                                 (format "'%s' is not defined in the material. Clear the field to delete it. If the sampler is necessary for the shader, add a missing sampler in the material"
                                                         sampler)))
                                    (validation/prop-error :info _node-id :textures validation/prop-nil? texture label)
                                    (validation/prop-error :fatal _node-id :textures validation/prop-resource-not-exists? texture label)
                                    (when (nil? texture-page-count)  ; nil from :try producing error-value
                                      (g/->error _node-id :textures :fatal texture "the assigned Image has internal errors"))
                                    (validation/prop-error :fatal _node-id :textures shader/page-count-mismatch-error-message is-paged-material texture-page-count material-max-page-count label)
                                    (when-not (coll/empty? default-animation)
                                      (validation/prop-error :fatal _node-id :textures validation/prop-anim-missing-in? default-animation anim-data label)))

                           :edit-type {:type resource/Resource
                                       :ext extension
                                       :clear-fn (fn [_ _] (g/delete-node texture-binding-node-id))}}
                          should-be-deleted
                          (assoc :original-value fake-resource))])
                     ;; needed texture binding does not exist
                     [property-key
                      {:node-id _node-id
                       :label label
                       :value nil
                       :type resource/Resource
                       :error (validation/prop-error :info _node-id :texture validation/prop-nil? nil label)
                       :edit-type {:type resource/Resource
                                   :ext extension
                                   :set-fn (fn [_ _ _ new]
                                             (create-texture-binding-tx _node-id sampler-name new))}}])))))
        attribute-properties (graphics/attribute-properties-by-property-key _node-id material-attribute-infos vertex-attribute-overrides)]
    (-> _declared-properties
        (update :properties (fn [props]
                              (-> props
                                  (into texture-binding-properties)
                                  (into attribute-properties))))
        (update :display-order (fn [order]
                                 (-> []
                                     (into (map first) texture-binding-properties)
                                     (into order)
                                     (into (map first) attribute-properties)))))))

(defn- detect-and-apply-renames [texture-binding-infos material-samplers]
  (util/detect-and-apply-renames texture-binding-infos :sampler material-samplers :name))

(defmethod material/handle-sampler-names-changed ::SpriteNode
  [evaluation-context sprite-node old-name-index _new-name-index sampler-renames sampler-deletions]
  (let [texture-binding-infos (g/node-value sprite-node :texture-binding-infos evaluation-context)
        texture-binding-name-index (util/name-index texture-binding-infos :sampler)
        implied-texture-binding-info-renames (util/detect-renames texture-binding-name-index old-name-index)]
    (into []
          (mapcat
            (fn [[name+order index]]
              ;; Texture binding could be implicitly renamed if its name does
              ;; not match the material sampler name (can happen on load)
              (let [name+order (implied-texture-binding-info-renames name+order name+order)]
                (concat
                  (when-let [[new-name] (sampler-renames name+order)]
                    (g/set-property (:_node-id (texture-binding-infos index)) :sampler new-name))
                  (when (sampler-deletions name+order)
                    (g/delete-node (:_node-id (texture-binding-infos index))))))))
          texture-binding-name-index)))

(g/defnk produce-scene-infos [scene-infos default-animation material-samplers default-tex-params]
  (let [infos (util/detect-renames-and-update-all
                scene-infos :sampler
                material-samplers :name
                (fn [scene-info maybe-material-sampler]
                  (let [scene-info (assoc scene-info :animation (get (:anim-data scene-info) default-animation))]
                    (if maybe-material-sampler
                      (-> scene-info
                          (assoc :sampler (:name maybe-material-sampler))
                          (update :gpu-texture texture/set-params (material/sampler->tex-params maybe-material-sampler default-tex-params)))
                      (update scene-info :gpu-texture texture/set-params default-tex-params)))))
        infos (filterv :animation infos)]
    (reduce
      (fn [acc i]
        (let [start-texture-unit (-> (acc (dec i)) :gpu-texture :texture-units peek inc)]
          (update-in acc [i :gpu-texture :texture-units]
                     (fn [texture-units]
                       (vec (range start-texture-unit
                                   (+ start-texture-unit (count texture-units))))))))
      infos
      (range 1 (count infos)))))

(g/defnode SpriteNode
  (inherits resource-node/ResourceNode)
  (property default-animation g/Str
            (dynamic error (g/fnk [_node-id textures primary-texture-binding-info default-animation]
                             (when (pos? (count textures))
                               (or (validation/prop-error :info _node-id :default-animation validation/prop-empty? default-animation "Default Animation")
                                   (let [{:keys [anim-data sampler]} primary-texture-binding-info]
                                     (validation/prop-error :fatal _node-id :default-animation validation/prop-anim-missing-in? default-animation anim-data sampler))))))
            (dynamic edit-type (g/fnk [anim-ids] (properties/->choicebox anim-ids))))

  (property material resource/Resource
            (value (gu/passthrough material-resource))
            (set (fn [evaluation-context self old-value new-value]
                   (project/resource-setter evaluation-context self old-value new-value
                                            [:resource :material-resource]
                                            [:shader :material-shader]
                                            [:samplers :material-samplers]
                                            [:max-page-count :material-max-page-count]
                                            [:attribute-infos :material-attribute-infos]
                                            [:build-targets :dep-build-targets])))
            (dynamic edit-type (g/constantly {:type resource/Resource :ext #{"material"}}))
            (dynamic error (g/fnk [_node-id material]
                             (validate-material _node-id material))))

  (property blend-mode g/Any (default :blend-mode-alpha)
            (dynamic tip (validation/blend-mode-tip blend-mode Sprite$SpriteDesc$BlendMode))
            (dynamic edit-type (g/constantly (properties/->pb-choicebox Sprite$SpriteDesc$BlendMode))))
  (property size-mode g/Keyword (default :size-mode-auto)
            (set (fn [evaluation-context self old-value new-value]
                   ;; Use the texture size for the :manual-size when the user switches
                   ;; from :size-mode-auto to :size-mode-manual.
                   (when (and (= :size-mode-auto old-value)
                              (= :size-mode-manual new-value)
                              (properties/user-edit? self :size-mode evaluation-context))
                     (when-some [animation (:animation (first (g/node-value self :scene-infos evaluation-context)))]
                       (let [texture-size [(double (:width animation)) (double (:height animation)) 0.0]]
                         (g/set-property self :manual-size texture-size))))))
            (dynamic edit-type (g/constantly (properties/->pb-choicebox Sprite$SpriteDesc$SizeMode))))
  (property manual-size types/Vec3 (default [0.0 0.0 0.0])
            (dynamic visible (g/constantly false)))
  (property size types/Vec3
            (value (g/fnk [manual-size size-mode ^:try scene-infos]
                     (let [first-animation (when-not (g/error-value? scene-infos)
                                             (:animation (first scene-infos)))]
                       (if (and (some? first-animation)
                                (or (= :size-mode-auto size-mode)
                                    (= [0.0 0.0 0.0] manual-size)))
                         [(double (:width first-animation)) (double (:height first-animation)) 0.0]
                         manual-size))))
            (set (fn [_evaluation-context self _old-value new-value]
                   (g/set-property self :manual-size new-value)))
            (dynamic read-only? (g/fnk [size-mode] (= :size-mode-auto size-mode))))
  (property slice9 types/Vec4 (default [0.0 0.0 0.0 0.0])
            (dynamic read-only? (g/fnk [size-mode] (= :size-mode-auto size-mode)))
            (dynamic edit-type (g/constantly {:type types/Vec4 :labels ["L" "T" "R" "B"]})))
  (property playback-rate g/Num (default 1.0))
  (property offset g/Num (default 0.0)
            (dynamic edit-type (g/constantly {:type :slider
                                              :min 0.0
                                              :max 1.0
                                              :precision 0.01})))
  (property vertex-attribute-overrides g/Any
            (default {})
            (dynamic visible (g/constantly false)))

  (input texture-binding-infos g/Any :array)
  (input scene-infos g/Any :array)
  (output scene-infos g/Any :cached produce-scene-infos)

  (output texture-binding-infos g/Any (g/fnk [texture-binding-infos ^:try material-samplers]
                                        (if (g/error-value? material-samplers)
                                          texture-binding-infos
                                          (detect-and-apply-renames texture-binding-infos material-samplers))))
  (output primary-texture-binding-info g/Any (g/fnk [texture-binding-infos ^:try material-samplers]
                                               (if (g/error-value? material-samplers)
                                                 (first texture-binding-infos)
                                                 (let [primary-sampler-name (:name (first material-samplers))]
                                                   (or (some (fn [texture-binding-info]
                                                               (when (= primary-sampler-name (:sampler texture-binding-info))
                                                                 texture-binding-info))
                                                             texture-binding-infos)
                                                       (first texture-binding-infos))))))
  (output textures g/Any (g/fnk [texture-binding-infos]
                           (into []
                                 (keep (fn [{:keys [sampler texture]}]
                                         (when texture
                                           {:sampler sampler :texture texture})))
                                 texture-binding-infos)))
  (output anim-ids g/Any (g/fnk [primary-texture-binding-info] (:anim-ids primary-texture-binding-info)))

  (input dep-build-targets g/Any :array)

  (input material-resource resource/Resource)
  (input material-shader ShaderLifecycle)
  (input material-samplers g/Any)
  (input material-max-page-count g/Int)
  (input material-attribute-infos g/Any)
  (input default-tex-params g/Any)

  (input copied-nodes g/Any :array :cascade-delete)

  (output aabb AABB (g/fnk [size]
                      (let [[^double width ^double height ^double depth] size
                            half-width (* 0.5 width)
                            half-height (* 0.5 height)
                            half-depth (* 0.5 depth)]
                        (geom/make-aabb (Point3d. (- half-width) (- half-height) (- half-depth))
                                        (Point3d. half-width half-height half-depth)))))
  (output save-value g/Any produce-save-value)
  (output scene g/Any :cached produce-scene)
  (output build-targets g/Any :cached produce-build-targets)
  (output _properties g/Properties :cached produce-properties)
  (output vertex-attribute-bytes g/Any :cached (g/fnk [_node-id material-attribute-infos vertex-attribute-overrides]
                                                 (graphics/attribute-bytes-by-attribute-key _node-id material-attribute-infos vertex-attribute-overrides))))

(defn- sanitize-sprite [{:keys [offset playback-rate size size-mode slice9 textures tile-set] :as sprite-desc}]
  {:pre [(map? sprite-desc)]} ; Sprite$SpriteDesc in map format.
  (cond-> (dissoc sprite-desc :tile-set)

          (= protobuf/vector4-zero slice9)
          (dissoc :slice9)

          (= protobuf/float-zero offset)
          (dissoc :offset)

          (= protobuf/float-one playback-rate)
          (dissoc :playback-rate)

          (= :size-mode-auto size-mode)
          (dissoc :size-mode)

          (= protobuf/vector4-zero size)
          (dissoc :size)

          (and (zero? (count textures))
               (pos? (count tile-set)))
          (assoc :textures [{:sampler "texture_sampler"
                             :texture tile-set}])))

(defn load-sprite [project self resource sprite]
  (let [material (workspace/resolve-resource resource (:material sprite))
        vertex-attribute-overrides (graphics/override-attributes->vertex-attribute-overrides (:attributes sprite))]
    (concat
      (g/connect project :default-tex-params self :default-tex-params)
      (g/set-property self :default-animation (:default-animation sprite))
      (g/set-property self :material material)
      (g/set-property self :blend-mode (:blend-mode sprite))
      (g/set-property self :size-mode (:size-mode sprite :size-mode-auto))
      (g/set-property self :manual-size (v4->v3 (:size sprite protobuf/vector4-zero)))
      (g/set-property self :slice9 (:slice9 sprite protobuf/vector4-zero))
      (g/set-property self :offset (:offset sprite protobuf/float-zero))
      (g/set-property self :playback-rate (:playback-rate sprite protobuf/float-one))
      (g/set-property self :vertex-attribute-overrides vertex-attribute-overrides)
      (for [{:keys [sampler texture]} (:textures sprite)]
        (create-texture-binding-tx self sampler (workspace/resolve-resource resource texture))))))

(defn register-resource-types [workspace]
  (resource-node/register-ddf-resource-type workspace
    :ext "sprite"
    :node-type SpriteNode
    :ddf-type Sprite$SpriteDesc
    :load-fn load-sprite
    :sanitize-fn sanitize-sprite
    :icon sprite-icon
    :view-types [:scene :text]
    :tags #{:component}
    :tag-opts {:component {:transform-properties #{:position :rotation :scale}}}
    :label "Sprite"))<|MERGE_RESOLUTION|>--- conflicted
+++ resolved
@@ -411,13 +411,9 @@
     (g/connect texture-binding :texture-binding-info sprite :texture-binding-infos)
     (g/connect texture-binding :scene-info sprite :scene-infos)))
 
-<<<<<<< HEAD
-(g/defnk produce-properties [_node-id _declared-properties resource texture-binding-infos material-samplers material-attribute-infos vertex-attribute-overrides]
+(g/defnk produce-properties [_declared-properties _node-id resource default-animation material-attribute-infos material-max-page-count material-samplers material-shader texture-binding-infos vertex-attribute-overrides]
   (let [extension (workspace/resource-kind-extensions (:workspace resource) :atlas)
-=======
-(g/defnk produce-properties [_declared-properties _node-id default-animation material-attribute-infos material-max-page-count material-samplers material-shader texture-binding-infos vertex-attribute-overrides]
-  (let [is-paged-material (shader/is-using-array-samplers? material-shader)
->>>>>>> ec70ec62
+        is-paged-material (shader/is-using-array-samplers? material-shader)
         texture-binding-index (util/name-index texture-binding-infos :sampler)
         material-sampler-index (if (g/error-value? material-samplers)
                                  {}
