--- conflicted
+++ resolved
@@ -136,9 +136,6 @@
     (let [f (ui/choose-file "Select Provisioning Profile" "Provisioning Profile (*.mobileprovision)" ["*.mobileprovision"])]
       (ui/text! (:provisioning-profile controls) f))))
 
-<<<<<<< HEAD
-(defn find-identities []
-=======
 (handler/defhandler ::select-build-dir :dialog
   (enabled? [] true)
   (run [stage controls]
@@ -147,8 +144,7 @@
       (when-let [f (ui/choose-directory "Select Build Directory" f)]
         (ui/text! (:build-dir controls) f)))))
 
-(defn- find-identities []
->>>>>>> 9587f8ab
+(defn find-identities []
   (let [re #"\s+\d+\)\s+([0-9A-Z]+)\s+\"(.*?)\""
         lines (.split ^String (:out (shell/sh "security" "find-identity" "-v" "-p" "codesigning")) "\n" )]
     (->> lines
