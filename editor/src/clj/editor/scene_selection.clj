;; Copyright 2020-2025 The Defold Foundation
;; Copyright 2014-2020 King
;; Copyright 2009-2014 Ragnar Svensson, Christian Murray
;; Licensed under the Defold License version 1.0 (the "License"); you may not use
;; this file except in compliance with the License.
;;
;; You may obtain a copy of the License, together with FAQs at
;; https://www.defold.com/license
;;
;; Unless required by applicable law or agreed to in writing, software distributed
;; under the License is distributed on an "AS IS" BASIS, WITHOUT WARRANTIES OR
;; CONDITIONS OF ANY KIND, either express or implied. See the License for the
;; specific language governing permissions and limitations under the License.

(ns editor.scene-selection
  (:require [clojure.string :as string]
            [dynamo.graph :as g]
            [editor.system :as system]
            [editor.geom :as geom]
<<<<<<< HEAD
=======
            [editor.handler :as handler]
            [editor.math :as math]
            [editor.scene-picking :as scene-picking]
>>>>>>> 6b2b80c6
            [editor.types :as types]
            [editor.ui :as ui]
            [editor.gl.pass :as pass]
            [editor.workspace :as workspace]
            [schema.core :as s]
            [util.eduction :as e])
  (:import [editor.types Rect]
           [java.lang Runnable Math]
           [com.jogamp.opengl GL2]
           [javafx.scene.input DragEvent]
           [javafx.scene Node Scene]
           [javax.vecmath Point2i Point3d Matrix4d Vector3d]))

(set! *warn-on-reflection* true)

<<<<<<< HEAD
=======
(handler/register-menu! ::scene-selection-menu
                        [{:label "Cut"
                          :command :edit.cut}
                         {:label "Copy"
                          :command :edit.copy}
                         {:label "Paste"
                          :command :edit.paste}
                         {:label "Delete"
                          :icon "icons/32/Icons_M_06_trash.png"
                          :command :edit.delete}
                         {:label :separator}
                         {:label "Show/Hide Objects"
                          :command :scene.visibility.toggle-selection}
                         {:label "Hide Unselected Objects"
                          :command :scene.visibility.hide-unselected}
                         {:label "Show All Hidden Objects"
                          :command :scene.visibility.show-all}
                         {:label :separator
                          :id ::context-menu-end}])

>>>>>>> 6b2b80c6
(defn render-selection-box [^GL2 gl _render-args renderables _count]
  (let [user-data (:user-data (first renderables))
        start (:start user-data)
        current (:current user-data)]
    (when (and start current)
     (let [min-fn (fn [v1 v2] (map #(Math/min ^Double %1 ^Double %2) v1 v2))
           max-fn (fn [v1 v2] (map #(Math/max ^Double %1 ^Double %2) v1 v2))
           min-p (reduce min-fn [start current])
           min-x (nth min-p 0)
           min-y (nth min-p 1)
           max-p (reduce max-fn [start current])
           max-x (nth max-p 0)
           max-y (nth max-p 1)
           z 0.0
           c (double-array (map #(/ % 255.0) [131 188 212]))]
       (.glColor3d gl (nth c 0) (nth c 1) (nth c 2))
       (.glBegin gl GL2/GL_LINE_LOOP)
       (.glVertex3d gl min-x min-y z)
       (.glVertex3d gl min-x max-y z)
       (.glVertex3d gl max-x max-y z)
       (.glVertex3d gl max-x min-y z)
       (.glEnd gl)

       (.glBegin gl GL2/GL_QUADS)
       (.glColor4d gl (nth c 0) (nth c 1) (nth c 2) 0.2)
       (.glVertex3d gl min-x, min-y, z);
       (.glVertex3d gl min-x, max-y, z);
       (.glVertex3d gl max-x, max-y, z);
       (.glVertex3d gl max-x, min-y, z);
       (.glEnd gl)))))

(defn- select [controller op-seq mode toggle?]
  (let [select-fn (g/node-value controller :select-fn)
        selection (g/node-value controller :picking-selection)
        contextual? (g/node-value controller :contextual?)
        mode-filter-fn (case mode
                        :single (fn [selection] (if-let [sel (first selection)] [sel] []))
                        :multi identity)
        toggle-filter-fn (cond
                           toggle?
                           (fn [selection]
                             (let [selection-set (set selection)
                                   prev-selection (g/node-value controller :prev-selection)
                                   prev-selection-set (set prev-selection)]
                               (into [] (concat (filter (complement selection-set) prev-selection) (filter (complement prev-selection-set) selection)))))

                           contextual?
                           (fn [selection]
                             (let [prev-selection (g/node-value controller :prev-selection)]
                               (if (some #(= (first selection) %) prev-selection)
                                 prev-selection
                                 selection)))
                           
                           :else
                           identity)
        sel-filter-fn (comp toggle-filter-fn mode-filter-fn)
        selection (or (not-empty (sel-filter-fn selection))
                      (filter #(not (nil? %)) [(g/node-value controller :root-id)]))]
    (select-fn selection op-seq)))

(def mac-toggle-modifiers #{:shift :meta})
(def other-toggle-modifiers #{:shift})
(def toggle-modifiers (if system/mac? mac-toggle-modifiers other-toggle-modifiers))

(def ^Integer min-pick-size 10)

(defn distance
  [[x0 y0 z0] [x1 y1 z1]]
  (.distance (Point3d. x0 y0 z0) (Point3d. x1 y1 z1)))

(defn- add-dropped-resources!
  [drop-fn resources op-seq]
  (g/tx-nodes-added
    (g/transact
      (concat
        (drop-fn resources)
        (g/operation-sequence op-seq)
        (g/operation-label "Drop Resources")))))

(defn- handle-drag-dropped!
  [drop-fn root-id select-fn action]
  (let [op-seq (gensym)
        {:keys [^DragEvent event string gesture-target world-pos world-dir]} action
        _ (ui/request-focus! gesture-target)
        env (-> gesture-target (ui/node-contexts false) first :env)
        {:keys [selection workspace]} env
        resource-strings (-> string string/split-lines sort)
        resources (e/keep (partial workspace/resolve-workspace-resource workspace) resource-strings)
        z-plane-pos (math/line-plane-intersection world-pos world-dir (Point3d. 0.0 0.0 0.0) (Vector3d. 0.0 0.0 1.0))
        drop-fn (partial drop-fn root-id selection workspace z-plane-pos)
        added-nodes (add-dropped-resources! drop-fn resources op-seq)]
    (.consume event)
    (when (seq added-nodes)
      (let [top-ids (->> (e/map g/node-by-id added-nodes)
                         (scene-picking/top-nodes)
                         (e/keep :_node-id))]
        (select-fn top-ids op-seq))
      (ui/user-data! (ui/main-scene) ::ui/refresh-requested? true)
      (.setDropCompleted event true))))

(defn handle-selection-input [self action _user-data]
  (let [start (g/node-value self :start)
        op-seq (g/node-value self :op-seq)
        mode (g/node-value self :mode)
        toggle? (g/node-value self :toggle?)
        root-id (g/node-value self :root-id)
        cursor-pos [(:x action) (:y action) 0]
        contextual? (= (:button action) :secondary)]
    (case (:type action)
      :drag-dropped (let [drop-fn (g/node-value self :drop-fn)
                          select-fn (g/node-value self :select-fn)]
                      (when drop-fn
                        (handle-drag-dropped! drop-fn root-id select-fn action))
                      nil)
      :mouse-pressed (let [op-seq (gensym)
                           toggle? (true? (some true? (map #(% action) toggle-modifiers)))
                           mode :single]
                       (g/transact
                         (concat
                           (g/set-property self :op-seq op-seq)
                           (g/set-property self :start cursor-pos)
                           (g/set-property self :current cursor-pos)
                           (g/set-property self :mode mode)
                           (g/set-property self :toggle? toggle?)
                           (g/set-property self :contextual? contextual?)
                           (g/set-property self :prev-selection (g/node-value self :selection))))
                       (select self op-seq mode toggle?)
                       (when contextual?
                         (let [node ^Node (:target action)
                               scene ^Scene (.getScene node)
                               context-menu (ui/init-context-menu! :editor.outline-view/outline-menu scene)]
                           (.show context-menu node ^double (:screen-x action) ^double (:screen-y action))))
                       nil)
      :mouse-released (do
                        (g/transact
                          (concat
                            (g/set-property self :start nil)
                            (g/set-property self :current nil)
                            (g/set-property self :op-seq nil)
                            (g/set-property self :mode nil)
                            (g/set-property self :toggle? nil)
                            (g/set-property self :contextual? nil)
                            (g/set-property self :prev-selection nil)))
                        nil)
      :mouse-moved (if (and start (not (g/node-value self :contextual?)))
                     (let [new-mode (if (and (= :single mode) (< min-pick-size (distance start cursor-pos)))
                                      :multi
                                      mode)]
                       (g/transact
                         (concat
                           (when (not= new-mode mode) (g/set-property self :mode new-mode))
                           (g/set-property self :current cursor-pos)))
                       (select self op-seq new-mode toggle?)
                       nil)
                     action)
      action)))

(defn- imin [^Integer v1 ^Integer v2] (Math/min v1 v2))
(defn- imax [^Integer v1 ^Integer v2] (Math/max v1 v2))

(defn calc-picking-rect
  "Returns a rect where .x, .y is center of rect spanned by
  points [start current] and .width, .height the corresponding
  dimensions"
  [start current]
  (let [ps [start current]
        min-p (Point2i. (reduce imin (map first ps)) (reduce imin (map second ps)))
        max-p (Point2i. (reduce imax (map first ps)) (reduce imax (map second ps)))
        dims (doto (Point2i. max-p) (.sub min-p))
        center (doto (Point2i. min-p) (.add (Point2i. (/ (.x dims) 2) (/ (.y dims) 2))))]
    (types/rect (.x center) (.y center) (Math/max (.x dims) min-pick-size) (Math/max (.y dims) min-pick-size))))

(g/deftype SelectionMode (s/enum :single :multi))

(g/defnode SelectionController
  (property select-fn Runnable)
  (property drop-fn Runnable)
  (property start types/Vec3)
  (property current types/Vec3)
  (property op-seq g/Any)
  (property mode SelectionMode)
  (property toggle? g/Bool)
  (property contextual? g/Bool)
  (property prev-selection g/Any)

  (input selection g/Any)
  (input picking-selection g/Any)
  (input root-id g/NodeID)

  (output picking-rect Rect :cached (g/fnk [start current] (calc-picking-rect start current)))
  (output renderable pass/RenderData :cached (g/fnk [start current] {pass/overlay [{:world-transform (Matrix4d. geom/Identity4d)
                                                                                    :render-fn render-selection-box
                                                                                    :user-data {:start start :current current}}]}))
  (output input-handler Runnable :cached (g/constantly handle-selection-input)))<|MERGE_RESOLUTION|>--- conflicted
+++ resolved
@@ -17,12 +17,9 @@
             [dynamo.graph :as g]
             [editor.system :as system]
             [editor.geom :as geom]
-<<<<<<< HEAD
-=======
             [editor.handler :as handler]
             [editor.math :as math]
             [editor.scene-picking :as scene-picking]
->>>>>>> 6b2b80c6
             [editor.types :as types]
             [editor.ui :as ui]
             [editor.gl.pass :as pass]
@@ -38,29 +35,6 @@
 
 (set! *warn-on-reflection* true)
 
-<<<<<<< HEAD
-=======
-(handler/register-menu! ::scene-selection-menu
-                        [{:label "Cut"
-                          :command :edit.cut}
-                         {:label "Copy"
-                          :command :edit.copy}
-                         {:label "Paste"
-                          :command :edit.paste}
-                         {:label "Delete"
-                          :icon "icons/32/Icons_M_06_trash.png"
-                          :command :edit.delete}
-                         {:label :separator}
-                         {:label "Show/Hide Objects"
-                          :command :scene.visibility.toggle-selection}
-                         {:label "Hide Unselected Objects"
-                          :command :scene.visibility.hide-unselected}
-                         {:label "Show All Hidden Objects"
-                          :command :scene.visibility.show-all}
-                         {:label :separator
-                          :id ::context-menu-end}])
-
->>>>>>> 6b2b80c6
 (defn render-selection-box [^GL2 gl _render-args renderables _count]
   (let [user-data (:user-data (first renderables))
         start (:start user-data)
