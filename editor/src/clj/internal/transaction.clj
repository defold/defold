;; Copyright 2020-2024 The Defold Foundation
;; Copyright 2014-2020 King
;; Copyright 2009-2014 Ragnar Svensson, Christian Murray
;; Licensed under the Defold License version 1.0 (the "License"); you may not use
;; this file except in compliance with the License.
;; 
;; You may obtain a copy of the License, together with FAQs at
;; https://www.defold.com/license
;; 
;; Unless required by applicable law or agreed to in writing, software distributed
;; under the License is distributed on an "AS IS" BASIS, WITHOUT WARRANTIES OR
;; CONDITIONS OF ANY KIND, either express or implied. See the License for the
;; specific language governing permissions and limitations under the License.

(ns internal.transaction
  "Internal functions that implement the transactional behavior."
  (:require [clojure.set :as set]
            [internal.graph :as ig]
            [internal.graph.types :as gt]
            [internal.node :as in]
            [internal.system :as is]
            [internal.util :as util]
            [schema.core :as s]
            [util.array :as array]
            [util.coll :refer [pair]]
            [util.debug-util :as du]
            [util.eduction :as e])
  (:import [internal.graph.types Arc]))

(set! *warn-on-reflection* true)

;; ---------------------------------------------------------------------------
;; Configuration parameters
;; ---------------------------------------------------------------------------
(def maximum-retrigger-count 100)
(def maximum-graph-coloring-recursion 1000)

;; ---------------------------------------------------------------------------
;; Internal state
;; ---------------------------------------------------------------------------
(def ^:dynamic *tx-debug* nil)

(def ^:private ^java.util.concurrent.atomic.AtomicInteger next-txid (java.util.concurrent.atomic.AtomicInteger. 1))
(defn- new-txid [] (.getAndIncrement next-txid))

(defmacro txerrstr [ctx & rest]
  `(str (:txid ~ctx) ": " ~@(interpose " " rest)))

;; ---------------------------------------------------------------------------
;; Building transactions
;; ---------------------------------------------------------------------------
(defn new-node
  "*transaction step* - add a node to a graph"
  [node]
  [{:type :create-node
    :node node}])

(defn delete-node
  [node-id]
  [{:type :delete-node
    :node-id node-id}])

(defn- new-override
  [override-id root-id traverse-fn init-props-fn]
  [{:type :new-override
    :override-id override-id
    :root-id root-id
    :traverse-fn traverse-fn
    :init-props-fn init-props-fn}])

(defn- override-node
  [original-node-id override-node-id]
  [{:type :override-node
    :original-node-id original-node-id
    :override-node-id override-node-id}])

(defn override
  [root-id traverse-fn init-props-fn init-fn properties-by-node-id]
  [{:type :override
    :root-id root-id
    :traverse-fn traverse-fn
    :init-fn init-fn
    :init-props-fn init-props-fn
    :properties-by-node-id properties-by-node-id}])

(defn transfer-overrides [from-id->to-id]
  [{:type :transfer-overrides
    :from-id->to-id from-id->to-id}])

(defn update-property
  "*transaction step* - Expects a node, a property label, and a
  function f (with optional args) to be performed on the current value
  of the property."
  [node-id pr f args]
  [{:type :update-property
    :node-id node-id
    :property pr
    :fn f
    :args args}])

(defn update-property-ec
  "Same as update-property, but injects the in-transaction evaluation-context
  as the first argument to the update-fn."
  [node-id pr f args]
  [{:type :update-property
    :node-id node-id
    :property pr
    :fn f
    :args args
    :inject-evaluation-context true}])

(defn clear-property
  [node-id pr]
  [{:type :clear-property
    :node-id node-id
    :property pr}])

(defn update-graph-value
  [graph-id f args]
  [{:type :update-graph-value
    :graph-id graph-id
    :fn f
    :args args}])

(defn callback
  [f args]
  [{:type :callback
    :fn f
    :args args}])

(defn callback-ec
  "Same as callback, but injects the in-transaction evaluation-context as the
  first argument to the callback-fn."
  [f args]
  [{:type :callback
    :fn f
    :args args
    :inject-evaluation-context true}])

(defn connect
  "*transaction step* - Creates a transaction step connecting a source node and label  and a target node and label. It returns a value suitable for consumption by [[perform]]."
  [source-id source-label target-id target-label]
  [{:type :connect
    :source-id source-id
    :source-label source-label
    :target-id target-id
    :target-label target-label}])

(defn disconnect
  "*transaction step* - The reverse of [[connect]]. Creates a
  transaction step disconnecting a source node and label
  from a target node and label. It returns a value suitable for consumption
  by [[perform]]."
  [source-id source-label target-id target-label]
  [{:type :disconnect
    :source-id source-id
    :source-label source-label
    :target-id target-id
    :target-label target-label}])

(defn disconnect-sources
  [basis target-id target-label]
  (for [[source-id source-label] (gt/sources basis target-id target-label)]
    (disconnect source-id source-label target-id target-label)))

(defn label
  [label]
  [{:type :label
    :label label}])

(defn sequence-label
  [seq-label]
  [{:type :sequence-label
    :label seq-label}])

(defn invalidate
  [node-id]
  [{:type :invalidate
    :node-id node-id}])

(defn invalidate-output
  [node-id output-label]
  [{:type :invalidate-output
    :node-id node-id
    :output-label output-label}])

;; ---------------------------------------------------------------------------
;; Executing transactions
;; ---------------------------------------------------------------------------
(defn- mark-input-activated
  [ctx node-id input-label]
  ;; This gets called a lot, so we're trying to keep allocations to a minimum.
  (let [basis (:basis ctx)
        dirty-deps (-> (gt/node-by-id-at basis node-id)
                       gt/node-type
                       in/input-dependencies
                       (get input-label))
        nodes-affected (:nodes-affected ctx)]
    (assoc ctx
      :nodes-affected
      (into nodes-affected
            (map #(gt/endpoint node-id %))
            dirty-deps))))

(defn- mark-output-activated
  [ctx node-id output-label]
  ;; This gets called a lot, so we're trying to keep allocations to a minimum.
  (let [nodes-affected (:nodes-affected ctx)]
    (assoc ctx
      :nodes-affected
      (conj nodes-affected (gt/endpoint node-id output-label)))))

(defn- mark-outputs-activated
  [ctx node-id output-labels]
  ;; This gets called a lot, so we're trying to keep allocations to a minimum.
  (let [nodes-affected (:nodes-affected ctx)]
    (assoc ctx
      :nodes-affected
      (into nodes-affected
            (map #(gt/endpoint node-id %))
            output-labels))))

(defn- mark-all-outputs-activated
  [ctx node-id]
  ;; This gets called a lot, so we're trying to keep allocations to a minimum.
  (let [basis (:basis ctx)
        output-labels (-> (gt/node-by-id-at basis node-id)
                          gt/node-type
                          in/output-labels)
        nodes-affected (:nodes-affected ctx)]
    (assoc ctx
      :nodes-affected
      (into nodes-affected
            (map #(gt/endpoint node-id %))
            output-labels))))

(defn- next-node-id [ctx graph-id]
  (is/next-node-id* (:node-id-generators ctx) graph-id))

(defn- next-override-id [ctx graph-id]
  (is/next-override-id* (:override-id-generator ctx) graph-id))

(defmulti perform
  "A multimethod used for defining methods that perform the individual
  actions within a transaction. This is for internal use, not intended
  to be extended by applications.

  Perform takes a transaction context (ctx) and a map (m) containing a
  value for keyword `:type`, and other keys and values appropriate to
  the transformation it represents. Callers should regard the map and
  context as opaque.

  Calls to perform are only executed by [[transact]]. The data
  required for `perform` calls are constructed in action functions,
  such as [[connect]] and [[update-property]]."
  (fn [ctx m] (:type m)))

(defmulti metrics-key :type)

(def ^:private ctx-disconnect)

(defn- ctx-disconnect-arc [ctx ^Arc arc]
  (ctx-disconnect ctx (.source-id arc) (.source-label arc) (.target-id arc) (.target-label arc)))

(defn- disconnect-inputs [ctx target-id target-label]
  (reduce ctx-disconnect-arc ctx (ig/explicit-arcs-by-target (:basis ctx) target-id target-label)))

(defn- disconnect-all-inputs [ctx target-id]
  (reduce ctx-disconnect-arc ctx (ig/explicit-arcs-by-target (:basis ctx) target-id)))

(defn- disconnect-outputs [ctx source-id source-label]
  (reduce ctx-disconnect-arc ctx (ig/explicit-arcs-by-source (:basis ctx) source-id source-label)))

(defn- disconnect-stale [ctx node-id old-node new-node labels-fn disconnect-fn]
  (let [stale-labels (set/difference
                       (-> old-node gt/node-type labels-fn)
                       (-> new-node gt/node-type labels-fn))]
    (loop [ctx ctx
           labels stale-labels]
      (if-let [label (first labels)]
        (recur (disconnect-fn ctx node-id label) (rest labels))
        ctx))))

(defn- disconnect-stale-inputs [ctx node-id old-node new-node]
  (disconnect-stale ctx node-id old-node new-node in/input-labels disconnect-inputs))

(defn- disconnect-stale-outputs [ctx node-id old-node new-node]
  (disconnect-stale ctx node-id old-node new-node in/output-labels disconnect-outputs))

(defn- delete-single
  [ctx node-id]
  (let [basis (:basis ctx)]
    (if-let [node (gt/node-by-id-at basis node-id)] ; nil if node was deleted in this transaction
      (let [targets (ig/explicit-targets basis node-id)]
        (-> (reduce (fn [ctx [node-id input]]
                      (mark-input-activated ctx node-id input))
                    ctx
                    targets)
            (disconnect-all-inputs node-id)
            (mark-all-outputs-activated node-id)
            (update :basis gt/delete-node node-id)
            (assoc-in [:nodes-deleted node-id] node)
            (update :nodes-added (partial filterv #(not= node-id %)))))
      ctx)))

(defn- ctx-delete-node [ctx node-id]
  (when *tx-debug*
    (println (txerrstr ctx "deleting " node-id)))
  (let [to-delete (ig/pre-traverse (:basis ctx) [node-id] ig/cascade-delete-sources)]
    (when (and *tx-debug* (not (empty? to-delete)))
      (println (txerrstr ctx "cascading delete of " (pr-str to-delete))))
    (reduce delete-single ctx to-delete)))

(defmethod perform :delete-node
  [ctx {:keys [node-id]}]
  (ctx-delete-node ctx node-id))

(defmethod metrics-key :delete-node
  [{:keys [node-id]}]
  node-id)

(defmethod perform :new-override
  [ctx {:keys [override-id root-id traverse-fn init-props-fn]}]
  (-> ctx
      (update :basis gt/add-override override-id (ig/make-override root-id traverse-fn init-props-fn))))

(defmethod metrics-key :new-override
  [{:keys [root-id]}]
  root-id)

(defn- flag-all-successors-changed [ctx node-ids]
  (let [successors (get ctx :successors-changed)]
    (assoc ctx :successors-changed (reduce (fn [successors node-id]
                                             (assoc successors node-id nil))
                                           successors
                                           node-ids))))

(defn- flag-successors-changed [ctx changes]
  (let [successors (get ctx :successors-changed)]
    (assoc ctx :successors-changed (reduce (fn [successors [node-id label]]
                                             (if-let [node-succ (get successors node-id #{})]
                                               (assoc successors node-id (conj node-succ label))
                                               successors)) ; Found nil - all successors already flagged as changed.
                                           successors
                                           changes))))

(defn- ctx-override-node [ctx original-node-id override-node-id]
  (assert (= (gt/node-id->graph-id original-node-id) (gt/node-id->graph-id override-node-id))
          "Override nodes must belong to the same graph as the original")
  (let [basis (:basis ctx)
        all-originals (ig/override-originals basis original-node-id)]
    (-> ctx
        (assoc :basis (gt/override-node basis original-node-id override-node-id))

        ;; Any property, input or output on any original nodes must now take the
        ;; new override node into account.
        (flag-all-successors-changed all-originals)

        ;; Similarly, so must the source outputs of any arcs that target any of
        ;; the original nodes.
        (flag-successors-changed (e/mapcat #(gt/sources basis %) all-originals)))))

(defmethod perform :override-node
  [ctx {:keys [original-node-id override-node-id]}]
  (ctx-override-node ctx original-node-id override-node-id))

(defmethod metrics-key :override-node
  [{:keys [original-node-id]}]
  original-node-id)

(declare apply-tx)

(defmethod perform :override
  [ctx {:keys [root-id traverse-fn init-props-fn init-fn properties-by-node-id]}]
  (let [basis (:basis ctx)
        graph-id (gt/node-id->graph-id root-id)
        node-ids (ig/pre-traverse basis [root-id] traverse-fn)
        override-id (next-override-id ctx graph-id)
        override-nodes (mapv (fn [original-node-id]
                               (let [override-node-id (next-node-id ctx graph-id)
                                     original-node (gt/node-by-id-at basis original-node-id)
                                     node-type (gt/node-type original-node)
                                     init-props (when init-props-fn
                                                  (init-props-fn basis original-node-id node-type))
                                     properties (cond->> (properties-by-node-id original-node-id)
                                                         (pos? (count init-props))
                                                         (merge init-props))]
                                 (in/make-override-node override-id override-node-id node-type original-node-id properties)))
                             node-ids)
        override-node-ids (map gt/node-id override-nodes)
        original-node-id->override-node-id (zipmap node-ids override-node-ids)
        new-override-nodes-tx-data (map new-node override-nodes)
        new-override-tx-data (concat
                               (new-override override-id root-id traverse-fn init-props-fn)
                               (map
                                 (fn [node-id override-node-id]
                                   (override-node node-id override-node-id))
                                 node-ids
                                 override-node-ids))]
    (as-> ctx ctx'
      (apply-tx ctx' (concat new-override-nodes-tx-data
                             new-override-tx-data))
      (apply-tx ctx' (init-fn (in/custom-evaluation-context {:basis (:basis ctx')})
                              original-node-id->override-node-id)))))

(defmethod metrics-key :override
  [{:keys [root-id]}]
  root-id)

(defn- node-id->override-id [basis node-id]
  (->> node-id
       (gt/node-by-id-at basis)
       gt/override-id))

(declare ctx-add-node)

(defn- ctx-make-override-nodes [ctx override-id node-ids init-props-fn]
  (reduce (fn [ctx node-id]
            (let [basis (:basis ctx)]
              (if (some #(= override-id (node-id->override-id basis %))
                        (ig/get-overrides basis node-id))
                ctx
                (let [graph-id (gt/node-id->graph-id node-id)
                      original-node (gt/node-by-id-at basis node-id)
                      node-type (gt/node-type original-node)
                      properties (when init-props-fn
                                   (init-props-fn basis node-id node-type))
                      new-override-node-id (next-node-id ctx graph-id)
                      new-override-node (in/make-override-node
                                          override-id
                                          new-override-node-id
                                          node-type
                                          node-id
                                          properties)]
                  (-> ctx
                      (ctx-add-node new-override-node)
                      (ctx-override-node node-id new-override-node-id))))))
          ctx
          node-ids))

(defn- populate-overrides [ctx node-id]
  (let [basis (:basis ctx)
        override-node-ids (ig/get-overrides basis node-id)
        override-node-count (count override-node-ids)
        ctx (loop [override-node-index 0
                   ctx ctx
                   prev-traverse-fn nil
                   prev-traverse-result nil]
              (if (>= override-node-index override-node-count)
                ctx
                (let [override-node-id (override-node-ids override-node-index)
                      override-id (node-id->override-id basis override-node-id)
                      {:keys [init-props-fn traverse-fn]} (ig/override-by-id basis override-id)
                      node-ids (if (identical? prev-traverse-fn traverse-fn)
                                 prev-traverse-result
                                 (subvec (ig/pre-traverse basis [node-id] traverse-fn) 1))]
                  (recur (inc override-node-index)
                         (ctx-make-override-nodes ctx override-id node-ids init-props-fn)
                         traverse-fn
                         node-ids))))]
    (reduce populate-overrides
            ctx
            override-node-ids)))

(defmethod perform :transfer-overrides
  [ctx {:keys [from-id->to-id]}]
  ;; This method updates the existing override layer to use the to-id as the
  ;; root of the override layer. It also updates the "first level" (i.e. direct)
  ;; override nodes that have from-id as their original to instead have to-id as
  ;; their original. It then deletes every other override node that was produced
  ;; from the existing override layer and re-runs the populate-overrides
  ;; function for the updated graph state. This will cause any missing override
  ;; nodes to be re-created from the structure of to-id.
  (let [basis (:basis ctx)
        override-node-ids (into #{}
                                (mapcat (partial ig/get-overrides basis))
                                (keys from-id->to-id)) ; "first level" override nodes
        retained override-node-ids
        override-node-id->override-id (into {}
                                            (map (fn [override-node-id]
                                                   (pair override-node-id
                                                         (gt/override-id (gt/node-by-id-at basis override-node-id)))))
                                            override-node-ids)
        override-id->override (into {}
                                    (comp
                                      (map val)
                                      (distinct)
                                      (map (fn [override-id]
                                             (pair override-id
                                                   (ig/override-by-id basis override-id)))))
                                    override-node-id->override-id)
        override-node-id->override (comp override-id->override override-node-id->override-id)
        overrides-to-fix (into []
                               (filter (fn [[_ override]]
                                         (contains? from-id->to-id (:root-id override))))
                               override-id->override)
        nodes-to-delete (into []
                              (comp
                                (mapcat (fn [override-node-id]
                                          (let [override (override-node-id->override override-node-id)
                                                traverse-fn (:traverse-fn override)
                                                node-ids-from-override (ig/pre-traverse basis [override-node-id] traverse-fn)]
                                            node-ids-from-override)))
                                (remove retained))
                              override-node-ids)]
    (-> ctx
        (update :basis (fn [basis]
                         ;; Clear out the original to override node-id mappings
                         ;; from the graph. Normally entries are removed from
                         ;; this mapping inside basis-remove-node as nodes are
                         ;; deleted, but since we're transferring overrides, we
                         ;; must do it manually here.
                         (reduce (fn [basis from-node-id]
                                   (gt/override-node-clear basis from-node-id))
                                 basis
                                 (keys from-id->to-id)))) ; from nodes no longer have any override nodes
        (update :basis (fn [basis]
                         (reduce (fn [basis [override-id override]]
                                   (gt/replace-override basis override-id (update override :root-id from-id->to-id)))
                                 basis
                                 overrides-to-fix))) ; re-root overrides that used to have a from node id as root
        (as-> ctx
              (reduce ctx-delete-node ctx nodes-to-delete))

        ;; * repoint the first level override nodes to use to-node as original
        ;; * add as override nodes of to-node
        (as-> ctx
              (reduce (fn [ctx override-node-id]
                        (let [basis (:basis ctx)
                              override-node (gt/node-by-id-at basis override-node-id)
                              old-original (gt/original override-node)
                              new-original (from-id->to-id old-original)
                              new-basis (gt/replace-node basis override-node-id (gt/set-original override-node new-original))]
                          (-> ctx
                              (assoc :basis new-basis)
                              (mark-all-outputs-activated override-node-id)
                              (ctx-override-node new-original override-node-id))))
                      ctx
                      override-node-ids))
        (as-> ctx
              (reduce populate-overrides
                      ctx
                      (vals from-id->to-id))))))

(defmethod metrics-key :transfer-overrides
  [{:keys [from-id->to-id]}]
  ;; When metrics are enabled, this is called for one override node at a time.
  ;; This is potentially less efficient, but we get valuable context about which
  ;; specific nodes are costly to transfer overrides for.
  (when (= 1 (count from-id->to-id))
    (second (first from-id->to-id))))

(defn- property-default-setter
  [basis node-id node property new-value]
  (gt/replace-node basis node-id (gt/set-property node basis property new-value)))

(defn- call-setter-fn [ctx property setter-fn basis node-id old-value new-value]
  (try
    (let [tx-data-context (:tx-data-context ctx)
          setter-actions (setter-fn (in/custom-evaluation-context {:basis basis :tx-data-context tx-data-context}) node-id old-value new-value)]
      (when *tx-debug*
        (println (txerrstr ctx "setter actions" (seq setter-actions))))
      setter-actions)
    (catch clojure.lang.ArityException ae
      (when *tx-debug*
        (println "ArityException while inside " setter-fn " on node " node-id " with " old-value new-value (:node-type (gt/node-by-id-at basis node-id))))
      (throw ae))
    (catch Exception e
      (let [node-type (:name @(:node-type (gt/node-by-id-at basis node-id)))]
        (throw (Exception. (format "Setter of node %s (%s) %s could not be called" node-id node-type property) e))))))

(defn- validate-property-value-impl [node-type node-id property-label property-value]
  (let [value-type (some-> (in/property-type node-type property-label) deref in/schema s/maybe)
        node-type-name (in/type-name node-type)]
    (when-let [validation-error (some-> value-type (s/check property-value))]
      (in/warn-property-schema node-id property-label node-type-name property-value value-type validation-error)
      (throw (ex-info "SCHEMA-VALIDATION"
                      {:node-id node-id
                       :type node-type-name
                       :property property-label
                       :expected value-type
                       :actual property-value
                       :validation-error validation-error})))))

(defmacro ^:private validate-property-value [node-type node-id property-label property-value]
  (when in/*check-schemas*
    `(when ~`in/*check-schemas* ; Inner check to support disabling the schema check post compile-time.
       (validate-property-value-impl ~node-type ~node-id ~property-label ~property-value))))

(defn- invoke-setter
  [ctx node-id node property old-value new-value override-node? dynamic?]
  (let [node-type (gt/node-type node)
        setter-fn (in/property-setter node-type property)]
    (validate-property-value node-type node-id property new-value)
    (-> ctx
        (update :basis property-default-setter node-id node property new-value)
        (cond->
          (not= old-value new-value)
          (cond->
            (not override-node?) (mark-output-activated node-id property)
            override-node? (mark-outputs-activated node-id (cond-> (if dynamic? [property :_properties] [property])
                                                                   (not (gt/property-overridden? node property)) (conj :_overridden-properties)))
            (not (nil? setter-fn))
            (as-> ctx (apply-tx ctx (call-setter-fn ctx property setter-fn (:basis ctx) node-id old-value new-value))))))))

(defn- apply-defaults [ctx node]
  ;; Ensure property setters are run for all properties that have a non-nil
  ;; value immediately after construction. We don't need to mark outputs
  ;; activated, as we're doing this on a newly constructed node and ctx-add-node
  ;; will mark all our outputs activated regardless.
  (let [node-id (gt/node-id node)
        node-type (gt/node-type node)
        property-entries (gt/own-properties node)]
    (reduce (fn [ctx property-entry]
              (let [property-value (val property-entry)]
                (if (nil? property-value)
                  ctx
                  (let [property-label (key property-entry)
                        setter-fn (in/property-setter node-type property-label)]
                    (validate-property-value node-type node-id property-label property-value)
                    (if (nil? setter-fn)
                      ctx
                      (apply-tx ctx (call-setter-fn ctx property-label setter-fn (:basis ctx) node-id nil property-value)))))))
            ctx
            property-entries)))

(defn- ctx-add-node [ctx node]
  (let [basis-after (gt/add-node (:basis ctx) node)
        node-id (gt/node-id node)]
    (-> ctx
        (assoc :basis basis-after)
        (apply-defaults node)
        (update :nodes-added conj node-id)
        (assoc-in [:successors-changed node-id] nil)
        (mark-all-outputs-activated node-id))))

(defmethod perform :create-node [ctx {:keys [node]}]
  (when (and *tx-debug* (nil? (gt/node-id node))) (println "NIL NODE ID: " node))
  (ctx-add-node ctx node))

(defmethod metrics-key :create-node
  [{:keys [node]}]
  (gt/node-id node))

(defmethod perform :update-property [ctx {:keys [node-id property fn args inject-evaluation-context] :as tx-step}]
  (let [basis (:basis ctx)]
    (when (and *tx-debug* (nil? node-id)) (println "NIL NODE ID: update-property " tx-step))
    (if-let [node (gt/node-by-id-at basis node-id)] ; nil if node was deleted in this transaction
      (let [;; Fetch the node value by either evaluating (value ...) for the property or looking in the node map
            ;; The context is intentionally bare, i.e. only :basis, for this reason
            evaluation-context (in/custom-evaluation-context {:basis basis :tx-data-context (:tx-data-context ctx)})
            old-value (in/node-property-value node property evaluation-context)
            new-value (if inject-evaluation-context
                        (apply fn evaluation-context old-value args)
                        (apply fn old-value args))
            override-node? (some? (gt/original node))
            dynamic? (not (contains? (some-> (gt/node-type node) in/all-properties) property))]
        (invoke-setter ctx node-id node property old-value new-value override-node? dynamic?))
      ctx)))

(defmethod metrics-key :update-property
  [{:keys [node-id property]}]
  [node-id property])

(defn- ctx-set-property-to-nil [ctx node-id node property]
  (let [basis (:basis ctx)
        old-value (gt/get-property node basis property)
        node-type (gt/node-type node)]
    (if-let [setter-fn (in/property-setter node-type property)]
      (apply-tx ctx (call-setter-fn ctx property setter-fn basis node-id old-value nil))
      ctx)))

(defmethod perform :clear-property [ctx {:keys [node-id property]}]
  (let [basis (:basis ctx)]
    (if-let [node (gt/node-by-id-at basis node-id)] ; nil if node was deleted in this transaction
      (let [dynamic? (not (contains? (some-> (gt/node-type node) in/all-properties) property))]
        (-> ctx
            (mark-outputs-activated node-id (cond-> (if dynamic? [property :_properties] [property])
                                              (and (gt/original node) (gt/property-overridden? node property)) (conj :_overridden-properties)))
            (update :basis gt/replace-node node-id (gt/clear-property node basis property))
            (ctx-set-property-to-nil node-id node property)))
      ctx)))

(defmethod metrics-key :clear-property
  [{:keys [node-id property]}]
  [node-id property])

(defmethod perform :callback [ctx {:keys [fn args inject-evaluation-context]}]
  (if inject-evaluation-context
    (let [basis (:basis ctx)
          tx-data-context (:tx-data-context ctx)
          evaluation-context (in/custom-evaluation-context {:basis basis :tx-data-context tx-data-context})]
      (apply fn evaluation-context args))
    (apply fn args))
  ctx)

(defmethod metrics-key :callback
  [_]
  nil)

(defn- ctx-disconnect-single [ctx target target-id target-label]
  (if (= :one (in/input-cardinality (gt/node-type target) target-label))
    (disconnect-inputs ctx target-id target-label)
    ctx))

(defn- flag-override-nodes-affected [ctx target target-label]
  (let [target-id (gt/node-id target)
        override-nodes-affected-seen (:override-nodes-affected-seen ctx)]
    (if (contains? override-nodes-affected-seen target-id)
      ctx
      (let [target-node-type (gt/node-type target)
            target-cascade-deletes (in/cascade-deletes target-node-type)]
        (if-not (contains? target-cascade-deletes target-label)
          ctx
          (let [override-nodes-affected-ordered (:override-nodes-affected-ordered ctx)]
            (assoc ctx
              :override-nodes-affected-seen (conj override-nodes-affected-seen target-id)
              :override-nodes-affected-ordered (conj override-nodes-affected-ordered target-id))))))))

(defmacro ^:private assert-schema-type-compatible
  [source-id source-label output-nodetype output-valtype target-id target-label input-nodetype input-valtype]
  (when in/*check-schemas*
    `(when ~`in/*check-schemas* ; Inner check to support disabling the schema check post compile-time.
       (let [output-valtype# ~output-valtype
             input-valtype# ~input-valtype]
         (assert (in/type-compatible? output-valtype# input-valtype#)
                 (format "Attempting to connect %s (a %s) %s to %s (a %s) %s, but %s and %s are not have compatible types."
                         ~source-id (in/type-name ~output-nodetype) ~source-label
                         ~target-id (in/type-name ~input-nodetype) ~target-label
                         (:k output-valtype#) (:k input-valtype#)))))))

(defn- assert-type-compatible
  [source-id source-node source-label target-id target-node target-label]
  (let [output-nodetype (gt/node-type source-node)
        output-valtype (in/output-type output-nodetype source-label)
        input-nodetype (gt/node-type target-node)
        input-valtype (in/input-type input-nodetype target-label)]
    (assert output-valtype
            (format "Attempting to connect %s (a %s) %s to %s (a %s) %s, but %s does not have an output or property named %s"
                    source-id (in/type-name output-nodetype) source-label
                    target-id (in/type-name input-nodetype) target-label
                    (in/type-name output-nodetype) source-label))
    (assert input-valtype
            (format "Attempting to connect %s (a %s) %s to %s (a %s) %s, but %s does not have an input named %s"
                    source-id (in/type-name output-nodetype) source-label
                    target-id (in/type-name input-nodetype) target-label
                    (in/type-name input-nodetype) target-label))
    (assert-schema-type-compatible source-id source-label output-nodetype output-valtype target-id target-label input-nodetype input-valtype)))

(defn- ctx-connect [{:keys [basis] :as ctx} source-id source-label target-id target-label]
  (if-let [source (gt/node-by-id-at basis source-id)] ; nil if source node was deleted in this transaction
    (if-let [target (gt/node-by-id-at basis target-id)] ; nil if target node was deleted in this transaction
      (do
        (assert-type-compatible source-id source source-label target-id target target-label)
        (-> ctx
            ;; If the input has :one cardinality, disconnect existing connections first
            (ctx-disconnect-single target target-id target-label)
            (mark-input-activated target-id target-label)
            (update :basis gt/connect source-id source-label target-id target-label)
            ;; When updating the successors, we must also consider any override
            ;; nodes of the source node, since these will inherit an implicit
            ;; connection between them and the corresponding override nodes of
            ;; the target node.
<<<<<<< HEAD
            (flag-successors-changed (cons (pair source-id source-label)
                                           (e/map #(pair % source-label)
                                                  (ig/get-overrides basis source-id))))
=======
            (flag-successors-changed (e/concat
                                       (array/of (pair source-id source-label))
                                       (e/map #(pair % source-label)
                                              (ig/get-overrides basis source-id))))
>>>>>>> a646799c
            (flag-override-nodes-affected target target-label)))
      ctx)
    ctx))

(defmethod perform :connect
  [ctx {:keys [source-id source-label target-id target-label] :as tx-data}]
  (ctx-connect ctx source-id source-label target-id target-label))

(defmethod metrics-key :connect
  [{:keys [source-id source-label target-id target-label]}]
  [source-id source-label target-id target-label])

(defn- ctx-remove-overrides [ctx source-id source-label target-id target-label]
  (let [basis (:basis ctx)
        target (gt/node-by-id-at basis target-id)]
    (if (contains? (in/cascade-deletes (gt/node-type target)) target-label)
      (let [source-override-nodes (map (partial gt/node-by-id-at basis) (ig/get-overrides basis source-id))]
        (loop [target-override-node-ids (ig/get-overrides basis target-id)
               ctx ctx]
          (if-let [target-override-id (first target-override-node-ids)]
            (let [basis (:basis ctx)
                  target-override-node (gt/node-by-id-at basis target-override-id)
                  target-override-id (gt/override-id target-override-node)
                  source-override-nodes-in-target-override (filter #(= target-override-id (gt/override-id %)) source-override-nodes)
                  traverse-fn (ig/override-traverse-fn basis target-override-id)
                  to-delete (ig/pre-traverse basis (mapv gt/node-id source-override-nodes-in-target-override) traverse-fn)]
              (recur (rest target-override-node-ids)
                     (reduce ctx-delete-node ctx to-delete)))
            ctx)))
      ctx)))

(defn- ctx-disconnect [ctx source-id source-label target-id target-label]
  (-> ctx
      (mark-input-activated target-id target-label)
      (update :basis gt/disconnect source-id source-label target-id target-label)
      ;; When updating the successors, we must also consider any override nodes
      ;; of the source node, since these will inherit an implicit connection
      ;; between them and the corresponding override nodes of the target node.
<<<<<<< HEAD
      (flag-successors-changed (cons (pair source-id source-label)
                                     (e/map #(pair % source-label)
                                            (ig/get-overrides (:basis ctx) source-id))))
=======
      (flag-successors-changed (e/concat
                                 (array/of (pair source-id source-label))
                                 (e/map #(pair % source-label)
                                        (ig/get-overrides (:basis ctx) source-id))))
>>>>>>> a646799c
      (ctx-remove-overrides source-id source-label target-id target-label)))

(defmethod perform :disconnect
  [ctx {:keys [source-id source-label target-id target-label]}]
  (ctx-disconnect ctx source-id source-label target-id target-label))

(defmethod metrics-key :disconnect
  [{:keys [source-id source-label target-id target-label]}]
  [source-id source-label target-id target-label])

(defmethod perform :update-graph-value
  [ctx {:keys [graph-id fn args]}]
  (-> ctx
      (update-in [:basis :graphs graph-id :graph-values] #(apply fn % args))
      (update :graphs-modified conj graph-id)))

(defmethod metrics-key :update-graph-value
  [{:keys [graph-id]}]
  graph-id)

(defmethod perform :label
  [ctx {:keys [label]}]
  (assoc ctx :label label))

(defmethod metrics-key :label
  [_]
  nil)

(defmethod perform :sequence-label
  [ctx {:keys [label]}]
  (assoc ctx :sequence-label label))

(defmethod metrics-key :sequence-label
  [_]
  nil)

(defmethod perform :invalidate
  [ctx {:keys [node-id] :as tx-data}]
  (if (gt/node-by-id-at (:basis ctx) node-id)
    (mark-all-outputs-activated ctx node-id)
    ctx))

(defmethod metrics-key :invalidate
  [{:keys [node-id]}]
  node-id)

(defmethod perform :invalidate-output
  [ctx {:keys [node-id output-label] :as _tx-data}]
  (mark-output-activated ctx node-id output-label))

(defmethod metrics-key :invalidate-output
  [{:keys [node-id output-label]}]
  (pair node-id output-label))

(defn- apply-tx
  [ctx actions]
  (loop [ctx ctx
         actions actions]
    (if (seq actions)
      (if-let [action (first actions)]
        (if (sequential? action)
          (recur (apply-tx ctx action) (next actions))
          (recur (-> (try
                       (du/measuring (:metrics ctx) (:type action) (metrics-key action)
                         (perform ctx action))
                       (catch Exception e
                         (when *tx-debug*
                           (println (txerrstr ctx "Transaction failed on " action)))
                         (throw e)))
                     (update :completed conj action))
                 (next actions)))
        (recur ctx (next actions)))
      ctx)))

(defn- mark-nodes-modified
  [{:keys [nodes-affected] :as ctx}]
  (assoc ctx :nodes-modified (into #{} (map gt/endpoint-node-id) nodes-affected)))

(defn- map-vals-bargs
  [m f]
  (util/map-vals f m))

(defn- apply-tx-label
  [{:keys [basis label sequence-label] :as ctx}]
  (cond-> (update-in ctx [:basis :graphs] map-vals-bargs #(assoc % :tx-sequence-label sequence-label))

    label
    (update-in [:basis :graphs] map-vals-bargs #(assoc % :tx-label label))))

(def tx-report-keys
  (cond-> [:basis :graphs-modified :nodes-added :nodes-modified :nodes-deleted :outputs-modified :label :sequence-label]
          (du/metrics-enabled?) (conj :metrics)))

(defn- finalize-update
  "Makes the transacted graph the new value of the world-state graph."
  [{:keys [nodes-modified graphs-modified tx-data-context] :as ctx}]
  (-> (select-keys ctx tx-report-keys)
      (assoc :status (if (empty? (:completed ctx)) :empty :ok)
             :graphs-modified (into graphs-modified (map gt/node-id->graph-id nodes-modified))
             :tx-data-context-map (deref tx-data-context))))

(defn new-transaction-context
  [basis node-id-generators override-id-generator tx-data-context-map metrics-collector]
  {:pre [(map? tx-data-context-map)]}
  {:basis basis
   :nodes-affected #{}
   :nodes-added []
   :nodes-modified #{}
   :nodes-deleted {}
   :outputs-modified #{}
   :graphs-modified #{}
   :override-nodes-affected-seen #{}
   :override-nodes-affected-ordered []
   :successors-changed {}
   :node-id-generators node-id-generators
   :override-id-generator override-id-generator
   :completed []
   :txid (new-txid)
   :tx-data-context (atom tx-data-context-map)
   :deferred-setters []
   :metrics metrics-collector})

(defn- update-overrides
  [{:keys [override-nodes-affected-ordered] :as ctx}]
  (du/measuring (:metrics ctx) :update-overrides
    (reduce populate-overrides
            ctx
            override-nodes-affected-ordered)))

(defn- update-successors
  [{:keys [successors-changed] :as ctx}]
  (du/measuring (:metrics ctx) :update-successors
    (update ctx :basis ig/update-successors successors-changed)))

(defn- trace-dependencies
  [ctx]
  ;; at this point, :outputs-modified contains [node-id output] pairs.
  ;; afterwards, it will have the transitive closure of all [node-id output] pairs
  ;; reachable from the original collection.
  (du/measuring (:metrics ctx) :trace-dependencies
    (let [outputs-modified (gt/dependencies (:basis ctx) (:nodes-affected ctx))]
      (assoc ctx :outputs-modified outputs-modified))))

(defn transact*
  [ctx actions]
  (when *tx-debug*
    (println (txerrstr ctx "actions" (seq actions))))
  (-> ctx
      (apply-tx actions)
      update-overrides
      mark-nodes-modified
      update-successors
      trace-dependencies
      apply-tx-label
      finalize-update))<|MERGE_RESOLUTION|>--- conflicted
+++ resolved
@@ -761,16 +761,10 @@
             ;; nodes of the source node, since these will inherit an implicit
             ;; connection between them and the corresponding override nodes of
             ;; the target node.
-<<<<<<< HEAD
-            (flag-successors-changed (cons (pair source-id source-label)
-                                           (e/map #(pair % source-label)
-                                                  (ig/get-overrides basis source-id))))
-=======
             (flag-successors-changed (e/concat
                                        (array/of (pair source-id source-label))
                                        (e/map #(pair % source-label)
                                               (ig/get-overrides basis source-id))))
->>>>>>> a646799c
             (flag-override-nodes-affected target target-label)))
       ctx)
     ctx))
@@ -809,16 +803,10 @@
       ;; When updating the successors, we must also consider any override nodes
       ;; of the source node, since these will inherit an implicit connection
       ;; between them and the corresponding override nodes of the target node.
-<<<<<<< HEAD
-      (flag-successors-changed (cons (pair source-id source-label)
-                                     (e/map #(pair % source-label)
-                                            (ig/get-overrides (:basis ctx) source-id))))
-=======
       (flag-successors-changed (e/concat
                                  (array/of (pair source-id source-label))
                                  (e/map #(pair % source-label)
                                         (ig/get-overrides (:basis ctx) source-id))))
->>>>>>> a646799c
       (ctx-remove-overrides source-id source-label target-id target-label)))
 
 (defmethod perform :disconnect
