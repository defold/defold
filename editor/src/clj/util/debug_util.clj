;; Copyright 2020-2024 The Defold Foundation
;; Copyright 2014-2020 King
;; Copyright 2009-2014 Ragnar Svensson, Christian Murray
;; Licensed under the Defold License version 1.0 (the "License"); you may not use
;; this file except in compliance with the License.
;; 
;; You may obtain a copy of the License, together with FAQs at
;; https://www.defold.com/license
;; 
;; Unless required by applicable law or agreed to in writing, software distributed
;; under the License is distributed on an "AS IS" BASIS, WITHOUT WARRANTIES OR
;; CONDITIONS OF ANY KIND, either express or implied. See the License for the
;; specific language governing permissions and limitations under the License.

(ns util.debug-util
  (:require [service.log :as log])
  (:import [java.util Locale]))

(set! *warn-on-reflection* true)
(set! *unchecked-math* :warn-on-boxed)

(def ^:private ^:const nanos-per-ms 1000000.0)
(def ^:private ^:const nanos-per-second 1000000000.0)
(def ^:private ^:const nanos-per-minute (* nanos-per-second 60.0))
(def ^:private ^:const nanos-per-hour (* nanos-per-minute 60.0))
(def ^:private ^:const nanos-per-day (* nanos-per-hour 24.0))
<<<<<<< HEAD

(defn- time-string
  ^String [num ^String unit]
  (String/format Locale/ROOT "%.2f %s" (to-array [num unit])))

(defn counter->ms
  "Converts a nanosecond counter value into a double in milliseconds."
  ^double [^long counter]
  (/ (double counter) nanos-per-ms))

(defn counter->seconds
  "Converts a nanosecond counter value into a double in seconds."
  ^double [^long counter]
  (/ (double counter) nanos-per-second))

(defn counter->minutes
  "Converts a nanosecond counter value into a double in minutes."
  ^double [^long counter]
  (/ (double counter) nanos-per-minute))

(defn counter->hours
  "Converts a nanosecond counter value into a double in hours."
  ^double [^long counter]
  (/ (double counter) nanos-per-hour))

(defn counter->days
  "Converts a nanosecond counter value into a double in days."
  ^double [^long counter]
  (/ (double counter) nanos-per-day))

(defn counter->string
  "Converts a nanosecond counter value into a human-readable duration string."
  ^String [^long counter]
  (let [ms (counter->ms counter)]
    (if (> 1000.0 ms)
      (time-string ms "ms")
      (let [seconds (counter->seconds counter)]
        (if (> 60.0 seconds)
          (time-string seconds "s")
          (let [minutes (counter->minutes counter)]
            (if (> 60.0 minutes)
              (time-string minutes "min")
              (let [hours (counter->hours counter)]
                (if (> 24.0 hours)
                  (time-string hours "h")
                  (let [days (counter->days counter)]
=======

(defn- time-string
  ^String [num ^String unit]
  (String/format Locale/ROOT "%.2f %s" (to-array [num unit])))

(defn nanos->millis
  "Converts a nanosecond value into a double in milliseconds."
  ^double [^long nanos]
  (/ (double nanos) nanos-per-ms))

(defn nanos->seconds
  "Converts a nanosecond value into a double in seconds."
  ^double [^long nanos]
  (/ (double nanos) nanos-per-second))

(defn nanos->minutes
  "Converts a nanosecond value into a double in minutes."
  ^double [^long nanos]
  (/ (double nanos) nanos-per-minute))

(defn nanos->hours
  "Converts a nanosecond value into a double in hours."
  ^double [^long nanos]
  (/ (double nanos) nanos-per-hour))

(defn nanos->days
  "Converts a nanosecond value into a double in days."
  ^double [^long nanos]
  (/ (double nanos) nanos-per-day))

(defn nanos->string
  "Converts a nanosecond value into a human-readable duration string."
  ^String [^long nanos]
  (let [ms (nanos->millis nanos)]
    (if (> 1000.0 ms)
      (time-string ms "ms")
      (let [seconds (nanos->seconds nanos)]
        (if (> 60.0 seconds)
          (time-string seconds "s")
          (let [minutes (nanos->minutes nanos)]
            (if (> 60.0 minutes)
              (time-string minutes "min")
              (let [hours (nanos->hours nanos)]
                (if (> 24.0 hours)
                  (time-string hours "h")
                  (let [days (nanos->days nanos)]
>>>>>>> addf94a3
                    (time-string days "d")))))))))))

(defn release-build?
  "Returns true if we're running a release build of the editor."
  []
  (and (nil? (System/getProperty "defold.dev"))
       (some? (System/getProperty "defold.version"))))

(defn running-tests?
  "Returns true if we're running with the defold.tests system property set."
  []
  (Boolean/getBoolean "defold.tests"))

(defn metrics-enabled?
  "Returns true if we're running with the defold.metrics system property set."
  []
  (Boolean/getBoolean "defold.metrics"))

(defmacro if-metrics
  "Evaluate metrics-expr if we're running with the defold.metrics system property set.
  Otherwise, evaluate no-metrics-expr."
  [metrics-expr no-metrics-expr]
  (if (metrics-enabled?)
    metrics-expr
    no-metrics-expr))

(defmacro when-metrics
  "Only evaluate body if we're running with the defold.metrics system property set.
  Returns the value of the last expr in body, or nil if the system property is not set."
  [& body]
  (if (metrics-enabled?)
    (cons 'do body)
    nil))

(defmacro metrics-time
  "Evaluates expr. Then prints the supplied label along with the time it took if
  we're running a metrics version. Regardless, returns the value of expr."
  ([expr]
   (metrics-time "Expression" expr))
  ([label expr]
   (if-not (metrics-enabled?)
     expr
     `(let [start# (System/nanoTime)
            ret# ~expr
            end# (System/nanoTime)]
<<<<<<< HEAD
        (println (str ~label " completed in " (counter->string (- end# start#))))
        ret#))))

(defmacro log-time
  "Evaluates expr. Then logs the supplied label along with the time it took.
  Returns the value of expr."
  ([expr]
   (log-time "Expression" expr))
  ([label expr]
   ;; Disabled during tests to minimize log spam.
   (if (running-tests?)
     expr
     `(let [start# (System/nanoTime)
            ret# ~expr
            end# (System/nanoTime)]
        (log/info :message (str ~label " completed in " (counter->string (- end# start#))))
        ret#))))

=======
        (println (str ~label " completed in " (nanos->string (- end# start#))))
        ret#))))

(defmacro log-time
  "Evaluates expr. Then logs the supplied label along with the time it took.
  Returns the value of expr."
  ([expr]
   (log-time "Expression" expr))
  ([label expr]
   ;; Disabled during tests to minimize log spam.
   (if (running-tests?)
     expr
     `(let [start# (System/nanoTime)
            ret# ~expr
            end# (System/nanoTime)]
        (log/info :message (str ~label " completed in " (nanos->string (- end# start#))))
        ret#))))

>>>>>>> addf94a3
(defmacro log-statistics!
  "Gathers and logs statistics relevant to editor development."
  [label]
  (when-not (or (release-build?)
                (running-tests?))
    `(do
       (System/gc)
       (System/runFinalization)
       (let [runtime# (Runtime/getRuntime)
             allocated-megabytes# (quot (- (.totalMemory runtime#)
                                           (.freeMemory runtime#))
                                        (* 1024 1024))]
         (log/info :message ~label :allocated-megabytes allocated-megabytes#)))))

(defmacro make-metrics-collector
  "Returns a metrics-collector for use with the measuring macro if we're running
  a metrics version. Otherwise, returns nil."
  []
  (when (metrics-enabled?)
    '(volatile! {})))

(defn- update-task-metrics
  [metrics task-key ^long counter]
  (if-some [task-entry (find metrics task-key)]
    (let [^long task-counter (val task-entry)]
      (assoc metrics task-key (+ task-counter counter)))
    (assoc metrics task-key counter)))

(defn- update-subtask-metrics
  [metrics task-key subtask-key ^long counter]
  (if-some [task-entry (find metrics task-key)]
    (let [task-metrics (val task-entry)]
      (if-some [subtask-entry (find task-metrics subtask-key)]
        (let [^long subtask-counter (val subtask-entry)]
          (assoc metrics task-key (assoc task-metrics subtask-key (+ subtask-counter counter))))
        (assoc metrics task-key (assoc task-metrics subtask-key counter))))
    (assoc metrics task-key {subtask-key counter})))

(defmacro update-metrics
  "Adds to the specified counter in the provided metrics-collector."
  ([metrics-collector task-key counter]
   (when (metrics-enabled?)
     `(when ~metrics-collector
        (vswap! ~metrics-collector #'update-task-metrics ~task-key ~counter)
        nil)))
  ([metrics-collector task-key subtask-key counter]
   (when (metrics-enabled?)
     `(when ~metrics-collector
        (vswap! ~metrics-collector #'update-subtask-metrics ~task-key ~subtask-key ~counter)
        nil))))

(defmacro measuring
  "Evaluates expr. Then adds the time it took to the specified counter in the
  provided metrics-collector if we're running a metrics version. Regardless,
  returns the value of expr."
  ([metrics-collector task-key expr]
   (if-not (metrics-enabled?)
     expr
     `(let [start# (System/nanoTime)
            ret# ~expr
            end# (System/nanoTime)]
        (update-metrics ~metrics-collector ~task-key (- end# start#))
        ret#)))
  ([metrics-collector task-key subtask-key expr]
   (if-not (metrics-enabled?)
     expr
     `(let [start# (System/nanoTime)
            ret# ~expr
            end# (System/nanoTime)]
        (update-metrics ~metrics-collector ~task-key ~subtask-key (- end# start#))
        ret#))))<|MERGE_RESOLUTION|>--- conflicted
+++ resolved
@@ -24,54 +24,6 @@
 (def ^:private ^:const nanos-per-minute (* nanos-per-second 60.0))
 (def ^:private ^:const nanos-per-hour (* nanos-per-minute 60.0))
 (def ^:private ^:const nanos-per-day (* nanos-per-hour 24.0))
-<<<<<<< HEAD
-
-(defn- time-string
-  ^String [num ^String unit]
-  (String/format Locale/ROOT "%.2f %s" (to-array [num unit])))
-
-(defn counter->ms
-  "Converts a nanosecond counter value into a double in milliseconds."
-  ^double [^long counter]
-  (/ (double counter) nanos-per-ms))
-
-(defn counter->seconds
-  "Converts a nanosecond counter value into a double in seconds."
-  ^double [^long counter]
-  (/ (double counter) nanos-per-second))
-
-(defn counter->minutes
-  "Converts a nanosecond counter value into a double in minutes."
-  ^double [^long counter]
-  (/ (double counter) nanos-per-minute))
-
-(defn counter->hours
-  "Converts a nanosecond counter value into a double in hours."
-  ^double [^long counter]
-  (/ (double counter) nanos-per-hour))
-
-(defn counter->days
-  "Converts a nanosecond counter value into a double in days."
-  ^double [^long counter]
-  (/ (double counter) nanos-per-day))
-
-(defn counter->string
-  "Converts a nanosecond counter value into a human-readable duration string."
-  ^String [^long counter]
-  (let [ms (counter->ms counter)]
-    (if (> 1000.0 ms)
-      (time-string ms "ms")
-      (let [seconds (counter->seconds counter)]
-        (if (> 60.0 seconds)
-          (time-string seconds "s")
-          (let [minutes (counter->minutes counter)]
-            (if (> 60.0 minutes)
-              (time-string minutes "min")
-              (let [hours (counter->hours counter)]
-                (if (> 24.0 hours)
-                  (time-string hours "h")
-                  (let [days (counter->days counter)]
-=======
 
 (defn- time-string
   ^String [num ^String unit]
@@ -118,7 +70,6 @@
                 (if (> 24.0 hours)
                   (time-string hours "h")
                   (let [days (nanos->days nanos)]
->>>>>>> addf94a3
                     (time-string days "d")))))))))))
 
 (defn release-build?
@@ -164,8 +115,7 @@
      `(let [start# (System/nanoTime)
             ret# ~expr
             end# (System/nanoTime)]
-<<<<<<< HEAD
-        (println (str ~label " completed in " (counter->string (- end# start#))))
+        (println (str ~label " completed in " (nanos->string (- end# start#))))
         ret#))))
 
 (defmacro log-time
@@ -180,29 +130,9 @@
      `(let [start# (System/nanoTime)
             ret# ~expr
             end# (System/nanoTime)]
-        (log/info :message (str ~label " completed in " (counter->string (- end# start#))))
-        ret#))))
-
-=======
-        (println (str ~label " completed in " (nanos->string (- end# start#))))
-        ret#))))
-
-(defmacro log-time
-  "Evaluates expr. Then logs the supplied label along with the time it took.
-  Returns the value of expr."
-  ([expr]
-   (log-time "Expression" expr))
-  ([label expr]
-   ;; Disabled during tests to minimize log spam.
-   (if (running-tests?)
-     expr
-     `(let [start# (System/nanoTime)
-            ret# ~expr
-            end# (System/nanoTime)]
         (log/info :message (str ~label " completed in " (nanos->string (- end# start#))))
         ret#))))
 
->>>>>>> addf94a3
 (defmacro log-statistics!
   "Gathers and logs statistics relevant to editor development."
   [label]
