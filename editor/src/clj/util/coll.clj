;; Copyright 2020-2025 The Defold Foundation
;; Copyright 2014-2020 King
;; Copyright 2009-2014 Ragnar Svensson, Christian Murray
;; Licensed under the Defold License version 1.0 (the "License"); you may not use
;; this file except in compliance with the License.
;;
;; You may obtain a copy of the License, together with FAQs at
;; https://www.defold.com/license
;;
;; Unless required by applicable law or agreed to in writing, software distributed
;; under the License is distributed on an "AS IS" BASIS, WITHOUT WARRANTIES OR
;; CONDITIONS OF ANY KIND, either express or implied. See the License for the
;; specific language governing permissions and limitations under the License.

(ns util.coll
<<<<<<< HEAD
  (:refer-clojure :exclude [any? bounded-count empty? every? mapcat merge merge-with not-any? not-empty not-every? some])
  (:import [clojure.core Eduction Vec]
=======
  (:refer-clojure :exclude [any? bounded-count empty? every? mapcat merge merge-with not-any? not-empty not-every? some update-vals])
  (:import [clojure.core Eduction]
>>>>>>> 2e476347
           [clojure.lang Cons Cycle IEditableCollection LazySeq MapEntry Repeat]
           [java.util ArrayList Arrays]
           [java.util.concurrent.atomic AtomicInteger]))

(set! *warn-on-reflection* true)
(set! *unchecked-math* :warn-on-boxed)

(def empty-map {})
(def empty-sorted-map (sorted-map))
(def empty-set #{})
(def empty-sorted-set (sorted-set))

(defmacro transfer
  "Transfer the sequence supplied as the first argument into the destination
  collection specified as the second argument, using a transducer composed of
  the remaining arguments. Returns the resulting collection. Supplying :eduction
  as the destination returns an eduction instead."
  ([from to]
   (case to
     :eduction `(->Eduction identity ~from)
     `(into ~to
            ~from)))
  ([from to xform]
   (case to
     :eduction `(->Eduction ~xform ~from)
     `(into ~to
            ~xform
            ~from)))
  ([from to xform & xforms]
   (case to
     :eduction `(->Eduction (comp ~xform ~@xforms) ~from)
     `(into ~to
            (comp ~xform ~@xforms)
            ~from))))

(defn comparable-value?
  "Returns true if the value is compatible with the default comparator used with
  sorted maps and sets."
  [value]
  (or (nil? value)
      (instance? Comparable value)))

(defn key-set
  "Returns an unordered set with all keys from the supplied map."
  [coll]
  (into #{}
        (map key)
        coll))

(defn sorted-key-set
  "Returns a sorted set with all keys from the supplied map."
  [coll]
  (into (sorted-set)
        (map key)
        coll))

(defn list-or-cons?
  "Returns true if the specified value is either a IPersistentList or a
  clojure.lang.Cons. Useful in macros, where list expressions can be either
  lists or Cons, often interchangeably."
  [value]
  ;; Note that implementing `cons?` as a separate function would be inadvisable,
  ;; since `(cons val nil)` does not return a Cons, but a IPersistentList.
  (or (list? value)
      (instance? Cons value)))

(defn mapcat
  "Like core.mapcat, but faster in the non-transducer case."
  ([f] (comp (map f) cat))
  ([f coll] (sequence (mapcat f) coll))
  ([f coll & colls] (apply sequence (mapcat f) coll colls)))

(defn ascending-order
  "Comparator that orders items in ascending order."
  [a b]
  (compare a b))

(defn descending-order
  "Comparator that orders items in descending order."
  [a b]
  (compare b a))

(defn supports-transient?
  "Returns true if the supplied persistent collection can be made into a
  transient collection."
  [coll]
  (instance? IEditableCollection coll))

(defn pair
  "Constructs a two-element collection that implements IPersistentVector from
  the supplied arguments."
  [a b]
  (MapEntry. a b))

(defmacro pair-fn
  "Returns a function that takes a value and returns a pair from it. The
  supplied key-fn is expected to take a value and return the key to use for
  that value. If supplied, the value-fn is applied to the value to produce the
  value portion of the pair. Useful when transforming sequences into maps, and
  can be a drop-in replacement for (juxt key-fn value-fn)."
  ([key-fn]
   `(let [key-fn# ~key-fn]
      (fn ~'value->pair [~'value]
        (pair (key-fn# ~'value)
              ~'value))))
  ([key-fn value-fn]
   `(let [key-fn# ~key-fn
          value-fn# ~value-fn]
      (fn ~'value->pair [~'value]
        (pair (key-fn# ~'value)
              (value-fn# ~'value))))))

(defn flip
  "Given a pair, returns a new pair with the elements flipped."
  [[a b]]
  (MapEntry. b a))

(defn flipped-pair
  "Constructs a two-element collection that implements IPersistentVector from
  the reversed arguments."
  [a b]
  (MapEntry. b a))

(defn bounded-count
  "Like core.bounded-count, but tags the return value and limit argument as long
  values to avoid boxed math or reflection. If coll is counted? returns its
  count, else will count at most the first n elements of coll using its seq."
  ^long [^long n coll]
  (if (counted? coll)
    (count coll)
    (loop [i 0
           s (seq coll)]
      (if (and s (< i n))
        (recur (inc i) (next s))
        i))))

(defn resize
  "Returns a collection of the desired size, retaining elements from coll up to
  the desired size. If coll does not have enough elements, fill the subsequent
  slots in the output collection with the supplied fill-value."
  [coll ^long new-count fill-value]
  {:pre [(sequential? coll)
         (not (neg? new-count))]}
  (let [old-count (count coll)]
    (cond
      (< new-count old-count)
      (into (empty coll)
            (take new-count)
            coll)

      (> new-count old-count)
      (into coll
            (repeat (- new-count old-count)
                    fill-value))

      :else
      coll)))

(defn empty-with-meta
  "Like core.empty, but ensures the metadata is preserved for all collections."
  [coll]
  (let [original-meta (meta coll)
        empty-coll (empty coll)]
    (if (and original-meta (nil? (meta empty-coll)))
      (with-meta empty-coll original-meta)
      empty-coll)))

(defn empty?
  "Like core.empty?, but avoids generating garbage when possible."
  [coll]
  (cond
    (nil? coll)
    true

    (or (counted? coll)
        (.isArray (class coll)))
    (zero? (count coll))

    (instance? CharSequence coll)
    (.isEmpty ^CharSequence coll)

    :else
    (not (seq coll))))

(defn not-empty
  "Like core.not-empty, but avoids generating garbage when possible."
  [coll]
  (if (empty? coll)
    nil
    coll))

(definline lazy?
  "Returns true if the supplied value is a lazily evaluated collection. Lazy
  sequences might be infinite or may retain references to large objects that
  prevent them from being garbage-collected. Does not check if elements in the
  collection are themselves lazily-evaluated."
  [value]
  `(condp identical? (class ~value)
     LazySeq true
     Eduction true
     Repeat true
     Cycle true
     false))

(defn eager-seqable?
  "Returns true if the supplied value is seqable and eagerly evaluated. Useful
  in places where you want a keep around a reference to a seqable object without
  realizing it into a concrete collection. Note that this function will return
  true for nil, since it is a valid seqable value."
  [value]
  (and (not (lazy? value))
       (seqable? value)))

(defonce conj-set (fnil conj #{}))

(defonce conj-vector (fnil conj []))

(defonce into-set (fnil into #{}))

(defonce into-vector (fnil into []))

(defn update-vals
  "Like core.update-vals, but retains the type of the input map or record. Also
  accepts additional arguments to f. Preserves metadata. If coll is nil, returns
  nil without calling f."
  [coll f & args]
  (when coll
    (let [use-transient (supports-transient? coll)
          rf (if use-transient
               (if (empty? args)
                 #(assoc! %1 %2 (f %3))
                 #(assoc! %1 %2 (apply f %3 args)))
               (if (empty? args)
                 #(assoc %1 %2 (f %3))
                 #(assoc %1 %2 (apply f %3 args))))
          init (if (record? coll)
                 coll
                 (cond-> (empty coll)
                         use-transient transient))]
      (with-meta (cond-> (reduce-kv rf init coll)
                         use-transient persistent!)
                 (meta coll)))))

(defn update-vals-kv
  "Like core.update-vals, but calls f with both the key and the value of each
  map entry. Also retains the type of the input map or record and accepts
  additional arguments to f. Preserves metadata. If coll is nil, returns nil
  without calling f."
  [coll f & args]
  (when coll
    (let [use-transient (supports-transient? coll)
          rf (if use-transient
               (if (empty? args)
                 #(assoc! %1 %2 (f %2 %3))
                 #(assoc! %1 %2 (apply f %2 %3 args)))
               (if (empty? args)
                 #(assoc %1 %2 (f %2 %3))
                 #(assoc %1 %2 (apply f %2 %3 args))))
          init (if (record? coll)
                 coll
                 (cond-> (empty coll)
                         use-transient transient))]
      (with-meta (cond-> (reduce-kv rf init coll)
                         use-transient persistent!)
                 (meta coll)))))

(defn map-vals
  "Applies f to all values in the supplied associative collection. Returns a new
  associative collection of the same type with all the same keys, but the values
  being the results of applying f to each previous value. Preserves metadata. If
  coll is nil, returns nil without calling f."
  ([f]
   (map (fn [entry]
          (pair (key entry)
                (f (val entry))))))
  ([f coll]
   (update-vals coll f)))

(defn map-vals-kv
  "Calls f with the key and value of each element in the supplied associative
  collection. Returns a new associative collection of the same type with all the
  same keys, but the values being the results of applying f to each previous key
  and value. Preserves metadata. If coll is nil, returns nil without calling f."
  ([f]
   (map (fn [entry]
          (let [k (key entry)
                v (val entry)]
            (pair k
                  (f k v))))))
  ([f coll]
   (update-vals-kv coll f)))

(defn pair-map-by
  "Returns a hash-map where the keys are the result of applying the supplied
  key-fn to each item in the input sequence and the values are the items
  themselves. Returns a stateless transducer if no input sequence is
  provided. Optionally, a value-fn can be supplied to transform the values."
  ([key-fn]
   {:pre [(ifn? key-fn)]}
   (map (pair-fn key-fn)))
  ([key-fn value-fn-or-coll]
   (if (fn? value-fn-or-coll)
     (map (pair-fn key-fn value-fn-or-coll))
     (into {}
           (map (pair-fn key-fn))
           value-fn-or-coll)))
  ([key-fn value-fn coll]
   (into {}
         (map (pair-fn key-fn value-fn))
         coll)))

(defn merge
  "Like core.merge, but makes use of transients for efficiency, and ignores
  empty collections (even in LHS position!). Also works with sets."
  ([] nil)
  ([a] a)
  ([a b]
   (cond
     (empty? a) b
     (empty? b) a
     (and (map? a) (supports-transient? a) (map? b)) (-> (reduce-kv assoc! (transient a) b) persistent! (with-meta (meta a)))
     :else (into a b)))
  ([a b & maps]
   (reduce merge
           (merge a b)
           maps)))

(defn merge-with
  "Like core.merge-with, but makes use of transients for efficiency, and ignores
  empty collections (even in LHS position!)."
  ([_f] nil)
  ([_f a] a)
  ([f a b]
   (cond
     (empty? a) b
     (empty? b) a

     :else
     (letfn [(merged-value [b-key b-value]
               (let [a-value (get a b-key ::not-found)]
                 (case a-value
                   ::not-found b-value
                   (f a-value b-value))))]
       (if (supports-transient? a)
         (-> (reduce (fn [result [b-key b-value]]
                       (assoc! result b-key (merged-value b-key b-value)))
                     (transient a)
                     b)
             (persistent!)
             (with-meta (meta a)))
         (reduce-kv (fn [result b-key b-value]
                      (assoc result b-key (merged-value b-key b-value)))
                    a
                    b)))))
  ([f a b & maps]
   (reduce #(merge-with f %1 %2)
           (merge-with f a b)
           maps)))

(defn merge-with-kv
  "Similar to merge-with, but the conflict function is called with three
  arguments: The key, the value, and the conflicting value."
  ([_f] nil)
  ([_f a] a)
  ([f a b]
   (cond
     (empty? a) b
     (empty? b) a

     :else
     (letfn [(merged-value [b-key b-value]
               (let [a-value (get a b-key ::not-found)]
                 (case a-value
                   ::not-found b-value
                   (f b-key a-value b-value))))]
       (if (supports-transient? a)
         (-> (reduce-kv (fn [result b-key b-value]
                          (assoc! result b-key (merged-value b-key b-value)))
                        (transient a)
                        b)
             (persistent!)
             (with-meta (meta a)))
         (reduce (fn [result [b-key b-value]]
                   (assoc result b-key (merged-value b-key b-value)))
                 a
                 b)))))
  ([f a b & maps]
   (reduce #(merge-with-kv f %1 %2)
           (merge-with-kv f a b)
           maps)))

(defn deep-merge
  "Deep-merge the supplied maps. Values from later maps will overwrite values in
  the previous maps. Records can be merged with maps, but are otherwise treated
  as values. Any non-map collections are treated as values. Types and metadata
  are preserved."
  ([] nil)
  ([a] a)
  ([a b]
   (cond
     (and (record? b) (record? a)) b
     (or (not (map? a)) (empty? a)) b
     (and (map? b) (not (empty? b))) (merge-with deep-merge a b)
     :else a))
  ([a b & maps]
   (reduce deep-merge
           (deep-merge a b)
           maps)))

(defn partition-all-float-arrays
  "Returns a lazy sequence of float arrays. Like core.partition-all, but creates
  new float arrays for each partition. Returns a stateful transducer when no
  collection is provided."
  ([^long partition-length]
   (fn [rf]
     (let [in-progress (float-array partition-length)
           in-progress-index (AtomicInteger.)]
       (fn
         ([] (rf))
         ([result]
          (let [finished-length (.getAndSet in-progress-index 0)
                result (if (zero? finished-length)
                         result
                         (let [finished (Arrays/copyOf in-progress finished-length)]
                           (unreduced (rf result finished))))]
            (rf result)))
         ([result input]
          (let [written-index (.getAndIncrement in-progress-index)
                finished-length (inc written-index)]
            (aset-float in-progress written-index input)
            (if (= partition-length finished-length)
              (let [finished (Arrays/copyOf in-progress partition-length)]
                (.set in-progress-index 0)
                (rf result finished))
              result)))))))
  ([^long partition-length coll]
   (partition-all-float-arrays partition-length partition-length coll))
  ([^long partition-length ^long step coll]
   (lazy-seq
     (when-let [in-progress (seq coll)]
       (let [finished (float-array (take partition-length in-progress))]
         (cons finished (partition-all-float-arrays partition-length step (nthrest in-progress step))))))))

(defn partition-all-primitives
  "Returns a lazy sequence of primitive vectors. Like core.partition-all, but
  creates a new vector of a single primitive-type for each partition. The
  primitive-type must be one of :int :long :float :double :byte :short :char, or
  :boolean. Returns a stateful transducer when no collection is provided."
  ([primitive-type ^long partition-length]
   (fn [rf]
     (let [in-progress (ArrayList. partition-length)]
       (fn
         ([] (rf))
         ([result]
          (let [result
                (if (.isEmpty in-progress)
                  result
                  (let [finished (apply vector-of primitive-type (.toArray in-progress))]
                    (.clear in-progress)
                    (unreduced (rf result finished))))]
            (rf result)))
         ([result input]
          (.add in-progress input)
          (if (= partition-length (.size in-progress))
            (let [finished (apply vector-of primitive-type (.toArray in-progress))]
              (.clear in-progress)
              (rf result finished))
            result))))))
  ([primitive-type ^long partition-length coll]
   (partition-all-primitives primitive-type partition-length partition-length coll))
  ([primitive-type ^long partition-length ^long step coll]
   (lazy-seq
     (when-let [in-progress (seq coll)]
       (let [finished (apply vector-of primitive-type (take partition-length in-progress))]
         (cons finished (partition-all-primitives primitive-type partition-length step (nthrest in-progress step))))))))

(defn reduce-partitioned
  "Partitions coll into the requested partition-length, then reduces using the
  accumulate-fn with the resulting arguments from each partition. If coll cannot
  be evenly partitioned, throws IllegalArgumentException."
  [^long partition-length accumulate-fn init coll]
  (if (pos-int? partition-length)
    (transduce
      (partition-all partition-length)
      (fn
        ([result] result)
        ([result partition]
         (case (rem (count partition) partition-length)
           0 (apply accumulate-fn result partition)
           (throw (IllegalArgumentException. "The length of coll must be a multiple of the partition-length.")))))
      init
      coll)
    (throw (IllegalArgumentException. "The partition-length must be positive."))))

(defn remove-index
  "Removes an item at the specified position in a vector"
  [coll ^long index]
  (-> (into (subvec coll 0 index)
            (subvec coll (inc index)))
      (with-meta (meta coll))))

(defn separate-by
  "Separates items in the supplied collection into two based on a predicate.
  Returns a pair of [true-items, false-items]. The resulting collections will
  have the same type and metadata as the input collection."
  [pred coll]
  (cond
    ;; Avoid generating needless garbage for empty collections.
    (empty? coll)
    (pair coll coll)

    ;; Transient implementation.
    (supports-transient? coll)
    (let [coll-meta (meta coll)
          empty-coll (empty coll)
          separated (reduce (fn [result item]
                              (if (pred item)
                                (pair (conj! (key result) item)
                                      (val result))
                                (pair (key result)
                                      (conj! (val result) item))))
                            (pair (transient empty-coll)
                                  (transient empty-coll))
                            coll)]
      (pair (-> separated key persistent! (with-meta coll-meta))
            (-> separated val persistent! (with-meta coll-meta))))

    ;; Non-transient implementation.
    :else
    (let [empty-coll (with-meta (empty coll) (meta coll))]
      (reduce (fn [result item]
                (if (pred item)
                  (pair (conj (key result) item)
                        (val result))
                  (pair (key result)
                        (conj (val result) item))))
              (pair empty-coll empty-coll)
              coll))))

(defn aggregate-into
  "Aggregate a sequence of key-value pairs into an associative collection. For
  each key-value pair, we will look up the key in coll and run the accumulate-fn
  on the existing value and the value from the key-value pair. The result will
  be assoc:ed into coll. Optionally, an init value can be specified to use as
  the first argument to the accumulate-fn when there is no existing value for
  the key in coll. If no init value is supplied, the initial value will be
  obtained by calling the accumulate-fn with no arguments at the start. If init
  is a function, it will be called for each unseen key to produce an init
  value for it."
  ([coll accumulate-fn pairs]
   (aggregate-into coll accumulate-fn (accumulate-fn) pairs))
  ([coll accumulate-fn init pairs]
   (if (empty? pairs)
     coll
     (let [use-transient (supports-transient? coll)
           use-fn-init (fn? init)
           assoc-fn (if use-transient assoc! assoc)
           lookup-fn (if use-fn-init
                       (fn lookup-fn [accumulated-by-key key]
                         (let [accumulated (get accumulated-by-key key ::not-found)]
                           (case accumulated
                             ::not-found (init key)
                             accumulated)))
                       (fn lookup-fn [accumulated-by-key key]
                         (get accumulated-by-key key init)))]
       (cond-> (reduce (fn [accumulated-by-key [key value]]
                         (let [accumulated (lookup-fn accumulated-by-key key)
                               accumulated (accumulate-fn accumulated value)]
                           (assoc-fn accumulated-by-key key accumulated)))
                       (cond-> coll use-transient transient)
                       pairs)
               use-transient (-> (persistent!)
                                 (with-meta (meta coll))))))))

(defn mapcat-indexed
  "Returns the result of applying concat to the result of applying map-indexed
  to f and coll. Thus function f should return a collection. Returns a
  transducer when no collection is provided."
  ([f] (comp (map-indexed f) cat))
  ([f coll] (sequence (mapcat-indexed f) coll)))

(defn search
  "Traverses the supplied collection hierarchy recursively, applying the
  specified match-fn to every non-collection value. Records are considered
  values, not collections. Returns a sequence of all non-nil results returned by
  the match-fn."
  [coll match-fn]
  (cond
    (record? coll)
    (when-some [match (match-fn coll)]
      [match])

    (map? coll)
    (eduction
      (mapcat
        (fn [entry]
          (search (val entry) match-fn)))
      coll)

    (coll? coll)
    (eduction
      (mapcat
        (fn [value]
          (search value match-fn)))
      coll)

    :else
    (when-some [match (match-fn coll)]
      [match])))

(defn search-with-path
  "Traverses the supplied collection hierarchy recursively, applying the
  specified match-fn to every non-collection value. Records are considered
  values, not collections. Returns a sequence of pairs of every non-nil result
  returned by the match-fn and the path to the match from the root of the
  collection. Path tokens will be conjoined onto the supplied init-path at each
  level and the resulting path will be part of the matching result pair."
  [coll init-path match-fn]
  (cond
    (record? coll)
    (when-some [match (match-fn coll)]
      [(pair match init-path)])

    (map? coll)
    (eduction
      (mapcat
        (fn [[key value]]
          (search-with-path value (conj init-path key) match-fn)))
      coll)

    (coll? coll)
    (eduction
      (mapcat-indexed
        (fn [index value]
          (search-with-path value (conj init-path index) match-fn)))
      coll)

    :else
    (when-some [match (match-fn coll)]
      [(pair match init-path)])))

(defn sorted-assoc-in-empty-fn
  "An empty-fn for use with assoc-in-ex. Returns vectors for integer keys and
  sorted maps for non-integer keys."
  [_ _ nested-key-path]
  (if (integer? (first nested-key-path))
    []
    (sorted-map)))

(defn default-assoc-in-empty-fn
  "An empty-fn for use with assoc-in-ex. Returns vectors for integer keys and
  hash maps for non-integer keys."
  [_ _ nested-key-path]
  (if (integer? (first nested-key-path))
    []
    {}))

(defn assoc-in-ex
  "Like core.assoc-in, but the supplied empty-fn will be called whenever an
  intermediate collection along the key-path does not yet exist. The empty-fn is
  expected to return an empty collection that we will associate entries into.
  Supplying (constantly {}) as the empty-fn will mimic the behavior of the
  core.assoc-in function. The arguments supplied to the empty-fn are the parent
  collection, the key in the parent collection where we expected to find a
  nested collection, and the remaining key-path that will address into the
  missing nested collection. If coll is nil, the empty-fn will be called with
  nil, nil key-path. If no empty-fn is supplied, the default empty-fn that
  produces vectors for integer keys and hash-maps for other keys will be used."
  ([coll key-path value]
   (assoc-in-ex coll key-path value default-assoc-in-empty-fn))
  ([coll key-path value empty-fn]
   {:pre [(ifn? empty-fn)]}
   (let [key (key-path 0)
         nested-key-path (subvec key-path 1)
         coll (if (some? coll)
                coll
                (empty-fn nil nil key-path))]
     (assoc coll
       key
       (if (zero? (count nested-key-path))
         value
         (assoc-in-ex (if-some [nested-coll (get coll key)]
                        nested-coll
                        (empty-fn coll key nested-key-path))
           nested-key-path value empty-fn))))))

(def xform-nested-map->path-map
  "Transducer that takes a nested map and returns a flat map of vector paths to
  the innermost values."
  (letfn [(path-entries [path [key value]]
            (let [path (conj path key)]
              (if (coll? value)
                (eduction
                  (mapcat #(path-entries path %))
                  value)
                [(pair path value)])))]
    (mapcat #(path-entries [] %))))

(defn nested-map->path-map
  "Takes a nested map and returns a flat map of vector paths to the innermost
  values."
  [nested-map]
  {:pre [(map? nested-map)]}
  (into (empty nested-map)
        xform-nested-map->path-map
        nested-map))

(defn path-map->nested-map
  "Takes a flat map of vector paths to values and returns a nested map to the
  same values."
  [path-map]
  {:pre [(map? path-map)]}
  (let [empty-fn (if (sorted? path-map)
                   sorted-assoc-in-empty-fn
                   default-assoc-in-empty-fn)]
    (reduce (fn [nested-map [path value]]
              (assoc-in-ex nested-map path value empty-fn))
            (empty path-map)
            path-map)))

(defn- preserving-reduced [rf]
  #(let [result (rf %1 %2)]
     (cond-> result (reduced? result) reduced)))

(defn flatten-xf
  "Like clojure.core/flatten, but transducer and treats nils as empty sequences"
  [rf]
  (fn xf
    ([] (rf))
    ([result] (rf result))
    ([result input]
     (cond
       (nil? input) result
       (sequential? input) (reduce (preserving-reduced xf) result input)
       :else (rf result input)))))

(defn tree-xf
  "Like clojure.core/tree-seq, but transducer"
  [branch? children]
  (fn [rf]
    (fn xf
      ([] (rf))
      ([result] (rf result))
      ([result input]
       (let [result (rf result input)]
         (if (or (reduced? result) (not (branch? input)))
           result
           (reduce (preserving-reduced xf) result (children input))))))))

(defn some
  "Like clojure.core/some, but uses reduce instead of lazy sequences."
  [pred coll]
  (reduce (fn [_ v]
            (when-let [ret (pred v)]
              (reduced ret)))
          nil
          coll))

(defn any?
  "Returns whether any item in the supplied collection matches the predicate. Do
  not confuse with clojure.core/any?, which takes a single argument and always
  returns true."
  [pred coll]
  (boolean (some pred coll)))

(defn not-any?
  "Like clojure.core/not-any?, but uses reduce instead of lazy sequences."
  [pred coll]
  (not (some pred coll)))

(defn every?
  "Like clojure.core/every?, but uses reduce instead of lazy sequences."
  [pred coll]
  (reduce (fn [result item]
            (if (pred item)
              result
              (reduced false)))
          true
          coll))

(defn not-every?
  "Like clojure.core/not-every?, but uses reduce instead of lazy sequences."
  [pred coll]
  (not (every? pred coll)))

(defn str-rf
  "Reducing function for string concatenation, useful for transduce context"
  ([] (StringBuilder.))
  ([^StringBuilder result] (.toString result))
  ([^StringBuilder acc input] (.append acc (str input))))

(defn join-to-string
  "Like clojure.string/join, but uses reduce instead of lazy sequences"
  ([coll]
   (transduce identity str-rf coll))
  ([sep coll]
   (transduce (interpose (str sep)) str-rf coll)))

(defn consensus
  "Iterates over all elements in the collection. If they are all equal, return
  the last element, otherwise return not-found. Returns not-found if the
  collection is empty. If no value is provided for not-found, use nil."
  ([coll]
   (consensus coll nil))
  ([coll not-found]
   (let [consensus (reduce
                     (fn [prev-value value]
                       (if (or (= prev-value value)
                               (= ::undefined prev-value))
                         value
                         (reduced not-found)))
                     ::undefined
                     coll)]
     (if (= ::undefined consensus)
       not-found
       consensus))))

(defonce ^:private primitive-types-by-array-manager-id
  (into {}
        (map (fn [primitive-type]
               (let [^Vec primitive-vector (vector-of primitive-type)
                     array-manager (.am primitive-vector)
                     array-manager-id (System/identityHashCode array-manager)]
                 (pair array-manager-id primitive-type))))
        [:boolean :char :byte :short :int :long :float :double]))

(defn primitive-vector-type
  "Returns a keyword reflecting the primitive type stored in the specified
  primitive vector, or nil if coll is not a primitive collection."
  [^Vec coll]
  (when (instance? Vec coll)
    (let [array-manager-id (System/identityHashCode (.am coll))]
      (primitive-types-by-array-manager-id array-manager-id))))<|MERGE_RESOLUTION|>--- conflicted
+++ resolved
@@ -13,13 +13,8 @@
 ;; specific language governing permissions and limitations under the License.
 
 (ns util.coll
-<<<<<<< HEAD
-  (:refer-clojure :exclude [any? bounded-count empty? every? mapcat merge merge-with not-any? not-empty not-every? some])
+  (:refer-clojure :exclude [any? bounded-count empty? every? mapcat merge merge-with not-any? not-empty not-every? some update-vals])
   (:import [clojure.core Eduction Vec]
-=======
-  (:refer-clojure :exclude [any? bounded-count empty? every? mapcat merge merge-with not-any? not-empty not-every? some update-vals])
-  (:import [clojure.core Eduction]
->>>>>>> 2e476347
            [clojure.lang Cons Cycle IEditableCollection LazySeq MapEntry Repeat]
            [java.util ArrayList Arrays]
            [java.util.concurrent.atomic AtomicInteger]))
