;; Copyright 2020-2024 The Defold Foundation
;; Copyright 2014-2020 King
;; Copyright 2009-2014 Ragnar Svensson, Christian Murray
;; Licensed under the Defold License version 1.0 (the "License"); you may not use
;; this file except in compliance with the License.
;; 
;; You may obtain a copy of the License, together with FAQs at
;; https://www.defold.com/license
;; 
;; Unless required by applicable law or agreed to in writing, software distributed
;; under the License is distributed on an "AS IS" BASIS, WITHOUT WARRANTIES OR
;; CONDITIONS OF ANY KIND, either express or implied. See the License for the
;; specific language governing permissions and limitations under the License.

(ns util.coll
<<<<<<< HEAD
  (:refer-clojure :exclude [bounded-count empty? mapcat not-empty])
  (:import [clojure.lang IEditableCollection MapEntry]))
=======
  (:refer-clojure :exclude [bounded-count empty?])
  (:import [clojure.lang IEditableCollection MapEntry]
           [java.util ArrayList]))
>>>>>>> 80ffc1ac

(set! *warn-on-reflection* true)
(set! *unchecked-math* :warn-on-boxed)

(def empty-sorted-map (sorted-map))

(defn mapcat
  "Like core.mapcat, but faster in the non-transducer case."
  ([f] (comp (map f) cat))
  ([f coll] (sequence (mapcat f) coll))
  ([f coll & colls] (apply sequence (mapcat f) coll colls)))

(defn ascending-order
  "Comparator that orders items in ascending order."
  [a b]
  (compare a b))

(defn descending-order
  "Comparator that orders items in descending order."
  [a b]
  (compare b a))

(defn supports-transient?
  "Returns true if the supplied persistent collection can be made into a
  transient collection."
  [coll]
  (instance? IEditableCollection coll))

(defn pair
  "Constructs a two-element collection that implements IPersistentVector from
  the supplied arguments."
  [a b]
  (MapEntry. a b))

(defmacro pair-fn
  "Returns a function that takes a value and returns a pair from it. The
  supplied key-fn is expected to take a value and return the key to use for
  that value. If supplied, the value-fn is applied to the value to produce the
  value portion of the pair. Useful when transforming sequences into maps, and
  can be a drop-in replacement for (juxt key-fn value-fn)."
  ([key-fn]
   `(let [key-fn# ~key-fn]
      (fn ~'value->pair [~'value]
        (pair (key-fn# ~'value)
              ~'value))))
  ([key-fn value-fn]
   `(let [key-fn# ~key-fn
          value-fn# ~value-fn]
      (fn ~'value->pair [~'value]
        (pair (key-fn# ~'value)
              (value-fn# ~'value))))))

(defn flipped-pair
  "Constructs a two-element collection that implements IPersistentVector from
  the reversed arguments."
  [a b]
  (MapEntry. b a))

(defn bounded-count
  "Like core.bounded-count, but tags the return value and limit argument as long
  values to avoid boxed math or reflection. If coll is counted? returns its
  count, else will count at most the first n elements of coll using its seq."
  ^long [^long n coll]
  (if (counted? coll)
    (count coll)
    (loop [i 0
           s (seq coll)]
      (if (and s (< i n))
        (recur (inc i) (next s))
        i))))

(defn resize
  "Returns a collection of the desired size, retaining elements from coll up to
  the desired size. If coll does not have enough elements, fill the subsequent
  slots in the output collection with the supplied fill-value."
  [coll ^long new-count fill-value]
  {:pre [(sequential? coll)
         (not (neg? new-count))]}
  (let [old-count (count coll)]
    (cond
      (< new-count old-count)
      (into (empty coll)
            (take new-count)
            coll)

      (> new-count old-count)
      (into coll
            (repeat (- new-count old-count)
                    fill-value))

      :else
      coll)))

(defn empty-with-meta
  "Like core.empty, but ensures the metadata is preserved for all collections."
  [coll]
  (let [original-meta (meta coll)
        empty-coll (empty coll)]
    (if (and original-meta (nil? (meta empty-coll)))
      (with-meta empty-coll original-meta)
      empty-coll)))

(defn empty?
  "Like core.empty?, but avoids generating garbage when possible."
  [coll]
  (cond
    (nil? coll)
    true

    (counted? coll)
    (zero? (count coll))

    (instance? CharSequence coll)
    (.isEmpty ^CharSequence coll)

    :else
    (not (seq coll))))

(defn not-empty
  "Like core.not-empty, but avoids generating garbage when possible."
  [coll]
  (if (empty? coll)
    nil
    coll))

(def into-set (fnil into #{}))

(def into-vector (fnil into []))

(defn pair-map-by
  "Returns a hash-map where the keys are the result of applying the supplied
  key-fn to each item in the input sequence and the values are the items
  themselves. Returns a stateless transducer if no input sequence is
  provided. Optionally, a value-fn can be supplied to transform the values."
  ([key-fn]
   {:pre [(ifn? key-fn)]}
   (map (pair-fn key-fn)))
  ([key-fn value-fn-or-coll]
   (if (fn? value-fn-or-coll)
     (map (pair-fn key-fn value-fn-or-coll))
     (into {}
           (map (pair-fn key-fn))
           value-fn-or-coll)))
  ([key-fn value-fn coll]
   (into {}
         (map (pair-fn key-fn value-fn))
         coll)))

(defn partition-all-primitives
  "Returns a lazy sequence of primitive vectors. Like core.partition-all, but
  creates a new vector of a single primitive-type for each partition. The
  primitive-type must be one of :int :long :float :double :byte :short :char, or
  :boolean. Returns a stateful transducer when no collection is provided."
  ([primitive-type ^long partition-length]
   (fn [rf]
     (let [in-progress (ArrayList. partition-length)]
       (fn
         ([] (rf))
         ([result]
          (let [result
                (if (.isEmpty in-progress)
                  result
                  (let [finished (apply vector-of primitive-type (.toArray in-progress))]
                    (.clear in-progress)
                    (unreduced (rf result finished))))]
            (rf result)))
         ([result input]
          (.add in-progress input)
          (if (= partition-length (.size in-progress))
            (let [finished (apply vector-of primitive-type (.toArray in-progress))]
              (.clear in-progress)
              (rf result finished))
            result))))))
  ([primitive-type ^long partition-length coll]
   (partition-all-primitives primitive-type partition-length partition-length coll))
  ([primitive-type ^long partition-length ^long step coll]
   (lazy-seq
     (when-let [in-progress (seq coll)]
       (let [finished (apply vector-of primitive-type (take partition-length in-progress))]
         (cons finished (partition-all-primitives primitive-type partition-length step (nthrest in-progress step))))))))

(defn separate-by
  "Separates items in the supplied collection into two based on a predicate.
  Returns a pair of [true-items, false-items]. The resulting collections will
  have the same type and metadata as the input collection."
  [pred coll]
  (cond
    ;; Avoid generating needless garbage for empty collections.
    (empty? coll)
    (pair coll coll)

    ;; Transient implementation.
    (supports-transient? coll)
    (let [coll-meta (meta coll)
          empty-coll (empty coll)
          separated (reduce (fn [result item]
                              (if (pred item)
                                (pair (conj! (key result) item)
                                      (val result))
                                (pair (key result)
                                      (conj! (val result) item))))
                            (pair (transient empty-coll)
                                  (transient empty-coll))
                            coll)]
      (pair (-> separated key persistent! (with-meta coll-meta))
            (-> separated val persistent! (with-meta coll-meta))))

    ;; Non-transient implementation.
    :else
    (let [empty-coll (with-meta (empty coll) (meta coll))]
      (reduce (fn [result item]
                (if (pred item)
                  (pair (conj (key result) item)
                        (val result))
                  (pair (key result)
                        (conj (val result) item))))
              (pair empty-coll empty-coll)
              coll))))

(defn mapcat-indexed
  "Returns the result of applying concat to the result of applying map-indexed
  to f and coll. Thus function f should return a collection. Returns a
  transducer when no collection is provided."
  ([f] (comp (map-indexed f) cat))
  ([f coll] (sequence (mapcat-indexed f) coll)))

(defn search
  "Traverses the supplied collection hierarchy recursively, applying the
  specified match-fn to every non-collection value. Records are considered
  values, not collections. Returns a sequence of all non-nil results returned by
  the match-fn."
  [coll match-fn]
  (cond
    (record? coll)
    (when-some [match (match-fn coll)]
      [match])

    (map? coll)
    (eduction
      (mapcat
        (fn [entry]
          (search (val entry) match-fn)))
      coll)

    (coll? coll)
    (eduction
      (mapcat
        (fn [value]
          (search value match-fn)))
      coll)

    :else
    (when-some [match (match-fn coll)]
      [match])))

(defn search-with-path
  "Traverses the supplied collection hierarchy recursively, applying the
  specified match-fn to every non-collection value. Records are considered
  values, not collections. Returns a sequence of pairs of every non-nil result
  returned by the match-fn and the path to the match from the root of the
  collection. Path tokens will be conjoined onto the supplied init-path at each
  level and the resulting path will be part of the matching result pair."
  [coll init-path match-fn]
  (cond
    (record? coll)
    (when-some [match (match-fn coll)]
      [(pair match init-path)])

    (map? coll)
    (eduction
      (mapcat
        (fn [[key value]]
          (search-with-path value (conj init-path key) match-fn)))
      coll)

    (coll? coll)
    (eduction
      (mapcat-indexed
        (fn [index value]
          (search-with-path value (conj init-path index) match-fn)))
      coll)

    :else
    (when-some [match (match-fn coll)]
      [(pair match init-path)])))

(defn sorted-assoc-in-empty-fn
  "An empty-fn for use with assoc-in-ex. Returns vectors for integer keys and
  sorted maps for non-integer keys."
  [_ _ nested-key-path]
  (if (integer? (first nested-key-path))
    []
    (sorted-map)))

(defn default-assoc-in-empty-fn
  "An empty-fn for use with assoc-in-ex. Returns vectors for integer keys and
  hash maps for non-integer keys."
  [_ _ nested-key-path]
  (if (integer? (first nested-key-path))
    []
    {}))

(defn assoc-in-ex
  "Like core.assoc-in, but the supplied empty-fn will be called whenever an
  intermediate collection along the key-path does not yet exist. The empty-fn is
  expected to return an empty collection that we will associate entries into.
  Supplying (constantly {}) as the empty-fn will mimic the behavior of the
  core.assoc-in function. The arguments supplied to the empty-fn are the parent
  collection, the key in the parent collection where we expected to find a
  nested collection, and the remaining key-path that will address into the
  missing nested collection. If coll is nil, the empty-fn will be called with
  nil, nil key-path. If no empty-fn is supplied, the default empty-fn that
  produces vectors for integer keys and hash-maps for other keys will be used."
  ([coll key-path value]
   (assoc-in-ex coll key-path value default-assoc-in-empty-fn))
  ([coll key-path value empty-fn]
   {:pre [(ifn? empty-fn)]}
   (let [key (key-path 0)
         nested-key-path (subvec key-path 1)
         coll (if (some? coll)
                coll
                (empty-fn nil nil key-path))]
     (assoc coll
       key
       (if (zero? (count nested-key-path))
         value
         (assoc-in-ex (if-some [nested-coll (get coll key)]
                        nested-coll
                        (empty-fn coll key nested-key-path))
           nested-key-path value empty-fn))))))

(def xform-nested-map->path-map
  "Transducer that takes a nested map and returns a flat map of vector paths to
  the innermost values."
  (letfn [(path-entries [path [key value]]
            (let [path (conj path key)]
              (if (coll? value)
                (eduction
                  (mapcat #(path-entries path %))
                  value)
                [(pair path value)])))]
    (mapcat #(path-entries [] %))))

(defn nested-map->path-map
  "Takes a nested map and returns a flat map of vector paths to the innermost
  values."
  [nested-map]
  {:pre [(map? nested-map)]}
  (into (empty nested-map)
        xform-nested-map->path-map
        nested-map))

(defn path-map->nested-map
  "Takes a flat map of vector paths to values and returns a nested map to the
  same values."
  [path-map]
  {:pre [(map? path-map)]}
  (let [empty-fn (if (sorted? path-map)
                   sorted-assoc-in-empty-fn
                   default-assoc-in-empty-fn)]
    (reduce (fn [nested-map [path value]]
              (assoc-in-ex nested-map path value empty-fn))
            (empty path-map)
            path-map)))<|MERGE_RESOLUTION|>--- conflicted
+++ resolved
@@ -13,14 +13,9 @@
 ;; specific language governing permissions and limitations under the License.
 
 (ns util.coll
-<<<<<<< HEAD
   (:refer-clojure :exclude [bounded-count empty? mapcat not-empty])
-  (:import [clojure.lang IEditableCollection MapEntry]))
-=======
-  (:refer-clojure :exclude [bounded-count empty?])
   (:import [clojure.lang IEditableCollection MapEntry]
            [java.util ArrayList]))
->>>>>>> 80ffc1ac
 
 (set! *warn-on-reflection* true)
 (set! *unchecked-math* :warn-on-boxed)
