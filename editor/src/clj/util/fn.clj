--- conflicted
+++ resolved
@@ -341,7 +341,6 @@
                        [(deref var#) calls#]))))
            binding-map#)))
 
-<<<<<<< HEAD
 (defmacro among-values-case-expr
   "Given a sequence of valid-values and a checked-value, returns a case
   expression that returns for the valid-values and false otherwise."
@@ -358,7 +357,7 @@
   [name valid-values]
   `(defn ~name [~'value]
      (among-values-case-expr ~valid-values ~'value)))
-=======
+
 ;; Keep at the bottom to avoid internal use. Code in this file should use and*.
 (defn and
   "Like clojure.core/and, but is eager and can be used as a function."
@@ -373,5 +372,4 @@
   ([] nil)
   ([a] a)
   ([a b] (if a a b))
-  ([a b & more] (reduce or (if a a b) more)))
->>>>>>> 26a4bce0
+  ([a b & more] (reduce or (if a a b) more)))