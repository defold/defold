;; Copyright 2020-2024 The Defold Foundation
;; Copyright 2014-2020 King
;; Copyright 2009-2014 Ragnar Svensson, Christian Murray
;; Licensed under the Defold License version 1.0 (the "License"); you may not use
;; this file except in compliance with the License.
;;
;; You may obtain a copy of the License, together with FAQs at
;; https://www.defold.com/license
;;
;; Unless required by applicable law or agreed to in writing, software distributed
;; under the License is distributed on an "AS IS" BASIS, WITHOUT WARRANTIES OR
;; CONDITIONS OF ANY KIND, either express or implied. See the License for the
;; specific language governing permissions and limitations under the License.

(ns util.eduction
  (:refer-clojure :exclude [cat concat dedupe distinct drop drop-while filter interpose keep keep-indexed map map-indexed mapcat partition-all partition-by random-sample remove replace take take-nth take-while]))

(set! *warn-on-reflection* true)

(defonce empty-eduction (eduction))

(definline cat [coll]
  `(eduction
     clojure.core/cat
     ~coll))

<<<<<<< HEAD
(defmacro concat
  ([] `empty-eduction)
  ([coll] `(eduction ~coll))
  ([coll & colls]
   `(eduction
      clojure.core/cat
      [~coll ~@colls])))
=======
(defn concat
  ([] empty-eduction)
  ([x] x)
  ([x y] (eduction clojure.core/cat [x y]))
  ([x y & zs]
   (eduction clojure.core/cat (into [x y] zs))))
>>>>>>> addf94a3

(definline dedupe [coll]
  `(eduction
     (clojure.core/dedupe)
     ~coll))

(definline distinct [coll]
  `(eduction
     (clojure.core/distinct)
     ~coll))

(definline drop [n coll]
  `(eduction
     (clojure.core/drop ~n)
     ~coll))

(definline drop-while [pred coll]
  `(eduction
     (clojure.core/drop-while ~pred)
     ~coll))

(definline filter [pred coll]
  `(eduction
     (clojure.core/filter ~pred)
     ~coll))

(definline interpose [sep coll]
  `(eduction
     (clojure.core/interpose ~sep)
     ~coll))

(definline keep [f coll]
  `(eduction
     (clojure.core/keep ~f)
     ~coll))

(definline keep-indexed [f coll]
  `(eduction
     (clojure.core/keep-indexed ~f)
     ~coll))

(definline map [f coll]
  `(eduction
     (clojure.core/map ~f)
     ~coll))

(definline map-indexed [f coll]
  `(eduction
     (clojure.core/map-indexed ~f)
     ~coll))

(definline mapcat [f coll]
  `(eduction
     (clojure.core/mapcat ~f)
     ~coll))

(definline partition-all [n coll]
  `(eduction
     (clojure.core/partition-all ~n)
     ~coll))

(definline partition-by [f coll]
  `(eduction
     (clojure.core/partition-by ~f)
     ~coll))

(definline random-sample [prob coll]
  `(eduction
     (clojure.core/random-sample ~prob)
     ~coll))

(definline remove [pred coll]
  `(eduction
     (clojure.core/remove ~pred)
     ~coll))

(definline replace [smap coll]
  `(eduction
     (clojure.core/replace ~smap)
     ~coll))

(definline take [n coll]
  `(eduction
     (clojure.core/take ~n)
     ~coll))

(definline take-nth [n coll]
  `(eduction
     (clojure.core/take-nth ~n)
     ~coll))

(definline take-while [pred coll]
  `(eduction
     (clojure.core/take-while ~pred)
     ~coll))<|MERGE_RESOLUTION|>--- conflicted
+++ resolved
@@ -24,22 +24,12 @@
      clojure.core/cat
      ~coll))
 
-<<<<<<< HEAD
-(defmacro concat
-  ([] `empty-eduction)
-  ([coll] `(eduction ~coll))
-  ([coll & colls]
-   `(eduction
-      clojure.core/cat
-      [~coll ~@colls])))
-=======
 (defn concat
   ([] empty-eduction)
   ([x] x)
   ([x y] (eduction clojure.core/cat [x y]))
   ([x y & zs]
    (eduction clojure.core/cat (into [x y] zs))))
->>>>>>> addf94a3
 
 (definline dedupe [coll]
   `(eduction
