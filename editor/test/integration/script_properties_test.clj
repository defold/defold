(ns integration.script-properties-test
  (:require [clojure.java.io :as io]
            [clojure.set :as set]
            [clojure.string :as string]
            [clojure.test :refer :all]
            [dynamo.graph :as g]
            [editor.atlas :as atlas]
            [editor.code.script :as script]
            [editor.collection :as collection]
            [editor.defold-project :as project]
            [editor.game-object :as game-object]
            [editor.properties :as properties]
            [editor.protobuf :as protobuf]
            [editor.resource :as resource]
            [editor.workspace :as workspace]
            [integration.test-util :as tu]
            [support.test-support :refer [with-clean-system]])
  (:import (com.dynamo.gameobject.proto GameObject$CollectionDesc GameObject$PrototypeDesc)
           (com.dynamo.lua.proto Lua$LuaModule)
           (java.io ByteArrayOutputStream StringReader)))

(defn- unpack-property-declarations [property-declarations]
  (assert (map? property-declarations))
  (into {}
        (mapcat (fn [[entries-key values-key]]
                  (let [entries (get property-declarations entries-key)
                        values (get property-declarations values-key)]
                    (map (fn [{:keys [key index]}]
                           [key (values index)])
                         entries))))
        (vals properties/type->entry-keys)))

(defn- component [go-id id]
  (let [comps (->> (g/node-value go-id :node-outline)
                :children
                (map (fn [v] [(-> (:label v)
                                (string/split #" ")
                                first) (:node-id v)]))
                (into {}))]
    (comps id)))

(defmacro with-source [script-id source & body]
  `(let [orig# (tu/code-editor-source ~script-id)]
     (tu/code-editor-source! ~script-id ~source)
     ~@body
     (tu/code-editor-source! ~script-id orig#)))

(defn- prop [node-id prop-name]
  (let [key (properties/user-name->key prop-name)]
    (tu/prop (tu/prop-node-id node-id key) key)))

(defn- read-only? [node-id prop-name]
  (tu/prop-read-only? node-id (properties/user-name->key prop-name)))

(defn- overridden? [node-id prop-name]
  (let [key (properties/user-name->key prop-name)]
    (tu/prop-overridden? (tu/prop-node-id node-id key) key)))

(defn- prop! [node-id prop-name value]
  (let [key (properties/user-name->key prop-name)]
    (tu/prop! (tu/prop-node-id node-id key) key value)))

(defn- clear! [node-id prop-name]
  (let [key (properties/user-name->key prop-name)]
    (tu/prop-clear! (tu/prop-node-id node-id key) key)))

(defn- make-fake-file-resource [workspace proj-path text]
  (let [root-dir (workspace/project-path workspace)]
    (tu/make-fake-file-resource workspace (.getPath root-dir) (io/file root-dir proj-path) (.getBytes text "UTF-8"))))

(deftest script-properties-source
  (tu/with-loaded-project
    (let [script-id (tu/resource-node project "/script/props.script")]
      (testing "reading values"
               (is (= 1.0 (prop script-id "number")))
               (is (read-only? script-id "number")))
      (testing "broken prop defs" ;; string vals are not supported
               (with-source script-id "go.property(\"number\", \"my_string\")\n"
                 (is (nil? (prop script-id "number"))))))))

(deftest script-properties-component
  (tu/with-loaded-project
    (let [go-id (tu/resource-node project "/game_object/props.go")
          script-c (component go-id "script")]
      (is (= 2.0 (prop script-c "number")))
      (is (overridden? script-c "number"))
      (prop! script-c "number" 3.0)
      (is (= 3.0 (prop script-c "number")))
      (is (overridden? script-c "number"))
      (clear! script-c "number")
      (is (= 1.0 (prop script-c "number")))
      (is (not (overridden? script-c "number"))))))

(deftest script-properties-broken-component
  (tu/with-loaded-project
    (let [go-id (tu/resource-node project "/game_object/type_faulty_props.go")
          script-c (component go-id "script")]
      (is (not (overridden? script-c "number")))
      (is (= 1.0 (prop script-c "number")))
      (prop! script-c "number" 3.0)
      (is (overridden? script-c "number"))
      (is (= 3.0 (prop script-c "number")))
      (clear! script-c "number")
      (is (not (overridden? script-c "number")))
      (is (= 1.0 (prop script-c "number"))))))

(deftest script-properties-component-load-order
  (tu/with-loaded-project "test/resources/empty_project"
    (let [script-text (slurp "test/resources/test_project/script/props.script")
          game-object-text (slurp "test/resources/test_project/game_object/props.go")
          script-resource (make-fake-file-resource workspace "script/props.script" script-text)
          game-object-resource (make-fake-file-resource workspace "game_object/props.go" game-object-text)]
      (doseq [resource-load-order [[script-resource game-object-resource]
                                   [game-object-resource script-resource]]]
        (let [project (tu/setup-project! workspace resource-load-order)
              nodes-by-resource-path (g/node-value project :nodes-by-resource-path)
              game-object (nodes-by-resource-path "/game_object/props.go")
              script-component (component game-object "script")]
          (doseq [[prop-name prop-value] {"bool" true
                                          "hash" "hash2"
                                          "material" (workspace/resolve-workspace-resource workspace "/script/resources/from_props_game_object.material")
                                          "number" 2.0
                                          "quat" [180.0 0.0, 0.0]
                                          "texture" (workspace/resolve-workspace-resource workspace "/script/resources/from_props_game_object.atlas")
                                          "textureset" (workspace/resolve-workspace-resource workspace "/script/resources/from_props_game_object.atlas")
                                          "url" "/url"
                                          "vec3" [1.0 2.0 3.0]
                                          "vec4" [1.0 2.0 3.0 4.0]}]
            (is (overridden? script-component prop-name))
            (is (= prop-value (prop script-component prop-name)))))))))

(deftest script-properties-collection
  (tu/with-loaded-project
    (doseq [[resource paths val] [["/collection/props.collection" [[0 0] [1 0]] 3.0]
                                  ["/collection/sub_props.collection" [[0 0 0]] 4.0]
                                  ["/collection/sub_sub_props.collection" [[0 0 0 0]] 5.0]]
            path paths]
      (let [coll-id (tu/resource-node project resource)]
        (let [outline (tu/outline coll-id path)
              script-c (:node-id outline)]
          (is (:outline-overridden? outline))
          (is (= val (prop script-c "number")))
          (is (overridden? script-c "number")))))))

(deftest script-properties-broken-collection
  (tu/with-loaded-project
    ;; [0 0] instance script, bad collection level override, fallback to instance override = 2.0
    ;; [1 0] embedded instance script, bad collection level override, fallback to script setting = 1.0
    ;; [2 0] type faulty instance script, bad collection level override, fallback to script setting = 1.0
    ;; [3 0] type faulty instance script, proper collection-level override = 3.0
    (doseq [[resource path-vals] [["/collection/type_faulty_props.collection" [[[0 0] false 2.0] [[1 0] false 1.0] [[2 0] false 1.0]] [[3 0] true 3.0]]]
            [path overriden val] path-vals]
      (let [coll-id (tu/resource-node project resource)]
        (let [outline (tu/outline coll-id path)
              script-c (:node-id outline)]
          (is (= overriden (:outline-overridden? outline)))
          (is (= val (prop script-c "number")))
          (is (= overriden (overridden? script-c "number"))))))))

(deftest script-properties-collection-load-order
  (tu/with-loaded-project "test/resources/empty_project"
    (let [script-text (slurp "test/resources/test_project/script/props.script")
          game-object-text (slurp "test/resources/test_project/game_object/props.go")
          collection-text (slurp "test/resources/test_project/collection/props.collection")
          script-resource (make-fake-file-resource workspace "script/props.script" script-text)
          game-object-resource (make-fake-file-resource workspace "game_object/props.go" game-object-text)
          collection-resource (make-fake-file-resource workspace "collection/props.collection" collection-text)]
      (doseq [resource-load-order [[script-resource game-object-resource collection-resource]
                                   [script-resource collection-resource game-object-resource]
                                   [game-object-resource script-resource collection-resource]
                                   [game-object-resource collection-resource script-resource]
                                   [collection-resource script-resource game-object-resource]
                                   [collection-resource game-object-resource script-resource]]]
        (testing (apply format "Load order %s %s %s" (map resource/resource->proj-path resource-load-order))
          (let [project (tu/setup-project! workspace resource-load-order)
                nodes-by-resource-path (g/node-value project :nodes-by-resource-path)
                collection (nodes-by-resource-path (resource/proj-path collection-resource))
                script-node-outline (tu/outline collection [0 0])
                script-component (:node-id script-node-outline)]
            (is (= "script" (:label script-node-outline)))
            (doseq [[prop-name prop-value] {"bool" true
                                            "hash" "hash3"
                                            "material" (workspace/resolve-workspace-resource workspace "/script/resources/from_props_game_object.material")
                                            "number" 3.0
                                            "quat" [180.0 0.0, 0.0]
                                            "texture" (workspace/resolve-workspace-resource workspace "/script/resources/from_props_collection.atlas")
                                            "textureset" (workspace/resolve-workspace-resource workspace "/script/resources/from_props_game_object.atlas")
                                            "url" "/url2"
                                            "vec3" [1.0 2.0 3.0]
                                            "vec4" [1.0 2.0 3.0 4.0]}]
<<<<<<< HEAD
              (is (= prop-value (prop script-component prop-name))))))))))

(deftest script-properties-collection-load-order
  (with-bindings {#'tu/use-new-code-editor? false}
    (perform-script-properties-collection-load-order-test!))
  (with-bindings {#'tu/use-new-code-editor? true}
    (perform-script-properties-collection-load-order-test!)))

(defn- build-resource [project path]
  (when-some [resource-node (tu/resource-node project path)]
    (:resource (first (g/node-value resource-node :build-targets)))))

(defn- texture-build-resource [project path]
  (when-some [resource-node (tu/resource-node project path)]
    (:resource (g/node-value resource-node :texture-build-target))))

(defn- build-output [project path]
  (with-open [in (io/input-stream (build-resource project path))
              out (ByteArrayOutputStream.)]
    (io/copy in out)
    (.toByteArray out)))

(defn- save-value [pb-class node-id]
  (with-open [reader (StringReader. (:content (g/node-value node-id :save-data)))]
    (protobuf/read-text pb-class reader)))

(defn- properties [node-id]
  (:properties (g/node-value node-id :_properties)))

(defn- built-resources [node-id]
  (into #{}
        (comp (remove sequential?)
              (keep :resource))
        (tree-seq #(or (sequential? %) (seq (:deps %)))
                  #(if (sequential? %) (seq %) (:deps %))
                  (g/node-value node-id :build-targets))))

(defn- material-resource-property? [property value]
  (and (is (= :property-type-resource (:go-prop-type property)))
       (is (= properties/sub-type-material (:go-prop-sub-type property)))
       (is (= value (:value property)))
       (is (= resource/Resource (:type (:edit-type property))))
       (is (= "material" (:ext (:edit-type property))))))

(defn- texture-resource-property? [property value]
  (and (is (= :property-type-resource (:go-prop-type property)))
       (is (= properties/sub-type-texture (:go-prop-sub-type property)))
       (is (= value (:value property)))
       (is (= resource/Resource (:type (:edit-type property))))
       (is (= ["atlas" "tilesource" "cubemap" "jpg" "png"] (:ext (:edit-type property))))))

(defn- textureset-resource-property? [property value]
  (and (is (= :property-type-resource (:go-prop-type property)))
       (is (= properties/sub-type-textureset (:go-prop-sub-type property)))
       (is (= value (:value property)))
       (is (= resource/Resource (:type (:edit-type property))))
       (is (= ["atlas" "tilesource"] (:ext (:edit-type property))))))

(defn- resource-property? [property value sub-type]
  (condp = sub-type
    properties/sub-type-material (material-resource-property? property value)
    properties/sub-type-texture (texture-resource-property? property value)
    properties/sub-type-textureset (textureset-resource-property? property value)))

(deftest resource-script-properties-test
  (tu/with-loaded-project
    (let [resource (partial tu/resource workspace)
          resource-node (partial tu/resource-node project)
          build-resource (partial build-resource project)
          texture-build-resource (partial texture-build-resource project)]

      (let [props-script (resource-node "/script/props.script")
            properties (properties props-script)]
        (is (material-resource-property? (:__material properties) (resource "/script/resources/from_props_script.material")))
        (is (texture-resource-property? (:__texture properties) (resource "/script/resources/from_props_script.atlas")))
        (is (textureset-resource-property? (:__textureset properties) (resource "/script/resources/from_props_script.atlas")))
        (is (set/superset? (built-resources props-script)
                           #{(build-resource "/script/resources/from_props_script.material")
                             (texture-build-resource "/script/resources/from_props_script.atlas")
                             (build-resource "/script/resources/from_props_script.atlas")})))

      (let [props-game-object (resource-node "/game_object/props.go")
            props-script-component (:node-id (tu/outline props-game-object [0]))
            properties (properties props-script-component)]
        (is (material-resource-property? (:__material properties) (resource "/script/resources/from_props_game_object.material")))
        (is (texture-resource-property? (:__texture properties) (resource "/script/resources/from_props_game_object.atlas")))
        (is (textureset-resource-property? (:__textureset properties) (resource "/script/resources/from_props_game_object.atlas")))
        (is (set/superset? (built-resources props-game-object)
                           #{(build-resource "/script/resources/from_props_game_object.material")
                             (texture-build-resource "/script/resources/from_props_game_object.atlas")
                             (build-resource "/script/resources/from_props_game_object.atlas")})))

      (let [props-collection (resource-node "/collection/props.collection")
            props-script-component (:node-id (tu/outline props-collection [0 0]))
            properties (properties props-script-component)]
        (is (material-resource-property? (:__material properties) (resource "/script/resources/from_props_game_object.material")))
        (is (texture-resource-property? (:__texture properties) (resource "/script/resources/from_props_collection.atlas")))
        (is (textureset-resource-property? (:__textureset properties) (resource "/script/resources/from_props_game_object.atlas")))
        (is (set/superset? (built-resources props-collection)
                           #{(texture-build-resource "/script/resources/from_props_collection.atlas")})))

      (let [sub-props-collection (resource-node "/collection/sub_props.collection")
            props-script-component (:node-id (tu/outline sub-props-collection [0 0 0]))
            properties (properties props-script-component)]
        (is (material-resource-property? (:__material properties) (resource "/script/resources/from_props_game_object.material")))
        (is (texture-resource-property? (:__texture properties) (resource "/script/resources/from_props_collection.atlas")))
        (is (textureset-resource-property? (:__textureset properties) (resource "/script/resources/from_sub_props_collection.atlas")))
        (is (set/superset? (built-resources sub-props-collection)
                           #{(build-resource "/script/resources/from_sub_props_collection.atlas")})))

      (let [sub-sub-props-collection (resource-node "/collection/sub_sub_props.collection")
            props-script-component (:node-id (tu/outline sub-sub-props-collection [0 0 0 0]))
            properties (properties props-script-component)]
        (is (material-resource-property? (:__material properties) (resource "/script/resources/from_sub_sub_props_collection.material")))
        (is (texture-resource-property? (:__texture properties) (resource "/script/resources/from_props_collection.atlas")))
        (is (textureset-resource-property? (:__textureset properties) (resource "/script/resources/from_sub_props_collection.atlas")))
        (is (set/superset? (built-resources sub-sub-props-collection)
                           #{(build-resource "/script/resources/from_sub_sub_props_collection.material")}))))))

(defn- created-node [select-fn-call-logger]
  (let [calls (tu/call-logger-calls select-fn-call-logger)
        args (last calls)
        selection (first args)
        node-id (first selection)]
    node-id))

(defn- add-game-object! [collection game-object]
  (let [select-fn (tu/make-call-logger)]
    (collection/add-game-object-file collection collection (g/node-value game-object :resource) select-fn)
    (created-node select-fn)))

(defn- add-component! [game-object component]
  (let [select-fn (tu/make-call-logger)]
    (game-object/add-component-file game-object (g/node-value component :resource) select-fn)
    (created-node select-fn)))

(defn- make-atlas! [project proj-path]
  (assert (string/ends-with? proj-path ".atlas"))
  (let [workspace (project/workspace project)
        image-resource (tu/make-png-resource! workspace (string/replace proj-path #".atlas$" ".png"))
        atlas (tu/make-resource-node! project proj-path)]
    (g/transact
      (atlas/add-images atlas [image-resource]))
    atlas))

(defn- make-material! [project proj-path]
  (assert (string/ends-with? proj-path ".material"))
  (let [workspace (project/workspace project)
        vertex-program-resource (tu/make-resource! workspace (string/replace proj-path #".material" ".vp"))
        fragment-program-resource (tu/make-resource! workspace (string/replace proj-path #".material" ".fp"))
        material (tu/make-resource-node! project proj-path)]
    (doto material
      (g/set-property!
        :vertex-program vertex-program-resource
        :fragment-program fragment-program-resource))))

(defn- build! [resource-node]
  (let [project (project/get-project resource-node)
        workspace (project/workspace project)]
    (project/build project resource-node (g/make-evaluation-context) nil)
    (tu/make-directory-deleter (workspace/build-path workspace))))

(defn- edit-property! [node-id prop-kw value]
  (let [evaluation-context (g/make-evaluation-context)
        property (get-in (g/node-value node-id :_properties evaluation-context) [:properties prop-kw])
        set-fn (get-in property [:edit-type :set-fn])
        from-fn (get-in property [:edit-type :from-type] identity)
        prop-node-id (:node-id property)
        old-value (from-fn (:value property))]
    (assert (not (:read-only? property)))
    (g/transact
      (if (some? set-fn)
        (set-fn evaluation-context prop-node-id old-value value)
        (g/set-property prop-node-id prop-kw value)))
    (g/update-cache-from-evaluation-context! evaluation-context)))

(defn- reset-property! [node-id prop-kw]
  (tu/prop-clear! (tu/prop-node-id node-id prop-kw) prop-kw))

(defn- find-corresponding [items node-with-id-property]
  (assert (vector? items))
  (let [wanted-id (g/node-value node-with-id-property :id)]
    (some (fn [{:keys [id] :as item}]
            (let [item-id (if (string/starts-with? id collection/path-sep) (subs id 1) id)]
              (when (= wanted-id item-id)
                item)))
          items)))

(deftest edit-script-resource-properties-test
  (with-clean-system
    (let [workspace (tu/setup-scratch-workspace! world "test/resources/empty_project")
          project (tu/setup-project! workspace)
          project-graph (g/node-id->graph-id project)
          resource (partial tu/resource workspace)
          build-resource (partial build-resource project)
          build-resource-path (comp resource/proj-path build-resource)
          build-output (partial build-output project)
          texture-build-resource (partial texture-build-resource project)
          texture-build-resource-path (comp resource/proj-path texture-build-resource)
          make-atlas! (partial make-atlas! project)
          make-material! (partial make-material! project)
          make-resource-node! (partial tu/make-resource-node! project)]
      (with-open [_ (tu/make-directory-deleter (workspace/project-path workspace))]
        (make-atlas!    "/from-props-script.atlas")
        (make-material! "/from-props-script.material")
        (let [props-script (doto (make-resource-node! "/props.script")
                             (edit-property! :lines ["go.property('material',     material('/from-props-script.material'))"
                                                     "go.property('texture',       texture('/from-props-script.atlas'))"
                                                     "go.property('textureset', textureset('/from-props-script.atlas'))"]))]
          (is (g/node-instance? script/ScriptNode props-script))
          (is (not (g/override? props-script)))

          (testing "Script defaults"
            (let [properties (properties props-script)]
              (is (material-resource-property?   (:__material properties)   (resource "/from-props-script.material")))
              (is (texture-resource-property?    (:__texture properties)    (resource "/from-props-script.atlas")))
              (is (textureset-resource-property? (:__textureset properties) (resource "/from-props-script.atlas")))
              (is (= (built-resources props-script)
                     #{(build-resource         "/props.script")
                       (build-resource         "/from-props-script.atlas")
                       (texture-build-resource "/from-props-script.atlas")
                       (build-resource         "/from-props-script.material")
                       (build-resource         "/from-props-script.fp")
                       (build-resource         "/from-props-script.vp")}))
              (with-open [_ (build! props-script)]
                (let [built-props-script (protobuf/bytes->map Lua$LuaModule (build-output "/props.script"))]
                  (is (= (unpack-property-declarations (:properties built-props-script))
                         {"material"   (build-resource-path         "/from-props-script.material")
                          "texture"    (texture-build-resource-path "/from-props-script.atlas")
                          "textureset" (build-resource-path         "/from-props-script.atlas")}))
                  (is (= (sort (:property-resources built-props-script))
                         (sort [(build-resource-path         "/from-props-script.material")
                                (texture-build-resource-path "/from-props-script.atlas")
                                (build-resource-path         "/from-props-script.atlas")]))))))

            (testing "Editing the script code affects exposed properties"
              (with-open [_ (tu/make-graph-reverter project-graph)]
                (edit-property! props-script :lines ["go.property('other', texture('/from-props-script.atlas'))"])
                (let [properties (properties props-script)]
                  (is (not (contains? properties :__material)))
                  (is (not (contains? properties :__texture)))
                  (is (not (contains? properties :__textureset)))
                  (is (texture-resource-property? (:__other properties) (resource "/from-props-script.atlas"))))
                (is (= (built-resources props-script)
                       #{(build-resource         "/props.script")
                         (texture-build-resource "/from-props-script.atlas")}))
                (with-open [_ (build! props-script)]
                  (let [built-props-script (protobuf/bytes->map Lua$LuaModule (build-output "/props.script"))]
                    (is (= (unpack-property-declarations (:properties built-props-script))
                           {"other" (texture-build-resource-path "/from-props-script.atlas")}))
                    (is (= (:property-resources built-props-script)
                           [(texture-build-resource-path "/from-props-script.atlas")]))))))

            (testing "Property type change texture -> textureset"
              (with-open [_ (tu/make-graph-reverter project-graph)]

                ;; Set up a script with a single property.
                (edit-property! props-script :lines ["go.property('chameleon', texture('/from-props-script.atlas'))"])
                (is (texture-resource-property? (:__chameleon (properties props-script)) (resource "/from-props-script.atlas")))
                (is (= (built-resources props-script)
                       #{(build-resource         "/props.script")
                         (texture-build-resource "/from-props-script.atlas")}))
                (with-open [_ (build! props-script)]
                  (let [built-props-script (protobuf/bytes->map Lua$LuaModule (build-output "/props.script"))]
                    (is (= (unpack-property-declarations (:properties built-props-script))
                           {"chameleon" (texture-build-resource-path "/from-props-script.atlas")}))
                    (is (= (:property-resources built-props-script)
                           [(texture-build-resource-path "/from-props-script.atlas")]))))

                ;; Change the type of the property by editing the script code.
                (edit-property! props-script :lines ["go.property('chameleon', textureset('/from-props-script.atlas'))"])
                (is (textureset-resource-property? (:__chameleon (properties props-script)) (resource "/from-props-script.atlas")))
                (is (= (built-resources props-script)
                       #{(build-resource         "/props.script")
                         (build-resource         "/from-props-script.atlas")
                         (texture-build-resource "/from-props-script.atlas")}))
                (with-open [_ (build! props-script)]
                  (let [built-props-script (protobuf/bytes->map Lua$LuaModule (build-output "/props.script"))]
                    (is (= (unpack-property-declarations (:properties built-props-script))
                           {"chameleon" (build-resource-path "/from-props-script.atlas")}))
                    (is (= (:property-resources built-props-script)
                           [(build-resource-path "/from-props-script.atlas")]))))))

            (testing "Property type change textureset -> texture"
              (with-open [_ (tu/make-graph-reverter project-graph)]

                ;; Set up a script with a single property.
                (edit-property! props-script :lines ["go.property('chameleon', textureset('/from-props-script.atlas'))"])
                (is (textureset-resource-property? (:__chameleon (properties props-script)) (resource "/from-props-script.atlas")))
                (is (= (built-resources props-script)
                       #{(build-resource         "/props.script")
                         (build-resource         "/from-props-script.atlas")
                         (texture-build-resource "/from-props-script.atlas")}))
                (with-open [_ (build! props-script)]
                  (let [built-props-script (protobuf/bytes->map Lua$LuaModule (build-output "/props.script"))]
                    (is (= (unpack-property-declarations (:properties built-props-script))
                           {"chameleon" (build-resource-path "/from-props-script.atlas")}))
                    (is (= (:property-resources built-props-script)
                           [(build-resource-path "/from-props-script.atlas")]))))

                ;; Change the type of the property by editing the script code.
                (edit-property! props-script :lines ["go.property('chameleon', texture('/from-props-script.atlas'))"])
                (is (texture-resource-property? (:__chameleon (properties props-script)) (resource "/from-props-script.atlas")))
                (is (= (built-resources props-script)
                       #{(build-resource         "/props.script")
                         (texture-build-resource "/from-props-script.atlas")}))
                (with-open [_ (build! props-script)]
                  (let [built-props-script (protobuf/bytes->map Lua$LuaModule (build-output "/props.script"))]
                    (is (= (unpack-property-declarations (:properties built-props-script))
                           {"chameleon" (texture-build-resource-path "/from-props-script.atlas")}))
                    (is (= (:property-resources built-props-script)
                           [(texture-build-resource-path "/from-props-script.atlas")]))))))))))))

(deftest edit-game-object-resource-properties-test
  (with-clean-system
    (let [workspace (tu/setup-scratch-workspace! world "test/resources/empty_project")
          project (tu/setup-project! workspace)
          project-graph (g/node-id->graph-id project)
          resource (partial tu/resource workspace)
          build-resource (partial build-resource project)
          build-resource-path (comp resource/proj-path build-resource)
          build-output (partial build-output project)
          texture-build-resource (partial texture-build-resource project)
          texture-build-resource-path (comp resource/proj-path texture-build-resource)
          make-atlas! (partial make-atlas! project)
          make-material! (partial make-material! project)
          make-resource-node! (partial tu/make-resource-node! project)]
      (with-open [_ (tu/make-directory-deleter (workspace/project-path workspace))]
        (make-atlas!    "/from-props-script.atlas")
        (make-material! "/from-props-script.material")
        (make-atlas!    "/from-props-game-object.atlas")
        (make-material! "/from-props-game-object.material")
        (let [props-script (doto (make-resource-node! "/props.script")
                             (edit-property! :lines ["go.property('material',     material('/from-props-script.material'))"
                                                     "go.property('texture',       texture('/from-props-script.atlas'))"
                                                     "go.property('textureset', textureset('/from-props-script.atlas'))"]))
              props-game-object (make-resource-node! "/props.go")
              props-script-component (add-component! props-game-object props-script)
              original-property-values (into {}
                                             (map (fn [[prop-kw {:keys [value]}]]
                                                    [prop-kw value]))
                                             (properties props-script))]
          (is (g/node-instance? script/ScriptNode props-script))
          (is (g/node-instance? game-object/ReferencedComponent props-script-component))
          (is (g/node-instance? game-object/GameObjectNode props-game-object))
          (is (not (g/override? props-script)))
          (is (not (g/override? props-script-component)))
          (is (not (g/override? props-game-object)))

          (testing "Before overrides"
            (let [saved-props-game-object (save-value GameObject$PrototypeDesc props-game-object)
                  saved-props-script-component (find-corresponding (:components saved-props-game-object) props-script-component)]
              (is (= [] (:properties saved-props-script-component))))

            (let [properties (properties props-script-component)]
              (is (material-resource-property?   (:__material properties)   (resource "/from-props-script.material")))
              (is (texture-resource-property?    (:__texture properties)    (resource "/from-props-script.atlas")))
              (is (textureset-resource-property? (:__textureset properties) (resource "/from-props-script.atlas")))
              (is (not (tu/prop-overridden? props-script-component :__material)))
              (is (not (tu/prop-overridden? props-script-component :__texture)))
              (is (not (tu/prop-overridden? props-script-component :__textureset)))
              (is (= (built-resources props-game-object)
                     #{(build-resource         "/props.go")
                       (build-resource         "/props.script")
                       (build-resource         "/from-props-script.atlas")
                       (texture-build-resource "/from-props-script.atlas")
                       (build-resource         "/from-props-script.material")
                       (build-resource         "/from-props-script.fp")
                       (build-resource         "/from-props-script.vp")}))
              (with-open [_ (build! props-game-object)]
                (let [built-props-game-object (protobuf/bytes->map GameObject$PrototypeDesc (build-output "/props.go"))
                      built-props-script-component (find-corresponding (:components built-props-game-object) props-script-component)]
                  (is (= {} (unpack-property-declarations (:property-decls built-props-script-component))))
                  (is (= [] (:property-resources built-props-game-object)))))))

          (testing "Overrides do not affect props script"
            (with-open [_ (tu/make-graph-reverter project-graph)]
              (edit-property! props-script-component :__material   (resource "/from-props-game-object.material"))
              (edit-property! props-script-component :__texture    (resource "/from-props-game-object.atlas"))
              (edit-property! props-script-component :__textureset (resource "/from-props-game-object.atlas"))

              (let [properties (properties props-script)]
                (is (material-resource-property?   (:__material properties)   (resource "/from-props-script.material")))
                (is (texture-resource-property?    (:__texture properties)    (resource "/from-props-script.atlas")))
                (is (textureset-resource-property? (:__textureset properties) (resource "/from-props-script.atlas")))
                (is (= (built-resources props-script)
                       #{(build-resource         "/props.script")
                         (build-resource         "/from-props-script.atlas")
                         (texture-build-resource "/from-props-script.atlas")
                         (build-resource         "/from-props-script.material")
                         (build-resource         "/from-props-script.fp")
                         (build-resource         "/from-props-script.vp")}))
                (with-open [_ (build! props-game-object)]
                  (let [built-props-script (protobuf/bytes->map Lua$LuaModule (build-output "/props.script"))]
                    (is (= (unpack-property-declarations (:properties built-props-script))
                           {"material"   (build-resource-path         "/from-props-script.material")
                            "texture"    (texture-build-resource-path "/from-props-script.atlas")
                            "textureset" (build-resource-path         "/from-props-script.atlas")}))
                    (is (= (sort (:property-resources built-props-script))
                           (sort [(build-resource-path         "/from-props-script.material")
                                  (texture-build-resource-path "/from-props-script.atlas")
                                  (build-resource-path         "/from-props-script.atlas")]))))))))

          (testing "Overrides"
            (with-open [_ (tu/make-graph-reverter project-graph)]
              (doseq [[sub-type prop-kw resource build-resource] [[properties/sub-type-material   :__material   (resource "/from-props-game-object.material") (build-resource         "/from-props-game-object.material")]
                                                                  [properties/sub-type-texture    :__texture    (resource "/from-props-game-object.atlas")    (texture-build-resource "/from-props-game-object.atlas")]
                                                                  [properties/sub-type-textureset :__textureset (resource "/from-props-game-object.atlas")    (build-resource         "/from-props-game-object.atlas")]]]
                ;; Apply override.
                (edit-property! props-script-component prop-kw resource)
                (is (tu/prop-overridden? props-script-component prop-kw))
                (is (resource-property? (get (properties props-script-component) prop-kw) resource sub-type))
                (is (contains? (built-resources props-game-object) build-resource))

                (let [saved-props-game-object (save-value GameObject$PrototypeDesc props-game-object)
                      saved-props-script-component (find-corresponding (:components saved-props-game-object) props-script-component)]
                  (is (= {} (unpack-property-declarations (:property-decls saved-props-script-component))))
                  (is (= (:properties saved-props-script-component)
                         [{:id (properties/key->user-name prop-kw)
                           :value (resource/proj-path resource)
                           :type :property-type-resource
                           :sub-type sub-type}])))

                (with-open [_ (build! props-game-object)]
                  (let [built-props-game-object (protobuf/bytes->map GameObject$PrototypeDesc (build-output "/props.go"))
                        built-props-script-component (find-corresponding (:components built-props-game-object) props-script-component)]
                    (is (= [] (:properties built-props-script-component)))
                    (is (= (unpack-property-declarations (:property-decls built-props-script-component))
                           {(properties/key->user-name prop-kw) (resource/proj-path build-resource)}))
                    (is (= (:property-resources built-props-game-object)
                           [(resource/proj-path build-resource)]))))

                ;; Clear override.
                (reset-property! props-script-component prop-kw)
                (is (not (tu/prop-overridden? props-script-component prop-kw)))
                (is (resource-property? (get (properties props-script-component) prop-kw) (original-property-values prop-kw) sub-type))
                (is (not (contains? (built-resources props-game-object) build-resource)))

                (let [saved-props-game-object (save-value GameObject$PrototypeDesc props-game-object)
                      saved-props-script-component (find-corresponding (:components saved-props-game-object) props-script-component)]
                  (is (= [] (:properties saved-props-script-component))))

                (with-open [_ (build! props-game-object)]
                  (let [built-props-game-object (protobuf/bytes->map GameObject$PrototypeDesc (build-output "/props.go"))
                        built-props-script-component (find-corresponding (:components built-props-game-object) props-script-component)]
                    (is (= {} (unpack-property-declarations (:property-decls built-props-script-component))))
                    (is (= [] (:property-resources built-props-game-object))))))))

          (testing "Property type change texture -> textureset"
            (with-open [_ (tu/make-graph-reverter project-graph)]

              ;; Set up a script with a single property, referenced from a game object.
              (edit-property! props-script :lines ["go.property('chameleon', texture('/from-props-script.atlas'))"])
              (is (texture-resource-property? (:__chameleon (properties props-script-component)) (resource "/from-props-script.atlas")))
              (is (= (built-resources props-game-object)
                     #{(build-resource         "/props.go")
                       (build-resource         "/props.script")
                       (texture-build-resource "/from-props-script.atlas")}))

              (let [saved-props-game-object (save-value GameObject$PrototypeDesc props-game-object)
                    saved-props-script-component (find-corresponding (:components saved-props-game-object) props-script-component)]
                (is (= [] (:properties saved-props-script-component))))

              (with-open [_ (build! props-game-object)]
                (let [built-props-game-object (protobuf/bytes->map GameObject$PrototypeDesc (build-output "/props.go"))
                      built-props-script-component (find-corresponding (:components built-props-game-object) props-script-component)]
                  (is (= {} (unpack-property-declarations (:property-decls built-props-script-component))))
                  (is (= [] (:property-resources built-props-game-object)))))

              ;; Override the property in the game object.
              (edit-property! props-script-component :__chameleon (resource "/from-props-game-object.atlas"))
              (is (texture-resource-property? (:__chameleon (properties props-script-component)) (resource "/from-props-game-object.atlas")))
              (is (= (built-resources props-game-object)
                     #{(build-resource         "/props.go")
                       (build-resource         "/props.script")
                       (texture-build-resource "/from-props-script.atlas")
                       (texture-build-resource "/from-props-game-object.atlas")}))

              (let [saved-props-game-object (save-value GameObject$PrototypeDesc props-game-object)
                    saved-props-script-component (find-corresponding (:components saved-props-game-object) props-script-component)]
                (is (= (:properties saved-props-script-component)
                       [{:id "chameleon"
                         :value "/from-props-game-object.atlas"
                         :type :property-type-resource
                         :sub-type properties/sub-type-texture}])))

              (with-open [_ (build! props-game-object)]
                (let [built-props-game-object (protobuf/bytes->map GameObject$PrototypeDesc (build-output "/props.go"))
                      built-props-script-component (find-corresponding (:components built-props-game-object) props-script-component)]
                  (is (= (unpack-property-declarations (:property-decls built-props-script-component))
                         {"chameleon" (texture-build-resource-path "/from-props-game-object.atlas")}))
                  (is (= (:property-resources built-props-game-object)
                         [(texture-build-resource-path "/from-props-game-object.atlas")]))))

              ;; Change the type of the property by editing the script code.
              (edit-property! props-script :lines ["go.property('chameleon', textureset('/from-props-script.atlas'))"])
              (is (textureset-resource-property? (:__chameleon (properties props-script-component)) (resource "/from-props-game-object.atlas")))
              (is (= (built-resources props-game-object)
                     #{(build-resource         "/props.go")
                       (build-resource         "/props.script")
                       (build-resource         "/from-props-script.atlas")
                       (texture-build-resource "/from-props-script.atlas")
                       (build-resource         "/from-props-game-object.atlas")
                       (texture-build-resource "/from-props-game-object.atlas")}))

              (let [saved-props-game-object (save-value GameObject$PrototypeDesc props-game-object)
                    saved-props-script-component (find-corresponding (:components saved-props-game-object) props-script-component)]
                (is (= (:properties saved-props-script-component)
                       [{:id "chameleon"
                         :value "/from-props-game-object.atlas"
                         :type :property-type-resource
                         :sub-type properties/sub-type-textureset}])))

              (with-open [_ (build! props-game-object)]
                (let [built-props-game-object (protobuf/bytes->map GameObject$PrototypeDesc (build-output "/props.go"))
                      built-props-script-component (find-corresponding (:components built-props-game-object) props-script-component)]
                  (is (= (unpack-property-declarations (:property-decls built-props-script-component))
                         {"chameleon" (build-resource-path "/from-props-game-object.atlas")}))
                  (is (= (:property-resources built-props-game-object)
                         [(build-resource-path "/from-props-game-object.atlas")]))))))

          (testing "Property type change textureset -> texture"
            (with-open [_ (tu/make-graph-reverter project-graph)]

              ;; Set up a script with a single property, referenced from a game object.
              (edit-property! props-script :lines ["go.property('chameleon', textureset('/from-props-script.atlas'))"])
              (is (textureset-resource-property? (:__chameleon (properties props-script-component)) (resource "/from-props-script.atlas")))
              (is (= (built-resources props-game-object)
                     #{(build-resource         "/props.go")
                       (build-resource         "/props.script")
                       (build-resource         "/from-props-script.atlas")
                       (texture-build-resource "/from-props-script.atlas")}))

              (let [saved-props-game-object (save-value GameObject$PrototypeDesc props-game-object)
                    saved-props-script-component (find-corresponding (:components saved-props-game-object) props-script-component)]
                (is (= [] (:properties saved-props-script-component))))

              (with-open [_ (build! props-game-object)]
                (let [built-props-game-object (protobuf/bytes->map GameObject$PrototypeDesc (build-output "/props.go"))
                      built-props-script-component (find-corresponding (:components built-props-game-object) props-script-component)]
                  (is (= {} (unpack-property-declarations (:property-decls built-props-script-component))))
                  (is (= [] (:property-resources built-props-game-object)))))

              ;; Override the property in the game object.
              (edit-property! props-script-component :__chameleon (resource "/from-props-game-object.atlas"))
              (is (textureset-resource-property? (:__chameleon (properties props-script-component)) (resource "/from-props-game-object.atlas")))
              (is (= (built-resources props-game-object)
                     #{(build-resource         "/props.go")
                       (build-resource         "/props.script")
                       (build-resource         "/from-props-script.atlas")
                       (texture-build-resource "/from-props-script.atlas")
                       (build-resource         "/from-props-game-object.atlas")
                       (texture-build-resource "/from-props-game-object.atlas")}))

              (let [saved-props-game-object (save-value GameObject$PrototypeDesc props-game-object)
                    saved-props-script-component (find-corresponding (:components saved-props-game-object) props-script-component)]
                (is (= (:properties saved-props-script-component)
                       [{:id "chameleon"
                         :value "/from-props-game-object.atlas"
                         :type :property-type-resource
                         :sub-type properties/sub-type-textureset}])))

              (with-open [_ (build! props-game-object)]
                (let [built-props-game-object (protobuf/bytes->map GameObject$PrototypeDesc (build-output "/props.go"))
                      built-props-script-component (find-corresponding (:components built-props-game-object) props-script-component)]
                  (is (= (unpack-property-declarations (:property-decls built-props-script-component))
                         {"chameleon" (build-resource-path "/from-props-game-object.atlas")}))
                  (is (= (:property-resources built-props-game-object)
                         [(build-resource-path "/from-props-game-object.atlas")]))))

              ;; Change the type of the property by editing the script code.
              (edit-property! props-script :lines ["go.property('chameleon', texture('/from-props-script.atlas'))"])
              (is (texture-resource-property? (:__chameleon (properties props-script-component)) (resource "/from-props-game-object.atlas")))
              (is (= (built-resources props-game-object)
                     #{(build-resource         "/props.go")
                       (build-resource         "/props.script")
                       (texture-build-resource "/from-props-script.atlas")
                       (texture-build-resource "/from-props-game-object.atlas")}))

              (let [saved-props-game-object (save-value GameObject$PrototypeDesc props-game-object)
                    saved-props-script-component (find-corresponding (:components saved-props-game-object) props-script-component)]
                (is (= (:properties saved-props-script-component)
                       [{:id "chameleon"
                         :value "/from-props-game-object.atlas"
                         :type :property-type-resource
                         :sub-type properties/sub-type-texture}])))

              (with-open [_ (build! props-game-object)]
                (let [built-props-game-object (protobuf/bytes->map GameObject$PrototypeDesc (build-output "/props.go"))
                      built-props-script-component (find-corresponding (:components built-props-game-object) props-script-component)]
                  (is (= (unpack-property-declarations (:property-decls built-props-script-component))
                         {"chameleon" (texture-build-resource-path "/from-props-game-object.atlas")}))
                  (is (= (:property-resources built-props-game-object)
                         [(texture-build-resource-path "/from-props-game-object.atlas")])))))))))))

(deftest edit-collection-resource-properties-test
  (with-clean-system
    (let [workspace (tu/setup-scratch-workspace! world "test/resources/empty_project")
          project (tu/setup-project! workspace)
          project-graph (g/node-id->graph-id project)
          resource (partial tu/resource workspace)
          build-resource (partial build-resource project)
          build-resource-path (comp resource/proj-path build-resource)
          build-output (partial build-output project)
          texture-build-resource (partial texture-build-resource project)
          texture-build-resource-path (comp resource/proj-path texture-build-resource)
          make-atlas! (partial make-atlas! project)
          make-material! (partial make-material! project)
          make-resource-node! (partial tu/make-resource-node! project)]
      (with-open [_ (tu/make-directory-deleter (workspace/project-path workspace))]
        (make-atlas!    "/from-props-script.atlas")
        (make-material! "/from-props-script.material")
        (make-atlas!    "/from-props-game-object.atlas")
        (make-material! "/from-props-game-object.material")
        (make-atlas!    "/from-props-collection.atlas")
        (make-material! "/from-props-collection.material")
        (let [props-script (doto (make-resource-node! "/props.script")
                             (edit-property! :lines ["go.property('material',     material('/from-props-script.material'))"
                                                     "go.property('texture',       texture('/from-props-script.atlas'))"
                                                     "go.property('textureset', textureset('/from-props-script.atlas'))"]))
              props-collection (make-resource-node! "/props.collection")
              props-game-object (doto (make-resource-node! "/props.go")
                                  (add-component! props-script))
              ov-props-game-object (add-game-object! props-collection props-game-object)
              ov-props-script-component (ffirst (g/sources-of ov-props-game-object :ref-ddf))
              props-game-object-instance (ffirst (g/sources-of props-collection :ref-inst-ddf))
              original-property-values (into {}
                                             (map (fn [[prop-kw {:keys [value]}]]
                                                    [prop-kw value]))
                                             (properties props-script))]
          (is (g/node-instance? script/ScriptNode props-script))
          (is (g/node-instance? game-object/ReferencedComponent ov-props-script-component))
          (is (g/node-instance? game-object/GameObjectNode props-game-object))
          (is (g/node-instance? game-object/GameObjectNode ov-props-game-object))
          (is (g/node-instance? collection/ReferencedGOInstanceNode props-game-object-instance))
          (is (g/node-instance? collection/CollectionNode props-collection))
          (is (not (g/override? props-script)))
          (is (not (g/override? props-game-object)))
          (is (not (g/override? props-game-object-instance)))
          (is (not (g/override? props-collection)))
          (is (g/override? ov-props-script-component))
          (is (g/override? ov-props-game-object))

          (testing "Before overrides"
            (let [saved-props-collection (save-value GameObject$CollectionDesc props-collection)
                  saved-props-game-object-instance (find-corresponding (:instances saved-props-collection) props-game-object-instance)]
              (is (= [] (:component-properties saved-props-game-object-instance))))

            (let [properties (properties ov-props-script-component)]
              (is (material-resource-property?   (:__material properties)   (resource "/from-props-script.material")))
              (is (texture-resource-property?    (:__texture properties)    (resource "/from-props-script.atlas")))
              (is (textureset-resource-property? (:__textureset properties) (resource "/from-props-script.atlas")))
              (is (not (tu/prop-overridden? ov-props-script-component :__material)))
              (is (not (tu/prop-overridden? ov-props-script-component :__texture)))
              (is (not (tu/prop-overridden? ov-props-script-component :__textureset)))
              (is (= (built-resources props-collection)
                     #{(build-resource         "/props.collection")
                       (build-resource         "/props.go")
                       (build-resource         "/props.script")
                       (build-resource         "/from-props-script.atlas")
                       (texture-build-resource "/from-props-script.atlas")
                       (build-resource         "/from-props-script.material")
                       (build-resource         "/from-props-script.fp")
                       (build-resource         "/from-props-script.vp")}))
              (with-open [_ (build! props-collection)]
                (let [built-props-collection (protobuf/bytes->map GameObject$CollectionDesc (build-output "/props.collection"))
                      built-props-game-object-instance (find-corresponding (:instances built-props-collection) props-game-object-instance)]
                  (is (= [] (:component-properties built-props-game-object-instance)))
                  (is (= [] (:property-resources built-props-collection)))))))

          (testing "Overrides do not affect props script or game object"
            (with-open [_ (tu/make-graph-reverter project-graph)]
              (edit-property! ov-props-script-component :__material   (resource "/from-props-collection.material"))
              (edit-property! ov-props-script-component :__texture    (resource "/from-props-collection.atlas"))
              (edit-property! ov-props-script-component :__textureset (resource "/from-props-collection.atlas"))

              (let [properties (properties props-script)]
                (is (material-resource-property?   (:__material properties)   (resource "/from-props-script.material")))
                (is (texture-resource-property?    (:__texture properties)    (resource "/from-props-script.atlas")))
                (is (textureset-resource-property? (:__textureset properties) (resource "/from-props-script.atlas")))
                (is (= (built-resources props-script)
                       #{(build-resource         "/props.script")
                         (build-resource         "/from-props-script.atlas")
                         (texture-build-resource "/from-props-script.atlas")
                         (build-resource         "/from-props-script.material")
                         (build-resource         "/from-props-script.fp")
                         (build-resource         "/from-props-script.vp")}))
                (with-open [_ (build! props-collection)]
                  (let [built-props-script (protobuf/bytes->map Lua$LuaModule (build-output "/props.script"))]
                    (is (= (unpack-property-declarations (:properties built-props-script))
                           {"material"   (build-resource-path         "/from-props-script.material")
                            "texture"    (texture-build-resource-path "/from-props-script.atlas")
                            "textureset" (build-resource-path         "/from-props-script.atlas")}))
                    (is (= (sort (:property-resources built-props-script))
                           (sort [(build-resource-path         "/from-props-script.material")
                                  (texture-build-resource-path "/from-props-script.atlas")
                                  (build-resource-path         "/from-props-script.atlas")]))))
                  (let [built-props-game-object (protobuf/bytes->map GameObject$PrototypeDesc (build-output "/props.go"))
                        built-props-script-component (find-corresponding (:components built-props-game-object) ov-props-script-component)]
                    (is (= {} (unpack-property-declarations (:property-decls built-props-script-component))))
                    (is (= [] (:property-resources built-props-game-object))))))))

          (testing "Overrides"
            (with-open [_ (tu/make-graph-reverter project-graph)]
              (doseq [[sub-type prop-kw resource build-resource] [[properties/sub-type-material   :__material   (resource "/from-props-collection.material") (build-resource         "/from-props-collection.material")]
                                                                  [properties/sub-type-texture    :__texture    (resource "/from-props-collection.atlas")    (texture-build-resource "/from-props-collection.atlas")]
                                                                  [properties/sub-type-textureset :__textureset (resource "/from-props-collection.atlas")    (build-resource         "/from-props-collection.atlas")]]]
                ;; Apply override.
                (edit-property! ov-props-script-component prop-kw resource)
                (is (tu/prop-overridden? ov-props-script-component prop-kw))
                (is (resource-property? (get (properties ov-props-script-component) prop-kw) resource sub-type))
                (is (contains? (built-resources props-collection) build-resource))

                (let [saved-props-collection (save-value GameObject$CollectionDesc props-collection)
                      saved-props-game-object-instance (find-corresponding (:instances saved-props-collection) props-game-object-instance)
                      saved-props-script-component (find-corresponding (:component-properties saved-props-game-object-instance) ov-props-script-component)]
                  (is (= {} (unpack-property-declarations (:property-decls saved-props-script-component))))
                  (is (= (:properties saved-props-script-component)
                         [{:id (properties/key->user-name prop-kw)
                           :value (resource/proj-path resource)
                           :type :property-type-resource
                           :sub-type sub-type}])))

                (with-open [_ (build! props-collection)]
                  (let [built-props-collection (protobuf/bytes->map GameObject$CollectionDesc (build-output "/props.collection"))
                        built-props-game-object-instance (find-corresponding (:instances built-props-collection) props-game-object-instance)
                        built-props-script-component (find-corresponding (:component-properties built-props-game-object-instance) ov-props-script-component)]
                    (is (= [] (:properties built-props-script-component)))
                    (is (= (unpack-property-declarations (:property-decls built-props-script-component))
                           {(properties/key->user-name prop-kw) (resource/proj-path build-resource)}))
                    (is (= (:property-resources built-props-collection)
                           [(resource/proj-path build-resource)]))))

                ;; Clear override.
                (reset-property! ov-props-script-component prop-kw)
                (is (not (tu/prop-overridden? ov-props-script-component prop-kw)))
                (is (resource-property? (get (properties ov-props-script-component) prop-kw) (original-property-values prop-kw) sub-type))
                (is (not (contains? (built-resources props-collection) build-resource)))

                (let [saved-props-collection (save-value GameObject$CollectionDesc props-collection)
                      saved-props-game-object-instance (find-corresponding (:instances saved-props-collection) props-game-object-instance)]
                  (is (= [] (:component-properties saved-props-game-object-instance))))

                (with-open [_ (build! props-collection)]
                  (let [built-props-collection (protobuf/bytes->map GameObject$CollectionDesc (build-output "/props.collection"))
                        built-props-game-object-instance (find-corresponding (:instances built-props-collection) props-game-object-instance)]
                    (is (= [] (:component-properties built-props-game-object-instance)))
                    (is (= [] (:property-resources built-props-collection)))))))))))))
=======
              (is (= prop-value (prop script-component prop-name))))))))))
>>>>>>> 850f38bc
<|MERGE_RESOLUTION|>--- conflicted
+++ resolved
@@ -188,14 +188,7 @@
                                             "url" "/url2"
                                             "vec3" [1.0 2.0 3.0]
                                             "vec4" [1.0 2.0 3.0 4.0]}]
-<<<<<<< HEAD
               (is (= prop-value (prop script-component prop-name))))))))))
-
-(deftest script-properties-collection-load-order
-  (with-bindings {#'tu/use-new-code-editor? false}
-    (perform-script-properties-collection-load-order-test!))
-  (with-bindings {#'tu/use-new-code-editor? true}
-    (perform-script-properties-collection-load-order-test!)))
 
 (defn- build-resource [project path]
   (when-some [resource-node (tu/resource-node project path)]
@@ -936,7 +929,4 @@
                   (let [built-props-collection (protobuf/bytes->map GameObject$CollectionDesc (build-output "/props.collection"))
                         built-props-game-object-instance (find-corresponding (:instances built-props-collection) props-game-object-instance)]
                     (is (= [] (:component-properties built-props-game-object-instance)))
-                    (is (= [] (:property-resources built-props-collection)))))))))))))
-=======
-              (is (= prop-value (prop script-component prop-name))))))))))
->>>>>>> 850f38bc
+                    (is (= [] (:property-resources built-props-collection)))))))))))))