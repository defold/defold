--- conflicted
+++ resolved
@@ -116,15 +116,9 @@
       (let [workspace (test-util/setup-scratch-workspace! world "test/resources/test_project")
             ^File project-directory (workspace/project-path workspace)
             server (test-util/->lib-server)
-<<<<<<< HEAD
-            url (test-util/lib-server-url server "lib_resource_project")
-            game-project-res (workspace/resolve-workspace-resource workspace "/game.project")]
-        (write-deps! game-project-res url)
-=======
             uri (test-util/lib-server-uri server "lib_resource_project")
             game-project-res (workspace/resolve-workspace-resource workspace "/game.project")]
         (write-deps! game-project-res uri)
->>>>>>> 96541265
         (let [project (project/open-project! world workspace game-project-res progress/null-render-progress! nil)
               ext-gui (test-util/resource-node project "/lib_resource_project/simple.gui")
               int-gui (test-util/resource-node project "/gui/empty.gui")]
