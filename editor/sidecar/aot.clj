;; Copyright 2020-2023 The Defold Foundation
;; Copyright 2014-2020 King
;; Copyright 2009-2014 Ragnar Svensson, Christian Murray
;; Licensed under the Defold License version 1.0 (the "License"); you may not use
;; this file except in compliance with the License.
;; 
;; You may obtain a copy of the License, together with FAQs at
;; https://www.defold.com/license
;; 
;; Unless required by applicable law or agreed to in writing, software distributed
;; under the License is distributed on an "AS IS" BASIS, WITHOUT WARRANTIES OR
;; CONDITIONS OF ANY KIND, either express or implied. See the License for the
;; specific language governing permissions and limitations under the License.

(ns aot
  "Build tool to compile everything, in dependency order."
  (:require [clojure.java.io :as io]
            [clojure.tools.namespace.dependency :as dep]
            [clojure.tools.namespace.file :as file]
            [clojure.tools.namespace.find :as find]
            [clojure.tools.namespace.track :as track]))

<<<<<<< HEAD
(def excluded-sources-by-build-type
  {"release" ["src/clj/dev.clj"
              "src/clj/prof.clj"
              "src/clj/yourkit.clj"]})

=======
>>>>>>> 30281203
(defn all-sources-tracker
  [build-type srcdirs]
  (reduce
    (fn [tracker dir]
      (->> dir
           (find/find-clojure-sources-in-dir)
           (file/add-files tracker)))
    (track/tracker)
    srcdirs))

(defn sorted-deps
  [tracker]
  (dep/topo-sort (::track/deps tracker)))

(def core-namespaces
  (set '[clojure.core
         clojure.data
         clojure.edn
         clojure.inspector
         clojure.instant
         clojure.java.browse
         clojure.java.io
         clojure.java.javadoc
         clojure.java.shell
         clojure.main
         clojure.pprint
         clojure.reflect
         clojure.repl
         clojure.set
         clojure.stacktrace
         clojure.string
         clojure.template
         clojure.test
         clojure.walk
         clojure.xml
         clojure.zip
         schema.core
         schema.utils]))

(defn compile-order
  [srcdirs build-type]
  (->> srcdirs
       (all-sources-tracker build-type)
       sorted-deps
       (remove core-namespaces)))

(def srcdirs (map io/file ["src/clj"]))

(def build-type (System/getProperty "defold.build" "development"))

(def build->compiler-options
  {"development"
   {:elide-meta #{:added :column :doc :file :line}
    :defold/check-schemas true}

   "release"
   {:elide-meta #{:added :column :doc :file :line}
    :direct-linking true
    :defold/check-schemas false}})

(def default-compiler-options (build->compiler-options "development"))

(defn compile-clj
  [namespaces]
  (binding [*compiler-options* (build->compiler-options build-type default-compiler-options)]
    (println "Using build profile:" build-type)
    (println "Compiler options:" *compiler-options*)
    (doseq [n namespaces]
      (println "Compiling" n)
      (compile n))))

(defn -main [& args]
  (defonce force-toolkit-init (javafx.application.Platform/startup (fn [])))
  (let [order (compile-order srcdirs build-type)]
    (println "Compiling in order" order)
    (compile-clj order))
  (println "Done compiling")
  (System/exit 0))<|MERGE_RESOLUTION|>--- conflicted
+++ resolved
@@ -20,14 +20,6 @@
             [clojure.tools.namespace.find :as find]
             [clojure.tools.namespace.track :as track]))
 
-<<<<<<< HEAD
-(def excluded-sources-by-build-type
-  {"release" ["src/clj/dev.clj"
-              "src/clj/prof.clj"
-              "src/clj/yourkit.clj"]})
-
-=======
->>>>>>> 30281203
 (defn all-sources-tracker
   [build-type srcdirs]
   (reduce
