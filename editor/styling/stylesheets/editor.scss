/*
Links:
- http://fxexperience.com/2011/12/styling-fx-buttons-with-css/
- http://www.guigarage.com/javafx-themes/
- http://www.guigarage.com/javafx-themes/aquafx/
- http://www.aerofx.org/
*/


.root {
  -fx-base: $dark-grey;
  -fx-background: $dark-grey;
  -fx-control-inner-background: $dark-grey;
  -fx-text-color-base: $defold-white;
  -fx-mark-color: $bright-grey;
  -fx-text-background-color: $bright-grey-light;
  -fx-text-inner-color: $bright-grey-light;
  -fx-box-border: $mid-grey;
  -fx-accent: $selected-blue;
  -fx-focus-color_: $defold-red;
  -fx-faint-focus-color_: $defold-red;
  /* cells */
  -fx-selection-bar: $selected-blue;
  -fx-selection-bar-non-focused: $dark-grey;
  -fx-cell-focus-inner-border: $selected-blue;
  /* splitter */
  -fx-inner-border-horizontal: red_;
  -fx-focus-color: $selected-blue;
  -fx-outer-border_: $defold-red;
  -fx-inner-border_: $defold-red;
  -fx-body-color_: $dark-grey;
  -fx-color: $dark-grey;
  -fx-body-color: linear-gradient(to bottom, -fx-color, -fx-color);
  -fx-mark-color_: $defold-red;
  -fx-hover-base: $mid-grey;
  -fx-pressed-base: $bright-grey;
  -fx-accent_: $defold-red;
  -fx-font-family: $default-font;
  -fx-font-size: $default-font-size;
  -fx-font-weight: normal;
  }

/* Remove extra border */
.list-view > .virtual-flow > .scroll-bar:vertical {
  -fx-background-insets: 0;
}

/* Remove extra border */
.list-view > .virtual-flow > .scroll-bar:horizontal {
  -fx-background-insets: 0;
}


/* Selected rows */
/*.list-view:focused > .virtual-flow > .clipped-container > .sheet > .list-cell:filled:selected,
.tree-view:focused > .virtual-flow > .clipped-container > .sheet > .tree-cell:filled:selected,
.table-view:focused > .virtual-flow > .clipped-container > .sheet > .table-row-cell:filled:selected,
.tree-table-view:focused > .virtual-flow > .clipped-container > .sheet > .tree-table-row-cell:filled:selected,
.table-view:focused > .virtual-flow > .clipped-container > .sheet > .table-row-cell .table-cell:selected,
.tree-table-view:focused > .virtual-flow > .clipped-container > .sheet > .tree-table-row-cell .tree-table-cell:selected {
  -fx-background: -fx-selection-bar;
  -fx-text-fill: red;//$defold-white;
}*/

.root__ {
  -fx-base: $bright-black;
  -fx-background: $bright-black;
  -fx-control-inner-background: $bright-black; }

.root_ {
  -fx-base: $bright-black-light;
  -fx-background: $bright-black-light;
  -fx-control-inner-background: $bright-black-light;
  -fx-hover-base: $defold-red; }
<<<<<<< HEAD
  
/* diff viewer */
.diff-box {
  -fx-fill: rgba(204, 204, 204, 0.2);
  -fx-stroke: #000000;
}
=======

>>>>>>> 9eff9bbc

/* Modules - Major panes in the editor */
#properties HBox {
  -fx-spacing: 0; }

/* Drag and drop targets */
.drop-target {
  -fx-background-color: $dark-grey !important;
}

/* Overrides */

.overridden {
  -fx-text-inner-color: $defold-light-blue;
  -fx-text-color-base: $defold-light-blue;
  -fx-text-fill: $defold-light-blue; }

.overridden .text-field {
  -fx-text-fill: $defold-light-blue; }

.overridden .color-picker-label .text {
  -fx-fill: $defold-light-blue; }

/* Console */

#console {
    -fx-highlight-fill: $selected-blue;
}

.copyable-label, .copyable-label:focused {
  -fx-background-color: transparent;
  -fx-border-width: 0px;
  -fx-text-fill: $bright-grey;
}<|MERGE_RESOLUTION|>--- conflicted
+++ resolved
@@ -72,16 +72,6 @@
   -fx-background: $bright-black-light;
   -fx-control-inner-background: $bright-black-light;
   -fx-hover-base: $defold-red; }
-<<<<<<< HEAD
-  
-/* diff viewer */
-.diff-box {
-  -fx-fill: rgba(204, 204, 204, 0.2);
-  -fx-stroke: #000000;
-}
-=======
-
->>>>>>> 9eff9bbc
 
 /* Modules - Major panes in the editor */
 #properties HBox {
