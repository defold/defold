context:
    includes: ['{{dynamo_home}}/include', '{{dynamo_home}}/sdk/include']
    symbols: ["DefaultSoundDevice", "NullSoundDevice", "AudioDecoderWav", "CrashExt", "AudioDecoderStbVorbis", "WebViewExt", "IAPExt", "IACExt", "PushExt", "FacebookExt", "ProfilerExt"]
    allowedLibs: ["engine","engine_release","webviewext","profilerext","profilerext_null","facebookext","iapext","pushext","iacext","record","record_null","gameobject","ddf","resource","gamesys","graphics","graphics_null","physics_2d","physics_3d","physics_null","BulletDynamics","BulletCollision","LinearMath","Box2D","render","script","luajit-5.1","extension","hid","hid_null","input","particle","rig","dlib","dmglfw","gui","tracking","crashext","sound","sound_null","tremolo","vpx","liveupdate",
                  "libengine.lib","libengine_release.lib","libwebviewext.lib","libprofilerext.lib","libprofilerext_null.lib","libfacebookext.lib","libiapext.lib","libpushext.lib","libiacext.lib","librecord.lib","librecord_null.lib","libgameobject.lib","libddf.lib","libresource.lib","libgamesys.lib","libgraphics.lib","libgraphics_null.lib","libphysics_2d.lib","libphysics_3d.lib","libphysics_null.lib","libBulletDynamics.lib","libBulletCollision.lib","libLinearMath.lib","libBox2D.lib","librender.lib",
                  "libscript.lib","libluajit.lib-5.1","libextension.lib","libhid.lib","libhid_null.lib","libinput.lib","libparticle.lib","librig.lib","libdlib.lib","libdmglfw.lib","libgui.lib","libtracking.lib","libcrashext.lib","libsound.lib","libsound_null.lib","libtremolo.lib","libvpx.lib","libliveupdate.lib",
                  "engine_service","engine_service_null","libengine_service.lib","libengine_service_null.lib"]
    allowedSymbols: ["DefaultSoundDevice", "NullSoundDevice", "AudioDecoderWav", "CrashExt", "AudioDecoderStbVorbis", "WebViewExt", "IAPExt", "IACExt", "PushExt", "FacebookExt", "ProfilerExt"]
    defines: ['DLIB_LOG_DOMAIN="{{extension_name_upper}}"']

main: |
    #include <stdio.h>

    #if __cplusplus
    extern "C" {
    #endif

    {{#symbols}}
    void {{{.}}}();
    {{/symbols}}

    {{#ext.symbols}}
    void {{{.}}}();
    {{/ext.symbols}}

    #if __cplusplus
    }
    #endif

    void dmExportedSymbols() {
        {{#symbols}}
        {{{.}}}();
        {{/symbols}}
        {{#ext.symbols}}
        {{{.}}}();
        {{/ext.symbols}}
    }

    extern int engine_main(int argc, char* argv[]);

    int main(int argc, char *argv[])
    {
        return engine_main(argc, argv);
    }

    #ifdef DM_PLATFORM_ANDROID

    #if __cplusplus
    extern "C" {
    #endif

    struct android_app;
    extern void _glfwPreMain(struct android_app* state);
    extern void app_dummy();

    void android_main(struct android_app* state)
    {
        // Make sure glue isn't stripped.
        app_dummy();
        _glfwPreMain(state);
    }

    #if __cplusplus
    }
    #endif
    #endif


platforms:
  x86_64-osx:
    env:
        PLATFORMSDK_DIR:        "{{env.PLATFORMSDK_DIR}}"
    context:
        frameworks: ["Foundation", "AppKit", "Cocoa", "OpenGL", "OpenAL", "AGL", "IOKit", "Carbon", "CoreVideo"]
        engineLibs: ["engine", "engine_service", "axtls", "webviewext", "profilerext", "facebookext", "iapext", "pushext", "iacext", "record", "gameobject", "ddf", "resource", "gamesys", "graphics", "physics", "BulletDynamics", "BulletCollision", "LinearMath", "Box2D", "render", "script", "luajit-5.1", "extension", "hid", "input", "particle", "rig", "dlib", "dmglfw", "gui", "tracking", "crashext", "sound", "tremolo", "vpx", "liveupdate", "unwind"]
        libPaths:   ["{{dynamo_home}}/lib/x86_64-darwin", "{{dynamo_home}}/ext/lib/x86_64-darwin"]
        defines:    ["DM_PLATFORM_OSX", "LUA_BYTECODE_ENABLE_64"]
        flags:      ["-fno-exceptions", "-fvisibility=hidden"]
        linkFlags:  ["-Wl,-rpath,@loader_path/."]
        libs:       []
        dynamicLibs: []
        symbols:    ["AudioDecoderTremolo"]

    exePrefix: ''
    exeExt: ''
    shlibRe: 'lib(.+).dylib'
    stlibRe: 'lib(.+).a'
    sourceRe: '(?i).*(\.cpp|\.c|\.cc|\.cxx|\.c\+\+|.mm|.m)'
    writeLibPattern: 'lib%s.a'
    writeExePattern: 'dmengine'
    symbolsPattern: '.*dSYM'
    zipContentPattern: 'dmengine'
    allowedLibs:    ["(\\w[\\w\\.+-]+)"]
    allowedFlags: ["-ObjC","-ObjC++","-Wa,{{comma_separated_arg}}","-W{{warning}}","-Wno-{{warning}}","-ansi","--ansi","-std-default={{arg}}","-stdlib=(libstdc\\+\\+|libc\\+\\+)","-w","-std=(c89|c99|c\\+\\+98|c\\+\\+0x|c\\+\\+11|c\\+\\+14|c\\+\\+17)","-Wp,{{comma_separated_arg}}","--extra-warnings","--warn-{{warning}}","--warn-={{warning}}","-f(no-)?objc-arc(-exceptions)?","-ferror-limit={{number}}","-O([0-4]?|fast|s|z)","-Wl,[-_a-zA-Z0-9]+","-fno-rtti"]
    compileCmd: 'clang++ -c -arch x86_64 -target x86_64-apple-darwin12 -isysroot {{env.PLATFORMSDK_DIR}}/MacOSX10.13.sdk/ -m64 -O2 -g -mmacosx-version-min=10.7 {{#defines}}-D{{{.}}} {{/defines}} {{#flags}}{{{.}}} {{/flags}} {{#ext.includes}}-I{{{.}}} {{/ext.includes}} {{#ext.frameworkPaths}}-F{{{.}}} {{/ext.frameworkPaths}} {{#includes}}-I{{{.}}} {{/includes}} {{src}} -o{{tgt}}'
    linkCmd: 'clang++ -arch x86_64 -target x86_64-apple-darwin12 -isysroot {{env.PLATFORMSDK_DIR}}/MacOSX10.13.sdk/ -m64 -O2 -g -mmacosx-version-min=10.7 -o {{tgt}} {{#linkFlags}}{{{.}}} {{/linkFlags}} {{#ext.libPaths}}-L{{{.}}} {{/ext.libPaths}} {{#libPaths}}-L{{{.}}} {{/libPaths}} {{#libs}}-l{{{.}}} {{/libs}} {{#ext.libs}}-l{{{.}}} {{/ext.libs}} {{#engineLibs}}-l{{{.}}} {{/engineLibs}} {{#ext.dynamicLibs}}-l{{{.}}} {{/ext.dynamicLibs}} {{#dynamicLibs}}-l{{{.}}} {{/dynamicLibs}} {{#ext.frameworkPaths}}-F{{{.}}} {{/ext.frameworkPaths}} {{#ext.frameworks}}-framework {{{.}}} {{/ext.frameworks}} {{#frameworks}}-framework {{{.}}} {{/frameworks}} {{#src}}{{{.}}} {{/src}}'
    libCmd: 'ar rcs {{tgt}} {{#objs}}{{{.}}} {{/objs}}'
    symbolCmd: 'dsymutil -o {{src}}.dSYM {{src}}'

  x86-osx:
    # Intentionally left empty to allow users to have old versions in their manifests

  arm64-ios:
    env:
        PLATFORMSDK_DIR:    "{{env.PLATFORMSDK_DIR}}"
    context:
        frameworks: ["OpenGLES", "OpenAL", "QuartzCore", "CoreGraphics", "AudioToolbox", "SystemConfiguration", "CoreVideo", "UIKit", "CoreTelephony", "StoreKit", "Security"]
<<<<<<< HEAD
        weakFrameworks: ["Foundation"]
        engineLibs: ["engine", "engine_service", "axtls", "webviewext", "profilerext", "facebookext", "iapext", "pushext", "iacext", "record_null", "gameobject", "ddf", "resource", "gamesys", "graphics", "physics", "BulletDynamics", "BulletCollision", "LinearMath", "Box2D", "render", "script", "lua", "extension", "hid", "input", "particle", "rig", "dlib", "dmglfw", "gui", "tracking", "crashext", "sound", "tremolo", "liveupdate"]
=======
        weakFrameworks: ["Foundation", "Accounts", "Social", "AdSupport"]
        engineLibs: ["engine", "engine_service", "axtls", "webviewext", "profilerext", "facebookext", "iapext", "pushext", "iacext", "record_null", "gameobject", "ddf", "resource", "gamesys", "graphics", "physics", "BulletDynamics", "BulletCollision", "LinearMath", "Box2D", "render", "script", "luajit-5.1", "extension", "hid", "input", "particle", "rig", "dlib", "dmglfw", "gui", "tracking", "crashext", "sound", "tremolo", "liveupdate", "Bolts", "FBSDKCore", "FBSDKLogin", "FBSDKShare"]
>>>>>>> b24f1fe9
        libPaths:   ["{{dynamo_home}}/lib/arm64-darwin", "{{dynamo_home}}/ext/lib/arm64-darwin"]
        defines:    ["DM_PLATFORM_IOS", "LUA_BYTECODE_ENABLE_64"]
        flags:      ["-fno-exceptions", "-fvisibility=hidden"]
        linkFlags:  ['-fobjc-link-runtime', '-dead_strip']
        libs:       []
        dynamicLibs: []
        symbols:    ["AudioDecoderTremolo"]

    exePrefix: ''
    exeExt: ''
    shlibRe: 'lib(.+).dylib'
    stlibRe: 'lib(.+).a'
    sourceRe: '(?i).*(\.cpp|\.c|\.cc|\.cxx|\.c\+\+|.mm|.m)'
    writeLibPattern: 'lib%s.a'
    writeExePattern: 'dmengine'
    symbolsPattern: '.*dSYM'
    zipContentPattern: 'dmengine'
    allowedLibs:    ["(\\w[\\w\\.+-]+)"]
    allowedFlags: ["-ObjC","-ObjC++","-Wa,{{comma_separated_arg}}","-W{{warning}}","-Wno-{{warning}}","-ansi","--ansi","-std-default={{arg}}","-stdlib=(libstdc\\+\\+|libc\\+\\+)","-w","-std=(c89|c99|c\\+\\+98|c\\+\\+0x|c\\+\\+11|c\\+\\+14|c\\+\\+17)","-Wp,{{comma_separated_arg}}","--extra-warnings","--warn-{{warning}}","--warn-={{warning}}","-f(no-)?objc-arc(-exceptions)?","-ferror-limit={{number}}","-O([0-4]?|fast|s|z)","-Wl,[-_a-zA-Z0-9]+","-fno-rtti"]
    compileCmd: 'clang++ -c -arch arm64 -target arm-apple-darwin12 -isysroot {{env.PLATFORMSDK_DIR}}/iPhoneOS12.1.sdk/ -m64 -O2 -g -stdlib=libc++ -miphoneos-version-min=8.0 {{#defines}}-D{{{.}}} {{/defines}} {{#flags}}{{{.}}} {{/flags}} {{#ext.includes}}-I{{{.}}} {{/ext.includes}} {{#ext.frameworkPaths}}-F{{{.}}} {{/ext.frameworkPaths}} {{#includes}}-I{{{.}}} {{/includes}} {{#platformIncludes}}-I{{.}} {{/platformIncludes}} {{src}} -o{{tgt}}'
    linkCmd: 'clang++ -arch arm64 -target arm-apple-darwin12 -isysroot {{env.PLATFORMSDK_DIR}}/iPhoneOS12.1.sdk/ -m64 -O2 -g -stdlib=libc++ -miphoneos-version-min=8.0 -o {{tgt}} {{#linkFlags}}{{{.}}} {{/linkFlags}} {{#ext.libPaths}}-L{{{.}}} {{/ext.libPaths}} {{#libs}}-l{{{.}}} {{/libs}} {{#ext.libs}}-l{{{.}}} {{/ext.libs}} {{#ext.dynamicLibs}}-l{{{.}}} {{/ext.dynamicLibs}} {{#dynamicLibs}}-l{{{.}}} {{/dynamicLibs}} {{#ext.frameworkPaths}}-F{{{.}}} {{/ext.frameworkPaths}} {{#ext.frameworks}}-framework {{{.}}} {{/ext.frameworks}} {{#frameworks}}-framework {{{.}}} {{/frameworks}} {{#weakFrameworks}}-weak_framework {{{.}}} {{/weakFrameworks}} {{#libPaths}}-L{{{.}}} {{/libPaths}} {{#engineLibs}}-l{{{.}}} {{/engineLibs}} {{#src}}{{{.}}} {{/src}}'
    libCmd: 'ar rcs {{tgt}} {{#objs}}{{{.}}} {{/objs}}'
    symbolCmd: 'dsymutil -o {{src}}.dSYM {{src}}'

  armv7-ios:
    env:
        PLATFORMSDK_DIR:    "{{env.PLATFORMSDK_DIR}}"
    context:
        frameworks: ["OpenGLES", "OpenAL", "QuartzCore", "CoreGraphics", "AudioToolbox", "SystemConfiguration", "CoreVideo", "UIKit", "CoreTelephony", "StoreKit", "Security"]
        weakFrameworks: ["Foundation"]
        engineLibs: ["engine", "engine_service", "axtls", "webviewext", "profilerext", "facebookext", "iapext", "pushext", "iacext", "record_null", "gameobject", "ddf", "resource", "gamesys", "graphics", "physics", "BulletDynamics", "BulletCollision", "LinearMath", "Box2D", "render", "script", "luajit-5.1", "extension", "hid", "input", "particle", "rig", "dlib", "dmglfw", "gui", "tracking", "crashext", "sound", "tremolo", "liveupdate"]
        libPaths:   ["{{dynamo_home}}/lib/armv7-darwin", "{{dynamo_home}}/ext/lib/armv7-darwin"]
        defines:    ["DM_PLATFORM_IOS", "LUA_BYTECODE_ENABLE_32"]
        flags:      ["-fno-exceptions", "-fvisibility=hidden"]
        linkFlags:  ['-fobjc-link-runtime', '-dead_strip']
        libs:       []
        dynamicLibs: []
        symbols:    ["AudioDecoderTremolo"]

    exePrefix: ''
    exeExt: ''
    shlibRe: 'lib(.+).dylib'
    stlibRe: 'lib(.+).a'
    sourceRe: '(?i).*(\.cpp|\.c|\.cc|\.cxx|\.c\+\+|.mm|.m)'
    writeLibPattern: 'lib%s.a'
    writeExePattern: 'dmengine'
    symbolsPattern: '.*dSYM'
    zipContentPattern: 'dmengine'
    allowedLibs:    ["(\\w[\\w\\.+-]+)"]
    allowedFlags: ["-ObjC","-ObjC++","-Wa,{{comma_separated_arg}}","-W{{warning}}","-Wno-{{warning}}","-ansi","--ansi","-std-default={{arg}}","-stdlib=(libstdc\\+\\+|libc\\+\\+)","-w","-std=(c89|c99|c\\+\\+98|c\\+\\+0x|c\\+\\+11|c\\+\\+14|c\\+\\+17)","-Wp,{{comma_separated_arg}}","--extra-warnings","--warn-{{warning}}","--warn-={{warning}}","-f(no-)?objc-arc(-exceptions)?","-ferror-limit={{number}}","-O([0-4]?|fast|s|z)","-Wl,[-_a-zA-Z0-9]+","-fno-rtti"]
    compileCmd: 'clang++ -c -arch armv7 -target arm-apple-darwin12 -isysroot {{env.PLATFORMSDK_DIR}}/iPhoneOS12.1.sdk/ -m32 -g -O2 -stdlib=libc++ -miphoneos-version-min=8.0 {{#defines}}-D{{{.}}} {{/defines}} {{#flags}}{{{.}}} {{/flags}} {{#ext.includes}}-I{{{.}}} {{/ext.includes}} {{#ext.frameworkPaths}}-F{{{.}}} {{/ext.frameworkPaths}} {{#includes}}-I{{{.}}} {{/includes}} {{#platformIncludes}}-I{{.}} {{/platformIncludes}} {{src}} -o{{tgt}}'
    linkCmd: 'clang++ -arch armv7 -target arm-apple-darwin12 -isysroot {{env.PLATFORMSDK_DIR}}/iPhoneOS12.1.sdk/ -m32 -g -O2 -stdlib=libc++ -miphoneos-version-min=8.0 -o {{tgt}} {{#linkFlags}}{{{.}}} {{/linkFlags}} {{#ext.libPaths}}-L{{{.}}} {{/ext.libPaths}} {{#libs}}-l{{{.}}} {{/libs}} {{#ext.libs}}-l{{{.}}} {{/ext.libs}} {{#ext.dynamicLibs}}-l{{{.}}} {{/ext.dynamicLibs}} {{#dynamicLibs}}-l{{{.}}} {{/dynamicLibs}} {{#ext.frameworkPaths}}-F{{{.}}} {{/ext.frameworkPaths}} {{#ext.frameworks}}-framework {{{.}}} {{/ext.frameworks}} {{#frameworks}}-framework {{{.}}} {{/frameworks}} {{#weakFrameworks}}-weak_framework {{{.}}} {{/weakFrameworks}} {{#libPaths}}-L{{{.}}} {{/libPaths}} {{#engineLibs}}-l{{{.}}} {{/engineLibs}} {{#src}}{{{.}}} {{/src}}'
    libCmd: 'ar rcs {{tgt}} {{#objs}}{{{.}}} {{/objs}}'
    symbolCmd: 'dsymutil -o {{src}}.dSYM {{src}}'

  armv7-android:
    context:
        engineJars: ["{{dynamo_home}}/ext/share/java/android-support-v4.jar", "{{dynamo_home}}/ext/share/java/android-support-multidex.jar", "{{dynamo_home}}/ext/share/java/in-app-purchasing-2.0.61.jar", "{{dynamo_home}}/share/java/glfw_android.jar", "{{dynamo_home}}/share/java/gamesys_android.jar", "{{dynamo_home}}/share/java/iap_android.jar", "{{dynamo_home}}/share/java/push_android.jar", "{{dynamo_home}}/share/java/sound_android.jar", "{{dynamo_home}}/share/java/iac_android.jar"]
        engineLibs: ["engine", "engine_service", "axtls", "webviewext", "profilerext", "facebookext", "iapext", "pushext", "iacext", "record_null", "gameobject", "ddf", "resource", "gamesys", "graphics", "physics", "BulletDynamics", "BulletCollision", "LinearMath", "Box2D", "render", "script", "luajit-5.1", "extension", "hid", "input", "particle", "rig", "dlib", "dmglfw", "gui", "tracking", "crashext", "sound", "openal_soft", "tremolo", "liveupdate", "unwind"]
        libPaths:   ["{{dynamo_home}}/lib/armv7-android", "{{dynamo_home}}/ext/lib/armv7-android", "{{android_stl_lib}}"]
        defines:    ["DM_PLATFORM_ANDROID", "LUA_BYTECODE_ENABLE_32", "__ARM_ARCH_5__", "__ARM_ARCH_5T__", "__ARM_ARCH_5E__", "__ARM_ARCH_5TE__"]
        platformIncludes:   ["{{android_ndk_path}}/sources/android/native_app_glue", "{{android_ndk_path}}/sources/android/cpufeatures", "{{android_ndk_include}}", "{{android_stl_include}}", "{{android_stl_arch_include}}"]
        flags:      ["-fno-exceptions", "-fvisibility=hidden"]
        linkFlags:  []
        libs:       []
        dynamicLibs: ["EGL","GLESv1_CM","GLESv2","OpenSLES","m","log","c"]
        symbols:    ["AudioDecoderTremolo"]

    exePrefix: 'lib'
    exeExt: '.so'
    shlibRe: 'lib(.+).so'
    stlibRe: 'lib(.+).a'
    sourceRe: '(?i).+(\.cpp|\.c|\.cc|\.cxx|\.c\+\+)$'
    javaSourceRe: '(?i).+(\.java)$'
    writeLibPattern: 'lib%s.a'
    writeExePattern: 'libdmengine.so'
    zipContentPattern: 'libdmengine.so'
    allowedLibs:    ["(\\w[\\w\\.+-]+)"]
    allowedFlags: ["-Wa,{{comma_separated_arg}}","-W{{warning}}","-Wno-{{warning}}","-ansi","--ansi","-std-default={{arg}}","-stdlib=(libstdc\\+\\+|libc\\+\\+)","-w","-std=(c89|c99|c\\+\\+98|c\\+\\+0x|c\\+\\+11|c\\+\\+14|c\\+\\+17)","-Wp,{{comma_separated_arg}}","--extra-warnings","--warn-{{warning}}","--warn-={{warning}}","-ferror-limit={{number}}","-O([0-4]?|fast|s|z)","-rdynamic","-Wl,[-_a-zA-Z0-9]+","-fno-rtti","-fpermissive"]
    compileCmd: 'arm-linux-androideabi-g++ -c -g -gdwarf-2 -fpic -ffunction-sections -fstack-protector -Wno-psabi -march=armv7-a -mfloat-abi=softfp -mfpu=vfp -fomit-frame-pointer -fno-strict-aliasing -finline-limit=64 -funwind-tables --sysroot={{android_sysroot}} -DANDROID -Wa,--noexecstack {{#defines}}-D{{{.}}} {{/defines}} {{#flags}}{{{.}}} {{/flags}} {{#ext.includes}}-I{{.}} {{/ext.includes}} {{#includes}}-I{{.}} {{/includes}} {{#platformIncludes}}-I{{.}} {{/platformIncludes}} {{src}} -o{{tgt}}'
    linkCmd: 'arm-linux-androideabi-g++ --sysroot={{android_sysroot}} {{#src}}{{.}} {{/src}} -o {{tgt}} -Wl,-soname=libdmengine.so {{#defines}}-D{{{.}}} {{/defines}} {{#linkFlags}}{{{.}}} {{/linkFlags}} -Wl,--fix-cortex-a8 -Wl,--no-undefined -Wl,-z,noexecstack -landroid -fpic -z text {{#ext.libPaths}}-L{{.}} {{/ext.libPaths}} {{#libPaths}}-L{{.}} {{/libPaths}} -Wl,-Bstatic -Wl,--start-group {{#libs}}-l{{{.}}} {{/libs}} {{#ext.libs}}-l{{.}} {{/ext.libs}} {{#engineLibs}}-l{{.}} {{/engineLibs}} -Wl,--end-group -Wl,-Bdynamic {{#ext.dynamicLibs}}-l{{{.}}} {{/ext.dynamicLibs}} {{#dynamicLibs}}-l{{{.}}} {{/dynamicLibs}} -lgnustl_static -Wl,--no-undefined -Wl,-z,noexecstack -Wl,-z,relro -Wl,-z,now -shared'
    libCmd: 'arm-linux-androideabi-ar rcs {{tgt}} {{#objs}}{{.}} {{/objs}}'
    javacCmd: 'javac -source 1.6 -target 1.6 -J-Xms2048m -J-Xmx2048m -classpath {{dynamo_home}}/ext/share/java/android-support-v4.jar:{{dynamo_home}}/ext/share/java/android.jar:{{classPath}} -d {{classesDir}} @{{sourcesListFile}}'
    jarCmd: 'jar cf {{outputJar}} -C {{classesDir}} .'
    dxCmd: 'dx -JXms2048m -JXmx2048m --dex --multi-dex --output {{classes_dex_dir}} {{#jars}}{{.}} {{/jars}} {{#engineJars}}{{.}} {{/engineJars}}'

  js-web:
    env:
        EM_CACHE:        "{{env.EMSCRIPTEN_CACHE_1_38_12}}"
        EM_CONFIG:       "{{env.EMSCRIPTEN_CONFIG_1_38_12}}"
        PATH:            "{{env.EMSCRIPTEN_PATH_1_38_12}}:{{env.PATH}}"
        EMSCRIPTEN_HOME: "{{env.EMSCRIPTEN_HOME_1_38_12}}"
        EMSCRIPTEN_BIN:  "{{env.EMSCRIPTEN_BIN_1_38_12}}"
    context:
        engineJsLibs: ["glfw", "sys", "script", "facebook_iap", "sound"]
        engineLibs: ["engine", "engine_service", "axtls", "webviewext", "profilerext", "facebookext", "iapext", "pushext", "iacext", "record_null", "gameobject", "ddf", "resource", "gamesys", "graphics", "physics", "BulletDynamics", "BulletCollision", "LinearMath", "Box2D", "render", "script", "lua", "extension", "hid", "input", "particle", "rig", "dlib", "dmglfw", "gui", "tracking", "crashext", "liveupdate", "sound"]
        libPaths:   ["{{dynamo_home}}/lib/js-web", "{{dynamo_home}}/ext/lib/js-web"]
        defines:    ["DM_PLATFORM_HTML5", "GL_ES_VERSION_2_0"]
        flags:      ["-fno-exceptions"]
        linkFlags:  ["--pre-js {{dynamo_home}}/share/js-web-pre.js", "--emit-symbol-map", "--llvm-lto", "0", "--memory-init-file", "0"]
        emscriptenFlags: ["PRECISE_F32=2", "AGGRESSIVE_VARIABLE_ELIMINATION=1", "TOTAL_MEMORY=268435456", "DISABLE_EXCEPTION_CATCHING=1", "LEGACY_VM_SUPPORT=1", "WASM=0", "BINARYEN_METHOD=\"asmjs\"", "EXTRA_EXPORTED_RUNTIME_METHODS=[\"stringToUTF8\",\"ccall\"]", "EXPORTED_FUNCTIONS=[\"_JSWriteDump\",\"_main\"]", "ERROR_ON_UNDEFINED_SYMBOLS=1"]
        libs:       []

    exePrefix:      ''
    exeExt:         '.js'
    shlibRe:        'lib(.+).so'
    stlibRe:        'lib(.+).a'
    sourceRe:       '(?i).*(\.cpp|\.c|\.cc|\.cxx|\.c\+\+)'
    writeLibPattern: 'lib%s.a'
    writeExePattern: 'dmengine.js'
    symbolsPattern:  'dmengine.js.symbols'
    zipContentPattern: 'dmengine.js'
    allowedLibs:    ["(\\w[\\w\\.+-]+)"]
    allowedFlags:   ["-Wa,{{comma_separated_arg}}","-W{{warning}}","-Wno-{{warning}}","-ansi","--ansi","-std-default={{arg}}","-stdlib=(libstdc\\+\\+|libc\\+\\+)","-w","-std=(c89|c99|c\\+\\+98|c\\+\\+0x|c\\+\\+11|c\\+\\+14|c\\+\\+17)","-Wp,{{comma_separated_arg}}","--extra-warnings","--warn-{{warning}}","--warn-={{warning}}","-ferror-limit={{number}}","-O([0-4]?|fast|s|z)"]
    compileCmd:     '{{env.EMSCRIPTEN_BIN}}/em++ -c -O3 -g {{#defines}}-D{{{.}}} {{/defines}} {{#flags}}{{{.}}} {{/flags}} {{#emscriptenFlags}}-s {{{.}}} {{/emscriptenFlags}} {{#ext.includes}}-I{{{.}}} {{/ext.includes}} {{#includes}}-I{{{.}}} {{/includes}} {{src}} -o {{tgt}}'
    linkCmd:        '{{env.EMSCRIPTEN_BIN}}/em++ {{#src}}{{{.}}} {{/src}} -o {{tgt}} -O3 {{#linkFlags}}{{{.}}} {{/linkFlags}} {{#emscriptenFlags}}-s {{{.}}} {{/emscriptenFlags}} {{#ext.libPaths}}-L{{{.}}} {{/ext.libPaths}} {{#libPaths}}-L{{{.}}} {{/libPaths}} -Wl,--start-group {{#libs}}-l{{{.}}} {{/libs}} {{#ext.libs}}-l{{{.}}} {{/ext.libs}} {{#engineLibs}}-l{{{.}}} {{/engineLibs}} -Wl,--end-group {{#ext.jsLibs}}--js-library {{{.}}} {{/ext.jsLibs}} {{#engineJsLibs}}--js-library {{dynamo_home}}/lib/js-web/js/library_{{{.}}}.js {{/engineJsLibs}}'
    libCmd:         '{{env.EMSCRIPTEN_BIN}}/emar rcs {{tgt}} {{#objs}}{{{.}}} {{/objs}}'


  wasm-web:
    env:
        EM_CACHE:        "{{env.EMSCRIPTEN_CACHE_1_38_12}}"
        EM_CONFIG:       "{{env.EMSCRIPTEN_CONFIG_1_38_12}}"
        PATH:            "{{env.EMSCRIPTEN_PATH_1_38_12}}:{{env.PATH}}"
        EMSCRIPTEN_HOME: "{{env.EMSCRIPTEN_HOME_1_38_12}}"
        EMSCRIPTEN_BIN:  "{{env.EMSCRIPTEN_BIN_1_38_12}}"
    context:
        engineJsLibs: ["glfw", "sys", "script", "facebook_iap", "sound"]
        engineLibs: ["engine", "engine_service", "axtls", "webviewext", "profilerext", "facebookext", "iapext", "pushext", "iacext", "record_null", "gameobject", "ddf", "resource", "gamesys", "graphics", "physics", "BulletDynamics", "BulletCollision", "LinearMath", "Box2D", "render", "script", "lua", "extension", "hid", "input", "particle", "rig", "dlib", "dmglfw", "gui", "tracking", "crashext", "liveupdate", "sound"]
        libPaths:   ["{{dynamo_home}}/lib/wasm-web", "{{dynamo_home}}/ext/lib/wasm-web"]
        defines:    ["DM_PLATFORM_HTML5", "GL_ES_VERSION_2_0"]
        flags:      ["-fno-exceptions"]
        linkFlags:  ["--pre-js {{dynamo_home}}/share/js-web-pre.js", "--emit-symbol-map", "--llvm-lto", "0", "--memory-init-file", "0"]
        emscriptenFlags: ["PRECISE_F32=2", "AGGRESSIVE_VARIABLE_ELIMINATION=1", "TOTAL_MEMORY=268435456", "DISABLE_EXCEPTION_CATCHING=1", "WASM=1", "BINARYEN_METHOD=\"native-wasm\"", "EXTRA_EXPORTED_RUNTIME_METHODS=[\"stringToUTF8\",\"ccall\"]", "EXPORTED_FUNCTIONS=[\"_JSWriteDump\",\"_main\"]", "-s", "BINARYEN_TRAP_MODE='clamp'", "ERROR_ON_UNDEFINED_SYMBOLS=1"]
        libs:       []

    exePrefix:      ''
    exeExt:         '.js'
    shlibRe:        'lib(.+).so'
    stlibRe:        'lib(.+).a'
    sourceRe:       '(?i).*(\.cpp|\.c|\.cc|\.cxx|\.c\+\+)'
    writeLibPattern: 'lib%s.a'
    writeExePattern: 'dmengine.js'
    symbolsPattern:  'dmengine.js.symbols'
    zipContentPattern: 'dmengine.(wasm|js)'
    allowedLibs:    ["(\\w[\\w\\.+-]+)"]
    allowedFlags:   ["-Wa,{{comma_separated_arg}}","-W{{warning}}","-Wno-{{warning}}","-ansi","--ansi","-std-default={{arg}}","-stdlib=(libstdc\\+\\+|libc\\+\\+)","-w","-std=(c89|c99|c\\+\\+98|c\\+\\+0x|c\\+\\+11|c\\+\\+14|c\\+\\+17)","-Wp,{{comma_separated_arg}}","--extra-warnings","--warn-{{warning}}","--warn-={{warning}}","-ferror-limit={{number}}","-O([0-4]?|fast|s|z)"]
    compileCmd:     '{{env.EMSCRIPTEN_BIN}}/em++ -c -O3 -g {{#defines}}-D{{{.}}} {{/defines}} {{#flags}}{{{.}}} {{/flags}} {{#emscriptenFlags}}-s {{{.}}} {{/emscriptenFlags}} {{#ext.includes}}-I{{{.}}} {{/ext.includes}} {{#includes}}-I{{{.}}} {{/includes}} {{src}} -o {{tgt}}'
    linkCmd:        '{{env.EMSCRIPTEN_BIN}}/em++ {{#src}}{{{.}}} {{/src}} -o {{tgt}} -O3 {{#linkFlags}}{{{.}}} {{/linkFlags}} {{#emscriptenFlags}}-s {{{.}}} {{/emscriptenFlags}} {{#ext.libPaths}}-L{{{.}}} {{/ext.libPaths}} {{#libPaths}}-L{{{.}}} {{/libPaths}} -Wl,--start-group {{#libs}}-l{{{.}}} {{/libs}} {{#ext.libs}}-l{{{.}}} {{/ext.libs}} {{#engineLibs}}-l{{{.}}} {{/engineLibs}} -Wl,--end-group {{#ext.jsLibs}}--js-library {{{.}}} {{/ext.jsLibs}} {{#engineJsLibs}}--js-library {{dynamo_home}}/lib/wasm-web/js/library_{{{.}}}.js {{/engineJsLibs}}'
    libCmd:         '{{env.EMSCRIPTEN_BIN}}/emar rcs {{tgt}} {{#objs}}{{{.}}} {{/objs}}'

  x86_64-win32:
    env:
        TMP:                "{{build_folder}}"
        TEMP:               "{{build_folder}}"
        PLATFORMSDK_DIR:    "{{env.PLATFORMSDK_DIR}}"
    context:
        engineLibs: ["libengine","libengine_service","libaxtls","libwebviewext","libprofilerext","libfacebookext","libgameroomext","libiapext","libpushext","libiacext","librecord","libgameobject","libddf","libresource","libgamesys","libgraphics","libphysics","libBulletDynamics","libBulletCollision","libLinearMath","libBox2D","librender","libscript","libluajit-5.1","libextension","libhid","libinput","libparticle","librig","libdlib","libdmglfw","libgui","libtracking","libcrashext","libliveupdate","libsound","vpx","libFBGPlatform"]
        libPaths:   ["{{dynamo_home}}/lib/x86_64-win32", "{{dynamo_home}}/ext/lib/x86_64-win32", "{{env.PLATFORMSDK_DIR}}/Win32/MicrosoftVisualStudio14.0/VC/lib/amd64", "{{env.PLATFORMSDK_DIR}}/Win32/MicrosoftVisualStudio14.0/VC/atlmfc/lib/amd64", "{{env.PLATFORMSDK_DIR}}/Win32/WindowsKits/10/Lib/10.0.10240.0/ucrt/x64", "{{env.PLATFORMSDK_DIR}}/Win32/WindowsKits/8.1/Lib/winv6.3/um/x64"]
        platformIncludes:   ["{{env.PLATFORMSDK_DIR}}/Win32/MicrosoftVisualStudio14.0/VC/include", "{{env.PLATFORMSDK_DIR}}/Win32/MicrosoftVisualStudio14.0/VC/atlmfc/include", "{{env.PLATFORMSDK_DIR}}/Win32/WindowsKits/10/Include/10.0.10240.0/ucrt", "{{env.PLATFORMSDK_DIR}}/Win32/WindowsKits/8.1/Include/winrt", "{{env.PLATFORMSDK_DIR}}/Win32/WindowsKits/8.1/Include/um", "{{env.PLATFORMSDK_DIR}}/Win32/WindowsKits/8.1/Include/shared"]
        defines:    ["DM_PLATFORM_WINDOWS", "LUA_BYTECODE_ENABLE_64", "_CRT_SECURE_NO_WARNINGS", "_WINSOCK_DEPRECATED_NO_WARNINGS", "__STDC_LIMIT_MACROS", "WINVER=0x0600", "WIN32"]
        flags:      ["-O2", "-Wall", "-Werror=format", "-fvisibility=hidden"]
        linkFlags:  ["-O2", "-fuse-ld=lld"]
        libs:       ["OpenGL32", "Delayimp", "User32", "shell32", "Xinput9_1_0", "OpenAL32", "WS2_32", "IPHlpApi", "DbgHelp"]
        symbols:    ["GameroomExt"]

    exePrefix:      ''
    exeExt:         '.exe'
    shlibRe:        '(.+).dll'
    stlibRe:        '(.+).lib'
    sourceRe:       '(?i).*(\.cpp|\.c|\.cc|\.cxx|\.c\+\+)'
    writeLibPattern: '%s.lib'
    writeExePattern: 'dmengine.exe'
    zipContentPattern: 'dmengine.exe'
    symbolsPattern:  '.*pdb'
    allowedLibs:    ["(\\w[\\w\\.+-]+)"]
    allowedFlags:   ["-Wa,{{comma_separated_arg}}","-W{{warning}}","-Wno-{{warning}}","-ansi","--ansi","-std-default={{arg}}","-stdlib=(libstdc\\+\\+|libc\\+\\+)","-w","-std=(c89|c99|c\\+\\+98|c\\+\\+0x|c\\+\\+11|c\\+\\+14|c\\+\\+17)","-Wp,{{comma_separated_arg}}","--extra-warnings","--warn-{{warning}}","--warn-={{warning}}","-ferror-limit={{number}}","-O([0-4]?|fast|s|z)","-rdynamic","-Wl,[-_a-zA-Z0-9]+","-fno-rtti","-fpermissive","-Wl,/subsystem:(console|windows)","-Wl,/entry:\\w+","-f\\w[\\w-]+"]
    compileCmd:     'clang++ -target x86_64-pc-win32-msvc -m64 -g -gcodeview {{#defines}}-D{{{.}}} {{/defines}} {{#flags}}{{{.}}} {{/flags}} {{#platformIncludes}}-isystem {{{.}}} {{/platformIncludes}} {{#ext.includes}}-I{{{.}}} {{/ext.includes}} {{#includes}}-I{{{.}}} {{/includes}} {{src}} -c -o {{tgt}}'
    linkCmd:        'clang++ -target x86_64-pc-win32-msvc -m64 -g -o {{tgt}} {{#linkFlags}}{{{.}}} {{/linkFlags}} {{#ext.libPaths}}-L{{{.}}} {{/ext.libPaths}} {{#libs}}-l{{{.}}} {{/libs}} {{#ext.libs}}-l{{{.}}} {{/ext.libs}} {{#libPaths}}-L{{{.}}} {{/libPaths}} {{#engineLibs}}-l{{{.}}} {{/engineLibs}} {{#src}}{{{.}}} {{/src}}'
    libCmd:         '/usr/bin/ar rcs {{tgt}} {{#objs}}{{{.}}} {{/objs}}'
    windresCmd:     'windres -i {{dynamo_home}}/lib/x86_64-win32/engine.rc -O coff -o {{tgt}}'

  x86-win32:
    env:
        TMP:                "{{build_folder}}"
        TEMP:               "{{build_folder}}"
        PLATFORMSDK_DIR:    "{{env.PLATFORMSDK_DIR}}"
    context:
        engineLibs: ["libengine","libengine_service","libaxtls","libwebviewext","libprofilerext","libfacebookext","libgameroomext","libiapext","libpushext","libiacext","librecord","libgameobject","libddf","libresource","libgamesys","libgraphics","libphysics","libBulletDynamics","libBulletCollision","libLinearMath","libBox2D","librender","libscript","libluajit-5.1","libextension","libhid","libinput","libparticle","librig","libdlib","libdmglfw","libgui","libtracking","libcrashext","libliveupdate","libsound","vpx","libFBGPlatform"]
        libPaths:   ["{{dynamo_home}}/lib/win32","{{dynamo_home}}/ext/lib/win32","{{env.PLATFORMSDK_DIR}}/Win32/MicrosoftVisualStudio14.0/VC/lib/", "{{env.PLATFORMSDK_DIR}}/Win32/MicrosoftVisualStudio14.0/VC/atlmfc/lib", "{{env.PLATFORMSDK_DIR}}/Win32/WindowsKits/10/Lib/10.0.10240.0/ucrt/x86", "{{env.PLATFORMSDK_DIR}}/Win32/WindowsKits/8.1/Lib/winv6.3/um/x86"]
        platformIncludes:   ["{{env.PLATFORMSDK_DIR}}/Win32/MicrosoftVisualStudio14.0/VC/include", "{{env.PLATFORMSDK_DIR}}/Win32/MicrosoftVisualStudio14.0/VC/atlmfc/include", "{{env.PLATFORMSDK_DIR}}/Win32/WindowsKits/10/Include/10.0.10240.0/ucrt", "{{env.PLATFORMSDK_DIR}}/Win32/WindowsKits/8.1/Include/winrt", "{{env.PLATFORMSDK_DIR}}/Win32/WindowsKits/8.1/Include/um", "{{env.PLATFORMSDK_DIR}}/Win32/WindowsKits/8.1/Include/shared"]
        defines:    ["DM_PLATFORM_WINDOWS", "LUA_BYTECODE_ENABLE_32", "_CRT_SECURE_NO_WARNINGS", "_WINSOCK_DEPRECATED_NO_WARNINGS", "__STDC_LIMIT_MACROS", "WINVER=0x0600", "WIN32"]
        flags:      ["-O2", "-Wall", "-Werror=format", "-fvisibility=hidden"]
        linkFlags:  ["-O2", "-fuse-ld=lld"]
        libs:       ["OpenGL32", "Delayimp", "User32", "shell32", "Xinput9_1_0", "OpenAL32", "WS2_32", "IPHlpApi", "DbgHelp"]
        symbols:    ["GameroomExt"]

    exePrefix:      ''
    exeExt:         '.exe'
    shlibRe:        '(.+).dll'
    stlibRe:        '(.+).lib'
    sourceRe:       '(?i).*(\.cpp|\.c|\.cc|\.cxx|\.c\+\+)'
    writeLibPattern: '%s.lib'
    writeExePattern: 'dmengine.exe'
    zipContentPattern: 'dmengine.exe'
    symbolsPattern:  '.*pdb'
    allowedLibs:    ["(\\w[\\w\\.+-]+)"]
    allowedFlags:   ["-Wa,{{comma_separated_arg}}","-W{{warning}}","-Wno-{{warning}}","-ansi","--ansi","-std-default={{arg}}","-stdlib=(libstdc\\+\\+|libc\\+\\+)","-w","-std=(c89|c99|c\\+\\+98|c\\+\\+0x|c\\+\\+11|c\\+\\+14|c\\+\\+17)","-Wp,{{comma_separated_arg}}","--extra-warnings","--warn-{{warning}}","--warn-={{warning}}","-ferror-limit={{number}}","-O([0-4]?|fast|s|z)","-rdynamic","-Wl,[-_a-zA-Z0-9,]+","-fno-rtti","-fpermissive","-Wl,/subsystem:(console|windows)","-Wl,/entry:\\w+","-f\\w[\\w-]+"]
    compileCmd:     'clang++ -target i386-pc-win32-msvc -m32 -g -gcodeview {{#defines}}-D{{{.}}} {{/defines}} {{#flags}}{{{.}}} {{/flags}} {{#platformIncludes}}-isystem {{{.}}} {{/platformIncludes}} {{#ext.includes}}-I{{{.}}} {{/ext.includes}} {{#includes}}-I{{{.}}} {{/includes}} {{src}} -c -o {{tgt}}'
    linkCmd:        'clang++ -target i386-pc-win32-msvc -m32 -g -o {{tgt}} {{#linkFlags}}{{{.}}} {{/linkFlags}} {{#ext.libPaths}}-L{{{.}}} {{/ext.libPaths}} {{#libs}}-l{{{.}}} {{/libs}} {{#ext.libs}}-l{{{.}}} {{/ext.libs}} {{#libPaths}}-L{{{.}}} {{/libPaths}} {{#engineLibs}}-l{{{.}}} {{/engineLibs}} {{#src}}{{{.}}} {{/src}}'
    libCmd:         '/usr/bin/ar rcs {{tgt}} {{#objs}}{{{.}}} {{/objs}}'
    windresCmd:     'windres -i {{dynamo_home}}/lib/win32/engine.rc -O coff --target=pe-i386 -o {{tgt}}'

  x86_64-wine32:
    # Intentionally left empty to allow users to have old versions in their manifests

  x86-wine32:
    # Intentionally left empty to allow users to have old versions in their manifests

  x86_64-linux:
    context:
        engineLibs: ["engine", "engine_service", "axtls", "webviewext", "profilerext", "gameroomext", "facebookext", "iapext", "pushext", "iacext", "record", "gameobject", "ddf", "resource", "gamesys", "graphics", "physics", "BulletDynamics", "BulletCollision", "LinearMath", "Box2D", "render", "script", "luajit-5.1", "extension", "hid", "input", "particle", "rig", "dlib", "dmglfw", "gui", "tracking", "crashext", "liveupdate", "sound", "tremolo", "vpx"]
        libPaths:   ["{{dynamo_home}}/lib/x86_64-linux","{{dynamo_home}}/ext/lib/x86_64-linux"]
        includes:   ["{{dynamo_home}}/include/x86_64-linux"]
        defines:    ["DM_PLATFORM_LINUX", "__STDC_LIMIT_MACROS", "LUA_BYTECODE_ENABLE_64"]
        flags:      ["-ffloat-store", "-g", "-O2", "-D__STDC_LIMIT_MACROS", "-Wall", "-Werror=format", "-fno-exceptions", "-fPIC", "-fvisibility=hidden"]
        linkFlags:  []
        libs:       []
        # this happens to contain some dynamic engine libs too (openal)
        dynamicLibs: ["openal","Xext","X11","Xi","GL","GLU","pthread","m","dl"]

    exePrefix:      ''
    exeExt:         ''
    shlibRe:        'lib(.+).so'
    stlibRe:        'lib(.+).a'
    sourceRe:       '(?i).*(\.cpp|\.c|\.cc|\.cxx|\.c\+\+)'
    writeLibPattern: 'lib%s.a'
    writeExePattern: 'dmengine'
    zipContentPattern: 'dmengine'
    allowedLibs:    ["(\\w[\\w\\.+-]+)"]
    allowedFlags:   ["-Wa,{{comma_separated_arg}}","-W{{warning}}","-Wno-{{warning}}","-ansi","--ansi","-std-default={{arg}}","-stdlib=(libstdc\\+\\+|libc\\+\\+)","-w","-std=(c89|c99|c\\+\\+98|c\\+\\+0x|c\\+\\+11|c\\+\\+14|c\\+\\+17)","-Wp,{{comma_separated_arg}}","--extra-warnings","--warn-{{warning}}","--warn-={{warning}}","-ferror-limit={{number}}","-O([0-4]?|fast|s|z)","-rdynamic","-Wl,[-_a-zA-Z0-9]+","-fno-rtti","-fpermissive"]
    compileCmd:     '/usr/bin/g++ {{#defines}}-D{{{.}}} {{/defines}} {{#flags}}{{{.}}} {{/flags}} {{#ext.includes}}-I{{{.}}} {{/ext.includes}} {{#includes}}-I{{{.}}} {{/includes}} {{src}} -c -o {{tgt}}'
    linkCmd:        '/usr/bin/g++ {{#src}}{{{.}}} {{/src}} -o {{tgt}} {{#linkFlags}}{{{.}}} {{/linkFlags}} {{#ext.libPaths}}-L{{{.}}} {{/ext.libPaths}} {{#libPaths}}-L{{{.}}} {{/libPaths}} -Wl,-Bstatic -Wl,--start-group {{#engineLibs}}-l{{{.}}} {{/engineLibs}} {{#libs}}-l{{{.}}} {{/libs}} {{#ext.libs}}-l{{{.}}} {{/ext.libs}} -Wl,--end-group -Wl,-Bdynamic -Wl,-rpath=$ORIGIN,--enable-new-dtags {{#ext.dynamicLibs}}-l{{{.}}} {{/ext.dynamicLibs}} {{#dynamicLibs}}-l{{{.}}} {{/dynamicLibs}}'
    libCmd:         '/usr/bin/ar rcs {{tgt}} {{#objs}}{{.}} {{/objs}}'<|MERGE_RESOLUTION|>--- conflicted
+++ resolved
@@ -105,13 +105,8 @@
         PLATFORMSDK_DIR:    "{{env.PLATFORMSDK_DIR}}"
     context:
         frameworks: ["OpenGLES", "OpenAL", "QuartzCore", "CoreGraphics", "AudioToolbox", "SystemConfiguration", "CoreVideo", "UIKit", "CoreTelephony", "StoreKit", "Security"]
-<<<<<<< HEAD
         weakFrameworks: ["Foundation"]
-        engineLibs: ["engine", "engine_service", "axtls", "webviewext", "profilerext", "facebookext", "iapext", "pushext", "iacext", "record_null", "gameobject", "ddf", "resource", "gamesys", "graphics", "physics", "BulletDynamics", "BulletCollision", "LinearMath", "Box2D", "render", "script", "lua", "extension", "hid", "input", "particle", "rig", "dlib", "dmglfw", "gui", "tracking", "crashext", "sound", "tremolo", "liveupdate"]
-=======
-        weakFrameworks: ["Foundation", "Accounts", "Social", "AdSupport"]
-        engineLibs: ["engine", "engine_service", "axtls", "webviewext", "profilerext", "facebookext", "iapext", "pushext", "iacext", "record_null", "gameobject", "ddf", "resource", "gamesys", "graphics", "physics", "BulletDynamics", "BulletCollision", "LinearMath", "Box2D", "render", "script", "luajit-5.1", "extension", "hid", "input", "particle", "rig", "dlib", "dmglfw", "gui", "tracking", "crashext", "sound", "tremolo", "liveupdate", "Bolts", "FBSDKCore", "FBSDKLogin", "FBSDKShare"]
->>>>>>> b24f1fe9
+        engineLibs: ["engine", "engine_service", "axtls", "webviewext", "profilerext", "facebookext", "iapext", "pushext", "iacext", "record_null", "gameobject", "ddf", "resource", "gamesys", "graphics", "physics", "BulletDynamics", "BulletCollision", "LinearMath", "Box2D", "render", "script", "luajit-5.1", "extension", "hid", "input", "particle", "rig", "dlib", "dmglfw", "gui", "tracking", "crashext", "sound", "tremolo", "liveupdate"]
         libPaths:   ["{{dynamo_home}}/lib/arm64-darwin", "{{dynamo_home}}/ext/lib/arm64-darwin"]
         defines:    ["DM_PLATFORM_IOS", "LUA_BYTECODE_ENABLE_64"]
         flags:      ["-fno-exceptions", "-fvisibility=hidden"]
