context:
    includes: ['{{dynamo_home}}/include', '{{dynamo_home}}/sdk/include']
    symbols: ["DefaultSoundDevice", "NullSoundDevice", "AudioDecoderWav", "CrashExt", "AudioDecoderStbVorbis", "WebViewExt", "IAPExt", "IACExt", "PushExt", "FacebookExt", "ProfilerExt"]
    allowedLibs: ["engine","engine_release","webviewext","profilerext","profilerext_null","facebookext","iapext","pushext","iacext","record","record_null","gameobject","ddf","resource","gamesys","graphics","graphics_null","physics_2d","physics_3d","physics_null","BulletDynamics","BulletCollision","LinearMath","Box2D","render","script","luajit-5.1","extension","hid","hid_null","input","particle","rig","dlib","dmglfw","gui","tracking","crashext","sound","sound_null","tremolo","vpx","liveupdate",
                  "libengine.lib","libengine_release.lib","libwebviewext.lib","libprofilerext.lib","libprofilerext_null.lib","libfacebookext.lib","libiapext.lib","libpushext.lib","libiacext.lib","librecord.lib","librecord_null.lib","libgameobject.lib","libddf.lib","libresource.lib","libgamesys.lib","libgraphics.lib","libgraphics_null.lib","libphysics_2d.lib","libphysics_3d.lib","libphysics_null.lib","libBulletDynamics.lib","libBulletCollision.lib","libLinearMath.lib","libBox2D.lib","librender.lib",
                  "libscript.lib","libluajit.lib-5.1","libextension.lib","libhid.lib","libhid_null.lib","libinput.lib","libparticle.lib","librig.lib","libdlib.lib","libdmglfw.lib","libgui.lib","libtracking.lib","libcrashext.lib","libsound.lib","libsound_null.lib","libtremolo.lib","libvpx.lib","libliveupdate.lib",
                  "engine_service","engine_service_null","libengine_service.lib","libengine_service_null.lib"]
    allowedSymbols: ["DefaultSoundDevice", "NullSoundDevice", "AudioDecoderWav", "CrashExt", "AudioDecoderStbVorbis", "WebViewExt", "IAPExt", "IACExt", "PushExt", "FacebookExt", "ProfilerExt"]
    defines: ['DLIB_LOG_DOMAIN="{{extension_name_upper}}"']

main: |
    #include <stdio.h>

    #if __cplusplus
    extern "C" {
    #endif

    {{#symbols}}
    void {{{.}}}();
    {{/symbols}}

    {{#ext.symbols}}
    void {{{.}}}();
    {{/ext.symbols}}

    #if __cplusplus
    }
    #endif

    void dmExportedSymbols() {
        {{#symbols}}
        {{{.}}}();
        {{/symbols}}
        {{#ext.symbols}}
        {{{.}}}();
        {{/ext.symbols}}
    }

    extern int engine_main(int argc, char* argv[]);

    int main(int argc, char *argv[])
    {
        return engine_main(argc, argv);
    }

    #ifdef DM_PLATFORM_ANDROID

    #if __cplusplus
    extern "C" {
    #endif

    struct android_app;
    extern void _glfwPreMain(struct android_app* state);
    extern void app_dummy();

    void android_main(struct android_app* state)
    {
        // Make sure glue isn't stripped.
        app_dummy();
        _glfwPreMain(state);
    }

    #if __cplusplus
    }
    #endif
    #endif


platforms:
  x86_64-osx:
    env:
        PLATFORMSDK_DIR:        "{{env.PLATFORMSDK_DIR}}"
    context:
        frameworks: ["Foundation", "AppKit", "Cocoa", "OpenGL", "OpenAL", "AGL", "IOKit", "Carbon", "CoreVideo"]
        engineLibs: ["engine", "engine_service", "axtls", "webviewext", "profilerext", "facebookext", "iapext", "pushext", "iacext", "record", "gameobject", "ddf", "resource", "gamesys", "graphics", "physics", "BulletDynamics", "BulletCollision", "LinearMath", "Box2D", "render", "script", "luajit-5.1", "extension", "hid", "input", "particle", "rig", "dlib", "dmglfw", "gui", "tracking", "crashext", "sound", "tremolo", "vpx", "liveupdate", "unwind", "cares"]
        libPaths:   ["{{dynamo_home}}/lib/x86_64-darwin", "{{dynamo_home}}/ext/lib/x86_64-darwin"]
        defines:    ["DM_PLATFORM_OSX", "LUA_BYTECODE_ENABLE_64"]
        flags:      ["-fno-exceptions", "-fvisibility=hidden"]
        linkFlags:  ["-Wl,-rpath,@loader_path/."]
        libs:       []
        dynamicLibs: []
        symbols:    ["AudioDecoderTremolo"]

    exePrefix: ''
    exeExt: ''
    shlibRe: 'lib(.+).dylib'
    stlibRe: 'lib(.+).a'
    sourceRe: '(?i).*(\.cpp|\.c|\.cc|\.cxx|\.c\+\+|.mm|.m)'
    writeLibPattern: 'lib%s.a'
    writeExePattern: 'dmengine'
    symbolsPattern: '.*dSYM'
    zipContentPattern: 'dmengine'
    allowedLibs:    ["(\\w[\\w\\.+-]+)"]
    allowedFlags: ["-ObjC","-ObjC++","-Wa,{{comma_separated_arg}}","-W{{warning}}","-Wno-{{warning}}","-ansi","--ansi","-std-default={{arg}}","-stdlib=(libstdc\\+\\+|libc\\+\\+)","-w","-std=(c89|c99|c\\+\\+98|c\\+\\+0x|c\\+\\+11|c\\+\\+14|c\\+\\+17)","-Wp,{{comma_separated_arg}}","--extra-warnings","--warn-{{warning}}","--warn-={{warning}}","-f(no-)?objc-arc(-exceptions)?","-ferror-limit={{number}}","-O([0-4]?|fast|s|z)","-Wl,[-_a-zA-Z0-9]+","-fno-rtti"]
    compileCmd: 'clang++ -c -arch x86_64 -target x86_64-apple-darwin12 -isysroot {{env.PLATFORMSDK_DIR}}/MacOSX10.13.sdk/ -m64 -O2 -g -mmacosx-version-min=10.7 {{#defines}}-D{{{.}}} {{/defines}} {{#flags}}{{{.}}} {{/flags}} {{#ext.includes}}-I{{{.}}} {{/ext.includes}} {{#ext.frameworkPaths}}-F{{{.}}} {{/ext.frameworkPaths}} {{#includes}}-I{{{.}}} {{/includes}} {{src}} -o{{tgt}}'
    linkCmd: 'clang++ -arch x86_64 -target x86_64-apple-darwin12 -isysroot {{env.PLATFORMSDK_DIR}}/MacOSX10.13.sdk/ -m64 -O2 -g -mmacosx-version-min=10.7 -o {{tgt}} {{#linkFlags}}{{{.}}} {{/linkFlags}} {{#ext.libPaths}}-L{{{.}}} {{/ext.libPaths}} {{#libPaths}}-L{{{.}}} {{/libPaths}} {{#libs}}-l{{{.}}} {{/libs}} {{#ext.libs}}-l{{{.}}} {{/ext.libs}} {{#engineLibs}}-l{{{.}}} {{/engineLibs}} {{#ext.dynamicLibs}}-l{{{.}}} {{/ext.dynamicLibs}} {{#dynamicLibs}}-l{{{.}}} {{/dynamicLibs}} {{#ext.frameworkPaths}}-F{{{.}}} {{/ext.frameworkPaths}} {{#ext.frameworks}}-framework {{{.}}} {{/ext.frameworks}} {{#frameworks}}-framework {{{.}}} {{/frameworks}} {{#src}}{{{.}}} {{/src}}'
    libCmd: 'ar rcs {{tgt}} {{#objs}}{{{.}}} {{/objs}}'
    symbolCmd: 'dsymutil -o {{src}}.dSYM {{src}}'

  x86-osx:
    # Intentionally left empty to allow users to have old versions in their manifests

  ios:
    # It's here to whitelist this as a platform, currently used for general settings

  arm64-ios:
    env:
        PLATFORMSDK_DIR:    "{{env.PLATFORMSDK_DIR}}"
    context:
        frameworks: ["OpenGLES", "OpenAL", "QuartzCore", "CoreGraphics", "AudioToolbox", "SystemConfiguration", "CoreVideo", "UIKit", "CoreTelephony", "StoreKit", "Security"]
<<<<<<< HEAD
        weakFrameworks: ["Foundation"]
        engineLibs: ["engine", "engine_service", "axtls", "webviewext", "profilerext", "facebookext", "iapext", "pushext", "iacext", "record_null", "gameobject", "ddf", "resource", "gamesys", "graphics", "physics", "BulletDynamics", "BulletCollision", "LinearMath", "Box2D", "render", "script", "luajit-5.1", "extension", "hid", "input", "particle", "rig", "dlib", "dmglfw", "gui", "tracking", "crashext", "sound", "tremolo", "liveupdate"]
=======
        weakFrameworks: ["Foundation", "Accounts", "Social", "AdSupport"]
        engineLibs: ["engine", "engine_service", "axtls", "webviewext", "profilerext", "facebookext", "iapext", "pushext", "iacext", "record_null", "gameobject", "ddf", "resource", "gamesys", "graphics", "physics", "BulletDynamics", "BulletCollision", "LinearMath", "Box2D", "render", "script", "luajit-5.1", "extension", "hid", "input", "particle", "rig", "dlib", "dmglfw", "gui", "tracking", "crashext", "sound", "tremolo", "liveupdate", "Bolts", "FBSDKCore", "FBSDKLogin", "FBSDKShare", "cares", "resolv"]
>>>>>>> 05245644
        libPaths:   ["{{dynamo_home}}/lib/arm64-darwin", "{{dynamo_home}}/ext/lib/arm64-darwin"]
        defines:    ["DM_PLATFORM_IOS", "LUA_BYTECODE_ENABLE_64"]
        flags:      ["-fno-exceptions", "-fvisibility=hidden"]
        linkFlags:  ['-fobjc-link-runtime', '-dead_strip']
        libs:       []
        dynamicLibs: []
        symbols:    ["AudioDecoderTremolo"]

    exePrefix: ''
    exeExt: ''
    shlibRe: 'lib(.+).dylib'
    stlibRe: 'lib(.+).a'
    sourceRe: '(?i).*(\.cpp|\.c|\.cc|\.cxx|\.c\+\+|.mm|.m)'
    writeLibPattern: 'lib%s.a'
    writeExePattern: 'dmengine'
    symbolsPattern: '.*dSYM'
    zipContentPattern: 'dmengine'
    allowedLibs:    ["(\\w[\\w\\.+-]+)"]
    allowedFlags: ["-ObjC","-ObjC++","-Wa,{{comma_separated_arg}}","-W{{warning}}","-Wno-{{warning}}","-ansi","--ansi","-std-default={{arg}}","-stdlib=(libstdc\\+\\+|libc\\+\\+)","-w","-std=(c89|c99|c\\+\\+98|c\\+\\+0x|c\\+\\+11|c\\+\\+14|c\\+\\+17)","-Wp,{{comma_separated_arg}}","--extra-warnings","--warn-{{warning}}","--warn-={{warning}}","-f(no-)?objc-arc(-exceptions)?","-ferror-limit={{number}}","-O([0-4]?|fast|s|z)","-Wl,[-_a-zA-Z0-9]+","-fno-rtti"]
    compileCmd: 'clang++ -c -arch arm64 -target arm-apple-darwin12 -isysroot {{env.PLATFORMSDK_DIR}}/iPhoneOS12.1.sdk/ -m64 -O2 -g -stdlib=libc++ -miphoneos-version-min=8.0 {{#defines}}-D{{{.}}} {{/defines}} {{#flags}}{{{.}}} {{/flags}} {{#ext.includes}}-I{{{.}}} {{/ext.includes}} {{#ext.frameworkPaths}}-F{{{.}}} {{/ext.frameworkPaths}} {{#includes}}-I{{{.}}} {{/includes}} {{#platformIncludes}}-I{{.}} {{/platformIncludes}} {{src}} -o{{tgt}}'
    linkCmd: 'clang++ -arch arm64 -target arm-apple-darwin12 -isysroot {{env.PLATFORMSDK_DIR}}/iPhoneOS12.1.sdk/ -m64 -O2 -g -stdlib=libc++ -miphoneos-version-min=8.0 -o {{tgt}} {{#linkFlags}}{{{.}}} {{/linkFlags}} {{#ext.libPaths}}-L{{{.}}} {{/ext.libPaths}} {{#libs}}-l{{{.}}} {{/libs}} {{#ext.libs}}-l{{{.}}} {{/ext.libs}} {{#ext.dynamicLibs}}-l{{{.}}} {{/ext.dynamicLibs}} {{#dynamicLibs}}-l{{{.}}} {{/dynamicLibs}} {{#ext.frameworkPaths}}-F{{{.}}} {{/ext.frameworkPaths}} {{#ext.frameworks}}-framework {{{.}}} {{/ext.frameworks}} {{#frameworks}}-framework {{{.}}} {{/frameworks}} {{#weakFrameworks}}-weak_framework {{{.}}} {{/weakFrameworks}} {{#libPaths}}-L{{{.}}} {{/libPaths}} {{#engineLibs}}-l{{{.}}} {{/engineLibs}} {{#src}}{{{.}}} {{/src}}'
    libCmd: 'ar rcs {{tgt}} {{#objs}}{{{.}}} {{/objs}}'
    symbolCmd: 'dsymutil -o {{src}}.dSYM {{src}}'

  armv7-ios:
    env:
        PLATFORMSDK_DIR:    "{{env.PLATFORMSDK_DIR}}"
    context:
        frameworks: ["OpenGLES", "OpenAL", "QuartzCore", "CoreGraphics", "AudioToolbox", "SystemConfiguration", "CoreVideo", "UIKit", "CoreTelephony", "StoreKit", "Security"]
<<<<<<< HEAD
        weakFrameworks: ["Foundation"]
        engineLibs: ["engine", "engine_service", "axtls", "webviewext", "profilerext", "facebookext", "iapext", "pushext", "iacext", "record_null", "gameobject", "ddf", "resource", "gamesys", "graphics", "physics", "BulletDynamics", "BulletCollision", "LinearMath", "Box2D", "render", "script", "luajit-5.1", "extension", "hid", "input", "particle", "rig", "dlib", "dmglfw", "gui", "tracking", "crashext", "sound", "tremolo", "liveupdate"]
=======
        weakFrameworks: ["Foundation", "Accounts", "Social", "AdSupport"]
        engineLibs: ["engine", "engine_service", "axtls", "webviewext", "profilerext", "facebookext", "iapext", "pushext", "iacext", "record_null", "gameobject", "ddf", "resource", "gamesys", "graphics", "physics", "BulletDynamics", "BulletCollision", "LinearMath", "Box2D", "render", "script", "luajit-5.1", "extension", "hid", "input", "particle", "rig", "dlib", "dmglfw", "gui", "tracking", "crashext", "sound", "tremolo", "liveupdate", "Bolts", "FBSDKCore", "FBSDKLogin", "FBSDKShare", "cares", "resolv"]
>>>>>>> 05245644
        libPaths:   ["{{dynamo_home}}/lib/armv7-darwin", "{{dynamo_home}}/ext/lib/armv7-darwin"]
        defines:    ["DM_PLATFORM_IOS", "LUA_BYTECODE_ENABLE_32"]
        flags:      ["-fno-exceptions", "-fvisibility=hidden"]
        linkFlags:  ['-fobjc-link-runtime', '-dead_strip']
        libs:       []
        dynamicLibs: []
        symbols:    ["AudioDecoderTremolo"]

    exePrefix: ''
    exeExt: ''
    shlibRe: 'lib(.+).dylib'
    stlibRe: 'lib(.+).a'
    sourceRe: '(?i).*(\.cpp|\.c|\.cc|\.cxx|\.c\+\+|.mm|.m)'
    writeLibPattern: 'lib%s.a'
    writeExePattern: 'dmengine'
    symbolsPattern: '.*dSYM'
    zipContentPattern: 'dmengine'
    allowedLibs:    ["(\\w[\\w\\.+-]+)"]
    allowedFlags: ["-ObjC","-ObjC++","-Wa,{{comma_separated_arg}}","-W{{warning}}","-Wno-{{warning}}","-ansi","--ansi","-std-default={{arg}}","-stdlib=(libstdc\\+\\+|libc\\+\\+)","-w","-std=(c89|c99|c\\+\\+98|c\\+\\+0x|c\\+\\+11|c\\+\\+14|c\\+\\+17)","-Wp,{{comma_separated_arg}}","--extra-warnings","--warn-{{warning}}","--warn-={{warning}}","-f(no-)?objc-arc(-exceptions)?","-ferror-limit={{number}}","-O([0-4]?|fast|s|z)","-Wl,[-_a-zA-Z0-9]+","-fno-rtti"]
    compileCmd: 'clang++ -c -arch armv7 -target arm-apple-darwin12 -isysroot {{env.PLATFORMSDK_DIR}}/iPhoneOS12.1.sdk/ -m32 -g -O2 -stdlib=libc++ -miphoneos-version-min=8.0 {{#defines}}-D{{{.}}} {{/defines}} {{#flags}}{{{.}}} {{/flags}} {{#ext.includes}}-I{{{.}}} {{/ext.includes}} {{#ext.frameworkPaths}}-F{{{.}}} {{/ext.frameworkPaths}} {{#includes}}-I{{{.}}} {{/includes}} {{#platformIncludes}}-I{{.}} {{/platformIncludes}} {{src}} -o{{tgt}}'
    linkCmd: 'clang++ -arch armv7 -target arm-apple-darwin12 -isysroot {{env.PLATFORMSDK_DIR}}/iPhoneOS12.1.sdk/ -m32 -g -O2 -stdlib=libc++ -miphoneos-version-min=8.0 -o {{tgt}} {{#linkFlags}}{{{.}}} {{/linkFlags}} {{#ext.libPaths}}-L{{{.}}} {{/ext.libPaths}} {{#libs}}-l{{{.}}} {{/libs}} {{#ext.libs}}-l{{{.}}} {{/ext.libs}} {{#ext.dynamicLibs}}-l{{{.}}} {{/ext.dynamicLibs}} {{#dynamicLibs}}-l{{{.}}} {{/dynamicLibs}} {{#ext.frameworkPaths}}-F{{{.}}} {{/ext.frameworkPaths}} {{#ext.frameworks}}-framework {{{.}}} {{/ext.frameworks}} {{#frameworks}}-framework {{{.}}} {{/frameworks}} {{#weakFrameworks}}-weak_framework {{{.}}} {{/weakFrameworks}} {{#libPaths}}-L{{{.}}} {{/libPaths}} {{#engineLibs}}-l{{{.}}} {{/engineLibs}} {{#src}}{{{.}}} {{/src}}'
    libCmd: 'ar rcs {{tgt}} {{#objs}}{{{.}}} {{/objs}}'
    symbolCmd: 'dsymutil -o {{src}}.dSYM {{src}}'

  x86_64-ios:
    env:
        PLATFORMSDK_DIR:    "{{env.PLATFORMSDK_DIR}}"
    context:
        frameworks: ["OpenGLES", "OpenAL", "QuartzCore", "CoreGraphics", "AudioToolbox", "SystemConfiguration", "CoreVideo", "UIKit", "CoreTelephony", "StoreKit", "Security"]
        weakFrameworks: ["Foundation", "Accounts", "Social", "AdSupport"]
<<<<<<< HEAD
        engineLibs: ["engine", "engine_service", "axtls", "webviewext", "profilerext", "facebookext", "iapext", "pushext", "iacext", "record_null", "gameobject", "ddf", "resource", "gamesys", "graphics", "physics", "BulletDynamics", "BulletCollision", "LinearMath", "Box2D", "render", "script", "luajit-5.1", "extension", "hid", "input", "particle", "rig", "dlib", "dmglfw", "gui", "tracking", "crashext", "sound", "tremolo", "liveupdate"]
=======
        engineLibs: ["engine", "engine_service", "axtls", "webviewext", "profilerext", "facebookext", "iapext", "pushext", "iacext", "record_null", "gameobject", "ddf", "resource", "gamesys", "graphics", "physics", "BulletDynamics", "BulletCollision", "LinearMath", "Box2D", "render", "script", "luajit-5.1", "extension", "hid", "input", "particle", "rig", "dlib", "dmglfw", "gui", "tracking", "crashext", "sound", "tremolo", "liveupdate", "Bolts", "FBSDKCore", "FBSDKLogin", "FBSDKShare", "cares", "resolv"]
>>>>>>> 05245644
        libPaths:   ["{{dynamo_home}}/lib/x86_64-ios", "{{dynamo_home}}/ext/lib/x86_64-ios"]
        defines:    ["IOS_SIMULATOR", "DM_PLATFORM_IOS", "LUA_BYTECODE_ENABLE_32"]
        flags:      ["-fno-exceptions", "-fvisibility=hidden"]
        linkFlags:  ['-fobjc-link-runtime', '-dead_strip', '-pagezero_size', '10000', '-image_base', '100000000']
        libs:       []
        dynamicLibs: []
        symbols:    ["AudioDecoderTremolo"]

    exePrefix: ''
    exeExt: ''
    shlibRe: 'lib(.+).dylib'
    stlibRe: 'lib(.+).a'
    sourceRe: '(?i).*(\.cpp|\.c|\.cc|\.cxx|\.c\+\+|.mm|.m)'
    writeLibPattern: 'lib%s.a'
    writeExePattern: 'dmengine'
    symbolsPattern: '.*dSYM'
    zipContentPattern: 'dmengine'
    allowedLibs:    ["(\\w[\\w\\.+-]+)"]
    allowedFlags: ["-ObjC","-ObjC++","-Wa,{{comma_separated_arg}}","-W{{warning}}","-Wno-{{warning}}","-ansi","--ansi","-std-default={{arg}}","-stdlib=(libstdc\\+\\+|libc\\+\\+)","-w","-std=(c89|c99|c\\+\\+98|c\\+\\+0x|c\\+\\+11|c\\+\\+14|c\\+\\+17)","-Wp,{{comma_separated_arg}}","--extra-warnings","--warn-{{warning}}","--warn-={{warning}}","-f(no-)?objc-arc(-exceptions)?","-ferror-limit={{number}}","-O([0-4]?|fast|s|z)","-Wl,[-_a-zA-Z0-9]+","-fno-rtti"]
    compileCmd: 'clang++ -c -arch x86_64 -target x86_64-apple-darwin12 -isysroot {{env.PLATFORMSDK_DIR}}/iPhoneSimulator12.1.sdk/ -m64 -O2 -g -stdlib=libc++ -miphoneos-version-min=8.0 {{#defines}}-D{{{.}}} {{/defines}} {{#flags}}{{{.}}} {{/flags}} {{#ext.includes}}-I{{{.}}} {{/ext.includes}} {{#ext.frameworkPaths}}-F{{{.}}} {{/ext.frameworkPaths}} {{#includes}}-I{{{.}}} {{/includes}} {{#platformIncludes}}-I{{.}} {{/platformIncludes}} {{src}} -o{{tgt}}'
    linkCmd: 'clang++ -arch x86_64 -target x86_64-apple-darwin12 -isysroot {{env.PLATFORMSDK_DIR}}/iPhoneSimulator12.1.sdk/ -m64 -O2 -g -stdlib=libc++ -miphoneos-version-min=8.0 -o {{tgt}} {{#linkFlags}}{{{.}}} {{/linkFlags}} {{#ext.libPaths}}-L{{{.}}} {{/ext.libPaths}} {{#libs}}-l{{{.}}} {{/libs}} {{#ext.libs}}-l{{{.}}} {{/ext.libs}} {{#ext.dynamicLibs}}-l{{{.}}} {{/ext.dynamicLibs}} {{#dynamicLibs}}-l{{{.}}} {{/dynamicLibs}} {{#ext.frameworkPaths}}-F{{{.}}} {{/ext.frameworkPaths}} {{#ext.frameworks}}-framework {{{.}}} {{/ext.frameworks}} {{#frameworks}}-framework {{{.}}} {{/frameworks}} {{#weakFrameworks}}-weak_framework {{{.}}} {{/weakFrameworks}} {{#libPaths}}-L{{{.}}} {{/libPaths}} {{#engineLibs}}-l{{{.}}} {{/engineLibs}} {{#src}}{{{.}}} {{/src}}'
    libCmd: 'ar rcs {{tgt}} {{#objs}}{{{.}}} {{/objs}}'
    symbolCmd: 'dsymutil -o {{src}}.dSYM {{src}}'

  android:
    # It's here to whitelist this as a platform, currently used for general settings

  armv7-android:
    env:
        NDK_PATH:           "{{env.ANDROID_NDK_PATH}}"
        STL_LIB:            "{{env.ANDROID_STL_LIB}}"
        NDK_INCLUDE:        "{{env.ANDROID_NDK_INCLUDE}}"
        STL_INCLUDE:        "{{env.ANDROID_STL_INCLUDE}}"
        STL_ARCH_INCLUDE:   "{{env.ANDROID_STL_ARCH_INCLUDE}}"
        SYSROOT:            "{{env.ANDROID_SYSROOT}}"
    context:
<<<<<<< HEAD
        engineJars: ["{{dynamo_home}}/ext/share/java/android-support-v4.jar", "{{dynamo_home}}/ext/share/java/android-support-multidex.jar", "{{dynamo_home}}/ext/share/java/in-app-purchasing-2.0.61.jar", "{{dynamo_home}}/share/java/glfw_android.jar", "{{dynamo_home}}/share/java/gamesys_android.jar", "{{dynamo_home}}/share/java/iap_android.jar", "{{dynamo_home}}/share/java/push_android.jar", "{{dynamo_home}}/share/java/sound_android.jar", "{{dynamo_home}}/share/java/iac_android.jar"]
        engineLibs: ["engine", "engine_service", "axtls", "webviewext", "profilerext", "facebookext", "iapext", "pushext", "iacext", "record_null", "gameobject", "ddf", "resource", "gamesys", "graphics", "physics", "BulletDynamics", "BulletCollision", "LinearMath", "Box2D", "render", "script", "luajit-5.1", "extension", "hid", "input", "particle", "rig", "dlib", "dmglfw", "gui", "tracking", "crashext", "sound", "openal_soft", "tremolo", "liveupdate", "unwind"]
=======
        engineJars: ["{{dynamo_home}}/ext/share/java/facebooksdk.jar", "{{dynamo_home}}/ext/share/java/bolts-android-1.2.0.jar", "{{dynamo_home}}/ext/share/java/android-support-v4.jar", "{{dynamo_home}}/ext/share/java/android-support-multidex.jar", "{{dynamo_home}}/ext/share/java/in-app-purchasing-2.0.61.jar", "{{dynamo_home}}/share/java/glfw_android.jar", "{{dynamo_home}}/share/java/facebook_android.jar", "{{dynamo_home}}/share/java/gamesys_android.jar", "{{dynamo_home}}/share/java/iap_android.jar", "{{dynamo_home}}/share/java/push_android.jar", "{{dynamo_home}}/share/java/sound_android.jar", "{{dynamo_home}}/share/java/iac_android.jar"]
        engineLibs: ["engine", "engine_service", "axtls", "webviewext", "profilerext", "facebookext", "iapext", "pushext", "iacext", "record_null", "gameobject", "ddf", "resource", "gamesys", "graphics", "physics", "BulletDynamics", "BulletCollision", "LinearMath", "Box2D", "render", "script", "luajit-5.1", "extension", "hid", "input", "particle", "rig", "dlib", "dmglfw", "gui", "tracking", "crashext", "sound", "openal_soft", "tremolo", "liveupdate", "unwind", "cares"]
>>>>>>> 05245644
        libPaths:   ["{{dynamo_home}}/lib/armv7-android", "{{dynamo_home}}/ext/lib/armv7-android", "{{env.STL_LIB}}"]
        defines:    ["DM_PLATFORM_ANDROID", "LUA_BYTECODE_ENABLE_32", "__ARM_ARCH_5__", "__ARM_ARCH_5T__", "__ARM_ARCH_5E__", "__ARM_ARCH_5TE__"]
        platformIncludes:   ["{{env.NDK_PATH}}/sources/android/native_app_glue", "{{env.NDK_PATH}}/sources/android/cpufeatures", "{{env.NDK_INCLUDE}}", "{{env.STL_INCLUDE}}", "{{env.STL_ARCH_INCLUDE}}"]
        flags:      ["-fno-exceptions", "-fvisibility=hidden"]
        linkFlags:  []
        libs:       []
        dynamicLibs: ["EGL","GLESv1_CM","GLESv2","OpenSLES","m","log","c"]
        symbols:    ["AudioDecoderTremolo"]

    exePrefix: 'lib'
    exeExt: '.so'
    shlibRe: 'lib(.+).so'
    stlibRe: 'lib(.+).a'
    sourceRe: '(?i).+(\.cpp|\.c|\.cc|\.cxx|\.c\+\+)$'
    javaSourceRe: '(?i).+(\.java)$'
    writeLibPattern: 'lib%s.a'
    writeExePattern: 'libdmengine.so'
    zipContentPattern: 'libdmengine.so'
    allowedLibs:    ["(\\w[\\w\\.+-]+)"]
    allowedFlags: ["-Wa,{{comma_separated_arg}}","-W{{warning}}","-Wno-{{warning}}","-ansi","--ansi","-std-default={{arg}}","-stdlib=(libstdc\\+\\+|libc\\+\\+)","-w","-std=(c89|c99|c\\+\\+98|c\\+\\+0x|c\\+\\+11|c\\+\\+14|c\\+\\+17)","-Wp,{{comma_separated_arg}}","--extra-warnings","--warn-{{warning}}","--warn-={{warning}}","-ferror-limit={{number}}","-O([0-4]?|fast|s|z)","-rdynamic","-Wl,[-_a-zA-Z0-9]+","-fno-rtti","-fpermissive"]
    compileCmd: 'arm-linux-androideabi-g++ -c -g -gdwarf-2 -fpic -ffunction-sections -fstack-protector -Wno-psabi -march=armv7-a -mfloat-abi=softfp -mfpu=vfp -fomit-frame-pointer -fno-strict-aliasing -finline-limit=64 -funwind-tables --sysroot={{env.SYSROOT}} -DANDROID -Wa,--noexecstack {{#defines}}-D{{{.}}} {{/defines}} {{#flags}}{{{.}}} {{/flags}} {{#ext.includes}}-I{{.}} {{/ext.includes}} {{#includes}}-I{{.}} {{/includes}} {{#platformIncludes}}-I{{.}} {{/platformIncludes}} {{src}} -o{{tgt}}'
    linkCmd: 'arm-linux-androideabi-g++ --sysroot={{env.SYSROOT}} {{#src}}{{.}} {{/src}} -o {{tgt}} -Wl,-soname=libdmengine.so {{#defines}}-D{{{.}}} {{/defines}} {{#linkFlags}}{{{.}}} {{/linkFlags}} -Wl,--fix-cortex-a8 -Wl,--no-undefined -Wl,-z,noexecstack -landroid -fpic -z text {{#ext.libPaths}}-L{{.}} {{/ext.libPaths}} {{#libPaths}}-L{{.}} {{/libPaths}} -Wl,-Bstatic -Wl,--start-group {{#libs}}-l{{{.}}} {{/libs}} {{#ext.libs}}-l{{.}} {{/ext.libs}} {{#engineLibs}}-l{{.}} {{/engineLibs}} -Wl,--end-group -Wl,-Bdynamic {{#ext.dynamicLibs}}-l{{{.}}} {{/ext.dynamicLibs}} {{#dynamicLibs}}-l{{{.}}} {{/dynamicLibs}} -lgnustl_static -Wl,--no-undefined -Wl,-z,noexecstack -Wl,-z,relro -Wl,-z,now -shared'
    libCmd: 'arm-linux-androideabi-ar rcs {{tgt}} {{#objs}}{{.}} {{/objs}}'
    javacCmd: 'javac -source 1.6 -target 1.6 -J-Xms2048m -J-Xmx2048m -classpath {{dynamo_home}}/ext/share/java/android-support-v4.jar:{{dynamo_home}}/ext/share/java/android.jar:{{classPath}} -d {{classesDir}} @{{sourcesListFile}}'
    jarCmd: 'jar cf {{outputJar}} -C {{classesDir}} .'
    dxCmd: 'dx -JXms2048m -JXmx2048m --dex --multi-dex --output {{classes_dex_dir}} {{#jars}}{{.}} {{/jars}} {{#engineJars}}{{.}} {{/engineJars}}'

  arm64-android:
    env:
        NDK_PATH:           "{{env.ANDROID_NDK_PATH}}"
        STL_LIB:            "{{env.ANDROID_64_STL_LIB}}"
        NDK_INCLUDE:        "{{env.ANDROID_64_NDK_INCLUDE}}"
        STL_INCLUDE:        "{{env.ANDROID_64_STL_INCLUDE}}"
        STL_ARCH_INCLUDE:   "{{env.ANDROID_64_STL_ARCH_INCLUDE}}"
        SYSROOT:            "{{env.ANDROID_64_SYSROOT}}"
    context:
<<<<<<< HEAD
        engineJars: ["{{dynamo_home}}/ext/share/java/android-support-v4.jar", "{{dynamo_home}}/ext/share/java/android-support-multidex.jar", "{{dynamo_home}}/ext/share/java/in-app-purchasing-2.0.61.jar", "{{dynamo_home}}/share/java/glfw_android.jar", "{{dynamo_home}}/share/java/gamesys_android.jar", "{{dynamo_home}}/share/java/iap_android.jar", "{{dynamo_home}}/share/java/push_android.jar", "{{dynamo_home}}/share/java/sound_android.jar", "{{dynamo_home}}/share/java/iac_android.jar"]
        engineLibs: ["engine", "engine_service", "axtls", "webviewext", "profilerext", "facebookext", "iapext", "pushext", "iacext", "record_null", "gameobject", "ddf", "resource", "gamesys", "graphics", "physics", "BulletDynamics", "BulletCollision", "LinearMath", "Box2D", "render", "script", "luajit-5.1", "extension", "hid", "input", "particle", "rig", "dlib", "dmglfw", "gui", "tracking", "crashext", "sound", "openal_soft", "tremolo", "liveupdate", "unwind"]
=======
        engineJars: ["{{dynamo_home}}/ext/share/java/facebooksdk.jar", "{{dynamo_home}}/ext/share/java/bolts-android-1.2.0.jar", "{{dynamo_home}}/ext/share/java/android-support-v4.jar", "{{dynamo_home}}/ext/share/java/android-support-multidex.jar", "{{dynamo_home}}/ext/share/java/in-app-purchasing-2.0.61.jar", "{{dynamo_home}}/share/java/glfw_android.jar", "{{dynamo_home}}/share/java/facebook_android.jar", "{{dynamo_home}}/share/java/gamesys_android.jar", "{{dynamo_home}}/share/java/iap_android.jar", "{{dynamo_home}}/share/java/push_android.jar", "{{dynamo_home}}/share/java/sound_android.jar", "{{dynamo_home}}/share/java/iac_android.jar"]
        engineLibs: ["engine", "engine_service", "axtls", "webviewext", "profilerext", "facebookext", "iapext", "pushext", "iacext", "record_null", "gameobject", "ddf", "resource", "gamesys", "graphics", "physics", "BulletDynamics", "BulletCollision", "LinearMath", "Box2D", "render", "script", "luajit-5.1", "extension", "hid", "input", "particle", "rig", "dlib", "dmglfw", "gui", "tracking", "crashext", "sound", "openal_soft", "tremolo", "liveupdate", "unwind", "cares"]
>>>>>>> 05245644
        libPaths:   ["{{dynamo_home}}/lib/arm64-android", "{{dynamo_home}}/ext/lib/arm64-android", "{{env.STL_LIB}}"]
        defines:    ["DM_PLATFORM_ANDROID", "__aarch64__", "LUA_BYTECODE_ENABLE_64"]
        platformIncludes:   ["{{env.NDK_PATH}}/sources/android/native_app_glue", "{{env.NDK_PATH}}/sources/android/cpufeatures", "{{env.NDK_INCLUDE}}", "{{env.STL_INCLUDE}}", "{{env.STL_ARCH_INCLUDE}}"]
        flags:      ["-fno-exceptions", "-fvisibility=hidden"]
        linkFlags:  []
        libs:       []
        dynamicLibs: ["EGL","GLESv1_CM","GLESv2","OpenSLES","m","log","c"]
        symbols:    ["AudioDecoderTremolo"]

    exePrefix: 'lib'
    exeExt: '.so'
    shlibRe: 'lib(.+).so'
    stlibRe: 'lib(.+).a'
    sourceRe: '(?i).+(\.cpp|\.c|\.cc|\.cxx|\.c\+\+)$'
    javaSourceRe: '(?i).+(\.java)$'
    writeLibPattern: 'lib%s.a'
    writeExePattern: 'libdmengine.so'
    zipContentPattern: 'libdmengine.so'
    allowedLibs:    ["(\\w[\\w\\.+-]+)"]
    allowedFlags: ["-Wa,{{comma_separated_arg}}","-W{{warning}}","-Wno-{{warning}}","-ansi","--ansi","-std-default={{arg}}","-stdlib=(libstdc\\+\\+|libc\\+\\+)","-w","-std=(c89|c99|c\\+\\+98|c\\+\\+0x|c\\+\\+11|c\\+\\+14|c\\+\\+17)","-Wp,{{comma_separated_arg}}","--extra-warnings","--warn-{{warning}}","--warn-={{warning}}","-ferror-limit={{number}}","-O([0-4]?|fast|s|z)","-rdynamic","-Wl,[-_a-zA-Z0-9]+","-fno-rtti","-fpermissive"]
    compileCmd: 'aarch64-linux-android-g++ -c -g -gdwarf-2 -fpic -ffunction-sections -fstack-protector -Wno-psabi -march=armv8-a -fomit-frame-pointer -fno-strict-aliasing -finline-limit=64 -funwind-tables --sysroot={{env.SYSROOT}} -DANDROID -Wa,--noexecstack {{#defines}}-D{{{.}}} {{/defines}} {{#flags}}{{{.}}} {{/flags}} {{#ext.includes}}-I{{.}} {{/ext.includes}} {{#includes}}-I{{.}} {{/includes}} {{#platformIncludes}}-I{{.}} {{/platformIncludes}} {{src}} -o{{tgt}}'
    linkCmd: 'aarch64-linux-android-g++ --sysroot={{env.SYSROOT}} {{#src}}{{.}} {{/src}} -o {{tgt}} -Wl,-soname=libdmengine.so {{#defines}}-D{{{.}}} {{/defines}} {{#linkFlags}}{{{.}}} {{/linkFlags}} -Wl,--no-undefined -Wl,-z,noexecstack -landroid -fpic -z text {{#ext.libPaths}}-L{{.}} {{/ext.libPaths}} {{#libPaths}}-L{{.}} {{/libPaths}} -Wl,-Bstatic -Wl,--start-group {{#libs}}-l{{{.}}} {{/libs}} {{#ext.libs}}-l{{.}} {{/ext.libs}} {{#engineLibs}}-l{{.}} {{/engineLibs}} -Wl,--end-group -Wl,-Bdynamic {{#ext.dynamicLibs}}-l{{{.}}} {{/ext.dynamicLibs}} {{#dynamicLibs}}-l{{{.}}} {{/dynamicLibs}} -lgnustl_static -Wl,--no-undefined -Wl,-z,noexecstack -Wl,-z,relro -Wl,-z,now -shared'
    libCmd: 'aarch64-linux-android-ar rcs {{tgt}} {{#objs}}{{.}} {{/objs}}'
    javacCmd: 'javac -source 1.6 -target 1.6 -J-Xms2048m -J-Xmx2048m -classpath {{dynamo_home}}/ext/share/java/android-support-v4.jar:{{dynamo_home}}/ext/share/java/android.jar:{{classPath}} -d {{classesDir}} @{{sourcesListFile}}'
    jarCmd: 'jar cf {{outputJar}} -C {{classesDir}} .'
    dxCmd: 'dx -JXms2048m -JXmx2048m --dex --multi-dex --output {{classes_dex_dir}} {{#jars}}{{.}} {{/jars}} {{#engineJars}}{{.}} {{/engineJars}}'

  web:
    # It's here to whitelist this as a platform, currently used for general settings

  js-web:
    env:
        EM_CACHE:        "{{env.EMSCRIPTEN_CACHE_1_38_12}}"
        EM_CONFIG:       "{{env.EMSCRIPTEN_CONFIG_1_38_12}}"
        PATH:            "{{env.EMSCRIPTEN_PATH_1_38_12}}:{{env.PATH}}"
        EMSCRIPTEN_HOME: "{{env.EMSCRIPTEN_HOME_1_38_12}}"
        EMSCRIPTEN_BIN:  "{{env.EMSCRIPTEN_BIN_1_38_12}}"
    context:
        engineJsLibs: ["glfw", "sys", "script", "facebook_iap", "sound"]
        engineLibs: ["engine", "engine_service", "axtls", "webviewext", "profilerext", "facebookext", "iapext", "pushext", "iacext", "record_null", "gameobject", "ddf", "resource", "gamesys", "graphics", "physics", "BulletDynamics", "BulletCollision", "LinearMath", "Box2D", "render", "script", "lua", "extension", "hid", "input", "particle", "rig", "dlib", "dmglfw", "gui", "tracking", "crashext", "liveupdate", "sound"]
        libPaths:   ["{{dynamo_home}}/lib/js-web", "{{dynamo_home}}/ext/lib/js-web"]
        defines:    ["DM_PLATFORM_HTML5", "GL_ES_VERSION_2_0"]
        flags:      ["-fno-exceptions"]
        linkFlags:  ["--pre-js {{dynamo_home}}/share/js-web-pre.js", "--emit-symbol-map", "--llvm-lto", "0", "--memory-init-file", "0"]
        emscriptenFlags: ["PRECISE_F32=2", "AGGRESSIVE_VARIABLE_ELIMINATION=1", "TOTAL_MEMORY=268435456", "DISABLE_EXCEPTION_CATCHING=1", "LEGACY_VM_SUPPORT=1", "WASM=0", "BINARYEN_METHOD=\"asmjs\"", "EXTRA_EXPORTED_RUNTIME_METHODS=[\"stringToUTF8\",\"ccall\"]", "EXPORTED_FUNCTIONS=[\"_JSWriteDump\",\"_main\"]", "ERROR_ON_UNDEFINED_SYMBOLS=1"]
        libs:       []

    exePrefix:      ''
    exeExt:         '.js'
    shlibRe:        'lib(.+).so'
    stlibRe:        'lib(.+).a'
    sourceRe:       '(?i).*(\.cpp|\.c|\.cc|\.cxx|\.c\+\+)'
    writeLibPattern: 'lib%s.a'
    writeExePattern: 'dmengine.js'
    symbolsPattern:  'dmengine.js.symbols'
    zipContentPattern: 'dmengine.js'
    allowedLibs:    ["(\\w[\\w\\.+-]+)"]
    allowedFlags:   ["-Wa,{{comma_separated_arg}}","-W{{warning}}","-Wno-{{warning}}","-ansi","--ansi","-std-default={{arg}}","-stdlib=(libstdc\\+\\+|libc\\+\\+)","-w","-std=(c89|c99|c\\+\\+98|c\\+\\+0x|c\\+\\+11|c\\+\\+14|c\\+\\+17)","-Wp,{{comma_separated_arg}}","--extra-warnings","--warn-{{warning}}","--warn-={{warning}}","-ferror-limit={{number}}","-O([0-4]?|fast|s|z)"]
    compileCmd:     '{{env.EMSCRIPTEN_BIN}}/em++ -c -O3 -g {{#defines}}-D{{{.}}} {{/defines}} {{#flags}}{{{.}}} {{/flags}} {{#emscriptenFlags}}-s {{{.}}} {{/emscriptenFlags}} {{#ext.includes}}-I{{{.}}} {{/ext.includes}} {{#includes}}-I{{{.}}} {{/includes}} {{src}} -o {{tgt}}'
    linkCmd:        '{{env.EMSCRIPTEN_BIN}}/em++ {{#src}}{{{.}}} {{/src}} -o {{tgt}} -O3 {{#linkFlags}}{{{.}}} {{/linkFlags}} {{#emscriptenFlags}}-s {{{.}}} {{/emscriptenFlags}} {{#ext.libPaths}}-L{{{.}}} {{/ext.libPaths}} {{#libPaths}}-L{{{.}}} {{/libPaths}} -Wl,--start-group {{#libs}}-l{{{.}}} {{/libs}} {{#ext.libs}}-l{{{.}}} {{/ext.libs}} {{#engineLibs}}-l{{{.}}} {{/engineLibs}} -Wl,--end-group {{#ext.jsLibs}}--js-library {{{.}}} {{/ext.jsLibs}} {{#engineJsLibs}}--js-library {{dynamo_home}}/lib/js-web/js/library_{{{.}}}.js {{/engineJsLibs}}'
    libCmd:         '{{env.EMSCRIPTEN_BIN}}/emar rcs {{tgt}} {{#objs}}{{{.}}} {{/objs}}'


  wasm-web:
    env:
        EM_CACHE:        "{{env.EMSCRIPTEN_CACHE_1_38_12}}"
        EM_CONFIG:       "{{env.EMSCRIPTEN_CONFIG_1_38_12}}"
        PATH:            "{{env.EMSCRIPTEN_PATH_1_38_12}}:{{env.PATH}}"
        EMSCRIPTEN_HOME: "{{env.EMSCRIPTEN_HOME_1_38_12}}"
        EMSCRIPTEN_BIN:  "{{env.EMSCRIPTEN_BIN_1_38_12}}"
    context:
        engineJsLibs: ["glfw", "sys", "script", "facebook_iap", "sound"]
        engineLibs: ["engine", "engine_service", "axtls", "webviewext", "profilerext", "facebookext", "iapext", "pushext", "iacext", "record_null", "gameobject", "ddf", "resource", "gamesys", "graphics", "physics", "BulletDynamics", "BulletCollision", "LinearMath", "Box2D", "render", "script", "lua", "extension", "hid", "input", "particle", "rig", "dlib", "dmglfw", "gui", "tracking", "crashext", "liveupdate", "sound"]
        libPaths:   ["{{dynamo_home}}/lib/wasm-web", "{{dynamo_home}}/ext/lib/wasm-web"]
        defines:    ["DM_PLATFORM_HTML5", "GL_ES_VERSION_2_0"]
        flags:      ["-fno-exceptions"]
        linkFlags:  ["--pre-js {{dynamo_home}}/share/js-web-pre.js", "--emit-symbol-map", "--llvm-lto", "0", "--memory-init-file", "0"]
        emscriptenFlags: ["PRECISE_F32=2", "AGGRESSIVE_VARIABLE_ELIMINATION=1", "TOTAL_MEMORY=268435456", "DISABLE_EXCEPTION_CATCHING=1", "WASM=1", "BINARYEN_METHOD=\"native-wasm\"", "EXTRA_EXPORTED_RUNTIME_METHODS=[\"stringToUTF8\",\"ccall\"]", "EXPORTED_FUNCTIONS=[\"_JSWriteDump\",\"_main\"]", "-s", "BINARYEN_TRAP_MODE='clamp'", "ERROR_ON_UNDEFINED_SYMBOLS=1"]
        libs:       []

    exePrefix:      ''
    exeExt:         '.js'
    shlibRe:        'lib(.+).so'
    stlibRe:        'lib(.+).a'
    sourceRe:       '(?i).*(\.cpp|\.c|\.cc|\.cxx|\.c\+\+)'
    writeLibPattern: 'lib%s.a'
    writeExePattern: 'dmengine.js'
    symbolsPattern:  'dmengine.js.symbols'
    zipContentPattern: 'dmengine.(wasm|js)'
    allowedLibs:    ["(\\w[\\w\\.+-]+)"]
    allowedFlags:   ["-Wa,{{comma_separated_arg}}","-W{{warning}}","-Wno-{{warning}}","-ansi","--ansi","-std-default={{arg}}","-stdlib=(libstdc\\+\\+|libc\\+\\+)","-w","-std=(c89|c99|c\\+\\+98|c\\+\\+0x|c\\+\\+11|c\\+\\+14|c\\+\\+17)","-Wp,{{comma_separated_arg}}","--extra-warnings","--warn-{{warning}}","--warn-={{warning}}","-ferror-limit={{number}}","-O([0-4]?|fast|s|z)"]
    compileCmd:     '{{env.EMSCRIPTEN_BIN}}/em++ -c -O3 -g {{#defines}}-D{{{.}}} {{/defines}} {{#flags}}{{{.}}} {{/flags}} {{#emscriptenFlags}}-s {{{.}}} {{/emscriptenFlags}} {{#ext.includes}}-I{{{.}}} {{/ext.includes}} {{#includes}}-I{{{.}}} {{/includes}} {{src}} -o {{tgt}}'
    linkCmd:        '{{env.EMSCRIPTEN_BIN}}/em++ {{#src}}{{{.}}} {{/src}} -o {{tgt}} -O3 {{#linkFlags}}{{{.}}} {{/linkFlags}} {{#emscriptenFlags}}-s {{{.}}} {{/emscriptenFlags}} {{#ext.libPaths}}-L{{{.}}} {{/ext.libPaths}} {{#libPaths}}-L{{{.}}} {{/libPaths}} -Wl,--start-group {{#libs}}-l{{{.}}} {{/libs}} {{#ext.libs}}-l{{{.}}} {{/ext.libs}} {{#engineLibs}}-l{{{.}}} {{/engineLibs}} -Wl,--end-group {{#ext.jsLibs}}--js-library {{{.}}} {{/ext.jsLibs}} {{#engineJsLibs}}--js-library {{dynamo_home}}/lib/wasm-web/js/library_{{{.}}}.js {{/engineJsLibs}}'
    libCmd:         '{{env.EMSCRIPTEN_BIN}}/emar rcs {{tgt}} {{#objs}}{{{.}}} {{/objs}}'

  win32:
    # It's here to whitelist this as a platform, currently used for general settings

  x86_64-win32:
    env:
        TMP:                "{{build_folder}}"
        TEMP:               "{{build_folder}}"
        PLATFORMSDK_DIR:    "{{env.PLATFORMSDK_DIR}}"
    context:
        engineLibs: ["libengine","libengine_service","libaxtls","libwebviewext","libprofilerext","libfacebookext","libgameroomext","libiapext","libpushext","libiacext","librecord","libgameobject","libddf","libresource","libgamesys","libgraphics","libphysics","libBulletDynamics","libBulletCollision","libLinearMath","libBox2D","librender","libscript","libluajit-5.1","libextension","libhid","libinput","libparticle","librig","libdlib","libdmglfw","libgui","libtracking","libcrashext","libliveupdate","libsound","vpx","libFBGPlatform","libcares"]
        libPaths:   ["{{dynamo_home}}/lib/x86_64-win32", "{{dynamo_home}}/ext/lib/x86_64-win32", "{{env.PLATFORMSDK_DIR}}/Win32/MicrosoftVisualStudio14.0/VC/lib/amd64", "{{env.PLATFORMSDK_DIR}}/Win32/MicrosoftVisualStudio14.0/VC/atlmfc/lib/amd64", "{{env.PLATFORMSDK_DIR}}/Win32/WindowsKits/10/Lib/10.0.10240.0/ucrt/x64", "{{env.PLATFORMSDK_DIR}}/Win32/WindowsKits/8.1/Lib/winv6.3/um/x64"]
        platformIncludes:   ["{{env.PLATFORMSDK_DIR}}/Win32/MicrosoftVisualStudio14.0/VC/include", "{{env.PLATFORMSDK_DIR}}/Win32/MicrosoftVisualStudio14.0/VC/atlmfc/include", "{{env.PLATFORMSDK_DIR}}/Win32/WindowsKits/10/Include/10.0.10240.0/ucrt", "{{env.PLATFORMSDK_DIR}}/Win32/WindowsKits/8.1/Include/winrt", "{{env.PLATFORMSDK_DIR}}/Win32/WindowsKits/8.1/Include/um", "{{env.PLATFORMSDK_DIR}}/Win32/WindowsKits/8.1/Include/shared"]
        defines:    ["DM_PLATFORM_WINDOWS", "LUA_BYTECODE_ENABLE_64", "_CRT_SECURE_NO_WARNINGS", "_WINSOCK_DEPRECATED_NO_WARNINGS", "__STDC_LIMIT_MACROS", "WINVER=0x0600", "WIN32"]
        flags:      ["-O2", "-Wall", "-Werror=format", "-fvisibility=hidden"]
        linkFlags:  ["-O2", "-fuse-ld=lld"]
        libs:       ["OpenGL32", "Delayimp", "User32", "shell32", "Xinput9_1_0", "OpenAL32", "WS2_32", "IPHlpApi", "DbgHelp"]
        symbols:    ["GameroomExt"]

    exePrefix:      ''
    exeExt:         '.exe'
    shlibRe:        '(.+).dll'
    stlibRe:        '(.+).lib'
    sourceRe:       '(?i).*(\.cpp|\.c|\.cc|\.cxx|\.c\+\+)'
    writeLibPattern: '%s.lib'
    writeExePattern: 'dmengine.exe'
    zipContentPattern: 'dmengine.exe'
    symbolsPattern:  '.*pdb'
    allowedLibs:    ["(\\w[\\w\\.+-]+)"]
    allowedFlags:   ["-Wa,{{comma_separated_arg}}","-W{{warning}}","-Wno-{{warning}}","-ansi","--ansi","-std-default={{arg}}","-stdlib=(libstdc\\+\\+|libc\\+\\+)","-w","-std=(c89|c99|c\\+\\+98|c\\+\\+0x|c\\+\\+11|c\\+\\+14|c\\+\\+17)","-Wp,{{comma_separated_arg}}","--extra-warnings","--warn-{{warning}}","--warn-={{warning}}","-ferror-limit={{number}}","-O([0-4]?|fast|s|z)","-rdynamic","-Wl,[-_a-zA-Z0-9]+","-fno-rtti","-fpermissive","-Wl,/subsystem:(console|windows)","-Wl,/entry:\\w+","-f\\w[\\w-]+"]
    compileCmd:     'clang++ -target x86_64-pc-win32-msvc -m64 -g -gcodeview {{#defines}}-D{{{.}}} {{/defines}} {{#flags}}{{{.}}} {{/flags}} {{#platformIncludes}}-isystem {{{.}}} {{/platformIncludes}} {{#ext.includes}}-I{{{.}}} {{/ext.includes}} {{#includes}}-I{{{.}}} {{/includes}} {{src}} -c -o {{tgt}}'
    linkCmd:        'clang++ -target x86_64-pc-win32-msvc -m64 -g -o {{tgt}} {{#linkFlags}}{{{.}}} {{/linkFlags}} {{#ext.libPaths}}-L{{{.}}} {{/ext.libPaths}} {{#libs}}-l{{{.}}} {{/libs}} {{#ext.libs}}-l{{{.}}} {{/ext.libs}} {{#libPaths}}-L{{{.}}} {{/libPaths}} {{#engineLibs}}-l{{{.}}} {{/engineLibs}} {{#src}}{{{.}}} {{/src}}'
    libCmd:         '/usr/bin/ar rcs {{tgt}} {{#objs}}{{{.}}} {{/objs}}'
    windresCmd:     'windres -i {{dynamo_home}}/lib/x86_64-win32/engine.rc -O coff -o {{tgt}}'

  x86-win32:
    env:
        TMP:                "{{build_folder}}"
        TEMP:               "{{build_folder}}"
        PLATFORMSDK_DIR:    "{{env.PLATFORMSDK_DIR}}"
    context:
        engineLibs: ["libengine","libengine_service","libaxtls","libwebviewext","libprofilerext","libfacebookext","libgameroomext","libiapext","libpushext","libiacext","librecord","libgameobject","libddf","libresource","libgamesys","libgraphics","libphysics","libBulletDynamics","libBulletCollision","libLinearMath","libBox2D","librender","libscript","libluajit-5.1","libextension","libhid","libinput","libparticle","librig","libdlib","libdmglfw","libgui","libtracking","libcrashext","libliveupdate","libsound","vpx","libFBGPlatform","libcares"]
        libPaths:   ["{{dynamo_home}}/lib/win32","{{dynamo_home}}/ext/lib/win32","{{env.PLATFORMSDK_DIR}}/Win32/MicrosoftVisualStudio14.0/VC/lib/", "{{env.PLATFORMSDK_DIR}}/Win32/MicrosoftVisualStudio14.0/VC/atlmfc/lib", "{{env.PLATFORMSDK_DIR}}/Win32/WindowsKits/10/Lib/10.0.10240.0/ucrt/x86", "{{env.PLATFORMSDK_DIR}}/Win32/WindowsKits/8.1/Lib/winv6.3/um/x86"]
        platformIncludes:   ["{{env.PLATFORMSDK_DIR}}/Win32/MicrosoftVisualStudio14.0/VC/include", "{{env.PLATFORMSDK_DIR}}/Win32/MicrosoftVisualStudio14.0/VC/atlmfc/include", "{{env.PLATFORMSDK_DIR}}/Win32/WindowsKits/10/Include/10.0.10240.0/ucrt", "{{env.PLATFORMSDK_DIR}}/Win32/WindowsKits/8.1/Include/winrt", "{{env.PLATFORMSDK_DIR}}/Win32/WindowsKits/8.1/Include/um", "{{env.PLATFORMSDK_DIR}}/Win32/WindowsKits/8.1/Include/shared"]
        defines:    ["DM_PLATFORM_WINDOWS", "LUA_BYTECODE_ENABLE_32", "_CRT_SECURE_NO_WARNINGS", "_WINSOCK_DEPRECATED_NO_WARNINGS", "__STDC_LIMIT_MACROS", "WINVER=0x0600", "WIN32"]
        flags:      ["-O2", "-Wall", "-Werror=format", "-fvisibility=hidden"]
        linkFlags:  ["-O2", "-fuse-ld=lld"]
        libs:       ["OpenGL32", "Delayimp", "User32", "shell32", "Xinput9_1_0", "OpenAL32", "WS2_32", "IPHlpApi", "DbgHelp"]
        symbols:    ["GameroomExt"]

    exePrefix:      ''
    exeExt:         '.exe'
    shlibRe:        '(.+).dll'
    stlibRe:        '(.+).lib'
    sourceRe:       '(?i).*(\.cpp|\.c|\.cc|\.cxx|\.c\+\+)'
    writeLibPattern: '%s.lib'
    writeExePattern: 'dmengine.exe'
    zipContentPattern: 'dmengine.exe'
    symbolsPattern:  '.*pdb'
    allowedLibs:    ["(\\w[\\w\\.+-]+)"]
    allowedFlags:   ["-Wa,{{comma_separated_arg}}","-W{{warning}}","-Wno-{{warning}}","-ansi","--ansi","-std-default={{arg}}","-stdlib=(libstdc\\+\\+|libc\\+\\+)","-w","-std=(c89|c99|c\\+\\+98|c\\+\\+0x|c\\+\\+11|c\\+\\+14|c\\+\\+17)","-Wp,{{comma_separated_arg}}","--extra-warnings","--warn-{{warning}}","--warn-={{warning}}","-ferror-limit={{number}}","-O([0-4]?|fast|s|z)","-rdynamic","-Wl,[-_a-zA-Z0-9,]+","-fno-rtti","-fpermissive","-Wl,/subsystem:(console|windows)","-Wl,/entry:\\w+","-f\\w[\\w-]+"]
    compileCmd:     'clang++ -target i386-pc-win32-msvc -m32 -g -gcodeview {{#defines}}-D{{{.}}} {{/defines}} {{#flags}}{{{.}}} {{/flags}} {{#platformIncludes}}-isystem {{{.}}} {{/platformIncludes}} {{#ext.includes}}-I{{{.}}} {{/ext.includes}} {{#includes}}-I{{{.}}} {{/includes}} {{src}} -c -o {{tgt}}'
    linkCmd:        'clang++ -target i386-pc-win32-msvc -m32 -g -o {{tgt}} {{#linkFlags}}{{{.}}} {{/linkFlags}} {{#ext.libPaths}}-L{{{.}}} {{/ext.libPaths}} {{#libs}}-l{{{.}}} {{/libs}} {{#ext.libs}}-l{{{.}}} {{/ext.libs}} {{#libPaths}}-L{{{.}}} {{/libPaths}} {{#engineLibs}}-l{{{.}}} {{/engineLibs}} {{#src}}{{{.}}} {{/src}}'
    libCmd:         '/usr/bin/ar rcs {{tgt}} {{#objs}}{{{.}}} {{/objs}}'
    windresCmd:     'windres -i {{dynamo_home}}/lib/win32/engine.rc -O coff --target=pe-i386 -o {{tgt}}'

  x86_64-wine32:
    # Intentionally left empty to allow users to have old versions in their manifests

  x86-wine32:
    # Intentionally left empty to allow users to have old versions in their manifests

  x86_64-linux:
    context:
        engineLibs: ["engine", "engine_service", "axtls", "webviewext", "profilerext", "gameroomext", "facebookext", "iapext", "pushext", "iacext", "record", "gameobject", "ddf", "resource", "gamesys", "graphics", "physics", "BulletDynamics", "BulletCollision", "LinearMath", "Box2D", "render", "script", "luajit-5.1", "extension", "hid", "input", "particle", "rig", "dlib", "dmglfw", "gui", "tracking", "crashext", "liveupdate", "sound", "tremolo", "vpx", "cares"]
        libPaths:   ["{{dynamo_home}}/lib/x86_64-linux","{{dynamo_home}}/ext/lib/x86_64-linux"]
        includes:   ["{{dynamo_home}}/include/x86_64-linux"]
        defines:    ["DM_PLATFORM_LINUX", "__STDC_LIMIT_MACROS", "LUA_BYTECODE_ENABLE_64"]
        flags:      ["-ffloat-store", "-g", "-O2", "-D__STDC_LIMIT_MACROS", "-Wall", "-Werror=format", "-fno-exceptions", "-fPIC", "-fvisibility=hidden"]
        linkFlags:  []
        libs:       []
        # this happens to contain some dynamic engine libs too (openal)
        dynamicLibs: ["openal","Xext","X11","Xi","GL","GLU","pthread","m","dl"]

    exePrefix:      ''
    exeExt:         ''
    shlibRe:        'lib(.+).so'
    stlibRe:        'lib(.+).a'
    sourceRe:       '(?i).*(\.cpp|\.c|\.cc|\.cxx|\.c\+\+)'
    writeLibPattern: 'lib%s.a'
    writeExePattern: 'dmengine'
    zipContentPattern: 'dmengine'
    allowedLibs:    ["(\\w[\\w\\.+-]+)"]
    allowedFlags:   ["-Wa,{{comma_separated_arg}}","-W{{warning}}","-Wno-{{warning}}","-ansi","--ansi","-std-default={{arg}}","-stdlib=(libstdc\\+\\+|libc\\+\\+)","-w","-std=(c89|c99|c\\+\\+98|c\\+\\+0x|c\\+\\+11|c\\+\\+14|c\\+\\+17)","-Wp,{{comma_separated_arg}}","--extra-warnings","--warn-{{warning}}","--warn-={{warning}}","-ferror-limit={{number}}","-O([0-4]?|fast|s|z)","-rdynamic","-Wl,[-_a-zA-Z0-9]+","-fno-rtti","-fpermissive"]
    compileCmd:     '/usr/bin/g++ {{#defines}}-D{{{.}}} {{/defines}} {{#flags}}{{{.}}} {{/flags}} {{#ext.includes}}-I{{{.}}} {{/ext.includes}} {{#includes}}-I{{{.}}} {{/includes}} {{src}} -c -o {{tgt}}'
    linkCmd:        '/usr/bin/g++ {{#src}}{{{.}}} {{/src}} -o {{tgt}} {{#linkFlags}}{{{.}}} {{/linkFlags}} {{#ext.libPaths}}-L{{{.}}} {{/ext.libPaths}} {{#libPaths}}-L{{{.}}} {{/libPaths}} -Wl,-Bstatic -Wl,--start-group {{#engineLibs}}-l{{{.}}} {{/engineLibs}} {{#libs}}-l{{{.}}} {{/libs}} {{#ext.libs}}-l{{{.}}} {{/ext.libs}} -Wl,--end-group -Wl,-Bdynamic -Wl,-rpath=$ORIGIN,--enable-new-dtags {{#ext.dynamicLibs}}-l{{{.}}} {{/ext.dynamicLibs}} {{#dynamicLibs}}-l{{{.}}} {{/dynamicLibs}}'
    libCmd:         '/usr/bin/ar rcs {{tgt}} {{#objs}}{{.}} {{/objs}}'<|MERGE_RESOLUTION|>--- conflicted
+++ resolved
@@ -108,13 +108,8 @@
         PLATFORMSDK_DIR:    "{{env.PLATFORMSDK_DIR}}"
     context:
         frameworks: ["OpenGLES", "OpenAL", "QuartzCore", "CoreGraphics", "AudioToolbox", "SystemConfiguration", "CoreVideo", "UIKit", "CoreTelephony", "StoreKit", "Security"]
-<<<<<<< HEAD
         weakFrameworks: ["Foundation"]
-        engineLibs: ["engine", "engine_service", "axtls", "webviewext", "profilerext", "facebookext", "iapext", "pushext", "iacext", "record_null", "gameobject", "ddf", "resource", "gamesys", "graphics", "physics", "BulletDynamics", "BulletCollision", "LinearMath", "Box2D", "render", "script", "luajit-5.1", "extension", "hid", "input", "particle", "rig", "dlib", "dmglfw", "gui", "tracking", "crashext", "sound", "tremolo", "liveupdate"]
-=======
-        weakFrameworks: ["Foundation", "Accounts", "Social", "AdSupport"]
-        engineLibs: ["engine", "engine_service", "axtls", "webviewext", "profilerext", "facebookext", "iapext", "pushext", "iacext", "record_null", "gameobject", "ddf", "resource", "gamesys", "graphics", "physics", "BulletDynamics", "BulletCollision", "LinearMath", "Box2D", "render", "script", "luajit-5.1", "extension", "hid", "input", "particle", "rig", "dlib", "dmglfw", "gui", "tracking", "crashext", "sound", "tremolo", "liveupdate", "Bolts", "FBSDKCore", "FBSDKLogin", "FBSDKShare", "cares", "resolv"]
->>>>>>> 05245644
+        engineLibs: ["engine", "engine_service", "axtls", "webviewext", "profilerext", "facebookext", "iapext", "pushext", "iacext", "record_null", "gameobject", "ddf", "resource", "gamesys", "graphics", "physics", "BulletDynamics", "BulletCollision", "LinearMath", "Box2D", "render", "script", "luajit-5.1", "extension", "hid", "input", "particle", "rig", "dlib", "dmglfw", "gui", "tracking", "crashext", "sound", "tremolo", "liveupdate", "cares", "resolv"]
         libPaths:   ["{{dynamo_home}}/lib/arm64-darwin", "{{dynamo_home}}/ext/lib/arm64-darwin"]
         defines:    ["DM_PLATFORM_IOS", "LUA_BYTECODE_ENABLE_64"]
         flags:      ["-fno-exceptions", "-fvisibility=hidden"]
@@ -144,13 +139,8 @@
         PLATFORMSDK_DIR:    "{{env.PLATFORMSDK_DIR}}"
     context:
         frameworks: ["OpenGLES", "OpenAL", "QuartzCore", "CoreGraphics", "AudioToolbox", "SystemConfiguration", "CoreVideo", "UIKit", "CoreTelephony", "StoreKit", "Security"]
-<<<<<<< HEAD
         weakFrameworks: ["Foundation"]
-        engineLibs: ["engine", "engine_service", "axtls", "webviewext", "profilerext", "facebookext", "iapext", "pushext", "iacext", "record_null", "gameobject", "ddf", "resource", "gamesys", "graphics", "physics", "BulletDynamics", "BulletCollision", "LinearMath", "Box2D", "render", "script", "luajit-5.1", "extension", "hid", "input", "particle", "rig", "dlib", "dmglfw", "gui", "tracking", "crashext", "sound", "tremolo", "liveupdate"]
-=======
-        weakFrameworks: ["Foundation", "Accounts", "Social", "AdSupport"]
-        engineLibs: ["engine", "engine_service", "axtls", "webviewext", "profilerext", "facebookext", "iapext", "pushext", "iacext", "record_null", "gameobject", "ddf", "resource", "gamesys", "graphics", "physics", "BulletDynamics", "BulletCollision", "LinearMath", "Box2D", "render", "script", "luajit-5.1", "extension", "hid", "input", "particle", "rig", "dlib", "dmglfw", "gui", "tracking", "crashext", "sound", "tremolo", "liveupdate", "Bolts", "FBSDKCore", "FBSDKLogin", "FBSDKShare", "cares", "resolv"]
->>>>>>> 05245644
+        engineLibs: ["engine", "engine_service", "axtls", "webviewext", "profilerext", "facebookext", "iapext", "pushext", "iacext", "record_null", "gameobject", "ddf", "resource", "gamesys", "graphics", "physics", "BulletDynamics", "BulletCollision", "LinearMath", "Box2D", "render", "script", "luajit-5.1", "extension", "hid", "input", "particle", "rig", "dlib", "dmglfw", "gui", "tracking", "crashext", "sound", "tremolo", "liveupdate", "cares", "resolv"]
         libPaths:   ["{{dynamo_home}}/lib/armv7-darwin", "{{dynamo_home}}/ext/lib/armv7-darwin"]
         defines:    ["DM_PLATFORM_IOS", "LUA_BYTECODE_ENABLE_32"]
         flags:      ["-fno-exceptions", "-fvisibility=hidden"]
@@ -181,11 +171,7 @@
     context:
         frameworks: ["OpenGLES", "OpenAL", "QuartzCore", "CoreGraphics", "AudioToolbox", "SystemConfiguration", "CoreVideo", "UIKit", "CoreTelephony", "StoreKit", "Security"]
         weakFrameworks: ["Foundation", "Accounts", "Social", "AdSupport"]
-<<<<<<< HEAD
-        engineLibs: ["engine", "engine_service", "axtls", "webviewext", "profilerext", "facebookext", "iapext", "pushext", "iacext", "record_null", "gameobject", "ddf", "resource", "gamesys", "graphics", "physics", "BulletDynamics", "BulletCollision", "LinearMath", "Box2D", "render", "script", "luajit-5.1", "extension", "hid", "input", "particle", "rig", "dlib", "dmglfw", "gui", "tracking", "crashext", "sound", "tremolo", "liveupdate"]
-=======
-        engineLibs: ["engine", "engine_service", "axtls", "webviewext", "profilerext", "facebookext", "iapext", "pushext", "iacext", "record_null", "gameobject", "ddf", "resource", "gamesys", "graphics", "physics", "BulletDynamics", "BulletCollision", "LinearMath", "Box2D", "render", "script", "luajit-5.1", "extension", "hid", "input", "particle", "rig", "dlib", "dmglfw", "gui", "tracking", "crashext", "sound", "tremolo", "liveupdate", "Bolts", "FBSDKCore", "FBSDKLogin", "FBSDKShare", "cares", "resolv"]
->>>>>>> 05245644
+        engineLibs: ["engine", "engine_service", "axtls", "webviewext", "profilerext", "facebookext", "iapext", "pushext", "iacext", "record_null", "gameobject", "ddf", "resource", "gamesys", "graphics", "physics", "BulletDynamics", "BulletCollision", "LinearMath", "Box2D", "render", "script", "luajit-5.1", "extension", "hid", "input", "particle", "rig", "dlib", "dmglfw", "gui", "tracking", "crashext", "sound", "tremolo", "liveupdate", "cares", "resolv"]
         libPaths:   ["{{dynamo_home}}/lib/x86_64-ios", "{{dynamo_home}}/ext/lib/x86_64-ios"]
         defines:    ["IOS_SIMULATOR", "DM_PLATFORM_IOS", "LUA_BYTECODE_ENABLE_32"]
         flags:      ["-fno-exceptions", "-fvisibility=hidden"]
@@ -222,13 +208,8 @@
         STL_ARCH_INCLUDE:   "{{env.ANDROID_STL_ARCH_INCLUDE}}"
         SYSROOT:            "{{env.ANDROID_SYSROOT}}"
     context:
-<<<<<<< HEAD
         engineJars: ["{{dynamo_home}}/ext/share/java/android-support-v4.jar", "{{dynamo_home}}/ext/share/java/android-support-multidex.jar", "{{dynamo_home}}/ext/share/java/in-app-purchasing-2.0.61.jar", "{{dynamo_home}}/share/java/glfw_android.jar", "{{dynamo_home}}/share/java/gamesys_android.jar", "{{dynamo_home}}/share/java/iap_android.jar", "{{dynamo_home}}/share/java/push_android.jar", "{{dynamo_home}}/share/java/sound_android.jar", "{{dynamo_home}}/share/java/iac_android.jar"]
-        engineLibs: ["engine", "engine_service", "axtls", "webviewext", "profilerext", "facebookext", "iapext", "pushext", "iacext", "record_null", "gameobject", "ddf", "resource", "gamesys", "graphics", "physics", "BulletDynamics", "BulletCollision", "LinearMath", "Box2D", "render", "script", "luajit-5.1", "extension", "hid", "input", "particle", "rig", "dlib", "dmglfw", "gui", "tracking", "crashext", "sound", "openal_soft", "tremolo", "liveupdate", "unwind"]
-=======
-        engineJars: ["{{dynamo_home}}/ext/share/java/facebooksdk.jar", "{{dynamo_home}}/ext/share/java/bolts-android-1.2.0.jar", "{{dynamo_home}}/ext/share/java/android-support-v4.jar", "{{dynamo_home}}/ext/share/java/android-support-multidex.jar", "{{dynamo_home}}/ext/share/java/in-app-purchasing-2.0.61.jar", "{{dynamo_home}}/share/java/glfw_android.jar", "{{dynamo_home}}/share/java/facebook_android.jar", "{{dynamo_home}}/share/java/gamesys_android.jar", "{{dynamo_home}}/share/java/iap_android.jar", "{{dynamo_home}}/share/java/push_android.jar", "{{dynamo_home}}/share/java/sound_android.jar", "{{dynamo_home}}/share/java/iac_android.jar"]
         engineLibs: ["engine", "engine_service", "axtls", "webviewext", "profilerext", "facebookext", "iapext", "pushext", "iacext", "record_null", "gameobject", "ddf", "resource", "gamesys", "graphics", "physics", "BulletDynamics", "BulletCollision", "LinearMath", "Box2D", "render", "script", "luajit-5.1", "extension", "hid", "input", "particle", "rig", "dlib", "dmglfw", "gui", "tracking", "crashext", "sound", "openal_soft", "tremolo", "liveupdate", "unwind", "cares"]
->>>>>>> 05245644
         libPaths:   ["{{dynamo_home}}/lib/armv7-android", "{{dynamo_home}}/ext/lib/armv7-android", "{{env.STL_LIB}}"]
         defines:    ["DM_PLATFORM_ANDROID", "LUA_BYTECODE_ENABLE_32", "__ARM_ARCH_5__", "__ARM_ARCH_5T__", "__ARM_ARCH_5E__", "__ARM_ARCH_5TE__"]
         platformIncludes:   ["{{env.NDK_PATH}}/sources/android/native_app_glue", "{{env.NDK_PATH}}/sources/android/cpufeatures", "{{env.NDK_INCLUDE}}", "{{env.STL_INCLUDE}}", "{{env.STL_ARCH_INCLUDE}}"]
@@ -265,13 +246,8 @@
         STL_ARCH_INCLUDE:   "{{env.ANDROID_64_STL_ARCH_INCLUDE}}"
         SYSROOT:            "{{env.ANDROID_64_SYSROOT}}"
     context:
-<<<<<<< HEAD
         engineJars: ["{{dynamo_home}}/ext/share/java/android-support-v4.jar", "{{dynamo_home}}/ext/share/java/android-support-multidex.jar", "{{dynamo_home}}/ext/share/java/in-app-purchasing-2.0.61.jar", "{{dynamo_home}}/share/java/glfw_android.jar", "{{dynamo_home}}/share/java/gamesys_android.jar", "{{dynamo_home}}/share/java/iap_android.jar", "{{dynamo_home}}/share/java/push_android.jar", "{{dynamo_home}}/share/java/sound_android.jar", "{{dynamo_home}}/share/java/iac_android.jar"]
-        engineLibs: ["engine", "engine_service", "axtls", "webviewext", "profilerext", "facebookext", "iapext", "pushext", "iacext", "record_null", "gameobject", "ddf", "resource", "gamesys", "graphics", "physics", "BulletDynamics", "BulletCollision", "LinearMath", "Box2D", "render", "script", "luajit-5.1", "extension", "hid", "input", "particle", "rig", "dlib", "dmglfw", "gui", "tracking", "crashext", "sound", "openal_soft", "tremolo", "liveupdate", "unwind"]
-=======
-        engineJars: ["{{dynamo_home}}/ext/share/java/facebooksdk.jar", "{{dynamo_home}}/ext/share/java/bolts-android-1.2.0.jar", "{{dynamo_home}}/ext/share/java/android-support-v4.jar", "{{dynamo_home}}/ext/share/java/android-support-multidex.jar", "{{dynamo_home}}/ext/share/java/in-app-purchasing-2.0.61.jar", "{{dynamo_home}}/share/java/glfw_android.jar", "{{dynamo_home}}/share/java/facebook_android.jar", "{{dynamo_home}}/share/java/gamesys_android.jar", "{{dynamo_home}}/share/java/iap_android.jar", "{{dynamo_home}}/share/java/push_android.jar", "{{dynamo_home}}/share/java/sound_android.jar", "{{dynamo_home}}/share/java/iac_android.jar"]
         engineLibs: ["engine", "engine_service", "axtls", "webviewext", "profilerext", "facebookext", "iapext", "pushext", "iacext", "record_null", "gameobject", "ddf", "resource", "gamesys", "graphics", "physics", "BulletDynamics", "BulletCollision", "LinearMath", "Box2D", "render", "script", "luajit-5.1", "extension", "hid", "input", "particle", "rig", "dlib", "dmglfw", "gui", "tracking", "crashext", "sound", "openal_soft", "tremolo", "liveupdate", "unwind", "cares"]
->>>>>>> 05245644
         libPaths:   ["{{dynamo_home}}/lib/arm64-android", "{{dynamo_home}}/ext/lib/arm64-android", "{{env.STL_LIB}}"]
         defines:    ["DM_PLATFORM_ANDROID", "__aarch64__", "LUA_BYTECODE_ENABLE_64"]
         platformIncludes:   ["{{env.NDK_PATH}}/sources/android/native_app_glue", "{{env.NDK_PATH}}/sources/android/cpufeatures", "{{env.NDK_INCLUDE}}", "{{env.STL_INCLUDE}}", "{{env.STL_ARCH_INCLUDE}}"]
