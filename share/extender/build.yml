--- conflicted
+++ resolved
@@ -493,13 +493,8 @@
     context:
         excludeSymbols:     ["WebViewExt", "IAPExt", "IACExt", "PushExt", "FacebookExt", "GraphicsAdapterOpenGL"]
         symbols:            ["AudioDecoderStbVorbis", "GraphicsAdapterVulkan", "SwitchExt"]
-<<<<<<< HEAD
-        engineLibs:         ["app", "engine", "engine_service", "mbedtls", "profilerext", "record_null", "gameobject", "ddf", "resource", "gamesys", "graphics_vulkan", "physics_2d", "Box2D", "render", "script", "lua", "extension", "hid", "input", "particle", "rig", "dlib", "gui", "crashext", "sound", "liveupdate", "switchext"]
+        engineLibs:         ["engine", "engine_service", "mbedtls", "profilerext", "record_null", "gameobject", "ddf", "resource", "gamesys", "graphics_vulkan", "physics_2d", "Box2D", "render", "script", "lua", "extension", "hid", "input", "particle", "rig", "dlib", "gui", "crashext", "sound", "liveupdate", "switchext"]
         libPaths:           ["{{dynamo_home}}/lib/arm64-nx64", "{{dynamo_home}}/ext/lib/arm64-nx64"]
-=======
-        engineLibs:         ["engine", "engine_service", "mbedtls", "profilerext", "record_null", "gameobject", "ddf", "resource", "gamesys", "graphics_vulkan", "physics_2d", "Box2D", "render", "script", "lua", "extension", "hid", "input", "particle", "rig", "dlib", "gui", "crashext", "sound", "liveupdate", "switchext"]
-        libPaths:           ["{{dynamo_home}}/lib/arm64-nx64", "{{dynamo_home}}/ext/lib/arm64-nx64", "{{env.SDK}}/Libraries/NX-NXFP2-a64/Debug", "{{env.SDK}}/Libraries/NX-NXFP2-a64/Develop"]
->>>>>>> 8c92c928
         defines:            ["DM_PLATFORM_SWITCH", "LUA_BYTECODE_ENABLE_64", "NN_ENABLE_LOG", "NN_ENABLE_ASSERT", "NN_ENABLE_ABORT_MESSAGE", "NN_NINTENDO_SDK", "NN_SDK_BUILD_DEBUG"]
         platformIncludes:   ["{{env.SDK}}/Common/Configs/Targets/NX-NXFP2-a64/Include", "{{env.SDK}}/Include"]
         flags:              ["-g", "-O2", "-fno-exceptions", "-fvisibility=hidden","-Werror=format","-fPIC"]
