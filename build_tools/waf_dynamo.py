--- conflicted
+++ resolved
@@ -643,20 +643,13 @@
                 linkflags += ['--use-port=%s' % wagyu_port]
             else:
                 emflags_link += ['USE_WEBGPU', 'GL_WORKAROUND_SAFARI_GETCONTEXT_BUG=0']
-<<<<<<< HEAD
-            emflags_link += ['ASYNCIFY']
-            #TEMP-HACK: make asyncify be active for indirects to allow -gseparate-dwarf / -g3 usage without crash around webGPU initialization
-            #if int(opt_level) >= 3:
-            #    emflags_link += ['ASYNCIFY_ADVISE', 'ASYNCIFY_IGNORE_INDIRECT', 'ASYNCIFY_ADD=["main", "dmEngineCreate(int, char**)"]' ] #, "WebGPUNewContext(dmGraphics::ContextParams const&)"]' ]
+            emflags_link += ['ASYNCIFY', 'WASM_BIGINT=1']
+            if int(opt_level) >= 3:
+                emflags_link += ['ASYNCIFY_ADVISE', 'ASYNCIFY_IGNORE_INDIRECT', 'ASYNCIFY_ADD=["main", "dmEngineCreate(int, char**)"]' ]
 
         if with_pthread:
             # sound needs this to startup its thread with no deadlock
             emflags_link += ['PTHREAD_POOL_SIZE=1']
-=======
-            emflags_link += ['ASYNCIFY', 'WASM_BIGINT=1']
-            if int(opt_level) >= 3:
-                emflags_link += ['ASYNCIFY_ADVISE', 'ASYNCIFY_IGNORE_INDIRECT', 'ASYNCIFY_ADD=["main", "dmEngineCreate(int, char**)"]' ]
->>>>>>> c2b3717e
 
         if 'wasm' == target_arch:
             emflags_link += ['WASM=1', 'ALLOW_MEMORY_GROWTH=1']
