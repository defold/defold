--- conflicted
+++ resolved
@@ -400,12 +400,8 @@
                 self.env.append_value(f, ['-fno-rtti', '-stdlib=libc++', '-fno-exceptions', '-nostdinc++'])
                 self.env.append_value(f, ['-isystem', '%s/usr/include/c++/v1' % sys_root])
 
-<<<<<<< HEAD
         #self.env.append_value('LINKFLAGS', ['-stdlib=libc++', '-isysroot', sys_root, '-mmacosx-version-min=%s' % sdk.VERSION_MACOSX_MIN, '-framework', 'Carbon','-flto'])
         self.env.append_value('LINKFLAGS', ['-stdlib=libc++', '-isysroot', sys_root, '-mmacosx-version-min=%s' % sdk.VERSION_MACOSX_MIN, '-framework', 'Carbon'])
-=======
-        self.env.append_value('LINKFLAGS', ['-stdlib=libc++', '-isysroot', sys_root, '-mmacosx-version-min=%s' % sdk.VERSION_MACOSX_MIN, '-framework', 'Carbon','-flto'])
->>>>>>> f150d70c
         self.env.append_value('LINKFLAGS', ['-target', '%s-apple-darwin19' % build_util.get_target_architecture()])
         self.env.append_value('LIBPATH', ['%s/usr/lib' % sys_root, '%s/usr/lib' % sdk.get_toolchain_root(self.sdkinfo, self.env['PLATFORM']), '%s' % swift_dir])
 
