--- conflicted
+++ resolved
@@ -755,15 +755,11 @@
 
     <uses-feature android:required="true" android:glEsVersion="0x00020000" />
     <uses-sdk android:minSdkVersion="%(min_api_level)s" android:targetSdkVersion="%(target_api_level)s" />
-<<<<<<< HEAD
-    <application android:label="%(app_name)s" android:hasCode="true">
-=======
+
     <application
         android:label="%(app_name)s"
         android:hasCode="true"
-        android:debuggable="true"
         android:name="android.support.multidex.MultiDexApplication">
->>>>>>> c62220f8
 
         <!-- For Local Notifications -->
         <receiver android:name="com.defold.push.LocalNotificationReceiver" >
@@ -944,19 +940,10 @@
     for d in res_dirs:
         res_args += ' -S %s' % d
 
-<<<<<<< HEAD
     ret = bld.exec_command('%s package -f -m --output-text-symbols %s --auto-add-overlay -M %s -I %s -J %s --generate-dependencies -G %s %s' % (aapt, bin, manifest, android_jar, gen, os.path.join(bin, 'proguard.txt'), res_args))
     if ret != 0:
         error('Error running aapt')
         return 1
-=======
-    clspath = ':'.join(task.jars)
-    dx_jars = []
-    for jar in task.jars:
-        dx_jar = os.path.join(dx_libs, os.path.basename(jar))
-        dx_jars.append(jar)
-    dx_jars.append(r_jar)
->>>>>>> c62220f8
 
     if task.extra_packages:
         extra_packages_cmd = '--extra-packages %s' % task.extra_packages[0]
