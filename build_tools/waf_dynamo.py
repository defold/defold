--- conflicted
+++ resolved
@@ -604,13 +604,8 @@
         flags += ['-O%s' % opt_level]
         linkflags += ['-O%s' % opt_level]
 
-<<<<<<< HEAD
         if 'wasm' == target_arch:
-            flags += ['-msimd128', '-msse4.2']
-=======
-        if 'wasm' == build_util.get_target_architecture():
             flags += ['-msimd128', '-msse4.2', '-DDM_SOUND_DSP_IMPL=WASM']
->>>>>>> 511470bf
 
         self.env['DM_HOSTFS']           = '/node_vfs/'
         self.env.append_value('DEFINES', ['DM_NO_THREAD_SUPPORT', 'JC_TEST_NO_DEATH_TEST'])
