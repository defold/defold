# Copyright 2020-2025 The Defold Foundation
# Copyright 2014-2020 King
# Copyright 2009-2014 Ragnar Svensson, Christian Murray
# Licensed under the Defold License version 1.0 (the "License"); you may not use
# this file except in compliance with the License.
#
# You may obtain a copy of the License, together with FAQs at
# https://www.defold.com/license
#
# Unless required by applicable law or agreed to in writing, software distributed
# under the License is distributed on an "AS IS" BASIS, WITHOUT WARRANTIES OR
# CONDITIONS OF ANY KIND, either express or implied. See the License for the
# specific language governing permissions and limitations under the License.

import os, sys, subprocess, shutil, re, socket, stat, glob, zipfile, tempfile, configparser
from waflib.Configure import conf
from waflib import Utils, Build, Options, Task, Logs
from waflib.TaskGen import extension, feature, after, before, task_gen
from waflib.Logs import error
from waflib.Task import RUN_ME
from BuildUtility import BuildUtility, BuildUtilityException, create_build_utility
from build_constants import TargetOS
import sdk

if not 'DYNAMO_HOME' in os.environ:
    print ("You must define DYNAMO_HOME. Have you run './script/build.py shell' ?", file=sys.stderr)
    sys.exit(1)

def import_lib(module_name, path):
    import importlib
    # Normally a finder would get you the loader and spec.
    loader = importlib.machinery.SourceFileLoader(module_name, path)
    spec = importlib.machinery.ModuleSpec(module_name, loader, origin=path)
    # Basically what import does when there is no loader.create_module().
    module = importlib.util.module_from_spec(spec)
    # Now is the time to put the module in sys.modules if you want.
    # How import initializes the module.
    loader.exec_module(module)

# import the vendor specific build setup
path = os.path.join(os.path.dirname(__file__), 'waf_dynamo_vendor.py')
if os.path.exists(path):
    sys.dont_write_bytecode = True
    import_lib('waf_dynamo_vendor', path)
    print("Imported %s from %s" % ('waf_dynamo_vendor', path))
    import waf_dynamo_vendor
    sys.dont_write_bytecode = False

if 'waf_dynamo_vendor' not in sys.modules:
    class waf_dynamo_vendor(object):
        @classmethod
        def options(cls, opt):
            pass
        @classmethod
        def setup_tools(cls, ctx, build_util):
            pass
        @classmethod
        def setup_vars(cls, ctx, build_util):
            pass
        @classmethod
        def supports_feature(cls, platform, feature, data):
            return True
        @classmethod
        def transform_runnable_path(cls, platform, path):
            return path
    globals()['waf_dynamo_vendor'] = waf_dynamo_vendor


def is_platform_private(platform):
    return platform in ['arm64-nx64', 'x86_64-ps4', 'x86_64-ps5']

def platform_supports_feature(platform, feature, data):
    if is_platform_private(platform):
        return waf_dynamo_vendor.supports_feature(platform, feature, data)
    if feature == 'vulkan' or feature == 'compute':
        return platform not in ['js-web', 'wasm-web', 'wasm_pthread-web', 'x86_64-ios']
    if feature == 'dx12':
        return platform in ['x86_64-win32']
    if feature == 'opengl_compute':
        return platform not in ['js-web', 'wasm-web', 'wasm_pthread-web', 'x86_64-ios', 'arm64-ios', 'arm64-macos', 'x86_64-macos']
    if feature == 'opengles':
        return platform in ['arm64-linux']
    if feature == 'webgpu':
        return platform in ['js-web', 'wasm-web', 'wasm_pthread-web']
    return waf_dynamo_vendor.supports_feature(platform, feature, data)

def platform_setup_tools(ctx, build_util):
    return waf_dynamo_vendor.setup_tools(ctx, build_util)

def platform_setup_vars(ctx, build_util):
    return waf_dynamo_vendor.setup_vars(ctx, build_util)

def transform_runnable_path(platform, path):
    return waf_dynamo_vendor.transform_runnable_path(platform, path)

def platform_glfw_version(platform):
    if platform in ['x86_64-macos', 'arm64-macos', 'x86_64-win32', 'win32', 'x86_64-linux', 'arm64-linux']:
        return 3
    return 2

def platform_get_glfw_lib(platform):
    if platform_glfw_version(platform) == 3:
        return 'glfw3'
    return 'dmglfw'

def platform_get_platform_lib(platform):
    if platform_glfw_version(platform) == 3:
        if Options.options.with_vulkan or platform in ('arm64-macos', 'x86_64-macos', 'arm64-nx64'):
            return 'platform_vulkan'
    return 'platform'

def platform_graphics_libs_and_symbols(platform):
    graphics_libs = []
    graphics_lib_symbols = []

    use_opengl = False
    use_opengles = False
    use_vulkan = False

    if platform in ('arm64-macos', 'x86_64-macos', 'arm64-nx64'):
        use_opengl = Options.options.with_opengl
        use_vulkan = True
    elif platform in ('arm64-linux'):
        use_opengles = True
        use_vulkan = Options.options.with_vulkan
    else:
        use_opengl = True
        use_vulkan = Options.options.with_vulkan

    # We can only use one of these variants
    if use_opengles:
        graphics_libs += ['GRAPHICS_OPENGLES', 'DMGLFW', 'OPENGLES']
        graphics_lib_symbols += ['GraphicsAdapterOpenGLES']
    elif use_opengl:
        graphics_libs += ['GRAPHICS', 'DMGLFW', 'OPENGL']
        graphics_lib_symbols += ['GraphicsAdapterOpenGL']

    if use_vulkan:
        graphics_libs += ['GRAPHICS_VULKAN', 'DMGLFW', 'VULKAN']
        graphics_lib_symbols.append('GraphicsAdapterVulkan')

    if Options.options.with_dx12 and platform_supports_feature(platform, 'dx12', {}):
        graphics_libs += ['GRAPHICS_DX12']
        graphics_lib_symbols.append('GraphicsAdapterDX12')

    if Options.options.with_webgpu and platform_supports_feature(platform, 'webgpu', {}):
        graphics_libs += ['GRAPHICS_WEBGPU']
        graphics_lib_symbols.append('GraphicsAdapterWebGPU')

    if platform in ('arm64-nx64'):
        graphics_libs = ['GRAPHICS_VULKAN', 'DMGLFW', 'VULKAN']
        graphics_lib_symbols = ['GraphicsAdapterVulkan']

    if platform in ('x86_64-ps4'):
        graphics_libs = ['GRAPHICS']
        graphics_lib_symbols = ['GraphicsAdapterPS4']

    if platform in ('x86_64-ps5'):
        graphics_libs = ['GRAPHICS']
        graphics_lib_symbols = ['GraphicsAdapterPS5']

    return graphics_libs, graphics_lib_symbols

# Note that some of these version numbers are also present in build.py (TODO: put in a waf_versions.py or similar)
# The goal is to put the sdk versions in sdk.py
SDK_ROOT=sdk.SDK_ROOT

EMSCRIPTEN_ROOT=os.environ.get('EMSCRIPTEN', '')

# Workaround for a strange bug with the combination of ccache and clang
# Without CCACHE_CPP2 set breakpoint for source locations can't be set, e.g. b main.cpp:1234
os.environ['CCACHE_CPP2'] = 'yes'

def new_copy_task(name, input_ext, output_ext):
    def compile(task):
        with open(task.inputs[0].srcpath(), 'rb') as in_f:
            with open(task.outputs[0].abspath(), 'wb') as out_f:
                out_f.write(in_f.read())
        return 0

    task = Task.task_factory(name,
                             func  = compile,
                             color = 'PINK')

    @extension(input_ext)
    def copy_file(self, node):
        task = self.create_task(name)
        task.set_inputs(node)
        out = node.change_ext(output_ext)
        task.set_outputs(out)

def copy_file_task(bld, src, name=None):
    copy = 'copy /Y' if sys.platform == 'win32' else 'cp'
    parts = src.split('/')
    filename = parts[-1]
    src_path = src.replace('/', os.sep)
    return bld(rule = '%s %s ${TGT}' % (copy, src_path),
               target = filename,
               name = name,
               shell = True)

#   Extract api docs from source files and store the raw text in .apidoc
#   files per file for later collation into .json and .sdoc files.
def apidoc_extract_task(bld, src):
    import re
    from collections import defaultdict
    all_docs = {}

    def _strip_comment_stars(str):
        lines = str.split('\n')
        ret = []
        for line in lines:
            line = line.strip()
            if line.startswith('*'):
                line = line[1:]
                if line.startswith(' '):
                    line = line[1:]
            ret.append(line)
        return '\n'.join(ret)

    def _parse_comment(source):
        str = _strip_comment_stars(source)
        # The regexp means match all strings that:
        # * begins with line start, possible whitespace and an @
        # * followed by non-white-space (the tag)
        # * followed by possible spaces
        # * followed by every character that is not an @ or is an @ but not preceded by a new line (the value)
        lst = re.findall('^\s*@(\S+) *((?:[^@]|(?<!\n)@)*)', str, re.MULTILINE)
        comment = {
            "is_document": False,
            "namespace": None,
            "path": None
        }
        for (tag, value) in lst:
            tag = tag.strip()
            value = value.strip()
            if tag == 'document':
                comment["is_document"] = True
            else:
                comment[tag] = value
        return comment

    def _parse_source(source_path):
        resource = bld.path.find_resource(source_path)
        if not resource:
            sys.exit("Couldn't find resource: %s" % resource)
            return

        elements = {}
        resource_path = resource.abspath()

        with open(resource_path, encoding='utf8') as in_f:
            source = in_f.read()
            lst = re.findall('/(\*#.*?)\*/', source, re.DOTALL)
            default_namespace = None
            for comment_str in lst:
                comment = _parse_comment(comment_str)

                namespace = comment.get("namespace")
                if comment["is_document"]:
                    comment_path = comment.get("path")
                    if not comment_path:
                        print("Missing @path in %s, adding %s" % (resource_path, source_path))
                        comment_str = comment_str + ("* @path %s\n" % source_path)
                    elif comment_path != source_path:
                        print("Path missmatch in %s, expected %s but was %s" % (resource_path, source_path, comment_path))
                        comment_str = comment_str.replace(comment_path, source_path)

                    comment_language = comment.get("language")
                    if not comment_language:
                        print("Missing @language in %s, assuming C++" % (resource_path))
                        comment_str = comment_str + "* @language C++\n"
                    
                    if namespace:
                        default_namespace = namespace
                
                if not namespace:
                    namespace = default_namespace
                    comment["namespace"] = default_namespace

                if namespace:
                    if namespace not in elements:
                        elements[namespace] = []
                    elements[namespace].append('/' + comment_str + '*/')
                else:
                    if resource_path not in elements:
                        elements[resource_path] = []
                    elements[resource_path].append('/' + comment_str + '*/')

        return elements

    def extract_docs(bld, src):
        docs = defaultdict(list)
        # Gather data
        for s in src:
            elements = _parse_source(s)
            for k,v in elements.items():
                # turn path into key which will later be used as the
                # build target filename
                key = "-".join(os.path.normpath(s).split(os.sep))
                key = key.replace("..-", "")
                docs[key] = docs[key] + v
        all_docs.update(docs)
        return docs

    def write_docs(task):
        for o in task.outputs:
            name = os.path.splitext(o.name)[0] # remove .apidoc
            docs = all_docs[name]
            with open(str(o.get_bld()), 'w+', encoding='utf-8') as out_f:
                out_f.write('\n'.join(docs))

    if not getattr(Options.options, 'skip_apidocs', False):
        docs = extract_docs(bld, src)
        target = []
        for key in docs.keys():
            target.append(key + '.apidoc')
        return bld(rule=write_docs, name='apidoc_extract', source = src, target = target)


# Add single dmsdk file.
# * 'source' file is installed into 'target' directory
# * 'source' file is added to documentation pipeline
def dmsdk_add_file(bld, target, source):
    bld.install_files(target, source)
    apidoc_extract_task(bld, source)

# Add dmsdk files from 'source' recursively.
# * 'source' files are installed into 'target' folder, preserving the hierarchy (subfolders in 'source' is appended to the 'target' path).
# * 'source' files are added to documentation pipeline
def dmsdk_add_files(bld, target, source):
    d = bld.path.find_dir(source)
    if d is None:
        print("Could not find source file/dir '%s' from dir '%s'" % (source,bld.path.abspath()))
        sys.exit(1)
    bld_sdk_files = d.abspath()
    bld_path = bld.path.abspath()
    doc_files = []
    for root, dirs, files in os.walk(bld_sdk_files):
        for f in files:
            if f.endswith('.DS_Store'):
                continue;
            f = os.path.relpath(os.path.join(root, f), bld_path)
            doc_files.append(f)
            sdk_dir = os.path.dirname(os.path.relpath(f, source))
            bld.install_files(os.path.join(target, sdk_dir), f)
    apidoc_extract_task(bld, doc_files)

def getAndroidNDKArch(target_arch):
    return 'arm64' if 'arm64' == target_arch else 'arm'

def getAndroidArch(target_arch):
    return 'arm64-v8a' if 'arm64' == target_arch else 'armeabi-v7a'

def getAndroidCompilerName(target_arch, api_version):
    if target_arch == 'arm64':
        return 'aarch64-linux-android%s-clang' % (api_version)
    else:
        return 'armv7a-linux-androideabi%s-clang' % (api_version)

def getAndroidNDKAPIVersion(target_arch):
    if target_arch == 'arm64':
        return sdk.ANDROID_64_NDK_API_VERSION
    else:
        return sdk.ANDROID_NDK_API_VERSION

def getAndroidCompileFlags(target_arch):
    # NOTE compared to armv7-android:
    # -mthumb, -mfloat-abi, -mfpu are implicit on aarch64, removed from flags
    if 'arm64' == target_arch:
        return ['-D__aarch64__', '-DGOOGLE_PROTOBUF_NO_RTTI', '-march=armv8-a', '-fvisibility=hidden']
    # NOTE:
    # -fno-exceptions added
    else:
        return ['-D__ARM_ARCH_5__', '-D__ARM_ARCH_5T__', '-D__ARM_ARCH_5E__', '-D__ARM_ARCH_5TE__', '-DGOOGLE_PROTOBUF_NO_RTTI', '-march=armv7-a', '-mfloat-abi=softfp', '-mfpu=vfp', '-fvisibility=hidden']

def getAndroidLinkFlags(target_arch):
    common_flags = ['-Wl,--no-undefined', '-Wl,-z,noexecstack', '-landroid', '-fpic', '-z', 'text']
    if target_arch == 'arm64':
        return common_flags + ['-Wl,-z,max-page-size=16384']
    else:
        return ['-Wl,--fix-cortex-a8'] + common_flags

# from osx.py
def apply_framework(self):
    for x in self.to_list(self.env['FRAMEWORKPATH']):
        frameworkpath_st='-F%s'
        self.env.append_unique('CXXFLAGS',frameworkpath_st%x)
        self.env.append_unique('CFLAGS',frameworkpath_st%x)
        self.env.append_unique('LINKFLAGS',frameworkpath_st%x)
    for x in self.to_list(self.env['FRAMEWORK']):
        self.env.append_value('LINKFLAGS',['-framework',x])

feature('c','cxx')(apply_framework)
after('process_source')(apply_framework)

@feature('c', 'cxx')
# We must apply this before the objc_hook below
# Otherwise will .mm-files not be compiled with -arch armv7 etc.
# I don't know if this is entirely correct
@before('process_source')
def default_flags(self):
    build_util = create_build_utility(self.env)
    target_os = build_util.get_target_os()
    target_arch = build_util.get_target_architecture()

    opt_level = Options.options.opt_level
    if opt_level == "2" and TargetOS.WEB == target_os:
        opt_level = "3" # emscripten highest opt level
    elif opt_level == "0" and TargetOS.WINDOWS in target_os:
        opt_level = "d" # how to disable optimizations in windows

    # For nicer output (i.e. in CI logs), and still get some performance, let's default to -O1
    if (Options.options.with_asan or Options.options.with_ubsan or Options.options.with_tsan) and opt_level != '0':
        opt_level = 1

    FLAG_ST = '/%s' if TargetOS.WINDOWS == target_os else '-%s'

    # Common for all platforms
    flags = []
    if target_os not in (TargetOS.WINDOWS, TargetOS.XBONE):
        build_script_path = self.path.abspath()
        parts = build_script_path.split(os.sep)
        index = next((i for i, part in enumerate(parts) if part == "engine"), -1)
        if index != -1 and (index + 1) < len(parts):
            flags += ["-fdebug-compilation-dir=engine/{}".format(parts[index + 1])]
        flags += ["-fdebug-prefix-map=../src=src", "-fdebug-prefix-map=../../../tmp/dynamo_home=../../defoldsdk"]
        flags += ["-Werror=return-type"]

    if Options.options.ndebug:
        flags += [self.env.DEFINES_ST % 'NDEBUG']

    for f in ['CFLAGS', 'CXXFLAGS', 'LINKFLAGS']:
        self.env.append_value(f, [FLAG_ST % ('O%s' % opt_level)])

    if Options.options.show_includes:
        if TargetOS.WINDOWS == target_os:
            flags += ['/showIncludes']
        else:
            flags += ['-H']

    for f in ['CFLAGS', 'CXXFLAGS']:
        self.env.append_value(f, flags)

    use_cl_exe = build_util.get_target_platform() in ['win32', 'x86_64-win32']

    if not use_cl_exe:
        self.env.append_value('CXXFLAGS', ['-std=c++11']) # Due to Basis library

    if os.environ.get('GITHUB_WORKFLOW', None) is not None:
       for f in ['CFLAGS', 'CXXFLAGS']:
           self.env.append_value(f, self.env.DEFINES_ST % "GITHUB_CI")
           self.env.append_value(f, self.env.DEFINES_ST % "JC_TEST_USE_COLORS=1")

    for f in ['CFLAGS', 'CXXFLAGS']:
        if '64' in target_arch:
            self.env.append_value(f, self.env.DEFINES_ST % 'DM_PLATFORM_64BIT')
        else:
            self.env.append_value(f, self.env.DEFINES_ST % 'DM_PLATFORM_32BIT')

    if not hasattr(self, 'sdkinfo'):
        self.sdkinfo = sdk.get_sdk_info(SDK_ROOT, build_util.get_target_platform())

    libpath = build_util.get_library_path()

    # Create directory in order to avoid warning 'ld: warning: directory not found for option' before first install
    if not os.path.exists(libpath):
        os.makedirs(libpath)
    self.env.append_value('LIBPATH', libpath)

    self.env.append_value('INCLUDES', build_util.get_dynamo_home('sdk','include'))
    self.env.append_value('INCLUDES', build_util.get_dynamo_home('include', build_util.get_target_platform()))
    self.env.append_value('INCLUDES', build_util.get_dynamo_home('include'))
    self.env.append_value('INCLUDES', build_util.get_dynamo_ext('include', build_util.get_target_platform()))
    self.env.append_value('INCLUDES', build_util.get_dynamo_ext('include'))
    self.env.append_value('LIBPATH', build_util.get_dynamo_ext('lib', build_util.get_target_platform()))

    # Platform specific paths etc comes after the project specific stuff

    if target_os in (TargetOS.MACOS, TargetOS.IOS):
        self.env.append_value('LINKFLAGS', ['-weak_framework', 'Foundation'])
        if TargetOS.IOS == target_os:
            self.env.append_value('LINKFLAGS', ['-framework', 'UIKit', '-framework', 'SystemConfiguration', '-framework', 'AVFoundation'])
        else:
            self.env.append_value('LINKFLAGS', ['-framework', 'AppKit'])

    if TargetOS.LINUX == target_os:
        clang_arch = 'x86_64-unknown-linux-gnu'
        if build_util.get_target_platform() == 'arm64-linux':
            clang_arch = 'aarch64-unknown-linux-gnu'

        for f in ['CFLAGS', 'CXXFLAGS']:
            self.env.append_value(f, [f'--target={clang_arch}', '-g', '-D__STDC_LIMIT_MACROS', '-DDDF_EXPOSE_DESCRIPTORS', '-DGOOGLE_PROTOBUF_NO_RTTI', '-Wall', '-Werror=format', '-fno-exceptions','-fPIC', '-fvisibility=hidden'])

            if f == 'CXXFLAGS':
                self.env.append_value(f, ['-fno-rtti'])

        self.env.append_value('LINKFLAGS', [f'--target={clang_arch}'])

    elif TargetOS.MACOS == target_os:
        sys_root = self.sdkinfo[build_util.get_target_platform()]['path']
        swift_dir = "%s/usr/lib/swift-%s/macosx" % (sdk.get_toolchain_root(self.sdkinfo, self.env['PLATFORM']), sdk.SWIFT_VERSION)

        for f in ['CFLAGS', 'CXXFLAGS']:
            self.env.append_value(f, ['-g', '-D__STDC_LIMIT_MACROS', '-DDDF_EXPOSE_DESCRIPTORS', '-DGOOGLE_PROTOBUF_NO_RTTI', '-Wall', '-Werror=format', '-fPIC', '-fvisibility=hidden'])
            self.env.append_value(f, ['-DDM_PLATFORM_MACOS'])

            self.env.append_value(f, ['-DGL_DO_NOT_WARN_IF_MULTI_GL_VERSION_HEADERS_INCLUDED', '-DGL_SILENCE_DEPRECATION'])
            self.env.append_value(f, '-mmacosx-version-min=%s' % sdk.VERSION_MACOSX_MIN)

            self.env.append_value(f, ['-isysroot', sys_root])
            self.env.append_value(f, ['-target', '%s-apple-darwin19' % target_arch])

            if f == 'CXXFLAGS':
                self.env.append_value(f, ['-fno-rtti', '-stdlib=libc++', '-fno-exceptions', '-nostdinc++'])
                self.env.append_value(f, ['-isystem', '%s/usr/include/c++/v1' % sys_root])

        self.env.append_value('LINKFLAGS', ['-stdlib=libc++', '-isysroot', sys_root, '-mmacosx-version-min=%s' % sdk.VERSION_MACOSX_MIN, '-framework', 'Carbon','-flto'])
        self.env.append_value('LINKFLAGS', ['-target', '%s-apple-darwin19' % target_arch])
        self.env.append_value('LIBPATH', ['%s/usr/lib' % sys_root, '%s/usr/lib' % sdk.get_toolchain_root(self.sdkinfo, self.env['PLATFORM']), '%s' % swift_dir])

        if 'linux' in self.env['BUILD_PLATFORM']:
            self.env.append_value('LINKFLAGS', ['-target', '%s-apple-darwin19' % target_arch])

    elif TargetOS.IOS == target_os and target_arch in ('armv7', 'arm64', 'x86_64'):
        extra_ccflags = []
        extra_linkflags = []
        if 'linux' in self.env['BUILD_PLATFORM']:
            target_triplet='arm-apple-darwin19'
            extra_ccflags += ['-target', target_triplet]
            extra_linkflags += ['-target', target_triplet, '-L%s' % os.path.join(sdk.get_toolchain_root(self.sdkinfo, self.env['PLATFORM']),'usr/lib/clang/%s/lib/darwin' % self.sdkinfo['xcode-clang']['version']),
                                '-lclang_rt.ios', '-Wl,-force_load', '-Wl,%s' % os.path.join(sdk.get_toolchain_root(self.sdkinfo, self.env['PLATFORM']), 'usr/lib/arc/libarclite_iphoneos.a')]
        else:
            #  NOTE: -lobjc was replaced with -fobjc-link-runtime in order to make facebook work with iOS 5 (dictionary subscription with [])
            extra_linkflags += ['-fobjc-link-runtime']

        sys_root = self.sdkinfo[build_util.get_target_platform()]['path']
        swift_dir = "%s/usr/lib/swift-%s/iphoneos" % (sdk.get_toolchain_root(self.sdkinfo, self.env['PLATFORM']), sdk.SWIFT_VERSION)
        if 'x86_64' == target_arch:
            swift_dir = "%s/usr/lib/swift-%s/iphonesimulator" % (sdk.get_toolchain_root(self.sdkinfo, self.env['PLATFORM']), sdk.SWIFT_VERSION)

        for f in ['CFLAGS', 'CXXFLAGS']:
            self.env.append_value(f, extra_ccflags + ['-g', '-D__STDC_LIMIT_MACROS', '-DDDF_EXPOSE_DESCRIPTORS', '-DGOOGLE_PROTOBUF_NO_RTTI', '-Wall', '-fvisibility=hidden',
                                            '-arch', target_arch, '-miphoneos-version-min=%s' % sdk.VERSION_IPHONEOS_MIN])
            self.env.append_value(f, ['-isysroot', sys_root])

            if f == 'CXXFLAGS':
                self.env.append_value(f, ['-fno-exceptions', '-fno-rtti', '-stdlib=libc++', '-nostdinc++'])
                self.env.append_value(f, ['-isystem', '%s/usr/include/c++/v1' % sys_root])

            self.env.append_value(f, ['-DDM_PLATFORM_IOS'])
            if 'x86_64' == target_arch:
                self.env.append_value(f, ['-DIOS_SIMULATOR'])

        self.env.append_value('LINKFLAGS', ['-arch', target_arch, '-stdlib=libc++', '-isysroot', sys_root, '-dead_strip', '-miphoneos-version-min=%s' % sdk.VERSION_IPHONEOS_MIN] + extra_linkflags)
        self.env.append_value('LIBPATH', ['%s/usr/lib' % sys_root, '%s/usr/lib' % sdk.get_toolchain_root(self.sdkinfo, self.env['PLATFORM']), '%s' % swift_dir])

    elif TargetOS.ANDROID == target_os:
        bp_arch, bp_os = self.env['BUILD_PLATFORM'].split('-')
        # NDK doesn't support arm64 yet
        if bp_arch == 'arm64':
            bp_arch = 'x86_64';
        if bp_os == 'macos':
            bp_os = 'darwin'
        sysroot='%s/toolchains/llvm/prebuilt/%s-%s/sysroot' % (self.sdkinfo['ndk'], bp_os, bp_arch)

        for f in ['CFLAGS', 'CXXFLAGS']:
            self.env.append_value(f, ['-g', '-gdwarf-2', '-D__STDC_LIMIT_MACROS', '-DDDF_EXPOSE_DESCRIPTORS', '-Wall',
                                      '-fpic', '-ffunction-sections', '-fstack-protector',
                                      '-fomit-frame-pointer', '-fno-strict-aliasing', '-fno-exceptions', '-funwind-tables',
                                      '-I%s/sources/android/native_app_glue' % (self.sdkinfo['ndk']),
                                      '-I%s/sources/android/cpufeatures' % (self.sdkinfo['ndk']),
                                      '-isysroot=%s' % sysroot,
                                      '-DANDROID', '-Wa,--noexecstack'] + getAndroidCompileFlags(target_arch))
            if f == 'CXXFLAGS':
                self.env.append_value(f, ['-fno-rtti'])

        # TODO: Should be part of shared libraries
        # -Wl,-soname,libnative-activity.so -shared
        # -lsupc++
        self.env.append_value('LINKFLAGS', [
                '-isysroot=%s' % sysroot,
                '-static-libstdc++',
                '-Wl,--build-id=uuid'] + getAndroidLinkFlags(target_arch))
    elif TargetOS.WEB == target_os:

        emflags_compile = ['DISABLE_EXCEPTION_CATCHING=1']

        emflags_compile = zip(['-s'] * len(emflags_compile), emflags_compile)
        emflags_compile =[j for i in emflags_compile for j in i]

        emflags_link = [
            'DISABLE_EXCEPTION_CATCHING=1',
            'ALLOW_UNIMPLEMENTED_SYSCALLS=0',
            'EXPORTED_RUNTIME_METHODS=["ccall","UTF8ToString","callMain","HEAPU8","stringToNewUTF8"]',
            'EXPORTED_FUNCTIONS=_main,_malloc,_free',
            'ERROR_ON_UNDEFINED_SYMBOLS=1',
            'INITIAL_MEMORY=33554432',
            'MAX_WEBGL_VERSION=2',
            'GL_SUPPORT_AUTOMATIC_ENABLE_EXTENSIONS=0',
            'IMPORTED_MEMORY=1',
            'STACK_SIZE=5MB']

        with_pthread = False
        if build_util.get_target_platform() == 'wasm_pthread-web':
            with_pthread = True

        if with_pthread:
            emflags_link += [
                'MIN_FIREFOX_VERSION=79',
                'MIN_SAFARI_VERSION=150000',
                'MIN_CHROME_VERSION=75']
        else:
            emflags_link += [
                'MIN_FIREFOX_VERSION=40',
                'MIN_SAFARI_VERSION=101000',
                'MIN_CHROME_VERSION=45']

        flags = []
        linkflags = []

        if Options.options.with_webgpu and platform_supports_feature(build_util.get_target_platform(), 'webgpu', {}):
            if 'wagyu' in Options.options.enable_features:
                wagyu_port = '%s/ext/wagyu-port/new/wagyu-port.py:stubs=true:extensions=true' % (os.environ['DYNAMO_HOME'])
                flags += ['--use-port=%s' % wagyu_port]
                linkflags += ['--use-port=%s' % wagyu_port]
                self.env.append_value('DEFINES', ['DM_GRAPHICS_WEBGPU_WAGYU'])
            else:
                emflags_link += ['USE_WEBGPU', 'GL_WORKAROUND_SAFARI_GETCONTEXT_BUG=0']
            emflags_link += ['ASYNCIFY']
            if int(opt_level) >= 3:
                emflags_link += ['ASYNCIFY_ADVISE', 'ASYNCIFY_IGNORE_INDIRECT', 'ASYNCIFY_ADD=["main", "dmEngineCreate(int, char**)"]' ]

        if 'wasm' == target_arch:
            emflags_link += ['WASM=1', 'ALLOW_MEMORY_GROWTH=1']
            if int(opt_level) < 2:
                flags += ['-gseparate-dwarf', '-gsource-map']
                linkflags += ['-gseparate-dwarf', '-gsource-map']
        else:
            emflags_link += ['WASM=0', 'LEGACY_VM_SUPPORT=1']

        emflags_link = zip(['-s'] * len(emflags_link), emflags_link)
        emflags_link =[j for i in emflags_link for j in i]

        if os.environ.get('EMCFLAGS', None) is not None:
            flags += os.environ.get("EMCFLAGS", "").split(' ')

        if os.environ.get('EMLINKFLAGS', None) is not None:
            linkflags += os.environ.get("EMLINKFLAGS", "").split(' ')

        flags += ['-O%s' % opt_level]
        linkflags += ['-O%s' % opt_level]

        if with_pthread:
            flags += ['-pthread']
            linkflags += ['-pthread']
        else:
            self.env.append_value('DEFINES', ['DM_NO_THREAD_SUPPORT'])

        self.env['DM_HOSTFS']           = '/node_vfs/'
        self.env.append_value('DEFINES', ['JC_TEST_NO_DEATH_TEST', 'PTHREADS_DEBUG'])
        # This disables a few tests in test_httpclient (no real investigation done)
        self.env.append_value('DEFINES', ['DM_TEST_DLIB_HTTPCLIENT_NO_HOST_SERVER'])

        for f in ['CFLAGS', 'CXXFLAGS']:
            self.env.append_value(f, ['-Wall', '-fPIC', '-fno-exceptions', '-fno-rtti', '-Wno-nontrivial-memcall',
                                      '-DGL_ES_VERSION_2_0', '-DGOOGLE_PROTOBUF_NO_RTTI', '-D__STDC_LIMIT_MACROS', '-DDDF_EXPOSE_DESCRIPTORS', '-DDM_NO_SYSTEM_FUNCTION'])
            self.env.append_value(f, emflags_compile)
            self.env.append_value(f, flags)

        self.env.append_value('LINKFLAGS', ['-Wno-warn-absolute-paths', '--emit-symbol-map', '-lidbfs.js'])
        self.env.append_value('LINKFLAGS', emflags_link)
        self.env.append_value('LINKFLAGS', linkflags)

    elif build_util.get_target_platform() in ['win32', 'x86_64-win32']:
        for f in ['CFLAGS', 'CXXFLAGS']:
            # /Oy- = Disable frame pointer omission. Omitting frame pointers breaks crash report stack trace. /O2 implies /Oy.
            # 0x0600 = _WIN32_WINNT_VISTA
            self.env.append_value(f, ['/Oy-', '/Z7', '/MT', '/D__STDC_LIMIT_MACROS', '/DDDF_EXPOSE_DESCRIPTORS',
                                        '/DWINVER=0x0600', '/D_WIN32_WINNT=0x0600', '/DNOMINMAX',
                                        '/D_CRT_SECURE_NO_WARNINGS', '/wd4996', '/wd4200', '/DUNICODE', '/D_UNICODE'])

        self.env.append_value('LINKFLAGS', '/DEBUG')
        self.env.append_value('LINKFLAGS', ['shell32.lib', 'WS2_32.LIB', 'Iphlpapi.LIB', 'AdvAPI32.Lib', 'Gdi32.lib'])
        self.env.append_unique('ARFLAGS', '/WX')

        # Make sure we prefix with lib*.lib on windows, since this is not done
        # by waf anymore and several extensions rely on them being named that way
        self.env.STLIB_ST         = 'lib%s.lib'
        self.env.cstlib_PATTERN   = 'lib%s.lib'
        self.env.cxxstlib_PATTERN = 'lib%s.lib'

    platform_setup_vars(self, build_util)

    hostfs = ''
    if 'DM_HOSTFS' in self.env:
        hostfs = self.env['DM_HOSTFS']
    self.env.append_unique('DEFINES', 'DM_HOSTFS=\"%s\"' % hostfs)

    if 'IWYU' in self.env: # enabled during configure step
        wrapper = build_util.get_dynamo_home('..', '..', 'scripts', 'iwyu-clang.sh')
        for f in ['CC', 'CXX']:
            self.env[f] = [wrapper, self.env[f][0]]


# Used if you wish to be specific about certain default flags for a library (e.g. used for mbedtls library)
@feature('remove_flags')
@before('process_source')
@after('c')
@after('cxx')
def remove_flags_fn(self):
    lookup = getattr(self, 'remove_flags', {})
    for name, values in lookup.items():
        for flag, argcount in values:
            remove_flag(self.env[name], flag, argcount)

@feature('cprogram', 'cxxprogram', 'cstlib', 'cxxstlib', 'cshlib')
@before('process_source')
@after('c')
@after('cxx')
def web_exported_functions(self):

    if 'web' not in self.env.PLATFORM:
        return

    use_crash = hasattr(self, 'use') and 'CRASH' in self.use or self.name in ('crashext', 'crashext_null')

    for name in ('CFLAGS', 'CXXFLAGS', 'LINKFLAGS'):
        arr = self.env[name]
        if use_crash and name in 'LINKFLAGS':
            for i, v in enumerate(arr):
                if v.startswith('EXPORTED_FUNCTIONS'):
                    arr[i] = v + ",_JSWriteDump,_dmExportedSymbols"
                    break

@feature('cprogram', 'cxxprogram', 'cstlib', 'cxxstlib', 'cshlib')
@after('apply_obj_vars')
def android_link_flags(self):
    build_util = create_build_utility(self.env)
    if 'android' == build_util.get_target_os():
        self.env.append_value('LINKFLAGS', ['-lm', '-llog', '-lc'])
        self.env.append_value('LINKFLAGS', '-Wl,--no-undefined -Wl,-z,noexecstack -Wl,-z,relro -Wl,-z,now'.split())

        if 'apk' in self.features:
            # NOTE: This is a hack We change cprogram -> cshlib
            # but it's probably to late. It works for the name though (libX.so and not X)
            self.env.append_value('LINKFLAGS', ['-shared'])

@feature('cprogram', 'cxxprogram')
@before('process_source')
def osx_64_luajit(self):
    # Was previously needed for 64bit OSX, but removed when we updated luajit-2.1.0-beta3,
    # however it is still needed for 64bit iOS Simulator.
    if self.env['PLATFORM'] == 'x86_64-ios':
        self.env.append_value('LINKFLAGS', ['-pagezero_size', '10000', '-image_base', '100000000'])

@feature('skip_asan')
@before('process_source')
def asan_skip(self):
    self.skip_asan = True

@feature('skip_test')
@before('process_source')
def test_skip(self):
    self.skip_test = True

@feature('cprogram', 'cxxprogram', 'cstlib', 'cxxstlib', 'cshlib')
@before('process_source')
@after('asan_skip')
def asan_cxxflags(self):
    if getattr(self, 'skip_asan', False):
        return
    build_util = create_build_utility(self.env)
    if Options.options.with_asan:
        if build_util.get_target_os() in ('macos','ios','android','ps4','ps5'):
            self.env.append_value('CXXFLAGS', ['-fsanitize=address', '-fno-omit-frame-pointer', '-fsanitize-address-use-after-scope', '-DDM_SANITIZE_ADDRESS'])
            self.env.append_value('CFLAGS', ['-fsanitize=address', '-fno-omit-frame-pointer', '-fsanitize-address-use-after-scope', '-DDM_SANITIZE_ADDRESS'])
            self.env.append_value('LINKFLAGS', ['-fsanitize=address', '-fno-omit-frame-pointer', '-fsanitize-address-use-after-scope'])
        elif build_util.get_target_os() in ('win',):
            self.env.append_value('CXXFLAGS', ['/fsanitize=address', '-D_DISABLE_VECTOR_ANNOTATION', '-DDM_SANITIZE_ADDRESS'])
            self.env.append_value('CFLAGS', ['/fsanitize=address', '-D_DISABLE_VECTOR_ANNOTATION', '-DDM_SANITIZE_ADDRESS'])
            # not a linker option
    elif Options.options.with_ubsan and build_util.get_target_os() in ('macos','ios','android','ps4','ps5','nx64'):
        self.env.append_value('CXXFLAGS', ['-fsanitize=undefined', '-DDM_SANITIZE_UNDEFINED'])
        self.env.append_value('CFLAGS', ['-fsanitize=undefined', '-DDM_SANITIZE_UNDEFINED'])
        self.env.append_value('LINKFLAGS', ['-fsanitize=undefined'])
    elif Options.options.with_tsan and build_util.get_target_os() in ('macos','ios','android','ps4','ps5'):
        self.env.append_value('CXXFLAGS', ['-fsanitize=thread', '-DDM_SANITIZE_THREAD'])
        self.env.append_value('CFLAGS', ['-fsanitize=thread', '-DDM_SANITIZE_THREAD'])
        self.env.append_value('LINKFLAGS', ['-fsanitize=thread'])

@task_gen
@feature('cprogram', 'cxxprogram')
@after('apply_link')
def apply_unit_test(self):
    # Do not execute unit-tests tasks (compile and link) when --skip-build-tests is set
    if 'test' in self.features and getattr(Options.options, 'skip_build_tests', False):
            for t in self.tasks:
                t.hasrun = True

@feature('apk')
@before('process_source')
def apply_apk_test(self):
    build_util = create_build_utility(self.env)
    if 'android' == build_util.get_target_os():
        self.features.remove('cprogram')
        self.features.append('cshlib')

# Install all static libraries by default
@feature('cxxstlib', 'cstlib')
@after('default_cc')
@before('process_source')
def default_install_staticlib(self):
    self.install_path = self.env.LIBDIR

@feature('cshlib')
@after('default_cc')
@before('process_source')
def default_install_shlib(self):
    # Force installation dir to LIBDIR.
    # Default on windows is BINDIR
    self.install_path = self.env.LIBDIR

# iPhone bundle and signing support
RESOURCE_RULES_PLIST = """<?xml version="1.0" encoding="UTF-8"?>
<!DOCTYPE plist PUBLIC "-//Apple//DTD PLIST 1.0//EN" "http://www.apple.com/DTDs/PropertyList-1.0.dtd">
<plist version="1.0">
<dict>
        <key>rules</key>
        <dict>
                <key>.*</key>
                <true/>
                <key>Info.plist</key>
                <dict>
                        <key>omit</key>
                        <true/>
                        <key>weight</key>
                        <real>10</real>
                </dict>
                <key>ResourceRules.plist</key>
                <dict>
                        <key>omit</key>
                        <true/>
                        <key>weight</key>
                        <real>100</real>
                </dict>
        </dict>
</dict>
</plist>
"""

# The following is removed info.plist
# <key>NSMainNibFile</key>
# <string>MainWindow</string>
# We manage our own setup. At least for now

# NOTE: fb355198514515820 is HelloFBSample appid and for testing only
# This INFO_PLIST is only used for development
INFO_PLIST = """<?xml version="1.0" encoding="UTF-8"?>
<!DOCTYPE plist PUBLIC "-//Apple//DTD PLIST 1.0//EN" "http://www.apple.com/DTDs/PropertyList-1.0.dtd">
<plist version="1.0">
<dict>
        <key>BuildMachineOSBuild</key>
        <string>10K540</string>
        <key>CFBundleDevelopmentRegion</key>
        <string>en</string>
        <key>CFBundleDisplayName</key>
        <string>%(executable)s</string>
        <key>CFBundleExecutable</key>
        <string>%(executable)s</string>
        <key>CFBundleIdentifier</key>
        <string>%(bundleid)s</string>
        <key>CFBundleInfoDictionaryVersion</key>
        <string>6.0</string>
        <key>CFBundleName</key>
        <string>%(executable)s</string>
        <key>CFBundlePackageType</key>
        <string>APPL</string>
        <key>CFBundleResourceSpecification</key>
        <string>ResourceRules.plist</string>
        <key>CFBundleShortVersionString</key>
        <string>1.0</string>
        <key>CFBundleSignature</key>
        <string>????</string>
        <key>CFBundleSupportedPlatforms</key>
        <array>
                <string>iPhoneOS</string>
        </array>
        <key>CFBundleVersion</key>
        <string>1.0</string>
        <key>DTCompiler</key>
        <string>com.apple.compilers.llvmgcc42</string>
        <key>DTPlatformBuild</key>
        <string>8H7</string>
        <key>DTPlatformName</key>
        <string>iphoneos</string>
        <key>DTPlatformVersion</key>
        <string>4.3</string>
        <key>DTSDKBuild</key>
        <string>8H7</string>
        <key>DTSDKName</key>
        <string>iphoneos4.3</string>
        <key>DTXcode</key>
        <string>0402</string>
        <key>DTXcodeBuild</key>
        <string>4A2002a</string>
        <key>UIFileSharingEnabled</key>
        <true/>
        <key>LSRequiresIPhoneOS</key>
        <true/>
        <key>MinimumOSVersion</key>
        <string>5.0</string>
        <key>UIDeviceFamily</key>
        <array>
                <integer>1</integer>
                <integer>2</integer>
        </array>
        <key>UIStatusBarHidden</key>
        <true/>
        <key>UIViewControllerBasedStatusBarAppearance</key>
        <false/>
        <key>UISupportedInterfaceOrientations</key>
        <array>
                <string>UIInterfaceOrientationPortrait</string>
                <string>UIInterfaceOrientationPortraitUpsideDown</string>
                <string>UIInterfaceOrientationLandscapeLeft</string>
                <string>UIInterfaceOrientationLandscapeRight</string>
        </array>
        <key>UISupportedInterfaceOrientations~ipad</key>
        <array>
                <string>UIInterfaceOrientationPortrait</string>
                <string>UIInterfaceOrientationPortraitUpsideDown</string>
                <string>UIInterfaceOrientationLandscapeLeft</string>
                <string>UIInterfaceOrientationLandscapeRight</string>
        </array>

        <key>CFBundleURLTypes</key>
        <array>
                <dict>
                        <key>CFBundleURLSchemes</key>
                        <array>
                                <string>fb596203607098569</string>
                        </array>
                </dict>
        </array>
</dict>
</plist>
"""
def codesign(task):
    bld = task.generator.bld

    exe_path = task.exe.abspath()
    signed_exe_path = task.signed_exe.abspath()
    shutil.copy(exe_path, signed_exe_path)

    signed_exe_dir = os.path.dirname(signed_exe_path)

    identity = task.env.IDENTITY
    if not identity:
        identity = 'Apple Development'

    mobileprovision = task.provision
    if not mobileprovision:
        mobileprovision = 'engine_profile.mobileprovision'
    mobileprovision_path = os.path.join(task.env['DYNAMO_HOME'], 'share', mobileprovision)
    shutil.copyfile(mobileprovision_path, os.path.join(signed_exe_dir, 'embedded.mobileprovision'))

    entitlements = task.entitlements
    if not entitlements:
        entitlements = 'engine_profile.xcent'
    entitlements_path = os.path.join(task.env['DYNAMO_HOME'], 'share', entitlements)
    resource_rules_plist_file = task.resource_rules_plist.abspath()

    if not hasattr(task.generator, 'sdkinfo'):
        task.generator.sdkinfo = sdk.get_sdk_info(SDK_ROOT, bld.env['PLATFORM'])

    ret = bld.exec_command('CODESIGN_ALLOCATE=%s/usr/bin/codesign_allocate codesign -f -s "%s" --resource-rules=%s --entitlements %s %s' % (sdk.get_toolchain_root(task.generator.sdkinfo, bld.env['PLATFORM']), identity, resource_rules_plist_file, entitlements_path, signed_exe_dir))
    if ret != 0:
        error('Error running codesign')
        return 1

    return 0

Task.task_factory('codesign',
                         func = codesign,
                         #color = 'RED',
                         after  = 'app_bundle')

def app_bundle(task):
    task.info_plist.parent.mkdir()

    info_plist_file = open(task.info_plist.abspath(), 'w')
    bundleid = 'com.defold.%s' % task.exe_name
    if task.bundleid:
        bundleid = task.bundleid
    info_plist_file.write(INFO_PLIST % { 'executable' : task.exe_name, 'bundleid' : bundleid })
    info_plist_file.close()

    resource_rules_plist_file = open(task.resource_rules_plist.abspath(), 'w')
    resource_rules_plist_file.write(RESOURCE_RULES_PLIST)
    resource_rules_plist_file.close()

    return 0

def create_export_symbols(task):
    with open(task.outputs[0].abspath(), 'w') as out_f:
        for name in Utils.to_list(task.exported_symbols):
            print ('extern "C" void %s();' % name, file=out_f)
        print ('extern "C" void dmExportedSymbols() {', file=out_f)
        for name in Utils.to_list(task.exported_symbols):
            print ("    %s();" % name, file=out_f)
        print ("}", file=out_f)

    return 0

task = Task.task_factory('create_export_symbols',
                         func  = create_export_symbols,
                         color = 'PINK',
                         before  = 'c cxx')

task.runnable_status = lambda self: RUN_ME

@task_gen
@feature('cprogram', 'cxxprogram')
@before('process_source')
def export_symbols(self):
    # Force inclusion of symbol, e.g. from static libraries
    # We used to use -Wl,-exported_symbol on Darwin but changed
    # to a more general solution by generating a .cpp-file with
    # a function which references the symbols in question
    Utils.def_attrs(self, exported_symbols=[])
    if not self.exported_symbols:
        return

    exported_symbols = self.path.find_or_declare('__exported_symbols_%d.cpp' % self.idx)

    task = self.create_task('create_export_symbols')
    task.exported_symbols = self.exported_symbols
    task.set_outputs([exported_symbols])

    # Add exported symbols as a dependancy to this task
    if type(self.source) == str:
        sources = []
        for x in self.source.split(' '):
            sources.append(self.path.make_node(x))
        self.source = sources
    self.source.append(exported_symbols)

Task.task_factory('app_bundle',
                         func = app_bundle,
                         vars = ['SRC', 'DST'],
                         #color = 'RED',
                         after  = 'link_task stlink_task')


def _strip_executable(bld, platform, target_arch, path):
    """ Strips the debug symbols from an executable """
    if platform not in ['x86_64-linux','arm64-linux','x86_64-macos','arm64-macos','arm64-ios','armv7-android','arm64-android']:
        return 0 # return ok, path is still unstripped

    sdkinfo = sdk.get_sdk_info(SDK_ROOT, bld.env.PLATFORM)
    strip = "strip"
    if 'android' in platform:
        host_names = {
            'win32': 'windows',
            'darwin': 'darwin',
            'linux': 'linux',
        }
        home_names = {
            'win32': 'USERPROFILE',
            'darwin': 'HOME',
            'linux': 'HOME',
        }
        HOME = os.environ[home_names.get(sys.platform)]
        ANDROID_HOST = host_names.get(sys.platform)
        strip = "%s/toolchains/llvm/prebuilt/%s-x86_64/bin/llvm-strip" % (sdkinfo['ndk'], ANDROID_HOST)

    return bld.exec_command("%s %s" % (strip, path))

AUTHENTICODE_CERTIFICATE="Midasplayer Technology AB"

def authenticode_certificate_installed(task):
    if Options.options.skip_codesign:
        return 0
    ret = task.exec_command('powershell "Get-ChildItem cert: -Recurse | Where-Object {$_.FriendlyName -Like """%s*"""} | Measure | Foreach-Object { exit $_.Count }"' % AUTHENTICODE_CERTIFICATE, stdout=True, stderr=True)
    return ret > 0

def authenticode_sign(task):
    if Options.options.skip_codesign:
        return
    exe_file = task.inputs[0].abspath()
    exe_file_to_sign = task.inputs[0].change_ext('_to_sign.exe').abspath()
    exe_file_signed = task.outputs[0].abspath()

    ret = task.exec_command('copy /Y %s %s' % (exe_file, exe_file_to_sign), stdout=True, stderr=True)
    if ret != 0:
        error("Unable to copy file before signing")
        return 1

    ret = task.exec_command('"%s" sign /sm /n "%s" /fd sha256 /tr http://timestamp.comodoca.com /td sha256 /d defold /du https://www.defold.com /v %s' % (task.env['SIGNTOOL'], AUTHENTICODE_CERTIFICATE, exe_file_to_sign), stdout=True, stderr=True)
    if ret != 0:
        error("Unable to sign executable")
        return 1

    ret = task.exec_command('move /Y %s %s' % (exe_file_to_sign, exe_file_signed), stdout=True, stderr=True)
    if ret != 0:
        error("Unable to rename file after signing")
        return 1

    return 0

Task.task_factory('authenticode_sign',
                     func = authenticode_sign,
                     after = 'link_task stlink_task')

@task_gen
@feature('authenticode')
def authenticode(self):
    exe_file = self.link_task.outputs[0].abspath(self.env)
    sign_task = self.create_task('authenticode_sign')
    sign_task.set_inputs(self.link_task.outputs)
    sign_task.set_outputs([self.link_task.outputs[0].change_ext('_signed.exe')])

@task_gen
@after('apply_link')
@feature('cprogram', 'cxxprogram')
def create_app_bundle(self):
    if not re.match('arm.*?darwin', self.env['PLATFORM']):
        return

    Utils.def_attrs(self, bundleid = None, provision = None, entitlements = None)

    app_bundle_task = self.create_task('app_bundle')
    app_bundle_task.bundleid = self.bundleid
    app_bundle_task.set_inputs(self.link_task.outputs)

    exe_name = self.link_task.outputs[0].name
    app_bundle_task.exe_name = exe_name

    info_plist = self.path.get_bld().make_node("%s.app/Info.plist" % exe_name)
    app_bundle_task.info_plist = info_plist

    resource_rules_plist = self.path.get_bld().make_node("%s.app/ResourceRules.plist" % exe_name)
    app_bundle_task.resource_rules_plist = resource_rules_plist

    app_bundle_task.set_outputs([info_plist, resource_rules_plist])

    self.app_bundle_task = app_bundle_task

    if not Options.options.skip_codesign and not self.env["CODESIGN_UNSUPPORTED"]:
        signed_exe = self.path.get_bld().make_node("%s.app/%s" % (exe_name, exe_name))

        codesign = self.create_task('codesign')
        codesign.provision = self.provision
        codesign.entitlements = self.entitlements
        codesign.resource_rules_plist = resource_rules_plist
        codesign.set_inputs(self.link_task.outputs)
        codesign.set_outputs(signed_exe)

        codesign.exe = self.link_task.outputs[0]
        codesign.signed_exe = signed_exe


ANDROID_STUB = """
struct android_app;

extern void _glfwPreMain(struct android_app* state);
extern void app_dummy();

void android_main(struct android_app* state)
{
    // Make sure glue isn't stripped.
    app_dummy();
    _glfwPreMain(state);
}
"""

def android_package(task):
    # TODO: This is a complete mess and should be split in several smaller tasks!

    bld = task.generator.bld

    package = 'com.defold.%s' % task.exe_name
    if task.android_package:
        package = task.android_package

    try:
        build_util = create_build_utility(task.env)
    except BuildUtilityException as ex:
        task.fatal(ex.msg)

    sdk_info = sdk.get_sdk_info(SDK_ROOT, build_util.get_target_platform())
    android_jar = sdk_info['jar'] # android.jar from the sdk

    dynamo_home = task.env['DYNAMO_HOME']

    dex_dir = os.path.dirname(task.classes_dex.abspath())
    root = os.path.normpath(dex_dir)
    libs = os.path.join(root, 'libs')
    bin = os.path.join(root, 'bin')
    bin_cls = os.path.join(bin, 'classes')
    dx_libs = os.path.join(bin, 'dexedLibs')
    gen = os.path.join(root, 'gen')
    jni_dir = os.path.join(root, 'jni')
    native_lib = task.native_lib.get_bld().abspath()
    native_lib_dir = task.native_lib.get_bld().parent.abspath()

    bld.exec_command('mkdir -p %s' % (libs))
    bld.exec_command('mkdir -p %s' % (bin))
    bld.exec_command('mkdir -p %s' % (bin_cls))
    bld.exec_command('mkdir -p %s' % (dx_libs))
    bld.exec_command('mkdir -p %s' % (gen))
    bld.exec_command('mkdir -p %s' % (native_lib_dir))
    bld.exec_command('mkdir -p %s' % (jni_dir))

    shutil.copy(task.native_lib_in.get_bld().abspath(), native_lib)

    dx_jars = []
    for jar in task.jars:
        dx_jars.append(jar)

    if getattr(task, 'proguard', None):
        proguardtxt = task.proguard[0]
        proguardjar = '%s/android-sdk/tools/proguard/lib/proguard.jar' % sdkinfo['path']
        dex_input = ['%s/share/java/classes.jar' % dynamo_home]

        ret = bld.exec_command('%s -jar %s -include %s -libraryjars %s -injars %s -outjar %s' % (task.env['JAVA'][0], proguardjar, proguardtxt, android_jar, ':'.join(dx_jars), dex_input[0]))
        if ret != 0:
            error('Error running proguard')
            return 1
    else:
        dex_input = dx_jars

    if dex_input:
        ret = bld.exec_command('%s --output %s %s' % (task.env.D8[0], dex_dir, ' '.join(dex_input)))
        if ret != 0:
            error('Error running d8')
            return 1

    # strip the executable
    path = task.native_lib.abspath()
    ret = _strip_executable(bld, task.env.PLATFORM, build_util.get_target_architecture(), path)
    if ret != 0:
        error('Error stripping file %s' % path)
        return 1

    with open(task.android_mk.abspath(), 'w') as f:
        print ('APP_ABI := %s' % getAndroidArch(build_util.get_target_architecture()), file=f)

    with open(task.application_mk.abspath(), 'w') as f:
        print ('', file=f)

    with open(task.gdb_setup.abspath(), 'w') as f:
        if 'arm64' == build_util.get_target_architecture():
            print ('set solib-search-path ./libs/arm64-v8a:./obj/local/arm64-v8a/', file=f)
        else:
            print ('set solib-search-path ./libs/armeabi-v7a:./obj/local/armeabi-v7a/', file=f)

    return 0

Task.task_factory('android_package',
                         func = android_package,
                         vars = ['SRC', 'DST'],
                         after  = 'link_task stlink_task')

@task_gen
@after('apply_link')
@feature('apk')
def create_android_package(self):
    if not re.match('arm.*?android', self.env['PLATFORM']):
        return
    Utils.def_attrs(self, android_package = None)

    android_package_task = self.create_task('android_package')
    android_package_task.set_inputs(self.link_task.outputs)
    android_package_task.android_package = self.android_package

    Utils.def_attrs(self, extra_packages = "")
    android_package_task.extra_packages = Utils.to_list(self.extra_packages)

    Utils.def_attrs(self, jars=[])
    android_package_task.jars = Utils.to_list(self.jars)

    exe_name = self.name
    lib_name = self.link_task.outputs[0].name

    android_package_task.exe_name = exe_name

    try:
        build_util = create_build_utility(android_package_task.env)
    except BuildUtilityException as ex:
        android_package_task.fatal(ex.msg)

    if 'arm64' == build_util.get_target_architecture():
        native_lib = self.path.get_bld().make_node("%s.android/libs/arm64-v8a/%s" % (exe_name, lib_name))
    else:
        native_lib = self.path.get_bld().make_node("%s.android/libs/armeabi-v7a/%s" % (exe_name, lib_name))
    android_package_task.native_lib = native_lib
    android_package_task.native_lib_in = self.link_task.outputs[0]
    android_package_task.classes_dex = self.path.get_bld().make_node("%s.android/classes.dex" % (exe_name))

    # NOTE: These files are required for ndk-gdb
    android_package_task.android_mk = self.path.get_bld().make_node("%s.android/jni/Android.mk" % (exe_name))
    android_package_task.application_mk = self.path.get_bld().make_node("%s.android/jni/Application.mk" % (exe_name))
    if 'arm64' == build_util.get_target_architecture():
        android_package_task.gdb_setup = self.path.get_bld().make_node("%s.android/libs/arm64-v8a/gdb.setup" % (exe_name))
    else:
        android_package_task.gdb_setup = self.path.get_bld().make_node("%s.android/libs/armeabi-v7a/gdb.setup" % (exe_name))

    android_package_task.set_outputs([native_lib,
                                      android_package_task.android_mk, android_package_task.application_mk, android_package_task.gdb_setup])

    self.android_package_task = android_package_task

def copy_stub(task):
    with open(task.outputs[0].abspath(), 'w') as out_f:
        out_f.write(ANDROID_STUB)

    return 0

task = Task.task_factory('copy_stub',
                                func  = copy_stub,
                                color = 'PINK',
                                before  = 'c cxx')

task.runnable_status = lambda self: RUN_ME

@task_gen
@before('process_source')
@feature('apk')
def create_copy_glue(self):
    if not re.match('arm.*?android', self.env['PLATFORM']):
        return

    stub = self.path.get_bld().find_or_declare('android_stub.c')
    self.source.append(stub)
    task = self.create_task('copy_stub')
    task.set_outputs([stub])

def embed_build(task):
    symbol = task.inputs[0].name.upper().replace('.', '_').replace('-', '_').replace('@', 'at')
    in_file = open(task.inputs[0].abspath(), 'rb').read()
    cpp_out_file = open(task.outputs[0].abspath(), 'w')
    h_out_file = open(task.outputs[1].abspath(), 'w')

    cpp_str = """
#include <stdint.h>
#include "dlib/align.h"
unsigned char DM_ALIGNED(16) %s[] =
"""
    cpp_out_file.write(cpp_str % (symbol))
    cpp_out_file.write('{\n    ')
    data = in_file
    data_is_binary = type(data) == bytes

    tmp = ''
    for i,x in enumerate(data):
        if data_is_binary:
            tmp += hex(x) + ', '
        else:
            tmp += hex(ord(x)) + ', '
        if i > 0 and i % 4 == 0:
            tmp += '\n    '

    cpp_out_file.write(tmp)
    cpp_out_file.write('\n};\n')
    cpp_out_file.write('uint32_t %s_SIZE = sizeof(%s);\n' % (symbol, symbol))

    h_out_file.write('extern unsigned char %s[];\n' % (symbol))
    h_out_file.write('extern uint32_t %s_SIZE;\n' % (symbol))

    cpp_out_file.close()
    h_out_file.close()

    m = Utils.md5()

    if data_is_binary:
        m.update(data)
    else:
        m.update(data.encode('utf-8'))

    task.generator.bld.node_sigs[task.inputs[0]] = m.digest()

    return 0

Task.task_factory('dex', '${D8} --dex --output ${TGT} ${SRC}',
                      color='YELLOW',
                      after='jar_files',
                      shell=True)

@task_gen
@after('apply_java')
@feature('dex')
def apply_dex(self):
    if not re.match('arm.*?android', self.env['PLATFORM']):
        return

    jar = self.path.find_or_declare(self.destfile)
    dex = jar.change_ext('.dex')
    task = self.create_task('dex')
    task.set_inputs(jar)
    task.set_outputs(dex)

Task.task_factory('embed_file',
                  func = embed_build,
                  vars = ['SRC', 'DST'],
                  color = 'RED',
                  before  = 'c cxx')

@feature('embed')
@before('process_source')
def embed_file(self):
    Utils.def_attrs(self, embed_source=[])
    embed_out_nodes = []

    for name in Utils.to_list(self.embed_source):
        Logs.info("Embedding '%s' ..." % name)
        node = self.path.find_resource(name)

        if node == None:
            Logs.info("File %s was not found in %s" % (name, self.path.abspath()))

        cc_out = node.parent.find_or_declare([node.name + '.embed.cpp'])
        h_out = node.parent.find_or_declare([node.name + '.embed.h'])

        task = self.create_task('embed_file', node, [cc_out, h_out])
        embed_out_nodes.append(cc_out)

    # some sources are added as nodes and some are not
    # so we have to make sure we only have nodes in the source list
    source_nodes = []
    for x in Utils.to_list(self.source):
        if type(x) == str:
            source_nodes.append(self.path.find_node(x))
        else:
            source_nodes.append(x)

    # Add dependency on generated embed source files to the task gen
    self.source = source_nodes + embed_out_nodes

def do_find_file(file_name, path_list):
    for directory in Utils.to_list(path_list):
        found_file_name = os.path.join(directory,file_name)
        if os.path.exists(found_file_name):
            return found_file_name

@conf
def find_file(self, file_name, path_list = [], var = None, mandatory = False):
    if not path_list: path_list = os.environ['PATH'].split(os.pathsep)
    ret = do_find_file(file_name, path_list)

    # JG: Maybe fix this. Not sure it's the correct conversion to 'check_message'
    self.start_msg('Checking for file %s' % (file_name))
    self.end_msg(ret)
    if var: self.env[var] = ret

    if not ret and mandatory:
        self.fatal('The file %s could not be found' % file_name)

    return ret

def create_test_server_config(ctx, port=None, ip=None, config_name=None):
    local_ip = ip
    if local_ip is None:
        hostname = socket.gethostname()
        local_ip = socket.gethostbyname(hostname)

    config = configparser.RawConfigParser()
    config.add_section("server")
    config.set("server", "ip", local_ip)
    config.set("server", "socket", port)

    if config_name is None:
        config_name = tempfile.mktemp(".cfg", "unittest_")
    configfilepath = os.path.basename(config_name)
    with open(configfilepath, 'w') as f:
        config.write(f)
        print("Wrote test config file: %s" % configfilepath)
        return configfilepath
    return None

def _should_run_test_taskgen(ctx, taskgen):
    if not 'test' in taskgen.features:
        return False

    if not taskgen.name.startswith('test_'):
        return False

    if getattr(taskgen, 'skip_test', False):
        return False

    supported_features = ['cprogram', 'cxxprogram', 'jar']
    found_feature = False
    for feature in supported_features:
        if feature in taskgen.features:
            found_feature = True
            break
    if not found_feature:
        return False

    if ctx.targets:
        if not taskgen.name in ctx.targets:
            return False

    if not platform_supports_feature(ctx.env.PLATFORM, taskgen.name, True):
        print("Skipping %s test for platform %s" % (ctx.env.PLATFORM, taskgen.name))
        return False

    return True


def run_tests(ctx, valgrind = False, configfile = None):
    if ctx == None or ctx.env == None or getattr(Options.options, 'skip_tests', False):
        return

    # TODO: Add something similar to this
    # http://code.google.com/p/v8/source/browse/trunk/tools/run-valgrind.py
    # to find leaks and set error code

    if not ctx.env['VALGRIND']:
        valgrind = False

    if not getattr(Options.options, 'with_valgrind', False):
        valgrind = False

    if 'web' in ctx.env.PLATFORM and not ctx.env['NODEJS']:
        Logs.info('Not running tests. node.js not found')
        return

    for t in ctx.get_all_task_gen():
        if not _should_run_test_taskgen(ctx, t):
            continue

        if not t.tasks:
            print("No runnable task found in generator %s" % t.name)
            continue

        task = None
        task_type = None
        for _task in t.tasks:
            for attr in ['link_task', 'jar_task']:
                if _task == getattr(t, attr, None):
                    task = _task
                    task_type = attr
                    break

        # Create the environment for the task
        env = dict(os.environ)
        merged_table = t.env.get_merged_dict()
        keys=list(merged_table.keys())
        for key in keys:
            v = merged_table[key]
            if isinstance(v, str):
                env[key] = v

        launch_pattern = '%s %s'
        if task_type == 'jar_task':
            # java -cp <classpath> <main-class>
            mainclass = getattr(t, 'mainclass', '')
            classpath = Utils.to_list(getattr(t, 'classpath', []))
            java_library_paths = Utils.to_list(getattr(t, 'java_library_paths', []))
            jar_path = task.outputs[0].abspath()
            jar_dir = os.path.dirname(jar_path)
            java_library_paths.append(jar_dir)
            classpath.append(jar_path)
            debug_flags = ''
            #debug_flags = '-Xcheck:jni'
            #debug_flags = '-Xcheck:jni -Xlog:library=info -verbose:class'
            launch_pattern = f'java {debug_flags} -Djava.library.path={os.pathsep.join(java_library_paths)} -Djni.library.path={os.pathsep.join(java_library_paths)} -cp {os.pathsep.join(classpath)} {mainclass} -verbose:class'
            print("launch_pattern:", launch_pattern)

        if 'TEST_LAUNCH_PATTERN' in t.env:
            launch_pattern = t.env.TEST_LAUNCH_PATTERN

        if task is None:
            print("Skipping", t.name)
            continue

        program = transform_runnable_path(ctx.env.PLATFORM, task.outputs[0].abspath())

        if task_type == 'jar_task':
            cmd = launch_pattern
        else:
            cmd = launch_pattern % (program, configfile if configfile else '')

            if 'web' in ctx.env.PLATFORM: # should be moved to TEST_LAUNCH_ARGS
                cmd = '%s %s' % (ctx.env['NODEJS'][0], cmd)

        # disable shortly during beta release, due to issue with jctest + test_gui
        valgrind = False
        if valgrind:
            dynamo_home = os.getenv('DYNAMO_HOME')
            cmd = "valgrind -q --leak-check=full --suppressions=%s/share/valgrind-python.supp --suppressions=%s/share/valgrind-libasound.supp --suppressions=%s/share/valgrind-libdlib.supp --suppressions=%s/ext/share/luajit/lj.supp --error-exitcode=1 %s" % (dynamo_home, dynamo_home, dynamo_home, dynamo_home, cmd)
        proc = subprocess.Popen(cmd, shell = True, env = env)
        ret = proc.wait()
        if ret != 0:
            print("test failed %s" %(t.target) )
            sys.exit(ret)

@feature('cprogram', 'cxxprogram', 'cstlib', 'cxxstlib', 'cshlib')
@after('apply_obj_vars')
def linux_link_flags(self):
    platform = self.env['PLATFORM']
    if re.match('.*?linux', platform):
        self.env.append_value('LINKFLAGS', ['-lpthread', '-lm', '-ldl'])

@feature('cprogram', 'cxxprogram')
@after('apply_obj_vars')
def js_web_link_flags(self):
    platform = self.env['PLATFORM']
    if 'web' in platform and 'test' in self.features:
        pre_js = os.path.join(self.env['DYNAMO_HOME'], 'share', "js-web-pre.js")
        self.env.append_value('LINKFLAGS', ['--pre-js', pre_js, '-lnodefs.js'])

@task_gen
@after('apply_obj_vars')
@feature('test')
def test_no_install(self):
    if 'test_install' in self.features:
        return # the user wanted it installed
    self.install_path = None # the tests shouldn't normally be installed

@task_gen
@before('process_source')
@feature('test')
def test_flags(self):
    # When building tests for the web, we disable emission of emscripten js.mem init files,
    # as the assumption when these are loaded is that the cwd will contain these items.
    if 'web' in self.env['PLATFORM']:
        for f in ['CFLAGS', 'CXXFLAGS', 'LINKFLAGS']:
            if '-gsource-map' in self.env[f]:
                self.env[f].remove('-gsource-map')

@feature('cprogram', 'cxxprogram')
@after('apply_obj_vars')
def js_web_web_link_flags(self):
    platform = self.env['PLATFORM']
    if 'web' in platform:
        lib_dirs = None
        if 'JS_LIB_PATHS' in self.env:
            lib_dirs = self.env['JS_LIB_PATHS']
        else:
            lib_dirs = {}
        libs = getattr(self, 'web_libs', [])
        jsLibHome = os.path.join(self.env['DYNAMO_HOME'], 'lib', platform, 'js')
        for lib in libs:
            js = ''
            if lib in lib_dirs:
                js = os.path.join(lib_dirs[lib], lib)
            else:
                js = os.path.join(jsLibHome, lib)
            self.env.append_value('LINKFLAGS', ['--js-library', js])

Task.task_factory('dSYM', '${DSYMUTIL} -o ${TGT} ${SRC}',
                      color='YELLOW',
                      after='link_task',
                      shell=True)

Task.task_factory('DSYMZIP', '${ZIP} -r ${TGT} ${SRC}',
                      color='BROWN',
                      after='dSYM') # Not sure how I could ensure this task running after the dSYM task /MAWE

@feature('extract_symbols')
@after('cprogram', 'cxxprogram', 'cshlib', 'cxxshlib')
@after('apply_link')
def extract_symbols(self):
    platform = self.env['PLATFORM']
    if not ('macos' in platform or 'ios' in platform):
        return

    link_output = self.link_task.outputs[0]
    dsym = link_output.change_ext('.dSYM')
    dsymtask = self.create_task('dSYM')
    dsymtask.set_inputs(link_output)
    dsymtask.set_outputs(dsym)

    archive = link_output.change_ext('.dSYM.zip')
    ziptask = self.create_task('DSYMZIP')
    ziptask.set_inputs(dsymtask.outputs[0])
    ziptask.set_outputs(archive)

def remove_flag_at_index(arr, index, count):
    for i in range(count):
        del arr[index]

def remove_flag(arr, flag, nargs):
    while flag in arr:
        index = arr.index(flag)
        remove_flag_at_index(arr, index, nargs+1)

def detect(conf):
    if Options.options.with_valgrind:
        conf.find_program('valgrind', var='VALGRIND', mandatory = False)

    conf.find_program('ccache', var='CCACHE', mandatory = False)

    if Options.options.with_iwyu:
        conf.find_program('include-what-you-use', var='IWYU', mandatory = False)

    host_platform = sdk.get_host_platform()

    platform = getattr(Options.options, 'platform', None)

    if not platform:
        platform = host_platform

    conf.env['PLATFORM'] = platform
    conf.env['BUILD_PLATFORM'] = host_platform

    if platform in ('x86_64-linux', 'arm64-linux', 'x86_64-win32', 'x86_64-macos', 'arm64-macos'):
        conf.env['IS_TARGET_DESKTOP'] = 'true'

    if host_platform in ('x86_64-linux', 'arm64-linux', 'x86_64-win32', 'x86_64-macos', 'arm64-macos'):
        conf.env['IS_HOST_DESKTOP'] = 'true'

    try:
        build_util = create_build_utility(conf.env)
    except BuildUtilityException as ex:
        conf.fatal(ex.msg)

    target_os = build_util.get_target_os()
    conf.env['TARGET_OS'] = target_os

    dynamo_home = build_util.get_dynamo_home()
    conf.env['DYNAMO_HOME'] = dynamo_home

    # these may be the same if we're building the host tools
    sdkinfo = sdk.get_sdk_info(SDK_ROOT, build_util.get_target_platform())
    sdkinfo_host = sdk.get_sdk_info(SDK_ROOT, host_platform)

    if 'linux' in host_platform and target_os in (TargetOS.MACOS, TargetOS.IOS):
        conf.env['TESTS_UNSUPPORTED'] = True
        print ("Tests disabled (%s cannot run on %s)" % (build_util.get_target_platform(), host_platform))

        conf.env['CODESIGN_UNSUPPORTED'] = True
        print ("Codesign disabled", Options.options.skip_codesign)

    # Vulkan support
    if Options.options.with_vulkan and build_util.get_target_platform() in ('arm64-linux', 'x86_64-ios', 'js-web', 'wasm-web', 'wasm_pthread-web'):
        conf.fatal('Vulkan is unsupported on %s' % build_util.get_target_platform())

    if target_os == TargetOS.WINDOWS:
        includes = sdkinfo['includes']['path']
        libdirs = sdkinfo['lib_paths']['path']
        bindirs = sdkinfo['bin_paths']['path']

        if platform == 'x86_64-win32':
            conf.env['MSVC_INSTALLED_VERSIONS'] = [('msvc 14.0',[('x64', ('amd64', (bindirs, includes, libdirs)))])]
        else:
            conf.env['MSVC_INSTALLED_VERSIONS'] = [('msvc 14.0',[('x86', ('x86', (bindirs, includes, libdirs)))])]

        if not Options.options.skip_codesign:
            conf.find_program('signtool', var='SIGNTOOL', mandatory = True, path_list = bindirs)

    if target_os in (TargetOS.MACOS, TargetOS.IOS):
        path_list = None
        if 'linux' in host_platform:
            path_list=[os.path.join(sdk.get_toolchain_root(sdkinfo_host, host_platform),'bin')]
        else:
            path_list=[os.path.join(sdk.get_toolchain_root(sdkinfo, build_util.get_target_platform()),'usr','bin')]
        conf.find_program('dsymutil', var='DSYMUTIL', mandatory = True, path_list=path_list) # or possibly llvm-dsymutil
        conf.find_program('zip', var='ZIP', mandatory = True)

    if TargetOS.MACOS == target_os:
        # Force gcc without llvm on darwin.
        # We got strange bugs with http cache with gcc-llvm...
        os.environ['CC'] = 'clang'
        os.environ['CXX'] = 'clang++'

        llvm_prefix = ''
        bin_dir = '%s/usr/bin' % (sdk.get_toolchain_root(sdkinfo, build_util.get_target_platform()))
        if 'linux' in host_platform:
            llvm_prefix = 'llvm-'
            bin_dir = os.path.join(sdk.get_toolchain_root(sdkinfo_host, host_platform),'bin')

        conf.env['CC']      = '%s/clang' % bin_dir
        conf.env['CXX']     = '%s/clang++' % bin_dir
        conf.env['LINK_CC'] = '%s/clang' % bin_dir
        conf.env['LINK_CXX']= '%s/clang++' % bin_dir
        conf.env['CPP']     = '%s/clang -E' % bin_dir
        conf.env['AR']      = '%s/%sar' % (bin_dir, llvm_prefix)
        conf.env['RANLIB']  = '%s/%sranlib' % (bin_dir, llvm_prefix)

    elif TargetOS.IOS == target_os and build_util.get_target_architecture() in ('armv7','arm64','x86_64'):

        # NOTE: If we are to use clang for OSX-builds the wrapper script must be qualifed, e.g. clang-ios.sh or similar
        if 'linux' in host_platform:
            bin_dir=os.path.join(sdk.get_toolchain_root(sdkinfo_host, host_platform),'bin')

            conf.env['CC']      = '%s/clang' % bin_dir
            conf.env['CXX']     = '%s/clang++' % bin_dir
            conf.env['LINK_CC'] = '%s/clang' % bin_dir
            conf.env['LINK_CXX']= '%s/clang++' % bin_dir
            conf.env['CPP']     = '%s/clang -E' % bin_dir
            conf.env['AR']      = '%s/llvm-ar' % bin_dir
            conf.env['RANLIB']  = '%s/llvm-ranlib' % bin_dir

        else:
            bin_dir = '%s/usr/bin' % (sdk.get_toolchain_root(sdkinfo, build_util.get_target_platform()))

            conf.env['CC']      = '%s/clang' % bin_dir
            conf.env['CXX']     = '%s/clang++' % bin_dir
            conf.env['LINK_CC'] = '%s/clang' % bin_dir
            conf.env['LINK_CXX']= '%s/clang++' % bin_dir
            conf.env['CPP']     = '%s/clang -E' % bin_dir
            conf.env['AR']      = '%s/ar' % bin_dir
            conf.env['RANLIB']  = '%s/ranlib' % bin_dir
            conf.env['LD']      = '%s/lld' % bin_dir

        conf.env['GCC-OBJCXX'] = '-xobjective-c++'
        conf.env['GCC-OBJCLINK'] = '-lobjc'


    elif TargetOS.ANDROID == target_os and build_util.get_target_architecture() in ('armv7', 'arm64'):
        # TODO: No windows support yet (unknown path to compiler when wrote this)
        bp_arch, bp_os = host_platform.split('-')
        exe_suffix = ''
        cmd_suffix = ''
        if bp_os == 'macos':
            bp_os = 'darwin'
        elif bp_os == 'win32':
            bp_os = 'windows'
            cmd_suffix = '.cmd'
            exe_suffix = '.exe'
        target_arch = build_util.get_target_architecture()
        api_version = sdkinfo['api']
        clang_name  = getAndroidCompilerName(target_arch, api_version)
        # NDK doesn't support arm64 yet
        if bp_arch == 'arm64':
            bp_arch = 'x86_64';
        bintools    = '%s/toolchains/llvm/prebuilt/%s-%s/bin' % (sdkinfo['ndk'], bp_os, bp_arch)
        bintools    = os.path.normpath(bintools)
        sep         = os.path.sep

        if not os.path.exists(bintools):
            conf.fatal("Path does not exist: %s" % bintools)

        conf.env['ANDROID_JAR'] = sdkinfo['jar']

        conf.env['CC']       = f'{bintools}{sep}{clang_name}{cmd_suffix}'
        conf.env['CXX']      = f'{bintools}{sep}{clang_name}++{cmd_suffix}'
        conf.env['LINK_CXX'] = f'{bintools}{sep}{clang_name}++{cmd_suffix}'
        conf.env['CPP']      = f'{bintools}{sep}{clang_name}{cmd_suffix} -E'

        conf.env['AR']       = f'{bintools}{sep}llvm-ar{exe_suffix}'
        conf.env['RANLIB']   = f'{bintools}{sep}llvm-ranlib{exe_suffix}'
        conf.env['LD']       = f'{bintools}{sep}lld{exe_suffix}'

        # Make sure the the compiler_c/compiler_cxx uses the correct path
        conf.environ['PATH'] = os.path.normpath(bintools) + os.pathsep + conf.environ['PATH']

        conf.find_program('d8', var='D8', mandatory = True, path_list=[sdkinfo['build_tools']])

    elif TargetOS.LINUX == target_os:
        bin_dir=os.path.join(sdk.get_toolchain_root(sdkinfo, build_util.get_target_platform()),'bin')

        conf.find_program('clang', var='CLANG', mandatory = False, path_list=[bin_dir])

        if conf.env.CLANG:
            conf.env['CC']      = '%s/clang' % bin_dir
            conf.env['CXX']     = '%s/clang++' % bin_dir
            conf.env['CPP']     = '%s/clang -E' % bin_dir
            conf.env['LINK_CC'] = '%s/clang' % bin_dir
            conf.env['LINK_CXX']= '%s/clang++' % bin_dir
            conf.env['AR']      = '%s/llvm-ar' % bin_dir
            conf.env['RANLIB']  = '%s/llvm-ranlib' % bin_dir

        else:
            # Fallback to default compiler
            conf.env.CXX = "clang++"
            conf.env.CC = "clang"
            conf.env.CPP = "clang -E"
            # llvm-ar or ar are found when loading compiler_c/compiler_cxx

    platform_setup_tools(conf, build_util)

    # jg: this whole thing is a 'dirty hack' to be able to pick up our own SDKs
    if TargetOS.WINDOWS == target_os:
        includes = sdkinfo['includes']['path']
        libdirs = sdkinfo['lib_paths']['path']
        bindirs = sdkinfo['bin_paths']['path']

        bindirs.append(build_util.get_binary_path())
        bindirs.append(build_util.get_dynamo_ext('bin', build_util.get_target_platform()))

        # The JDK dir doesn't get added since we use no_autodetect
        bindirs.append(os.path.join(os.getenv('JAVA_HOME'), 'bin'))

        # there's no lib prefix anymore so we need to set our our lib dir first so we don't
        # pick up the wrong hid.lib from the windows sdk
        libdirs.insert(0, build_util.get_dynamo_home('lib', build_util.get_target_platform()))

        conf.env['PATH']     = bindirs + sys.path + conf.env['PATH']
        conf.env['INCLUDES'] = includes
        conf.env['LIBPATH']  = libdirs
        conf.load('msvc', funs='no_autodetect')

        if not Options.options.skip_codesign:
            conf.find_program('signtool', var='SIGNTOOL', mandatory = True, path_list = bindirs)
    else:
        conf.options.check_c_compiler = 'clang gcc'
        conf.options.check_cxx_compiler = 'clang++ g++'
        conf.load('compiler_c')
        conf.load('compiler_cxx')

    # Since we're using an old waf version, we remove unused arguments
    remove_flag(conf.env['shlib_CFLAGS'], '-compatibility_version', 1)
    remove_flag(conf.env['shlib_CFLAGS'], '-current_version', 1)
    remove_flag(conf.env['shlib_CXXFLAGS'], '-compatibility_version', 1)
    remove_flag(conf.env['shlib_CXXFLAGS'], '-current_version', 1)

    # Needed for api generation
    if conf.env.IS_HOST_DESKTOP:
        if not 'CLANG' in conf.env:
            conf.find_program('clang',   var='CLANG', mandatory = True)
            os.environ['CLANG'] = conf.env.CLANG[0]
        if not 'CLANGPP' in conf.env:
            conf.find_program('clang++', var='CLANGPP', mandatory = True)
            os.environ['CLANGPP'] = conf.env.CLANGPP[0]

    # NOTE: We override after check_tool. Otherwise waf gets confused and CXX_NAME etc are missing..
    if target_os == TargetOS.WEB:
        emsdk = sdkinfo['emsdk']['path']

        if emsdk is None:
            conf.fatal('EMSDK environment variable not found.')

        if not conf.env['NODEJS']:
            emsdk_node = sdkinfo['emsdk']['node']
            path_list = None
            if emsdk_node is not None and os.path.exists(emsdk_node):
                path_list = [os.path.dirname(emsdk_node)]
            conf.find_program('node', var='NODEJS', mandatory = False, path_list = path_list)

        bin_dir = os.path.join(emsdk, 'upstream', 'emscripten')

        conf.env['EMSCRIPTEN'] = bin_dir
        conf.env['EMSDK'] = emsdk # let's use the actual install dir if we wish to use other tools
        conf.env['EM_CACHE'] = sdkinfo['emsdk']['cache']
        conf.env['EM_CONFIG'] = sdkinfo['emsdk']['config']

        conf.env['CC'] = f'{bin_dir}/emcc'
        conf.env['CXX'] = f'{bin_dir}/em++'
        conf.env['LINK_CC'] = f'{bin_dir}/emcc'
        conf.env['LINK_CXX'] = f'{bin_dir}/em++'
        conf.env['CPP'] = f'{bin_dir}/em++'
        conf.env['AR'] = f'{bin_dir}/emar'
        conf.env['RANLIB'] = f'{bin_dir}/emranlib'
        conf.env['LD'] = f'{bin_dir}/emcc'
        conf.env['cprogram_PATTERN']='%s.js'
        conf.env['cxxprogram_PATTERN']='%s.js'

        # Unknown argument: -Bstatic, -Bdynamic
        conf.env['STLIB_MARKER']=''
        conf.env['SHLIB_MARKER']=''

    if platform in ('x86_64-linux','arm64-linux','armv7-android','arm64-android'): # Currently the only platform exhibiting the behavior
        conf.env['STLIB_MARKER'] = ['-Wl,-start-group', '-Wl,-Bstatic']
        conf.env['SHLIB_MARKER'] = ['-Wl,-end-group', '-Wl,-Bdynamic']

    if Options.options.static_analyze:
        conf.find_program('scan-build', var='SCANBUILD', mandatory = True, path_list=['/usr/local/opt/llvm/bin'])
        output_dir = os.path.normpath(os.path.join(os.environ['DYNAMO_HOME'], '..', '..', 'static_analyze'))
        for t in ['CC', 'CXX']:
            c = conf.env[t]
            if type(c) == list:
                conf.env[t] = [conf.env.SCANBUILD, '-k','-o',output_dir] + c
            else:
                conf.env[t] = [conf.env.SCANBUILD, '-k','-o',output_dir, c]

    if conf.env['CCACHE'] and TargetOS.WINDOWS != target_os:
        if not Options.options.disable_ccache:
            # Prepend gcc/g++ with CCACHE
            for t in ['CC', 'CXX']:
                c = conf.env[t]
                if type(c) == list:
                    conf.env[t] = [conf.env.CCACHE[0]] + c
                else:
                    conf.env[t] = [conf.env.CCACHE[0], c]
        else:
            Logs.info('ccache disabled')

    conf.env.BINDIR = Utils.subst_vars('${PREFIX}/bin/%s' % build_util.get_target_platform(), conf.env)
    conf.env.LIBDIR = Utils.subst_vars('${PREFIX}/lib/%s' % build_util.get_target_platform(), conf.env)

    if target_os in (TargetOS.MACOS, TargetOS.IOS):
        conf.load('waf_objectivec')

        # Unknown argument: -Bstatic, -Bdynamic
        conf.env['STLIB_MARKER']=''
        conf.env['SHLIB_MARKER']=''

    if TargetOS.LINUX == target_os:
        conf.env['LIB_PLATFORM_SOCKET'] = ''
        conf.env['LIB_DL'] = 'dl'
    elif target_os in (TargetOS.MACOS, TargetOS.IOS):
        conf.env['LIB_PLATFORM_SOCKET'] = ''
    elif TargetOS.ANDROID == target_os:
        conf.env['LIB_PLATFORM_SOCKET'] = ''
    elif TargetOS.WINDOWS == target_os:
        conf.env['LIB_PLATFORM_SOCKET'] = 'WS2_32 Iphlpapi AdvAPI32'.split()
    else:
        conf.env['LIB_PLATFORM_SOCKET'] = ''

    use_vanilla = getattr(Options.options, 'use_vanilla_lua', False)
    if target_os == TargetOS.WEB or not platform_supports_feature(build_util.get_target_platform(), 'luajit', {}):
        use_vanilla = True

    if use_vanilla:
        conf.env['STLIB_LUA'] = 'lua'
    else:
        conf.env['STLIB_LUA'] = 'luajit-5.1'

    conf.env['STLIB_TESTMAIN'] = ['testmain'] # we'll use this for all internal tests/tools

    if target_os != TargetOS.MACOS:
        conf.env['STLIB_UNWIND'] = 'unwind'

    if TargetOS.MACOS == target_os:
        conf.env['FRAMEWORK_OPENGL'] = ['OpenGL', 'AGL']
    elif TargetOS.ANDROID == target_os:
        conf.env['LIB_OPENGL'] = ['EGL', 'GLESv1_CM', 'GLESv2']
    elif TargetOS.WINDOWS == target_os:
        conf.env['LINKFLAGS_OPENGL'] = ['opengl32.lib', 'glu32.lib']
    elif 'linux' == target_os:
        conf.env['LIB_OPENGL'] = ['GL', 'GLU']
        conf.env['LIB_OPENGLES'] = ['EGL', 'GLESv1_CM', 'GLESv2']

    if TargetOS.MACOS == target_os:
        conf.env['FRAMEWORK_OPENAL'] = ['OpenAL']
    elif TargetOS.IOS == target_os:
        conf.env['FRAMEWORK_OPENAL'] = ['OpenAL', 'AudioToolbox']
    elif TargetOS.ANDROID == target_os:
        conf.env['LIB_OPENAL'] = ['OpenSLES']
    elif TargetOS.LINUX == target_os:
        conf.env['LIB_OPENAL'] = ['openal']

    conf.env['STLIB_DLIB'] = ['dlib', 'image', 'mbedtls', 'zip']
    conf.env['STLIB_DDF'] = 'ddf'
    conf.env['STLIB_CRASH'] = 'crashext'
    conf.env['STLIB_CRASH_NULL'] = 'crashext_null'

    conf.env['STLIB_PROFILE'] = ['profile']
    conf.env['STLIB_PROFILE_NULL'] = ['profile_null']
    conf.env['STLIB_PROFILER_BASIC'] = ['profiler_basic']
    conf.env['STLIB_PROFILER_REMOTERY'] = ['profiler_remotery']
    conf.env['STLIB_PROFILER_NULL'] = ['profiler_null']

    conf.env['DEFINES_PROFILE_NULL'] = ['DM_PROFILE_NULL']
    conf.env['STLIB_PROFILE_NULL_NOASAN'] = ['profile_null_noasan']

    if ('record' not in Options.options.disable_features):
        conf.env['STLIB_RECORD'] = 'record_null'
    else:
        if platform in ('x86_64-linux', 'arm64-linux', 'x86_64-win32', 'x86_64-macos', 'arm64-macos'):
            conf.env['STLIB_RECORD'] = 'record'
            conf.env['LINKFLAGS_RECORD'] = ['vpx.lib']
        else:
            Logs.info("record disabled")
            conf.env['STLIB_RECORD'] = 'record_null'
    conf.env['STLIB_RECORD_NULL'] = 'record_null'

    conf.env['STLIB_GRAPHICS']          = ['graphics', 'graphics_transcoder_basisu', 'basis_transcoder']
    conf.env['STLIB_GRAPHICS_OPENGLES'] = ['graphics_opengles', 'graphics_transcoder_basisu', 'basis_transcoder']
    conf.env['STLIB_GRAPHICS_VULKAN']   = ['graphics_vulkan', 'graphics_transcoder_basisu', 'basis_transcoder']
    conf.env['STLIB_GRAPHICS_DX12']     = ['graphics_dx12', 'graphics_transcoder_basisu', 'basis_transcoder']
    conf.env['STLIB_GRAPHICS_WEBGPU']   = ['graphics_webgpu', 'graphics_transcoder_basisu', 'basis_transcoder']
    conf.env['STLIB_GRAPHICS_NULL']     = ['graphics_null', 'graphics_transcoder_null']

    conf.env['STLIB_PLATFORM']        = ['platform']
    conf.env['STLIB_PLATFORM_VULKAN'] = ['platform_vulkan']
    conf.env['STLIB_PLATFORM_NULL']   = ['platform_null']

    conf.env['STLIB_FONT']            = ['font']
<<<<<<< HEAD
    conf.env['STLIB_FONT_KB']         = ['font_kb']
=======
>>>>>>> 31e60acf

    if platform_glfw_version(platform) == 3:
        conf.env['STLIB_DMGLFW'] = 'glfw3'
    else:
        conf.env['STLIB_DMGLFW'] = 'dmglfw'

    # ***********************************************************
    # Vulkan
    if TargetOS.MACOS == target_os:
        conf.env['STLIB_VULKAN'] = Options.options.with_vulkan_validation and 'vulkan' or 'MoltenVK'
        conf.env['FRAMEWORK_VULKAN'] = ['Metal', 'IOSurface', 'QuartzCore']
        conf.env['FRAMEWORK_DMGLFW'] = ['QuartzCore']
    elif TargetOS.IOS == target_os:
        conf.env['STLIB_VULKAN'] = 'MoltenVK'
        conf.env['FRAMEWORK_VULKAN'] = ['Metal', 'IOSurface']
        conf.env['FRAMEWORK_DMGLFW'] = ['QuartzCore', 'OpenGLES', 'CoreVideo', 'CoreGraphics']
    elif TargetOS.LINUX == target_os:
        conf.env['LIB_VULKAN'] = ['vulkan', 'X11-xcb']
        # currently we only have the validation
        if Options.options.with_vulkan_validation and platform == 'arm64-linux':
            conf.env.append_value('LIB_VULKAN', ['VkLayer_khronos_validation'])

    elif TargetOS.ANDROID == target_os:
        conf.env['SHLIB_VULKAN'] = ['vulkan']
    elif TargetOS.WINDOWS == target_os:
        conf.env['LINKFLAGS_VULKAN'] = 'vulkan-1.lib' # because it doesn't have the "lib" prefix

    if TargetOS.MACOS == target_os:
        conf.env['FRAMEWORK_TESTAPP'] = ['AppKit', 'Cocoa', 'IOKit', 'Carbon', 'CoreVideo']
        conf.env['FRAMEWORK_APP'] = ['AppKit', 'Cocoa', 'IOKit', 'Carbon', 'CoreVideo']
    elif TargetOS.ANDROID == target_os:
        pass
        #conf.env['STLIB_TESTAPP'] += ['android']
    elif TargetOS.LINUX == target_os:
        conf.env['LIB_TESTAPP'] += ['Xext', 'X11', 'Xi', 'pthread']
        conf.env['LIB_APP'] += ['Xext', 'X11', 'Xi', 'pthread']
    elif TargetOS.WINDOWS == target_os:
        conf.env['LINKFLAGS_TESTAPP'] = ['user32.lib', 'shell32.lib']

    if TargetOS.WINDOWS == target_os:
        conf.env['LINKFLAGS_SOUND']     = ['ole32.lib'] # cocreateinstance in device_wasapi.cpp
        conf.env['LINKFLAGS_DINPUT']    = ['dinput8.lib', 'dxguid.lib', 'xinput9_1_0.lib']
        conf.env['LINKFLAGS_APP']       = ['user32.lib', 'shell32.lib', 'dbghelp.lib'] + conf.env['LINKFLAGS_DINPUT']
        conf.env['LINKFLAGS_DX12']      = ['D3D12.lib', 'DXGI.lib', 'D3Dcompiler.lib']

    conf.env['STLIB_EXTENSION'] = 'extension'
    conf.env['STLIB_SCRIPT'] = 'script'

    if conf.env.IS_TARGET_DESKTOP:

        conf.env['STLIB_JNI'] = 'jni'
        conf.env['STLIB_JNI_NOASAN'] = 'jni_noasan'

        if 'JAVA_HOME' in os.environ:
            host = 'win32'
            if 'linux' in sys.platform:
                host = 'linux'
            elif 'darwin' in sys.platform:
                host = 'darwin'

            conf.env['INCLUDES_JDK'] = [os.path.join(os.environ['JAVA_HOME'], 'include'), os.path.join(os.environ['JAVA_HOME'], 'include', host)]
            conf.env['LIBPATH_JDK'] = os.path.join(os.environ['JAVA_HOME'], 'lib')
            conf.env['DEFINES_JDK'] = ['DM_HAS_JDK']

            # if the jdk doesn't have the jni.h
            jni_path = os.path.join(conf.env['INCLUDES_JDK'][0], 'jni.h')
            if not os.path.exists(jni_path):
                Logs.error("JAVA_HOME=%s" % os.environ['JAVA_HOME'])
                Logs.error("Failed to find jni.h at %s" % jni_path)
                sys.exit(1)

    conf.load('waf_csharp')

    if Options.options.generate_compile_commands:
        conf.load('clang_compilation_database')


def configure(conf):
    detect(conf)

old = Build.BuildContext.exec_command
def exec_command(self, cmd, **kw):
    return old(self, cmd, **kw)

Build.BuildContext.exec_command = exec_command

def options(opt):
    opt.load('compiler_c')
    opt.load('compiler_cxx')

    opt.add_option('--platform', default='', dest='platform', help='target platform, eg arm64-ios')
    opt.add_option('--skip-tests', action='store_true', default=False, dest='skip_tests', help='skip running unit tests')
    opt.add_option('--skip-build-tests', action='store_true', default=False, dest='skip_build_tests', help='skip building unit tests')
    opt.add_option('--skip-codesign', action="store_true", default=False, dest='skip_codesign', help='skip code signing')
    opt.add_option('--skip-apidocs', action='store_true', default=False, dest='skip_apidocs', help='skip extraction and generation of API docs.')
    opt.add_option('--disable-ccache', action="store_true", default=False, dest='disable_ccache', help='force disable of ccache')
    opt.add_option('--generate-compile-commands', action="store_true", default=False, dest='generate_compile_commands', help='generate (appending mode) compile_commands.json')
    opt.add_option('--use-vanilla-lua', action="store_true", default=False, dest='use_vanilla_lua', help='use luajit')
    opt.add_option('--opt-level', default="2", dest='opt_level', help='optimization level')
    opt.add_option('--ndebug', action='store_true', default=False, help='Defines NDEBUG for the engine')
    opt.add_option('--with-asan', action='store_true', default=False, dest='with_asan', help='Enables address sanitizer')
    opt.add_option('--with-ubsan', action='store_true', default=False, dest='with_ubsan', help='Enables undefined behavior sanitizer')
    opt.add_option('--with-tsan', action='store_true', default=False, dest='with_tsan', help='Enables thread sanitizer')
    opt.add_option('--with-iwyu', action='store_true', default=False, dest='with_iwyu', help='Enables include-what-you-use tool (if installed)')
    opt.add_option('--show-includes', action='store_true', default=False, dest='show_includes', help='Outputs the tree of includes')
    opt.add_option('--static-analyze', action='store_true', default=False, dest='static_analyze', help='Enables static code analyzer')
    opt.add_option('--with-valgrind', action='store_true', default=False, dest='with_valgrind', help='Enables usage of valgrind')
    opt.add_option('--with-opengl', action='store_true', default=False, dest='with_opengl', help='Enables OpenGL as the graphics backend')
    opt.add_option('--with-vulkan', action='store_true', default=False, dest='with_vulkan', help='Enables Vulkan as graphics backend')
    opt.add_option('--with-vulkan-validation', action='store_true', default=False, dest='with_vulkan_validation', help='Enables Vulkan validation layers (on osx and ios)')
    opt.add_option('--with-dx12', action='store_true', default=False, dest='with_dx12', help='Enables DX12 as a graphics backend')
    opt.add_option('--with-opus', action='store_true', default=False, dest='with_opus', help='Enable Opus audio codec support in runtime')
    opt.add_option('--with-webgpu', action='store_true', default=False, dest='with_webgpu', help='Enables WebGPU as graphics backend')

    # Currently supported features: physics
    opt.add_option('--disable-feature', action='append', default=[], dest='disable_features', help='disable feature, --disable-feature=foo')

    # Currently supported features: physics, simd (html5)
    opt.add_option('--enable-feature', action='append', default=[], dest='enable_features', help='enable feature, --disable-feature=foo')<|MERGE_RESOLUTION|>--- conflicted
+++ resolved
@@ -2072,10 +2072,7 @@
     conf.env['STLIB_PLATFORM_NULL']   = ['platform_null']
 
     conf.env['STLIB_FONT']            = ['font']
-<<<<<<< HEAD
     conf.env['STLIB_FONT_KB']         = ['font_kb']
-=======
->>>>>>> 31e60acf
 
     if platform_glfw_version(platform) == 3:
         conf.env['STLIB_DMGLFW'] = 'glfw3'
