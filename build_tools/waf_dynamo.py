import os, sys, subprocess, shutil, re, stat, glob, zipfile
import Build, Options, Utils, Task, Logs
import Configure
from Configure import conf
from TaskGen import extension, taskgen, feature, after, before
from Logs import error
import cc, cxx
from Constants import RUN_ME
from BuildUtility import BuildUtility, BuildUtilityException, create_build_utility

if not 'DYNAMO_HOME' in os.environ:
    print >>sys.stderr, "You must define DYNAMO_HOME. Have you run './script/build.py shell' ?"
    sys.exit(1)

HOME=os.environ['USERPROFILE' if sys.platform == 'win32' else 'HOME']
ANDROID_ROOT=os.path.join(HOME, 'android')
ANDROID_BUILD_TOOLS_VERSION = '23.0.2'
ANDROID_NDK_VERSION='10e'
ANDROID_NDK_API_VERSION='14'
ANDROID_TARGET_API_LEVEL='23'
ANDROID_MIN_API_LEVEL='9'
ANDROID_GCC_VERSION='4.8'
EMSCRIPTEN_ROOT=os.environ.get('EMSCRIPTEN', '')

IOS_SDK_VERSION="12.1"
IOS_SIMULATOR_SDK_VERSION="12.1"
# NOTE: Minimum iOS-version is also specified in Info.plist-files
# (MinimumOSVersion and perhaps DTPlatformVersion)
MIN_IOS_SDK_VERSION="8.0"

OSX_SDK_VERSION="10.13"
MIN_OSX_SDK_VERSION="10.7"

XCODE_VERSION="10.1"

DARWIN_TOOLCHAIN_ROOT=os.path.join(os.environ['DYNAMO_HOME'], 'ext', 'SDKs','XcodeDefault%s.xctoolchain' % XCODE_VERSION)

# TODO: HACK
FLASCC_ROOT=os.path.join(HOME, 'local', 'FlasCC1.0', 'sdk')

# Workaround for a strange bug with the combination of ccache and clang
# Without CCACHE_CPP2 set breakpoint for source locations can't be set, e.g. b main.cpp:1234
os.environ['CCACHE_CPP2'] = 'yes'

def new_copy_task(name, input_ext, output_ext):
    def compile(task):
        with open(task.inputs[0].srcpath(task.env), 'rb') as in_f:
            with open(task.outputs[0].bldpath(task.env), 'wb') as out_f:
                out_f.write(in_f.read())

        return 0

    task = Task.task_type_from_func(name,
                                    func  = compile,
                                    color = 'PINK')

    @extension(input_ext)
    def copy_file(self, node):
        task = self.create_task(name)
        task.set_inputs(node)
        out = node.change_ext(output_ext)
        task.set_outputs(out)

def copy_file_task(bld, src, name=None):
    copy = 'copy /Y' if sys.platform == 'win32' else 'cp'
    parts = src.split('/')
    filename = parts[-1]
    src_path = src.replace('/', os.sep)
    return bld.new_task_gen(rule = '%s %s ${TGT}' % (copy, src_path),
                            target = filename,
                            name = name,
                            shell = True)

#   Extract api docs from source files and store the raw text in .apidoc
#   files per file and namespace for later collation into .json and .sdoc files.
def apidoc_extract_task(bld, src):
    import re
    def _strip_comment_stars(str):
        lines = str.split('\n')
        ret = []
        for line in lines:
            line = line.strip()
            if line.startswith('*'):
                line = line[1:]
                if line.startswith(' '):
                    line = line[1:]
            ret.append(line)
        return '\n'.join(ret)

    def _parse_comment(source):
        str = _strip_comment_stars(source)
        # The regexp means match all strings that:
        # * begins with line start, possible whitespace and an @
        # * followed by non-white-space (the tag)
        # * followed by possible spaces
        # * followed by every character that is not an @ or is an @ but not preceded by a new line (the value)
        lst = re.findall('^\s*@(\S+) *((?:[^@]|(?<!\n)@)*)', str, re.MULTILINE)
        is_document = False
        namespace = None
        for (tag, value) in lst:
            tag = tag.strip()
            value = value.strip()
            if tag == 'document':
                is_document = True
            elif tag == 'namespace':
                namespace = value
        return namespace, is_document

    def ns_elements(source):
        lst = re.findall('/(\*#.*?)\*/', source, re.DOTALL)
        elements = {}
        default_namespace = None
        for comment_str in lst:
            ns, is_doc = _parse_comment(comment_str)
            if ns and is_doc:
                default_namespace = ns
            if not ns:
                ns = default_namespace
            if ns not in elements:
                elements[ns] = []
            elements[ns].append('/' + comment_str + '*/')
        return elements

    import Node
    from itertools import chain
    from collections import defaultdict
    elements = {}
    def extract_docs(bld, src):
        ret = defaultdict(list)
        # Gather data
        for s in src:
            n = bld.path.find_resource(s)
            with open(n.abspath(), 'r') as in_f:
                source = in_f.read()
                for k,v in chain(elements.items(), ns_elements(source).items()):
                    if k == None:
                        print("Missing namespace definition in " + n.abspath())
                    ret[k] = ret[k] + v
        return ret

    def write_docs(task):
        # Write all namespace files
        for o in task.outputs:
            ns = o.file_base()
            with open(o.bldpath(task.env), 'w+') as out_f:
                out_f.write('\n'.join(elements[ns]))

    if not getattr(Options.options, 'skip_apidocs', False):
        elements = extract_docs(bld, src)
        target = []
        for ns in elements.keys():
            target.append(ns + '.apidoc')
        return bld.new_task_gen(rule=write_docs, name='apidoc_extract', source = src, target = target)


# Add single dmsdk file.
# * 'source' file is installed into 'target' directory
# * 'source' file is added to documentation pipeline
def dmsdk_add_file(bld, target, source):
    bld.install_files(target, source)
    apidoc_extract_task(bld, source)

# Add dmsdk files from 'source' recusrively.
# * 'source' files are installed into 'target' folder, preserving the hierarchy (subfolders in 'source' is appended to the 'target' path).
# * 'source' files are added to documentation pipeline
def dmsdk_add_files(bld, target, source):
    bld_sdk_files = bld.path.find_dir(source).abspath()
    bld_path = bld.path.abspath()
    doc_files = []
    for root, dirs, files in os.walk(bld_sdk_files):
        for f in files:
            f = os.path.relpath(os.path.join(root, f), bld_path)
            doc_files.append(f)
            sdk_dir = os.path.dirname(os.path.relpath(f, source))
            bld.install_files(os.path.join(target, sdk_dir), f)
    apidoc_extract_task(bld, doc_files)



@feature('cc', 'cxx')
# We must apply this before the objc_hook below
# Otherwise will .mm-files not be compiled with -arch armv7 etc.
# I don't know if this is entirely correct
@before('apply_core')
def default_flags(self):
    global MIN_IOS_SDK_VERSION
    build_util = create_build_utility(self.env)

    opt_level = Options.options.opt_level
    if opt_level == "2" and 'web' == build_util.get_target_os():
        opt_level = "3" # emscripten highest opt level
    elif opt_level == "0" and 'win' in build_util.get_target_os():
        opt_level = "d" # how to disable optimizations in windows

    # For nicer better output (i.e. in CI logs), and still get some performance, let's default to -O1
    if Options.options.with_asan and opt_level != '0':
        opt_level = 1

    FLAG_ST = '/%s' if 'win' == build_util.get_target_os() else '-%s'

    # Common for all platforms
    flags = []
    flags += [FLAG_ST % ('O%s' % opt_level)]
    if Options.options.ndebug:
        flags += [self.env.CXXDEFINES_ST % 'NDEBUG']

    for f in ['CCFLAGS', 'CXXFLAGS']:
        self.env.append_value(f, flags)

    if 'osx' == build_util.get_target_os() or 'ios' == build_util.get_target_os():
        self.env.append_value('LINKFLAGS', ['-weak_framework', 'Foundation'])
        if 'ios' == build_util.get_target_os():
            self.env.append_value('LINKFLAGS', ['-framework', 'UIKit', '-framework', 'AdSupport', '-framework', 'SystemConfiguration', '-framework', 'CoreTelephony'])
        else:
            self.env.append_value('LINKFLAGS', ['-framework', 'AppKit'])

    if "linux" == build_util.get_target_os() or "osx" == build_util.get_target_os():
        for f in ['CCFLAGS', 'CXXFLAGS']:
            self.env.append_value(f, ['-g', '-D__STDC_LIMIT_MACROS', '-DDDF_EXPOSE_DESCRIPTORS', '-DGOOGLE_PROTOBUF_NO_RTTI', '-Wall', '-Werror=format', '-fno-exceptions','-fPIC', '-fvisibility=hidden'])

            if f == 'CXXFLAGS':
                self.env.append_value(f, ['-fno-rtti'])

            # Without using '-ffloat-store', on 32bit Linux, there are floating point precison errors in
            # some tests after we switched to -02 optimisations. We should refine these tests so that they
            # don't rely on equal-compare floating point values, and/or verify that underlaying engine
            # code don't rely on floats being of a certain precision level. When this is done, we can
            # remove -ffloat-store. Jira Issue: DEF-1891
            if 'linux' == build_util.get_target_os() and 'x86' == build_util.get_target_architecture():
                self.env.append_value(f, ['-ffloat-store'])
            if 'osx' == build_util.get_target_os() and 'x86' == build_util.get_target_architecture():
                self.env.append_value(f, ['-m32'])
            if "osx" == build_util.get_target_os():
                # NOTE: Default libc++ changed from libstdc++ to libc++ on Maverick/iOS7.
                # Force libstdc++ for now
                self.env.append_value(f, ['-stdlib=libstdc++'])
                self.env.append_value(f, '-mmacosx-version-min=%s' % MIN_OSX_SDK_VERSION)
                self.env.append_value(f, ['-isysroot', '%s/MacOSX%s.sdk' % (build_util.get_dynamo_ext('SDKs'), OSX_SDK_VERSION)])
            # We link by default to uuid on linux. libuuid is wrapped in dlib (at least currently)
        if 'osx' == build_util.get_target_os() and 'x86' == build_util.get_target_architecture():
            self.env.append_value('LINKFLAGS', ['-m32'])
        if 'osx' == build_util.get_target_os():
            self.env.append_value('LINKFLAGS', ['-stdlib=libstdc++', '-isysroot', '%s/MacOSX%s.sdk' % (build_util.get_dynamo_ext('SDKs'), OSX_SDK_VERSION), '-mmacosx-version-min=%s' % MIN_OSX_SDK_VERSION,'-lSystem', '-framework', 'Carbon','-flto'])

    elif 'ios' == build_util.get_target_os() and ('armv7' == build_util.get_target_architecture() or 'arm64' == build_util.get_target_architecture() or 'x86_64' == build_util.get_target_architecture()):
        if Options.options.with_asan:
            MIN_IOS_SDK_VERSION="8.0" # embedded dylibs/frameworks are only supported on iOS 8.0 and later

        #  NOTE: -lobjc was replaced with -fobjc-link-runtime in order to make facebook work with iOS 5 (dictionary subscription with [])
        for f in ['CCFLAGS', 'CXXFLAGS']:
<<<<<<< HEAD
            self.env.append_value(f, ['-DGTEST_USE_OWN_TR1_TUPLE=1'])
            if 'x86_64' == build_util.get_target_architecture():
                self.env.append_value(f, ['-g', '-stdlib=libc++', '-DIOS_SIMULATOR', '-D__STDC_LIMIT_MACROS', '-DDDF_EXPOSE_DESCRIPTORS', '-DGOOGLE_PROTOBUF_NO_RTTI', '-Wall', '-fno-exceptions', '-fno-rtti', '-fvisibility=hidden',
                                            '-arch', build_util.get_target_architecture(), '-miphoneos-version-min=%s' % MIN_IOS_SDK_VERSION,
                                            '-isysroot', '%s/iPhoneSimulator%s.sdk' % (build_util.get_dynamo_ext('SDKs'), IOS_SIMULATOR_SDK_VERSION)])
            else:
                self.env.append_value(f, ['-g', '-stdlib=libc++', '-D__STDC_LIMIT_MACROS', '-DDDF_EXPOSE_DESCRIPTORS', '-DGOOGLE_PROTOBUF_NO_RTTI', '-Wall', '-fno-exceptions', '-fno-rtti', '-fvisibility=hidden',
                                            '-arch', build_util.get_target_architecture(), '-miphoneos-version-min=%s' % MIN_IOS_SDK_VERSION,
                                            '-isysroot', '%s/iPhoneOS%s.sdk' % (build_util.get_dynamo_ext('SDKs'), IOS_SDK_VERSION)])

        if 'x86_64' == build_util.get_target_architecture():
            self.env.append_value('LINKFLAGS', [ '-arch', build_util.get_target_architecture(), '-stdlib=libc++', '-fobjc-link-runtime', '-isysroot', '%s/iPhoneSimulator%s.sdk' % (build_util.get_dynamo_ext('SDKs'), IOS_SIMULATOR_SDK_VERSION), '-dead_strip', '-miphoneos-version-min=%s' % MIN_IOS_SDK_VERSION])
        else:
            self.env.append_value('LINKFLAGS', [ '-arch', build_util.get_target_architecture(), '-stdlib=libc++', '-fobjc-link-runtime', '-isysroot', '%s/iPhoneOS%s.sdk' % (build_util.get_dynamo_ext('SDKs'), IOS_SDK_VERSION), '-dead_strip', '-miphoneos-version-min=%s' % MIN_IOS_SDK_VERSION])
=======
            self.env.append_value(f, ['-g', '-stdlib=libc++', '-D__STDC_LIMIT_MACROS', '-DDDF_EXPOSE_DESCRIPTORS', '-DGOOGLE_PROTOBUF_NO_RTTI', '-Wall', '-fno-exceptions', '-fno-rtti', '-fvisibility=hidden',
                                        '-arch', build_util.get_target_architecture(), '-miphoneos-version-min=%s' % MIN_IOS_SDK_VERSION, '-stdlib=libc++',
                                        '-isysroot', '%s/iPhoneOS%s.sdk' % (build_util.get_dynamo_ext('SDKs'), IOS_SDK_VERSION)])
        self.env.append_value('LINKFLAGS', [ '-arch', build_util.get_target_architecture(), '-stdlib=libc++', '-fobjc-link-runtime', '-isysroot', '%s/iPhoneOS%s.sdk' % (build_util.get_dynamo_ext('SDKs'), IOS_SDK_VERSION), '-dead_strip', '-miphoneos-version-min=%s' % MIN_IOS_SDK_VERSION])
>>>>>>> 665a119b

    elif 'android' == build_util.get_target_os() and 'armv7' == build_util.get_target_architecture():

        sysroot='%s/android-ndk-r%s/platforms/android-%s/arch-arm' % (ANDROID_ROOT, ANDROID_NDK_VERSION, ANDROID_NDK_API_VERSION)
        stl="%s/android-ndk-r%s/sources/cxx-stl/gnu-libstdc++/%s/include" % (ANDROID_ROOT, ANDROID_NDK_VERSION, ANDROID_GCC_VERSION)
        stl_lib="%s/android-ndk-r%s/sources/cxx-stl/gnu-libstdc++/%s/libs/armeabi-v7a" % (ANDROID_ROOT, ANDROID_NDK_VERSION, ANDROID_GCC_VERSION)
        stl_arch="%s/include" % stl_lib

        for f in ['CCFLAGS', 'CXXFLAGS']:
            # NOTE:
            # -mthumb and -funwind-tables removed from default flags
            # -fno-exceptions added
            self.env.append_value(f, ['-g', '-gdwarf-2', '-D__STDC_LIMIT_MACROS', '-DDDF_EXPOSE_DESCRIPTORS', '-Wall',
                                      '-fpic', '-ffunction-sections', '-fstack-protector',
                                      '-D__ARM_ARCH_5__', '-D__ARM_ARCH_5T__', '-D__ARM_ARCH_5E__', '-D__ARM_ARCH_5TE__', '-DGOOGLE_PROTOBUF_NO_RTTI',
                                      '-Wno-psabi', '-march=armv7-a', '-mfloat-abi=softfp', '-mfpu=vfp', '-fvisibility=hidden',
                                      '-fomit-frame-pointer', '-fno-strict-aliasing', '-finline-limit=64', '-fno-exceptions', '-funwind-tables',
                                      '-I%s/android-ndk-r%s/sources/android/native_app_glue' % (ANDROID_ROOT, ANDROID_NDK_VERSION),
                                      '-I%s/android-ndk-r%s/sources/android/cpufeatures' % (ANDROID_ROOT, ANDROID_NDK_VERSION),
                                      '-I%s/tmp/android-ndk-r%s/platforms/android-%s/arch-arm/usr/include' % (ANDROID_ROOT, ANDROID_NDK_VERSION, ANDROID_NDK_API_VERSION),
                                      '-I%s' % stl,
                                      '-I%s' % stl_arch,
                                      '--sysroot=%s' % sysroot,
                                      '-DANDROID', '-Wa,--noexecstack'])
            if f == 'CXXFLAGS':
                self.env.append_value(f, ['-fno-rtti'])

        # TODO: Should be part of shared libraries
        # -Wl,-soname,libnative-activity.so -shared
        # -lgnustl_static -lsupc++
        self.env.append_value('LINKFLAGS', [
                '--sysroot=%s' % sysroot,
                '-Wl,--fix-cortex-a8', '-Wl,--no-undefined', '-Wl,-z,noexecstack', '-landroid', '-fpic', '-z', 'text',
                '-L%s' % stl_lib])
    elif 'web' == build_util.get_target_os():

        # Default to asmjs output
        wasm_enabled = 0
        legacy_vm_support = 1
        binaryen_method = "asmjs"
        if 'wasm' == build_util.get_target_architecture():
            wasm_enabled = 1
            legacy_vm_support = 0
            binaryen_method = "native-wasm"

        for f in ['CCFLAGS', 'CXXFLAGS']:
            self.env.append_value(f, ['-DGL_ES_VERSION_2_0', '-DGOOGLE_PROTOBUF_NO_RTTI', '-fno-exceptions', '-fno-rtti', '-D__STDC_LIMIT_MACROS', '-DDDF_EXPOSE_DESCRIPTORS',
                                      '-Wall', '-s', 'LEGACY_VM_SUPPORT=%d' % legacy_vm_support, '-s', 'WASM=%d' % wasm_enabled, '-s', 'BINARYEN_METHOD="%s"' % binaryen_method, '-s', 'BINARYEN_TRAP_MODE="clamp"', '-s', 'EXTRA_EXPORTED_RUNTIME_METHODS=["stringToUTF8","ccall"]', '-s', 'EXPORTED_FUNCTIONS=["_JSWriteDump","_main"]',
                                      '-I%s/system/lib/libcxxabi/include' % EMSCRIPTEN_ROOT]) # gtest uses cxxabi.h and for some reason, emscripten doesn't find it (https://github.com/kripken/emscripten/issues/3484)

        # NOTE: Disabled lto for when upgrading to 1.35.23, see https://github.com/kripken/emscripten/issues/3616
        self.env.append_value('LINKFLAGS', ['-O%s' % opt_level, '--emit-symbol-map', '--llvm-lto', '0', '-s', 'PRECISE_F32=2', '-s', 'AGGRESSIVE_VARIABLE_ELIMINATION=1', '-s', 'DISABLE_EXCEPTION_CATCHING=1', '-Wno-warn-absolute-paths', '-s', 'TOTAL_MEMORY=268435456', '--memory-init-file', '0', '-s', 'LEGACY_VM_SUPPORT=%d' % legacy_vm_support, '-s', 'WASM=%d' % wasm_enabled, '-s', 'BINARYEN_METHOD="%s"' % binaryen_method, '-s', 'BINARYEN_TRAP_MODE="clamp"', '-s', 'EXTRA_EXPORTED_RUNTIME_METHODS=["stringToUTF8","ccall"]', '-s', 'EXPORTED_FUNCTIONS=["_JSWriteDump","_main"]', '-s','ERROR_ON_UNDEFINED_SYMBOLS=1'])

    elif 'as3' == build_util.get_target_architecture() and 'web' == build_util.get_target_os():
        # NOTE: -g set on both C*FLAGS and LINKFLAGS
        # For fully optimized builds add -O4 and -emit-llvm to C*FLAGS and -O4 to LINKFLAGS
        # NOTE: We can't disable exceptions as exceptions are used in the flash SDK...
        for f in ['CCFLAGS', 'CXXFLAGS']:
            self.env.append_value(f, ['-g', '-D__STDC_LIMIT_MACROS', '-DDDF_EXPOSE_DESCRIPTORS', '-Wall'])
        self.env.append_value('LINKFLAGS', ['-g'])
    else: # *-win32
        for f in ['CCFLAGS', 'CXXFLAGS']:
            # /Oy- = Disable frame pointer omission. Omitting frame pointers breaks crash report stack trace. /O2 implies /Oy.
            # 0x0600 = _WIN32_WINNT_VISTA
            self.env.append_value(f, ['/Oy-', '/Z7', '/MT', '/D__STDC_LIMIT_MACROS', '/DDDF_EXPOSE_DESCRIPTORS', '/DWINVER=0x0600', '/D_WIN32_WINNT=0x0600', '/D_CRT_SECURE_NO_WARNINGS', '/wd4996', '/wd4200'])
        self.env.append_value('LINKFLAGS', '/DEBUG')
        self.env.append_value('LINKFLAGS', ['shell32.lib', 'WS2_32.LIB', 'Iphlpapi.LIB'])
        self.env.append_unique('ARFLAGS', '/WX')

    libpath = build_util.get_library_path()

    # Create directory in order to avoid warning 'ld: warning: directory not found for option' before first install
    if not os.path.exists(libpath):
        os.makedirs(libpath)
    self.env.append_value('LIBPATH', libpath)

    self.env.append_value('CPPPATH', build_util.get_dynamo_ext('include'))
    self.env.append_value('CPPPATH', build_util.get_dynamo_home('sdk','include'))
    self.env.append_value('CPPPATH', build_util.get_dynamo_home('include'))
    self.env.append_value('CPPPATH', build_util.get_dynamo_home('include', build_util.get_target_platform()))
    self.env.append_value('CPPPATH', build_util.get_dynamo_ext('include', build_util.get_target_platform()))
    self.env.append_value('LIBPATH', build_util.get_dynamo_ext('lib', build_util.get_target_platform()))

@feature('cprogram', 'cxxprogram', 'cstaticlib', 'cshlib')
@after('apply_obj_vars')
def android_link_flags(self):
    build_util = create_build_utility(self.env)
    if 'android' == build_util.get_target_os():
        self.link_task.env.append_value('LINKFLAGS', ['-lgnustl_static', '-lm', '-llog', '-lc'])
        self.link_task.env.append_value('LINKFLAGS', '-Wl,--no-undefined -Wl,-z,noexecstack -Wl,-z,relro -Wl,-z,now'.split())

        if 'apk' in self.features:
            # NOTE: This is a hack We change cprogram -> cshlib
            # but it's probably to late. It works for the name though (libX.so and not X)
            self.link_task.env.append_value('LINKFLAGS', ['-shared'])

@feature('skip_asan')
@before('apply_core')
def asan_skip(self):
    self.skip_asan = True

@feature('cprogram', 'cxxprogram', 'cstaticlib', 'cshlib')
@before('apply_core')
@after('skip_asan')
def asan_cxxflags(self):
    if getattr(self, 'skip_asan', False):
        return
    build_util = create_build_utility(self.env)
    if Options.options.with_asan and build_util.get_target_os() in ('osx','ios'):
        self.env.append_value('CXXFLAGS', ['-fsanitize=address', '-fno-omit-frame-pointer', '-fsanitize-address-use-after-scope', '-DSANITIZE_ADDRESS'])
        self.env.append_value('CCFLAGS', ['-fsanitize=address', '-fno-omit-frame-pointer', '-fsanitize-address-use-after-scope', '-DSANITIZE_ADDRESS'])
        self.env.append_value('LINKFLAGS', ['-fsanitize=address', '-fno-omit-frame-pointer', '-fsanitize-address-use-after-scope'])

@taskgen
@feature('cprogram', 'cxxprogram')
@after('apply_link')
def apply_unit_test(self):
    # Do not execute unit-tests tasks (compile and link) when --skip-build-tests is set
    if 'test' in self.features and getattr(Options.options, 'skip_build_tests', False):
            for t in self.tasks:
                t.hasrun = True

@feature('apk')
@before('apply_core')
def apply_apk_test(self):
    build_util = create_build_utility(self.env)
    if 'android' == build_util.get_target_os():
        self.features.remove('cprogram')
        self.features.append('cshlib')

# Install all static libraries by default
@feature('cstaticlib')
@after('default_cc')
@before('apply_core')
def default_install_staticlib(self):
    self.default_install_path = self.env.LIBDIR

@feature('cshlib')
@after('default_cc')
@before('apply_core')
def default_install_shlib(self):
    # Force installation dir to LIBDIR.
    # Default on windows is BINDIR
    self.default_install_path = self.env.LIBDIR

# objective-c++ support
if sys.platform == "darwin":
    EXT_OBJCXX = ['.mm']
    @extension(EXT_OBJCXX)
    def objc_hook(self, node):
        tsk = cxx.cxx_hook(self, node)
        tsk.env.append_unique('CXXFLAGS', tsk.env['GCC-OBJCXX'])
        tsk.env.append_unique('LINKFLAGS', tsk.env['GCC-OBJCLINK'])

# objective-c support
if sys.platform == "darwin":
    EXT_OBJC = ['.m']
    @extension(EXT_OBJC)
    def objc_hook(self, node):
        tsk = cc.c_hook(self, node)
        tsk.env.append_unique('CXXFLAGS', tsk.env['GCC-OBJCC'])
        tsk.env.append_unique('LINKFLAGS', tsk.env['GCC-OBJCLINK'])

# iPhone bundle and signing support
RESOURCE_RULES_PLIST = """<?xml version="1.0" encoding="UTF-8"?>
<!DOCTYPE plist PUBLIC "-//Apple//DTD PLIST 1.0//EN" "http://www.apple.com/DTDs/PropertyList-1.0.dtd">
<plist version="1.0">
<dict>
        <key>rules</key>
        <dict>
                <key>.*</key>
                <true/>
                <key>Info.plist</key>
                <dict>
                        <key>omit</key>
                        <true/>
                        <key>weight</key>
                        <real>10</real>
                </dict>
                <key>ResourceRules.plist</key>
                <dict>
                        <key>omit</key>
                        <true/>
                        <key>weight</key>
                        <real>100</real>
                </dict>
        </dict>
</dict>
</plist>
"""

# The following is removed info.plist
# <key>NSMainNibFile</key>
# <string>MainWindow</string>
# We manage our own setup. At least for now

# NOTE: fb355198514515820 is HelloFBSample appid and for testing only
# This INFO_PLIST is only used for development
INFO_PLIST = """<?xml version="1.0" encoding="UTF-8"?>
<!DOCTYPE plist PUBLIC "-//Apple//DTD PLIST 1.0//EN" "http://www.apple.com/DTDs/PropertyList-1.0.dtd">
<plist version="1.0">
<dict>
        <key>BuildMachineOSBuild</key>
        <string>10K540</string>
        <key>CFBundleDevelopmentRegion</key>
        <string>en</string>
        <key>CFBundleDisplayName</key>
        <string>%(executable)s</string>
        <key>CFBundleExecutable</key>
        <string>%(executable)s</string>
        <key>CFBundleIdentifier</key>
        <string>%(bundleid)s</string>
        <key>CFBundleInfoDictionaryVersion</key>
        <string>6.0</string>
        <key>CFBundleName</key>
        <string>%(executable)s</string>
        <key>CFBundlePackageType</key>
        <string>APPL</string>
        <key>CFBundleResourceSpecification</key>
        <string>ResourceRules.plist</string>
        <key>CFBundleShortVersionString</key>
        <string>1.0</string>
        <key>CFBundleSignature</key>
        <string>????</string>
        <key>CFBundleSupportedPlatforms</key>
        <array>
                <string>iPhoneOS</string>
        </array>
        <key>CFBundleVersion</key>
        <string>1.0</string>
        <key>DTCompiler</key>
        <string>com.apple.compilers.llvmgcc42</string>
        <key>DTPlatformBuild</key>
        <string>8H7</string>
        <key>DTPlatformName</key>
        <string>iphoneos</string>
        <key>DTPlatformVersion</key>
        <string>4.3</string>
        <key>DTSDKBuild</key>
        <string>8H7</string>
        <key>DTSDKName</key>
        <string>iphoneos4.3</string>
        <key>DTXcode</key>
        <string>0402</string>
        <key>DTXcodeBuild</key>
        <string>4A2002a</string>
        <key>UIFileSharingEnabled</key>
        <true/>
        <key>LSRequiresIPhoneOS</key>
        <true/>
        <key>MinimumOSVersion</key>
        <string>5.0</string>
        <key>UIDeviceFamily</key>
        <array>
                <integer>1</integer>
                <integer>2</integer>
        </array>
        <key>UIStatusBarHidden</key>
        <true/>
        <key>UIViewControllerBasedStatusBarAppearance</key>
        <false/>
        <key>UISupportedInterfaceOrientations</key>
        <array>
                <string>UIInterfaceOrientationPortrait</string>
                <string>UIInterfaceOrientationPortraitUpsideDown</string>
                <string>UIInterfaceOrientationLandscapeLeft</string>
                <string>UIInterfaceOrientationLandscapeRight</string>
        </array>
        <key>UISupportedInterfaceOrientations~ipad</key>
        <array>
                <string>UIInterfaceOrientationPortrait</string>
                <string>UIInterfaceOrientationPortraitUpsideDown</string>
                <string>UIInterfaceOrientationLandscapeLeft</string>
                <string>UIInterfaceOrientationLandscapeRight</string>
        </array>

        <key>CFBundleURLTypes</key>
        <array>
                <dict>
                        <key>CFBundleURLSchemes</key>
                        <array>
                                <string>fb596203607098569</string>
                        </array>
                </dict>
        </array>
</dict>
</plist>
"""
def codesign(task):
    bld = task.generator.bld

    exe_path = task.exe.bldpath(task.env)
    signed_exe_path = task.signed_exe.bldpath(task.env)
    shutil.copy(exe_path, signed_exe_path)

    signed_exe_dir = os.path.dirname(signed_exe_path)

    identity = task.env.IDENTITY
    if not identity:
        identity = 'iPhone Developer'

    mobileprovision = task.provision
    if not mobileprovision:
        mobileprovision = 'engine_profile.mobileprovision'
    mobileprovision_path = os.path.join(task.env['DYNAMO_HOME'], 'share', mobileprovision)
    shutil.copyfile(mobileprovision_path, os.path.join(signed_exe_dir, 'embedded.mobileprovision'))

    entitlements = task.entitlements
    if not entitlements:
        entitlements = 'engine_profile.xcent'
    entitlements_path = os.path.join(task.env['DYNAMO_HOME'], 'share', entitlements)
    resource_rules_plist_file = task.resource_rules_plist.bldpath(task.env)

    ret = bld.exec_command('CODESIGN_ALLOCATE=%s/usr/bin/codesign_allocate codesign -f -s "%s" --resource-rules=%s --entitlements %s %s' % (DARWIN_TOOLCHAIN_ROOT, identity, resource_rules_plist_file, entitlements_path, signed_exe_dir))
    if ret != 0:
        error('Error running codesign')
        return 1

    return 0

Task.task_type_from_func('codesign',
                         func = codesign,
                         #color = 'RED',
                         after  = 'app_bundle')

def app_bundle(task):
    info_plist_file = open(task.info_plist.bldpath(task.env), 'wb')
    bundleid = 'com.defold.%s' % task.exe_name
    if task.bundleid:
        bundleid = task.bundleid
    info_plist_file.write(INFO_PLIST % { 'executable' : task.exe_name, 'bundleid' : bundleid })
    info_plist_file.close()

    resource_rules_plist_file = open(task.resource_rules_plist.bldpath(task.env), 'wb')
    resource_rules_plist_file.write(RESOURCE_RULES_PLIST)
    resource_rules_plist_file.close()

    return 0

def create_export_symbols(task):
    with open(task.outputs[0].bldpath(task.env), 'wb') as out_f:
        for name in Utils.to_list(task.exported_symbols):
            print >>out_f, 'extern "C" void %s();' % name
        print >>out_f, "void dmExportedSymbols() {"
        for name in Utils.to_list(task.exported_symbols):
            print >>out_f, "    %s();" % name
        print >>out_f, "}"

    return 0

task = Task.task_type_from_func('create_export_symbols',
                                func  = create_export_symbols,
                                color = 'PINK',
                                before  = 'cc cxx')

task.runnable_status = lambda self: RUN_ME

@taskgen
@feature('cprogram')
@before('apply_core')
def export_symbols(self):
    # Force inclusion of symbol, e.g. from static libraries
    # We used to use -Wl,-exported_symbol on Darwin but changed
    # to a more general solution by generating a .cpp-file with
    # a function which references the symbols in question
    Utils.def_attrs(self, exported_symbols=[])
    if not self.exported_symbols:
        return

    exported_symbols = self.path.find_or_declare('__exported_symbols_%d.cpp' % self.idx)
    self.allnodes.append(exported_symbols)

    task = self.create_task('create_export_symbols')
    task.exported_symbols = self.exported_symbols
    task.set_outputs([exported_symbols])

Task.task_type_from_func('app_bundle',
                         func = app_bundle,
                         vars = ['SRC', 'DST'],
                         #color = 'RED',
                         after  = 'cxx_link cc_link static_link')


AUTHENTICODE_CERTIFICATE="Midasplayer Technology AB"

def authenticode_certificate_installed(task):
    ret = task.exec_command('powershell "Get-ChildItem cert: -Recurse | Where-Object {$_.FriendlyName -Like """%s*"""} | Measure | Foreach-Object { exit $_.Count }"' % AUTHENTICODE_CERTIFICATE, log=True)
    return ret > 0

def authenticode_sign(task):
    exe_file = task.inputs[0].abspath(task.env)
    exe_file_to_sign = task.inputs[0].change_ext('_to_sign.exe').abspath(task.env)
    exe_file_signed = task.outputs[0].abspath(task.env)

    ret = task.exec_command('copy /Y %s %s' % (exe_file, exe_file_to_sign), log=True)
    if ret != 0:
        error("Unable to copy file before signing")
        return 1

    ret = task.exec_command('"%s" sign /sm /n "%s" /fd sha256 /tr http://timestamp.comodoca.com /td sha256 /d defold /du https://www.defold.com /v %s' % (task.env['SIGNTOOL'], AUTHENTICODE_CERTIFICATE, exe_file_to_sign), log=True)
    if ret != 0:
        error("Unable to sign executable")
        return 1

    ret = task.exec_command('move /Y %s %s' % (exe_file_to_sign, exe_file_signed), log=True)
    if ret != 0:
        error("Unable to rename file after signing")
        return 1

    return 0

Task.task_type_from_func('authenticode_sign',
                         func = authenticode_sign,
                         after = 'cxx_link cc_link static_link msvc_manifest')

@taskgen
@feature('authenticode')
def authenticode(self):
    exe_file = self.link_task.outputs[0].abspath(self.env)
    sign_task = self.create_task('authenticode_sign', self.env)
    sign_task.set_inputs(self.link_task.outputs)
    sign_task.set_outputs([self.link_task.outputs[0].change_ext('_signed.exe')])

@taskgen
@after('apply_link')
@feature('cprogram')
def create_app_bundle(self):
    if not re.match('arm.*?darwin', self.env['PLATFORM']):
        return
    Utils.def_attrs(self, bundleid = None, provision = None, entitlements = None)

    app_bundle_task = self.create_task('app_bundle', self.env)
    app_bundle_task.bundleid = self.bundleid
    app_bundle_task.set_inputs(self.link_task.outputs)

    exe_name = self.link_task.outputs[0].name
    app_bundle_task.exe_name = exe_name

    info_plist = self.path.exclusive_build_node("%s.app/Info.plist" % exe_name)
    app_bundle_task.info_plist = info_plist

    resource_rules_plist = self.path.exclusive_build_node("%s.app/ResourceRules.plist" % exe_name)
    app_bundle_task.resource_rules_plist = resource_rules_plist

    app_bundle_task.set_outputs([info_plist, resource_rules_plist])

    self.app_bundle_task = app_bundle_task

    if not Options.options.skip_codesign:
        signed_exe = self.path.exclusive_build_node("%s.app/%s" % (exe_name, exe_name))

        codesign = self.create_task('codesign', self.env)
        codesign.provision = self.provision
        codesign.entitlements = self.entitlements
        codesign.resource_rules_plist = resource_rules_plist
        codesign.set_inputs(self.link_task.outputs)
        codesign.set_outputs(signed_exe)

        codesign.exe = self.link_task.outputs[0]
        codesign.signed_exe = signed_exe

# TODO: We should support a custom AndroidManifest.xml-file in waf
# Or at least a decent templating system, e.g. mustache
ANDROID_MANIFEST = """<?xml version="1.0" encoding="utf-8"?>
<!-- BEGIN_INCLUDE(manifest) -->
<manifest xmlns:android="http://schemas.android.com/apk/res/android"
        package="%(package)s"
        android:versionCode="1"
        android:versionName="1.0"
        android:installLocation="auto">

    <uses-feature android:required="true" android:glEsVersion="0x00020000" />
    <uses-sdk android:minSdkVersion="%(min_api_level)s" android:targetSdkVersion="%(target_api_level)s" />
    <application
        android:label="%(app_name)s"
        android:hasCode="true"
        android:debuggable="true"
        android:name="android.support.multidex.MultiDexApplication">

        <!-- For Local Notifications -->
        <receiver android:name="com.defold.push.LocalNotificationReceiver" >
        </receiver>

        <!-- For GCM (push) -->
        <meta-data
            android:name="com.google.android.gms.version"
            android:value="@integer/google_play_services_version" />

        <!-- Disable Firebase Analytics -->
        <meta-data android:name="firebase_analytics_collection_deactivated" android:value="true" />
        <!-- For Facebook -->
        <meta-data android:name="com.facebook.sdk.ApplicationName"
            android:value="%(app_name)s" />

        <activity android:name="com.dynamo.android.DefoldActivity"
                android:label="%(app_name)s"
                android:configChanges="orientation|screenSize|keyboardHidden"
                android:theme="@android:style/Theme.NoTitleBar.Fullscreen"
                android:screenOrientation="portrait"
                android:launchMode="singleTask">
            <meta-data android:name="android.app.lib_name"
                    android:value="%(lib_name)s" />
            <intent-filter>
                <action android:name="android.intent.action.MAIN" />
                <category android:name="android.intent.category.LAUNCHER" />
            </intent-filter>
        </activity>
        <activity android:name="com.dynamo.android.DispatcherActivity" android:theme="@android:style/Theme.Translucent.NoTitleBar" />
        <activity android:name="com.facebook.FacebookActivity"
          android:theme="@android:style/Theme.Translucent.NoTitleBar"
          android:configChanges="keyboard|keyboardHidden|screenLayout|screenSize|orientation"
          android:label="%(app_name)s" />
        <activity android:name="com.defold.iap.IapGooglePlayActivity"
          android:theme="@android:style/Theme.Translucent.NoTitleBar"
          android:configChanges="keyboard|keyboardHidden|screenLayout|screenSize|orientation"
          android:label="IAP">
        </activity>

        <!-- For local and Firebase notifications -->
        <activity android:name="com.defold.push.PushDispatchActivity"
            android:theme="@android:style/Theme.Translucent.NoTitleBar"
            android:launchMode="singleTask"
            android:configChanges="keyboardHidden|orientation|screenSize">
            <intent-filter>
                <action android:name="com.defold.push.FORWARD" />
                <category android:name="com.defold.push" />
            </intent-filter>
        </activity>

        <!-- For Firebase Cloud Messaging -->
        <service android:enabled="true" android:exported="true" android:name="com.defold.push.FirebaseMessagingService">
            <intent-filter>
                <action android:name="com.google.firebase.MESSAGING_EVENT"/>
            </intent-filter>
        </service>
        <service android:exported="true" android:name="com.google.firebase.messaging.FirebaseMessagingService">
            <intent-filter android:priority="-500">
                <action android:name="com.google.firebase.MESSAGING_EVENT"/>
            </intent-filter>
        </service>
        <service android:exported="false" android:name="com.google.firebase.components.ComponentDiscoveryService">
            <meta-data android:name="com.google.firebase.components:com.google.firebase.analytics.connector.internal.AnalyticsConnectorRegistrar" android:value="com.google.firebase.components.ComponentRegistrar"/>
            <meta-data android:name="com.google.firebase.components:com.google.firebase.iid.Registrar" android:value="com.google.firebase.components.ComponentRegistrar"/>
        </service>
        <receiver android:exported="true" android:name="com.google.firebase.iid.FirebaseInstanceIdReceiver" android:permission="com.google.android.c2dm.permission.SEND">
            <intent-filter>
                <action android:name="com.google.android.c2dm.intent.RECEIVE"/>
            </intent-filter>
        </receiver>

        <!-- For IAC Invocations -->
        <activity android:name="com.defold.iac.IACActivity"
            android:theme="@android:style/Theme.Translucent.NoTitleBar"
            android:launchMode="singleTask"
            android:configChanges="keyboardHidden|orientation|screenSize">
            <intent-filter>
               <action android:name="android.intent.action.VIEW" />
               <category android:name="android.intent.category.DEFAULT" />
               <category android:name="android.intent.category.BROWSABLE" />
               <data android:scheme="{{android.package}}" />
            </intent-filter>
        </activity>

        <!-- For Amazon IAP -->
        <receiver android:name="com.amazon.device.iap.ResponseReceiver" >
            <intent-filter>
                <action android:name="com.amazon.inapp.purchasing.NOTIFY" android:permission="com.amazon.inapp.purchasing.Permission.NOTIFY" />
            </intent-filter>
        </receiver>

    </application>
    <uses-permission android:name="android.permission.INTERNET" />
    <uses-permission android:name="com.android.vending.BILLING" />
    <uses-permission android:name="android.permission.WRITE_EXTERNAL_STORAGE" />
    <uses-permission android:name="android.permission.READ_PHONE_STATE" />
    <uses-permission android:name="android.permission.ACCESS_NETWORK_STATE" />

    <!-- For GCM (push) -->
    <uses-permission android:name="android.permission.GET_ACCOUNTS" />
    <uses-permission android:name="com.google.android.c2dm.permission.RECEIVE" />
    <uses-permission android:name="android.permission.WAKE_LOCK" />
    <uses-permission android:name="android.permission.VIBRATE" />


</manifest>
<!-- END_INCLUDE(manifest) -->
"""

ANDROID_STUB = """
struct android_app;

extern void _glfwPreMain(struct android_app* state);
extern void app_dummy();

void android_main(struct android_app* state)
{
    // Make sure glue isn't stripped.
    app_dummy();
    _glfwPreMain(state);
}
"""

def android_package(task):
    # TODO: This is a complete mess and should be split in several smaller tasks!

    bld = task.generator.bld

    package = 'com.defold.%s' % task.exe_name
    if task.android_package:
        package = task.android_package

    manifest_file = open(task.manifest.bldpath(task.env), 'wb')
    manifest_file.write(ANDROID_MANIFEST % { 'package' : package, 'app_name' : task.exe_name, 'lib_name' : task.exe_name, 'min_api_level' : ANDROID_MIN_API_LEVEL, 'target_api_level' : ANDROID_TARGET_API_LEVEL })
    manifest_file.close()

    aapt = '%s/android-sdk/build-tools/%s/aapt' % (ANDROID_ROOT, ANDROID_BUILD_TOOLS_VERSION)
    dx = '%s/android-sdk/build-tools/%s/dx' % (ANDROID_ROOT, ANDROID_BUILD_TOOLS_VERSION)
    dynamo_home = task.env['DYNAMO_HOME']
    android_jar = '%s/ext/share/java/android.jar' % (dynamo_home)

    # DEF-3873
    # Previously we looped over all subfolders in ext/share/java/res and added them to this list.
    # After the release of 1.2.149 Facebook dialogs stopped working, unless the engine was built
    # on NE server. It was narrowed down to what order the res dirs were listed in the aapt
    # argument list and now we use the same order on all places.
    res_dirs = ["%s/ext/share/java/res/facebook" % dynamo_home,
                "%s/ext/share/java/res/com.android.support.support-compat-27.1.1" % dynamo_home,
                "%s/ext/share/java/res/com.android.support.support-core-ui-27.1.1" % dynamo_home,
                "%s/ext/share/java/res/com.android.support.support-media-compat-27.1.1" % dynamo_home,
                "%s/ext/share/java/res/com.google.android.gms.play-services-base-16.0.1" % dynamo_home,
                "%s/ext/share/java/res/com.google.android.gms.play-services-basement-16.0.1" % dynamo_home,
                "%s/ext/share/java/res/com.google.firebase.firebase-messaging-17.3.4" % dynamo_home]

    manifest = task.manifest.abspath(task.env)
    dme_and = os.path.normpath(os.path.join(os.path.dirname(task.manifest.abspath(task.env)), '..', '..'))
    r_java_gen_dir = task.r_java_gen_dir.abspath(task.env)
    r_jar = task.r_jar.abspath(task.env)

    libs = os.path.join(dme_and, 'libs')
    bin = os.path.join(dme_and, 'bin')
    bin_cls = os.path.join(bin, 'classes')
    dx_libs = os.path.join(bin, 'dexedLibs')
    gen = os.path.join(dme_and, 'gen')
    ap_ = task.ap_.abspath(task.env)
    native_lib = task.native_lib.abspath(task.env)
    gdbserver = task.gdbserver.abspath(task.env)

    bld.exec_command('mkdir -p %s' % (libs))
    bld.exec_command('mkdir -p %s' % (bin))
    bld.exec_command('mkdir -p %s' % (bin_cls))
    bld.exec_command('mkdir -p %s' % (dx_libs))
    bld.exec_command('mkdir -p %s' % (gen))
    bld.exec_command('mkdir -p %s' % (r_java_gen_dir))
    shutil.copy(task.native_lib_in.abspath(task.env), native_lib)
    shutil.copy('%s/android-ndk-r%s/prebuilt/android-arm/gdbserver/gdbserver' % (ANDROID_ROOT, ANDROID_NDK_VERSION), gdbserver)

    res_args = ""
    for d in res_dirs:
        res_args += ' -S %s' % d

    clspath = ':'.join(task.jars)
    dx_jars = []
    for jar in task.jars:
        dx_jar = os.path.join(dx_libs, os.path.basename(jar))
        dx_jars.append(jar)
    dx_jars.append(r_jar)

    if task.extra_packages:
        extra_packages_cmd = '--extra-packages %s' % task.extra_packages[0]
    else:
        extra_packages_cmd = ''

    ret = bld.exec_command('%s package --no-crunch -f %s -m --debug-mode --auto-add-overlay -M %s -I %s -J %s %s -F %s' % (aapt, extra_packages_cmd, manifest, android_jar, r_java_gen_dir, res_args, ap_))
    if ret != 0:
        error('Error running aapt')
        return 1

    r_java_files = []
    for root, dirs, files in os.walk(r_java_gen_dir):
        for f in files:
            if f.endswith(".java"):
                p = os.path.join(root, f)
                r_java_files.append(p)

    ret = bld.exec_command('%s %s %s' % (task.env['JAVAC'][0], '-source 1.6 -target 1.6', ' '.join(r_java_files)))
    if ret != 0:
        error('Error compiling R.java files')
        return 1

    for p in r_java_files:
        os.unlink(p)

    ret = bld.exec_command('%s cf %s -C %s .' % (task.env['JAR'][0], r_jar, r_java_gen_dir))
    if ret != 0:
        error('Error creating jar of compiled R.java files')
        return 1

    if dx_jars:
        ret = bld.exec_command('%s --dex --output %s %s' % (dx, task.classes_dex.abspath(task.env), ' '.join(dx_jars)))
        if ret != 0:
            error('Error running dx')
            return 1

        # We can't use with statement here due to http://bugs.python.org/issue5511
        from zipfile import ZipFile
        f = ZipFile(ap_, 'a')
        f.write(task.classes_dex.abspath(task.env), 'classes.dex')
        f.close()

    apk_unaligned = task.apk_unaligned.abspath(task.env)
    libs_dir = task.native_lib.parent.parent.abspath(task.env)

    # add library files
    with zipfile.ZipFile(ap_, 'a', zipfile.ZIP_DEFLATED) as zip:
        for root, dirs, files in os.walk(libs_dir):
            for f in files:
                full_path = os.path.join(root, f)
                relative_path = os.path.relpath(full_path, libs_dir)
                if relative_path.startswith('armeabi-v7a'):
                    relative_path = os.path.join('lib', relative_path)
                zip.write(full_path, relative_path)

    shutil.copy(ap_, apk_unaligned)

    apk = task.apk.abspath(task.env)

    zipalign = '%s/android-sdk/build-tools/%s/zipalign' % (ANDROID_ROOT, ANDROID_BUILD_TOOLS_VERSION)
    ret = bld.exec_command('%s -f 4 %s %s' % (zipalign, apk_unaligned, ap_))
    if ret != 0:
        error('Error running zipalign')
        return 1

    apkc = '%s/../../com.dynamo.cr/com.dynamo.cr.bob/libexec/x86_64-%s/apkc' % (os.environ['DYNAMO_HOME'], task.env.BUILD_PLATFORM)
    if not os.path.exists(apkc):
        error("file doesn't exist: %s" % apkc)
        return 1

    ret = bld.exec_command('%s --in="%s" --out="%s"' % (apkc, ap_, apk))
    if ret != 0:
        error('Error running apkc')
        return 1

    with open(task.android_mk.abspath(task.env), 'wb') as f:
        print >>f, 'APP_ABI := armeabi-v7a'

    with open(task.application_mk.abspath(task.env), 'wb') as f:
        print >>f, ''

    with open(task.gdb_setup.abspath(task.env), 'wb') as f:
        print >>f, 'set solib-search-path ./libs/armeabi-v7a:./obj/local/armeabi-v7a/'

    return 0

Task.task_type_from_func('android_package',
                         func = android_package,
                         vars = ['SRC', 'DST'],
                         after  = 'cxx_link cc_link static_link')

@taskgen
@after('apply_link')
@feature('apk')
def create_android_package(self):
    if not re.match('arm.*?android', self.env['PLATFORM']):
        return
    Utils.def_attrs(self, android_package = None)

    android_package_task = self.create_task('android_package', self.env)
    android_package_task.set_inputs(self.link_task.outputs)
    android_package_task.android_package = self.android_package

    Utils.def_attrs(self, extra_packages = "")
    android_package_task.extra_packages = Utils.to_list(self.extra_packages)

    Utils.def_attrs(self, jars=[])
    android_package_task.jars = Utils.to_list(self.jars)

    exe_name = self.name
    lib_name = self.link_task.outputs[0].name

    android_package_task.exe_name = exe_name

    manifest = self.path.exclusive_build_node("%s.android/AndroidManifest.xml" % exe_name)
    android_package_task.manifest = manifest

    native_lib = self.path.exclusive_build_node("%s.android/libs/armeabi-v7a/%s" % (exe_name, lib_name))
    android_package_task.native_lib = native_lib
    android_package_task.native_lib_in = self.link_task.outputs[0]

    gdbserver = self.path.exclusive_build_node("%s.android/libs/armeabi-v7a/gdbserver" % (exe_name))
    android_package_task.gdbserver = gdbserver

    ap_ = self.path.exclusive_build_node("%s.android/%s.ap_" % (exe_name, exe_name))
    android_package_task.ap_ = ap_

    apk_unaligned = self.path.exclusive_build_node("%s.android/%s-unaligned.apk" % (exe_name, exe_name))
    android_package_task.apk_unaligned = apk_unaligned

    apk = self.path.exclusive_build_node("%s.android/%s.apk" % (exe_name, exe_name))
    android_package_task.apk = apk

    android_package_task.classes_dex = self.path.exclusive_build_node("%s.android/classes.dex" % (exe_name))

    android_package_task.r_java_gen_dir = self.path.exclusive_build_node("%s.android/gen" % (exe_name))
    android_package_task.r_jar = self.path.exclusive_build_node("%s.android/r.jar" % (exe_name))

    # NOTE: These files are required for ndk-gdb
    android_package_task.android_mk = self.path.exclusive_build_node("%s.android/jni/Android.mk" % (exe_name))
    android_package_task.application_mk = self.path.exclusive_build_node("%s.android/jni/Application.mk" % (exe_name))
    android_package_task.gdb_setup = self.path.exclusive_build_node("%s.android/libs/armeabi-v7a/gdb.setup" % (exe_name))

    android_package_task.set_outputs([native_lib, manifest, ap_, apk_unaligned, apk, gdbserver,
                                      android_package_task.android_mk, android_package_task.application_mk, android_package_task.gdb_setup])

    self.android_package_task = android_package_task

def copy_stub(task):
    with open(task.outputs[0].bldpath(task.env), 'wb') as out_f:
        out_f.write(ANDROID_STUB)

    return 0

task = Task.task_type_from_func('copy_stub',
                                func  = copy_stub,
                                color = 'PINK',
                                before  = 'cc cxx')

task.runnable_status = lambda self: RUN_ME

@taskgen
@before('apply_core')
@feature('apk')
def create_copy_glue(self):
    if not re.match('arm.*?android', self.env['PLATFORM']):
        return

    stub = self.path.find_or_declare('android_stub.c')
    self.allnodes.append(stub)

    task = self.create_task('copy_stub')
    task.set_outputs([stub])

def embed_build(task):
    symbol = task.inputs[0].name.upper().replace('.', '_').replace('-', '_').replace('@', 'at')
    in_file = open(task.inputs[0].bldpath(task.env), 'rb')
    cpp_out_file = open(task.outputs[0].bldpath(task.env), 'wb')
    h_out_file = open(task.outputs[1].bldpath(task.env), 'wb')

    cpp_str = """
#include <stdint.h>
#include "dlib/align.h"
unsigned char DM_ALIGNED(16) %s[] =
"""
    cpp_out_file.write(cpp_str % (symbol))
    cpp_out_file.write('{\n    ')

    data = in_file.read()

    tmp = ''
    for i,x in enumerate(data):
        tmp += hex(ord(x)) + ', '
        if i > 0 and i % 4 == 0:
            tmp += '\n    '
    cpp_out_file.write(tmp)

    cpp_out_file.write('\n};\n')
    cpp_out_file.write('uint32_t %s_SIZE = sizeof(%s);\n' % (symbol, symbol))

    h_out_file.write('extern unsigned char %s[];\n' % (symbol))
    h_out_file.write('extern uint32_t %s_SIZE;\n' % (symbol))

    cpp_out_file.close()
    h_out_file.close()

    m = Utils.md5()
    m.update(data)

    task.generator.bld.node_sigs[task.inputs[0].variant(task.env)][task.inputs[0].id] = m.digest()
    return 0

Task.simple_task_type('dex', '${DX} --dex --output ${TGT} ${SRC}',
                      color='YELLOW',
                      after='jar_create',
                      shell=True)

@taskgen
@after('apply_java')
@feature('dex')
def apply_dex(self):
    if not re.match('arm.*?android', self.env['PLATFORM']):
        return

    jar = self.path.find_or_declare(self.destfile)
    dex = jar.change_ext('.dex')
    task = self.create_task('dex')
    task.set_inputs(jar)
    task.set_outputs(dex)

Task.task_type_from_func('embed_file',
                         func = embed_build,
                         vars = ['SRC', 'DST'],
                         color = 'RED',
                         before  = 'cc cxx')

@feature('embed')
@before('apply_core')
def embed_file(self):
    Utils.def_attrs(self, embed_source=[])
    for name in Utils.to_list(self.embed_source):
        Logs.info("Embedding '%s' ..." % name)
        node = self.path.find_resource(name)
        cc_out = node.parent.find_or_declare([node.name + '.embed.cpp'])
        h_out = node.parent.find_or_declare([node.name + '.embed.h'])

        task = self.create_task('embed_file')
        task.set_inputs(node)
        task.set_outputs([cc_out, h_out])
        self.allnodes.append(cc_out)

def do_find_file(file_name, path_list):
    for directory in Utils.to_list(path_list):
        found_file_name = os.path.join(directory,file_name)
        if os.path.exists(found_file_name):
            return found_file_name

@conf
def find_file(self, file_name, path_list = [], var = None, mandatory = False):
    if not path_list: path_list = os.environ['PATH'].split(os.pathsep)
    ret = do_find_file(file_name, path_list)
    self.check_message('file', file_name, ret, ret)
    if var: self.env[var] = ret

    if not ret and mandatory:
        self.fatal('The file %s could not be found' % file_name)

    return ret

def run_tests(valgrind = False, configfile = None):
    if not Options.commands['build'] or getattr(Options.options, 'skip_tests', False):
        return

    # TODO: Add something similar to this
    # http://code.google.com/p/v8/source/browse/trunk/tools/run-valgrind.py
    # to find leaks and set error code

    if not Build.bld.env['VALGRIND']:
        valgrind = False

    if not getattr(Options.options, 'with_valgrind', False):
        valgrind = False

    if 'web' in Build.bld.env.PLATFORM and not Build.bld.env['NODEJS']:
        Logs.info('Not running tests. node.js not found')
        return

    for t in Build.bld.all_task_gen:
        if 'test' in str(t.features) and t.name.startswith('test_') and ('cprogram' in t.features or 'cxxprogram' in t.features):
            output = t.path
            cmd = "%s %s" % (os.path.join(output.abspath(t.env), Build.bld.env.program_PATTERN % t.target), configfile)
            if 'web' in Build.bld.env.PLATFORM:
                cmd = '%s %s' % (Build.bld.env['NODEJS'], cmd)
            if valgrind:
                dynamo_home = os.getenv('DYNAMO_HOME')
                cmd = "valgrind -q --leak-check=full --suppressions=%s/share/valgrind-python.supp --suppressions=%s/share/valgrind-libasound.supp --suppressions=%s/share/valgrind-libdlib.supp --suppressions=%s/ext/share/luajit/lj.supp --error-exitcode=1 %s" % (dynamo_home, dynamo_home, dynamo_home, dynamo_home, cmd)
            proc = subprocess.Popen(cmd, shell = True)
            ret = proc.wait()
            if ret != 0:
                print("test failed %s" %(t.target) )
                sys.exit(ret)

@feature('cprogram', 'cxxprogram', 'cstaticlib', 'cshlib')
@after('apply_obj_vars')
def linux_link_flags(self):
    platform = self.env['PLATFORM']
    if re.match('.*?linux', platform):
        self.link_task.env.append_value('LINKFLAGS', ['-lpthread', '-lm', '-ldl'])

@feature('cprogram', 'cxxprogram')
@before('apply_core')
def osx_64_luajit(self):
    # This is needed for 64 bit LuaJIT on OSX (See http://luajit.org/install.html "Embedding LuaJIT")
    if self.env['PLATFORM'] == 'x86_64-darwin':
        self.env.append_value('LINKFLAGS', ['-pagezero_size', '10000', '-image_base', '100000000'])

@feature('swf')
@after('apply_link')
def as3_link_flags_emit(self):
    platform = self.env['PLATFORM']
    if platform == 'as3-web' and 'swf' in self.features:
        self.link_task.env.append_value('LINKFLAGS', ['-emit-swf'])

@feature('swf')
@before('apply_link')
def as3_link_flags_pattern(self):
    platform = self.env['PLATFORM']
    if platform == 'as3-web' and 'swf' in self.features:
        self.env['program_PATTERN']='%s.swf'

@feature('cprogram', 'cxxprogram')
@after('apply_obj_vars')
def js_web_link_flags(self):
    platform = self.env['PLATFORM']
    if 'web' in platform:
        pre_js = os.path.join(self.env['DYNAMO_HOME'], 'share', "js-web-pre.js")
        self.link_task.env.append_value('LINKFLAGS', ['--pre-js', pre_js])

@taskgen
@before('apply_core')
@feature('test')
def test_flags(self):
# When building tests for the web, we disable emission of emscripten js.mem init files,
# as the assumption when these are loaded is that the cwd will contain these items.
    if 'web' in self.env['PLATFORM']:
        for f in ['CCFLAGS', 'CXXFLAGS', 'LINKFLAGS']:
            self.env.append_value(f, ['--memory-init-file', '0'])

@feature('web')
@after('apply_obj_vars')
def js_web_web_link_flags(self):
    platform = self.env['PLATFORM']
    if 'web' in platform:
        lib_dirs = None
        if 'JS_LIB_PATHS' in self.env:
            lib_dirs = self.env['JS_LIB_PATHS']
        else:
            lib_dirs = {}
        libs = getattr(self, 'web_libs', ["library_glfw.js", "library_sys.js", "library_script.js", "library_facebook.js", "library_facebook_iap.js", "library_sound.js"])
        jsLibHome = os.path.join(self.env['DYNAMO_HOME'], 'lib', platform, 'js')
        for lib in libs:
            js = ''
            if lib in lib_dirs:
                js = os.path.join(lib_dirs[lib], lib)
            else:
                js = os.path.join(jsLibHome, lib)
            self.link_task.env.append_value('LINKFLAGS', ['--js-library', js])

Task.simple_task_type('dSYM', '${DSYMUTIL} -o ${TGT} ${SRC}',
                      color='YELLOW',
                      after='cxx_link',
                      shell=True)

Task.simple_task_type('DSYMZIP', '${ZIP} -r ${TGT} ${SRC}',
                      color='BROWN',
                      after='dSYM') # Not sure how I could ensure this task running after the dSYM task /MAWE

@feature('extract_symbols')
@after('cprogram')
def extract_symbols(self):
    platform = self.env['PLATFORM']
    if not 'darwin' in platform:
        return

    engine = self.path.find_or_declare(self.target)
    dsym = engine.change_ext('.dSYM')
    dsymtask = self.create_task('dSYM')
    dsymtask.set_inputs(engine)
    dsymtask.set_outputs(dsym)

    archive = engine.change_ext('.dSYM.zip')
    ziptask = self.create_task('DSYMZIP')
    ziptask.set_inputs(dsymtask.outputs[0])
    ziptask.set_outputs(archive)
    ziptask.install_path = self.install_path

def create_clang_wrapper(conf, exe):
    clang_wrapper_path = os.path.join(conf.env['DYNAMO_HOME'], 'bin', '%s-wrapper.sh' % exe)

    s = '#!/bin/sh\n'
    # NOTE:  -Qunused-arguments to make clang happy (clang: warning: argument unused during compilation)
    s += "%s -Qunused-arguments $@\n" % os.path.join(DARWIN_TOOLCHAIN_ROOT, 'usr/bin/%s' % exe)
    if os.path.exists(clang_wrapper_path):
        # Keep existing script if equal
        # The cache in ccache consistency control relies on the timestamp
        with open(clang_wrapper_path, 'rb') as f:
            if f.read() == s:
                return clang_wrapper_path

    with open(clang_wrapper_path, 'wb') as f:
        f.write(s)
    os.chmod(clang_wrapper_path, stat.S_IRUSR | stat.S_IWUSR | stat.S_IXUSR)
    return clang_wrapper_path

# Capture vcvarsall.bat environment variables for MSVC binaries, INCLUDE and LIB dir
# Adapted from msvc.py in waf 1.5.9
def _capture_vcvars_env(conf,target,vcvars):
    batfile=os.path.join(conf.blddir,'waf-print-msvc.bat')
    f=open(batfile,'w')
    f.write("""@echo off
set INCLUDE=
set LIB=
call "%s" %s
echo PATH=%%PATH%%
echo INCLUDE=%%INCLUDE%%
echo LIB=%%LIB%%
"""%(vcvars,target))
    f.close()
    sout=Utils.cmd_output(['cmd','/E:on','/V:on','/C',batfile])
    lines=sout.splitlines()
    for line in lines[0:]:
        if line.startswith('PATH='):
            path=line[5:]
            paths=[p for p in path.split(';') if "MinGW" not in p]
            MSVC_PATH=paths
        elif line.startswith('INCLUDE='):
            MSVC_INCDIR=[i for i in line[8:].split(';')if i]
        elif line.startswith('LIB='):
            MSVC_LIBDIR=[i for i in line[4:].split(';')if i]
    return(MSVC_PATH,MSVC_INCDIR,MSVC_LIBDIR)

# Given path to msvc installation, capture target platform settings
def _get_msvc_target_support(conf, product_dir, version):
    targets=[]
    vcvarsall_path = os.path.join(product_dir, 'VC', 'vcvarsall.bat')

    if os.path.isfile(vcvarsall_path):
        if os.path.isfile(os.path.join(product_dir, 'Common7', 'Tools', 'vsvars32.bat')):
            try:
                targets.append(('x86', ('x86', _capture_vcvars_env(conf, 'x86', vcvarsall_path))))
            except Configure.ConfigurationError:
                pass
        if os.path.isfile(os.path.join(product_dir, 'VC', 'bin', 'amd64', 'vcvars64.bat')):
            try:
                targets.append(('x64', ('amd64', _capture_vcvars_env(conf, 'x64', vcvarsall_path))))
            except:
                pass

    return targets

def _find_msvc_installs():
    import _winreg
    version_pattern = re.compile('^..?\...?')
    installs = []
    for vcver in ['VCExpress', 'VisualStudio']:
        try:
            all_versions = _winreg.OpenKey(_winreg.HKEY_LOCAL_MACHINE, 'SOFTWARE\\Wow6432node\\Microsoft\\' + vcver)
        except WindowsError:
            try:
                all_versions = _winreg.OpenKey(_winreg.HKEY_LOCAL_MACHINE, 'SOFTWARE\\Microsoft\\' + vcver)
            except WindowsError:
                continue
        index = 0
        while 1:
            try:
                version = _winreg.EnumKey(all_versions, index)
            except WindowsError:
                break
            index = index + 1
            if not version_pattern.match(version):
                continue
            try:
                msvc_version = _winreg.OpenKey(all_versions, version + "\\Setup\\VS")
                path, type = _winreg.QueryValueEx(msvc_version, 'ProductDir')
                path = str(path)
                installs.append((version, path))
            except WindowsError:
                continue
    return list(set(installs))

def find_installed_msvc_versions(conf):
    versions = []
    for version, product_dir in _find_msvc_installs():
        versions.append(('msvc '+ version, _get_msvc_target_support(conf, product_dir, version)))
    return versions

def detect(conf):
    conf.find_program('valgrind', var='VALGRIND', mandatory = False)
    conf.find_program('ccache', var='CCACHE', mandatory = False)
    conf.find_program('nodejs', var='NODEJS', mandatory = False)
    if not conf.env['NODEJS']:
        conf.find_program('node', var='NODEJS', mandatory = False)

    platform = None
    if getattr(Options.options, 'platform', None):
        platform=getattr(Options.options, 'platform')

    if sys.platform == "darwin":
        build_platform = "darwin"
    elif sys.platform == "linux2":
        build_platform = "linux"
    elif sys.platform == "win32":
        build_platform = "win32"
    else:
        conf.fatal("Unable to determine host platform")

    if not platform:
        platform = build_platform

    if platform == "win32":
        bob_build_platform = "x86-win32"
    elif platform == "linux":
        bob_build_platform = "x86-linux"
    elif platform == "darwin":
        bob_build_platform = "x86-darwin"
    else:
        bob_build_platform = platform

    conf.env['BOB_BUILD_PLATFORM'] = bob_build_platform
    conf.env['PLATFORM'] = platform
    conf.env['BUILD_PLATFORM'] = build_platform

    try:
        build_util = create_build_utility(conf.env)
    except BuildUtilityException as ex:
        conf.fatal(ex.msg)

    dynamo_home = build_util.get_dynamo_home()
    conf.env['DYNAMO_HOME'] = dynamo_home

    if 'win32' in platform:
        target_map = {'win32': 'x86',
                      'x86_64-win32': 'x64'}
        platform_map = {'win32': 'x86',
                        'x86_64-win32': 'amd64'}

        desired_version = 'msvc 14.0'

        versions = find_installed_msvc_versions(conf)
        conf.env['MSVC_INSTALLED_VERSIONS'] = versions
        conf.env['MSVC_TARGETS'] = target_map[platform]
        conf.env['MSVC_VERSIONS'] = [desired_version]

        search_path = None
        for (msvc_version, targets) in conf.env['MSVC_INSTALLED_VERSIONS']:
            if msvc_version == desired_version:
                for (target, (target_platform, paths)) in targets:
                    if target == target_map[platform] and target_platform == platform_map[platform]:
                        search_path = paths[0]
        if search_path == None:
            conf.fatal("Unable to determine search path for platform: %s" % platform)

        conf.find_program('signtool', var='SIGNTOOL', mandatory = True, path_list = search_path)

    if  build_util.get_target_os() in ('osx', 'ios'):
        conf.find_program('dsymutil', var='DSYMUTIL', mandatory = True) # or possibly llvm-dsymutil
        conf.find_program('zip', var='ZIP', mandatory = True)

    if 'osx' == build_util.get_target_os():
        # Force gcc without llvm on darwin.
        # We got strange bugs with http cache with gcc-llvm...
        os.environ['CC'] = 'clang'
        os.environ['CXX'] = 'clang++'

        conf.env['CC']      = '%s/usr/bin/clang' % (DARWIN_TOOLCHAIN_ROOT)
        conf.env['CXX']     = '%s/usr/bin/clang++' % (DARWIN_TOOLCHAIN_ROOT)
        conf.env['LINK_CXX']= '%s/usr/bin/clang++' % (DARWIN_TOOLCHAIN_ROOT)
        conf.env['CPP']     = '%s/usr/bin/clang -E' % (DARWIN_TOOLCHAIN_ROOT)
        conf.env['AR']      = '%s/usr/bin/ar' % (DARWIN_TOOLCHAIN_ROOT)
        conf.env['RANLIB']  = '%s/usr/bin/ranlib' % (DARWIN_TOOLCHAIN_ROOT)
        conf.env['LD']      = '%s/usr/bin/ld' % (DARWIN_TOOLCHAIN_ROOT)

    elif 'ios' == build_util.get_target_os() and build_util.get_target_architecture() in ('armv7','arm64'):
        # Wrap clang in a bash-script due to a bug in clang related to cwd
        # waf change directory from ROOT to ROOT/build when building.
        # clang "thinks" however that cwd is ROOT instead of ROOT/build
        # This bug is at least prevalent in "Apple clang version 3.0 (tags/Apple/clang-211.12) (based on LLVM 3.0svn)"

        # NOTE: If we are to use clang for OSX-builds the wrapper script must be qualifed, e.g. clang-ios.sh or similar
        clang_wrapper = create_clang_wrapper(conf, 'clang')
        clangxx_wrapper = create_clang_wrapper(conf, 'clang++')

        conf.env['GCC-OBJCXX'] = '-xobjective-c++'
        conf.env['GCC-OBJCLINK'] = '-lobjc'
        conf.env['CC'] = clang_wrapper
        conf.env['CXX'] = clangxx_wrapper
        conf.env['LINK_CXX'] = '%s/usr/bin/clang++' % (DARWIN_TOOLCHAIN_ROOT)
        conf.env['CPP'] = '%s/usr/bin/clang -E' % (DARWIN_TOOLCHAIN_ROOT)
        conf.env['AR'] = '%s/usr/bin/ar' % (DARWIN_TOOLCHAIN_ROOT)
        conf.env['RANLIB'] = '%s/usr/bin/ranlib' % (DARWIN_TOOLCHAIN_ROOT)
        conf.env['LD'] = '%s/usr/bin/ld' % (DARWIN_TOOLCHAIN_ROOT)
    elif 'android' == build_util.get_target_os() and 'armv7' == build_util.get_target_architecture():
        # TODO: No windows support yet (unknown path to compiler when wrote this)
        arch = 'x86_64'

        bin='%s/android-ndk-r%s/toolchains/arm-linux-androideabi-%s/prebuilt/%s-%s/bin' % (ANDROID_ROOT, ANDROID_NDK_VERSION, ANDROID_GCC_VERSION, build_platform, arch)
        conf.env['CC'] = '%s/arm-linux-androideabi-gcc' % (bin)
        conf.env['CXX'] = '%s/arm-linux-androideabi-g++' % (bin)
        conf.env['LINK_CXX'] = '%s/arm-linux-androideabi-g++' % (bin)
        conf.env['CPP'] = '%s/arm-linux-androideabi-cpp' % (bin)
        conf.env['AR'] = '%s/arm-linux-androideabi-ar' % (bin)
        conf.env['RANLIB'] = '%s/arm-linux-androideabi-ranlib' % (bin)
        conf.env['LD'] = '%s/arm-linux-androideabi-ld' % (bin)

        conf.env['DX'] =  '%s/android-sdk/build-tools/%s/dx' % (ANDROID_ROOT, ANDROID_BUILD_TOOLS_VERSION)
    elif 'linux' == build_util.get_target_os():
        conf.find_program('gcc-5', var='GCC5', mandatory = False)
        if conf.env.GCC5 and "gcc-5" in conf.env.GCC5:
            conf.env.CXX = "g++-5"
            conf.env.CC = "gcc-5"
            conf.env.CPP = "cpp-5"
            conf.env.AR = "gcc-ar-5"
            conf.env.RANLIB = "gcc-ranlib-5"
        else:
            conf.env.CXX = "g++"
            conf.env.CC = "gcc"
            conf.env.CPP = "cpp"

    conf.check_tool('compiler_cc')
    conf.check_tool('compiler_cxx')

    # Since we're using an old waf version, we remove unused arguments
    def remove_flag(arr, flag, nargs):
        if not flag in arr:
            return
        index = arr.index(flag)
        if index >= 0:
            del arr[index]
            for i in range(nargs):
                del arr[index]

    remove_flag(conf.env['shlib_CCFLAGS'], '-compatibility_version', 1)
    remove_flag(conf.env['shlib_CCFLAGS'], '-current_version', 1)
    remove_flag(conf.env['shlib_CXXFLAGS'], '-compatibility_version', 1)
    remove_flag(conf.env['shlib_CXXFLAGS'], '-current_version', 1)

    # NOTE: We override after check_tool. Otherwise waf gets confused and CXX_NAME etc are missing..
    if 'web' == build_util.get_target_os() and ('js' == build_util.get_target_architecture() or 'wasm' == build_util.get_target_architecture()):
        bin = os.environ.get('EMSCRIPTEN')
        if None == bin:
            conf.fatal('EMSCRIPTEN environment variable does not exist')
        conf.env['EMSCRIPTEN'] = bin
        conf.env['CC'] = '%s/emcc' % (bin)
        conf.env['CXX'] = '%s/em++' % (bin)
        conf.env['LINK_CXX'] = '%s/em++' % (bin)
        conf.env['CPP'] = '%s/em++' % (bin)
        conf.env['AR'] = '%s/emar' % (bin)
        conf.env['RANLIB'] = '%s/emranlib' % (bin)
        conf.env['LD'] = '%s/emcc' % (bin)
        conf.env['program_PATTERN']='%s.js'

    if 'web' == build_util.get_target_os() and 'as3' == build_util.get_target_architecture():
        bin = os.path.join(FLASCC_ROOT, 'usr', 'bin')
        conf.env['CC'] = '%s/gcc' % (bin)
        conf.env['CXX'] = '%s/g++' % (bin)
        conf.env['LINK_CXX'] = '%s/g++' % (bin)
        conf.env['CPP'] = '%s/cpp' % (bin)
        conf.env['AR'] = '%s/ar' % (bin)
        conf.env['RANLIB'] = '%s/ranlib' % (bin)
        conf.env['LD'] = '%s/ld' % (bin)

        # flascc got confused by -compatibility_version 1 and -current_version 1
        conf.env['shlib_CCFLAGS'] = []
        conf.env['shlib_CXXFLAGS'] = []

    if Options.options.static_analyze:
        conf.find_program('scan-build', var='SCANBUILD', mandatory = True, path_list=['/usr/local/opt/llvm/bin'])
        output_dir = os.path.normpath(os.path.join(os.environ['DYNAMO_HOME'], '..', '..', 'static_analyze'))
        for t in ['CC', 'CXX']:
            c = conf.env[t]
            if type(c) == list:
                conf.env[t] = [conf.env.SCANBUILD, '-k','-o',output_dir] + c
            else:
                conf.env[t] = [conf.env.SCANBUILD, '-k','-o',output_dir, c]

    if conf.env['CCACHE'] and not 'win' == build_util.get_target_os():
        if not Options.options.disable_ccache:
            # Prepend gcc/g++ with CCACHE
            for t in ['CC', 'CXX']:
                c = conf.env[t]
                if type(c) == list:
                    conf.env[t] = [conf.env.CCACHE] + c
                else:
                    conf.env[t] = [conf.env.CCACHE, c]
        else:
            Logs.info('ccache disabled')

    conf.env.BINDIR = Utils.subst_vars('${PREFIX}/bin/%s' % build_util.get_target_platform(), conf.env)
    conf.env.LIBDIR = Utils.subst_vars('${PREFIX}/lib/%s' % build_util.get_target_platform(), conf.env)

    if re.match('.*?linux', platform):
        conf.env['LIB_PLATFORM_SOCKET'] = ''
        conf.env['LIB_DL'] = 'dl'
        conf.env['LIB_UUID'] = 'uuid'
    elif 'darwin' in platform:
        conf.env['LIB_PLATFORM_SOCKET'] = ''
    elif 'android' in platform:
        conf.env['LIB_PLATFORM_SOCKET'] = ''
    elif platform == 'win32':
        conf.env['LIB_PLATFORM_SOCKET'] = 'WS2_32 Iphlpapi'.split()
    else:
        conf.env['LIB_PLATFORM_SOCKET'] = ''

    use_vanilla = getattr(Options.options, 'use_vanilla_lua', False)
    if build_util.get_target_os() == 'web':
        use_vanilla = True
    if build_util.get_target_platform() == 'x86_64-linux':
        # TODO: LuaJIT is currently broken on x86_64-linux
        use_vanilla = True
    if build_util.get_target_platform() == 'arm64-darwin':
        # TODO: LuaJIT is currently not supported on arm64
        # Note: There is some support in the head branch for LuaJit 2.1
        use_vanilla = True
    if build_util.get_target_platform() == 'x86_64-ios':
        use_vanilla = True

    if use_vanilla:
        conf.env['STATICLIB_LUA'] = 'lua'
        conf.env['LUA_BYTECODE_ENABLE'] = 'no'
    else:
        conf.env['STATICLIB_LUA'] = 'luajit-5.1'
        conf.env['LUA_BYTECODE_ENABLE'] = 'yes'

def configure(conf):
    detect(conf)

old = Build.BuildContext.exec_command
def exec_command(self, cmd, **kw):
    if getattr(Options.options, 'eclipse', False):
        if isinstance(cmd, list):
            print >>sys.stderr, ' '.join(cmd)
        else:
            print >>sys.stderr, cmd
    return old(self, cmd, **kw)

Build.BuildContext.exec_command = exec_command

def set_options(opt):
    opt.tool_options('compiler_cc')
    opt.tool_options('compiler_cxx')

    opt.add_option('--eclipse', action='store_true', default=False, dest='eclipse', help='print eclipse friendly command-line')
    opt.add_option('--platform', default='', dest='platform', help='target platform, eg armv7-darwin')
    opt.add_option('--skip-tests', action='store_true', default=False, dest='skip_tests', help='skip running unit tests')
    opt.add_option('--skip-build-tests', action='store_true', default=False, dest='skip_build_tests', help='skip building unit tests')
    opt.add_option('--skip-codesign', action="store_true", default=False, dest='skip_codesign', help='skip code signing')
    opt.add_option('--skip-apidocs', action='store_true', default=False, dest='skip_apidocs', help='skip extraction and generation of API docs.')
    opt.add_option('--disable-ccache', action="store_true", default=False, dest='disable_ccache', help='force disable of ccache')
    opt.add_option('--use-vanilla-lua', action="store_true", default=False, dest='use_vanilla_lua', help='use luajit')
    opt.add_option('--disable-feature', action='append', default=[], dest='disable_features', help='disable feature, --disable-feature=foo')
    opt.add_option('--opt-level', default="2", dest='opt_level', help='optimization level')
    opt.add_option('--ndebug', action='store_true', default=False, help='Defines NDEBUG for the engine')
    opt.add_option('--with-asan', action='store_true', default=False, dest='with_asan', help='Enables address sanitizer')
    opt.add_option('--static-analyze', action='store_true', default=False, dest='static_analyze', help='Enables static code analyzer')
    opt.add_option('--with-valgrind', action='store_true', default=False, dest='with_valgrind', help='Enables usage of valgrind')<|MERGE_RESOLUTION|>--- conflicted
+++ resolved
@@ -248,8 +248,6 @@
 
         #  NOTE: -lobjc was replaced with -fobjc-link-runtime in order to make facebook work with iOS 5 (dictionary subscription with [])
         for f in ['CCFLAGS', 'CXXFLAGS']:
-<<<<<<< HEAD
-            self.env.append_value(f, ['-DGTEST_USE_OWN_TR1_TUPLE=1'])
             if 'x86_64' == build_util.get_target_architecture():
                 self.env.append_value(f, ['-g', '-stdlib=libc++', '-DIOS_SIMULATOR', '-D__STDC_LIMIT_MACROS', '-DDDF_EXPOSE_DESCRIPTORS', '-DGOOGLE_PROTOBUF_NO_RTTI', '-Wall', '-fno-exceptions', '-fno-rtti', '-fvisibility=hidden',
                                             '-arch', build_util.get_target_architecture(), '-miphoneos-version-min=%s' % MIN_IOS_SDK_VERSION,
@@ -263,12 +261,6 @@
             self.env.append_value('LINKFLAGS', [ '-arch', build_util.get_target_architecture(), '-stdlib=libc++', '-fobjc-link-runtime', '-isysroot', '%s/iPhoneSimulator%s.sdk' % (build_util.get_dynamo_ext('SDKs'), IOS_SIMULATOR_SDK_VERSION), '-dead_strip', '-miphoneos-version-min=%s' % MIN_IOS_SDK_VERSION])
         else:
             self.env.append_value('LINKFLAGS', [ '-arch', build_util.get_target_architecture(), '-stdlib=libc++', '-fobjc-link-runtime', '-isysroot', '%s/iPhoneOS%s.sdk' % (build_util.get_dynamo_ext('SDKs'), IOS_SDK_VERSION), '-dead_strip', '-miphoneos-version-min=%s' % MIN_IOS_SDK_VERSION])
-=======
-            self.env.append_value(f, ['-g', '-stdlib=libc++', '-D__STDC_LIMIT_MACROS', '-DDDF_EXPOSE_DESCRIPTORS', '-DGOOGLE_PROTOBUF_NO_RTTI', '-Wall', '-fno-exceptions', '-fno-rtti', '-fvisibility=hidden',
-                                        '-arch', build_util.get_target_architecture(), '-miphoneos-version-min=%s' % MIN_IOS_SDK_VERSION, '-stdlib=libc++',
-                                        '-isysroot', '%s/iPhoneOS%s.sdk' % (build_util.get_dynamo_ext('SDKs'), IOS_SDK_VERSION)])
-        self.env.append_value('LINKFLAGS', [ '-arch', build_util.get_target_architecture(), '-stdlib=libc++', '-fobjc-link-runtime', '-isysroot', '%s/iPhoneOS%s.sdk' % (build_util.get_dynamo_ext('SDKs'), IOS_SDK_VERSION), '-dead_strip', '-miphoneos-version-min=%s' % MIN_IOS_SDK_VERSION])
->>>>>>> 665a119b
 
     elif 'android' == build_util.get_target_os() and 'armv7' == build_util.get_target_architecture():
 
