--- conflicted
+++ resolved
@@ -605,13 +605,8 @@
         flags += ['-O%s' % opt_level]
         linkflags += ['-O%s' % opt_level]
 
-<<<<<<< HEAD
-        if 'wasm' == build_util.get_target_architecture():
-            flags += ['-msimd128', '-msse4.2']
-=======
         if 'wasm' == target_arch:
             flags += ['-msimd128', '-msse4.2', '-DDM_SOUND_DSP_IMPL=WASM']
->>>>>>> 952d4717
 
         self.env['DM_HOSTFS']           = '/node_vfs/'
         self.env.append_value('DEFINES', ['DM_NO_THREAD_SUPPORT', 'JC_TEST_NO_DEATH_TEST'])
@@ -635,11 +630,7 @@
             self.env.append_value(f, ['/Oy-', '/Z7', '/MT', '/D__STDC_LIMIT_MACROS', '/DDDF_EXPOSE_DESCRIPTORS',
                                         '/DWINVER=0x0600', '/D_WIN32_WINNT=0x0600', '/DNOMINMAX',
                                         '/D_CRT_SECURE_NO_WARNINGS', '/wd4996', '/wd4200', '/DUNICODE', '/D_UNICODE',
-<<<<<<< HEAD
-                                        '/DDM_SOUND_DSP_IMPL=SSE'])
-=======
                                         '/arch:SSE4.2', '/DDM_SOUND_DSP_IMPL=SSE'])
->>>>>>> 952d4717
 
         self.env.append_value('LINKFLAGS', '/DEBUG')
         self.env.append_value('LINKFLAGS', ['shell32.lib', 'WS2_32.LIB', 'Iphlpapi.LIB', 'AdvAPI32.Lib', 'Gdi32.lib'])
@@ -2144,9 +2135,5 @@
     opt.add_option('--with-vulkan', action='store_true', default=False, dest='with_vulkan', help='Enables Vulkan as graphics backend')
     opt.add_option('--with-vulkan-validation', action='store_true', default=False, dest='with_vulkan_validation', help='Enables Vulkan validation layers (on osx and ios)')
     opt.add_option('--with-dx12', action='store_true', default=False, dest='with_dx12', help='Enables DX12 as a graphics backend')
-<<<<<<< HEAD
-    opt.add_option('--with-legacy-panvol', action='store_true', default=False, dest='with_legacypanvol', help='Enables legacy sound panning and volume compuations for compatibility')
-=======
     opt.add_option('--with-opus', action='store_true', default=False, dest='with_opus', help='Enable Opus audio codec support in runtime')
->>>>>>> 952d4717
     opt.add_option('--with-webgpu', action='store_true', default=False, dest='with_webgpu', help='Enables WebGPU as graphics backend')