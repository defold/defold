--- conflicted
+++ resolved
@@ -614,19 +614,14 @@
         flags += ['-O%s' % opt_level]
         linkflags += ['-O%s' % opt_level]
 
-<<<<<<< HEAD
         if Options.options.with_pthread:
             flags += ['-pthread']
             linkflags += ['-pthread']
         else:
             self.env.append_value('DEFINES', ['DM_NO_THREAD_SUPPORT'])
 
-        if 'wasm' == build_util.get_target_architecture():
-            flags += ['-msimd128', '-msse4.2']
-=======
         if 'wasm' == target_arch:
             flags += ['-msimd128', '-msse4.2', '-DDM_SOUND_DSP_IMPL=WASM']
->>>>>>> 952d4717
 
         self.env['DM_HOSTFS']           = '/node_vfs/'
         self.env.append_value('DEFINES', ['JC_TEST_NO_DEATH_TEST', 'PTHREADS_DEBUG'])
@@ -2155,11 +2150,7 @@
     opt.add_option('--with-vulkan', action='store_true', default=False, dest='with_vulkan', help='Enables Vulkan as graphics backend')
     opt.add_option('--with-vulkan-validation', action='store_true', default=False, dest='with_vulkan_validation', help='Enables Vulkan validation layers (on osx and ios)')
     opt.add_option('--with-dx12', action='store_true', default=False, dest='with_dx12', help='Enables DX12 as a graphics backend')
-<<<<<<< HEAD
+    opt.add_option('--with-opus', action='store_true', default=False, dest='with_opus', help='Enable Opus audio codec support in runtime')
     opt.add_option('--with-webgpu', action='store_true', default=False, dest='with_webgpu', help='Enables WebGPU as graphics backend')
     opt.add_option('--with-pthread', action='store_true', default=False, dest='with_pthread', help='Enables pthread support for html5 targets')
-    opt.add_option('--pthread-pool-size', default="4", dest='pthread_pool_size', help='The number of (html5) threads available')
-=======
-    opt.add_option('--with-opus', action='store_true', default=False, dest='with_opus', help='Enable Opus audio codec support in runtime')
-    opt.add_option('--with-webgpu', action='store_true', default=False, dest='with_webgpu', help='Enables WebGPU as graphics backend')
->>>>>>> 952d4717
+    opt.add_option('--pthread-pool-size', default="4", dest='pthread_pool_size', help='The number of (html5) threads available')