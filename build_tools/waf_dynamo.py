# Copyright 2020-2025 The Defold Foundation
# Copyright 2014-2020 King
# Copyright 2009-2014 Ragnar Svensson, Christian Murray
# Licensed under the Defold License version 1.0 (the "License"); you may not use
# this file except in compliance with the License.
#
# You may obtain a copy of the License, together with FAQs at
# https://www.defold.com/license
#
# Unless required by applicable law or agreed to in writing, software distributed
# under the License is distributed on an "AS IS" BASIS, WITHOUT WARRANTIES OR
# CONDITIONS OF ANY KIND, either express or implied. See the License for the
# specific language governing permissions and limitations under the License.

import os, sys, subprocess, shutil, re, socket, stat, glob, zipfile, tempfile, configparser
from waflib.Configure import conf
from waflib import Utils, Build, Options, Task, Logs
from waflib.TaskGen import extension, feature, after, before, task_gen
from waflib.Logs import error
from waflib.Task import RUN_ME
from BuildUtility import BuildUtility, BuildUtilityException, create_build_utility
from build_constants import TargetOS
import sdk

if not 'DYNAMO_HOME' in os.environ:
    print ("You must define DYNAMO_HOME. Have you run './script/build.py shell' ?", file=sys.stderr)
    sys.exit(1)

def import_lib(module_name, path):
    import importlib
    # Normally a finder would get you the loader and spec.
    loader = importlib.machinery.SourceFileLoader(module_name, path)
    spec = importlib.machinery.ModuleSpec(module_name, loader, origin=path)
    # Basically what import does when there is no loader.create_module().
    module = importlib.util.module_from_spec(spec)
    # Now is the time to put the module in sys.modules if you want.
    # How import initializes the module.
    loader.exec_module(module)

# import the vendor specific build setup
path = os.path.join(os.path.dirname(__file__), 'waf_dynamo_vendor.py')
if os.path.exists(path):
    sys.dont_write_bytecode = True
    import_lib('waf_dynamo_vendor', path)
    print("Imported %s from %s" % ('waf_dynamo_vendor', path))
    import waf_dynamo_vendor
    sys.dont_write_bytecode = False

if 'waf_dynamo_vendor' not in sys.modules:
    class waf_dynamo_vendor(object):
        @classmethod
        def options(cls, opt):
            pass
        @classmethod
        def setup_tools(cls, ctx, build_util):
            pass
        @classmethod
        def setup_vars(cls, ctx, build_util):
            pass
        @classmethod
        def supports_feature(cls, platform, feature, data):
            return True
        @classmethod
        def transform_runnable_path(cls, platform, path):
            return path
    globals()['waf_dynamo_vendor'] = waf_dynamo_vendor


def is_platform_private(platform):
    return platform in ['arm64-nx64', 'x86_64-ps4', 'x86_64-ps5']

def platform_supports_feature(platform, feature, data):
    if is_platform_private(platform):
        return waf_dynamo_vendor.supports_feature(platform, feature, data)
    if feature == 'vulkan' or feature == 'compute':
        return platform not in ['js-web', 'wasm-web', 'wasm_pthread-web', 'x86_64-ios']
    if feature == 'dx12':
        return platform in ['x86_64-win32']
    if feature == 'opengl_compute':
        return platform not in ['js-web', 'wasm-web', 'wasm_pthread-web', 'x86_64-ios', 'arm64-ios', 'arm64-macos', 'x86_64-macos']
    if feature == 'opengles':
        return platform in ['arm64-linux']
    if feature == 'webgpu':
        return platform in ['js-web', 'wasm-web', 'wasm_pthread-web']
    return waf_dynamo_vendor.supports_feature(platform, feature, data)

def platform_setup_tools(ctx, build_util):
    return waf_dynamo_vendor.setup_tools(ctx, build_util)

def platform_setup_vars(ctx, build_util):
    return waf_dynamo_vendor.setup_vars(ctx, build_util)

def transform_runnable_path(platform, path):
    return waf_dynamo_vendor.transform_runnable_path(platform, path)

def platform_glfw_version(platform):
    if platform in ['x86_64-macos', 'arm64-macos', 'x86_64-win32', 'win32', 'x86_64-linux', 'arm64-linux']:
        return 3
    return 2

def platform_get_glfw_lib(platform):
    if platform_glfw_version(platform) == 3:
        return 'glfw3'
    return 'dmglfw'

def platform_get_platform_lib(platform):
    if platform_glfw_version(platform) == 3:
        if Options.options.with_vulkan or platform in ('arm64-macos', 'x86_64-macos', 'arm64-nx64'):
            return 'platform_vulkan'
    return 'platform'

def platform_graphics_libs_and_symbols(platform):
    graphics_libs = []
    graphics_lib_symbols = []

    use_opengl = False
    use_opengles = False
    use_vulkan = False

    if platform in ('arm64-macos', 'x86_64-macos', 'arm64-nx64'):
        use_opengl = Options.options.with_opengl
        use_vulkan = True
    elif platform in ('arm64-linux'):
        use_opengles = True
        use_vulkan = Options.options.with_vulkan
    else:
        use_opengl = True
        use_vulkan = Options.options.with_vulkan

    # We can only use one of these variants
    if use_opengles:
        graphics_libs += ['GRAPHICS_OPENGLES', 'DMGLFW', 'OPENGLES']
        graphics_lib_symbols += ['GraphicsAdapterOpenGLES']
    elif use_opengl:
        graphics_libs += ['GRAPHICS', 'DMGLFW', 'OPENGL']
        graphics_lib_symbols += ['GraphicsAdapterOpenGL']

    if use_vulkan:
        graphics_libs += ['GRAPHICS_VULKAN', 'DMGLFW', 'VULKAN']
        graphics_lib_symbols.append('GraphicsAdapterVulkan')

    if Options.options.with_dx12 and platform_supports_feature(platform, 'dx12', {}):
        graphics_libs += ['GRAPHICS_DX12']
        graphics_lib_symbols.append('GraphicsAdapterDX12')

    if Options.options.with_webgpu and platform_supports_feature(platform, 'webgpu', {}):
        graphics_libs += ['GRAPHICS_WEBGPU']
        graphics_lib_symbols.append('GraphicsAdapterWebGPU')

    if platform in ('arm64-nx64'):
        graphics_libs = ['GRAPHICS_VULKAN', 'DMGLFW', 'VULKAN']
        graphics_lib_symbols = ['GraphicsAdapterVulkan']

    if platform in ('x86_64-ps4'):
        graphics_libs = ['GRAPHICS']
        graphics_lib_symbols = ['GraphicsAdapterPS4']

    if platform in ('x86_64-ps5'):
        graphics_libs = ['GRAPHICS']
        graphics_lib_symbols = ['GraphicsAdapterPS5']

    return graphics_libs, graphics_lib_symbols

# Note that some of these version numbers are also present in build.py (TODO: put in a waf_versions.py or similar)
# The goal is to put the sdk versions in sdk.py
SDK_ROOT=sdk.SDK_ROOT

EMSCRIPTEN_ROOT=os.environ.get('EMSCRIPTEN', '')

# Workaround for a strange bug with the combination of ccache and clang
# Without CCACHE_CPP2 set breakpoint for source locations can't be set, e.g. b main.cpp:1234
os.environ['CCACHE_CPP2'] = 'yes'

def new_copy_task(name, input_ext, output_ext):
    def compile(task):
        with open(task.inputs[0].srcpath(), 'rb') as in_f:
            with open(task.outputs[0].abspath(), 'wb') as out_f:
                out_f.write(in_f.read())
        return 0

    task = Task.task_factory(name,
                             func  = compile,
                             color = 'PINK')

    @extension(input_ext)
    def copy_file(self, node):
        task = self.create_task(name)
        task.set_inputs(node)
        out = node.change_ext(output_ext)
        task.set_outputs(out)

def copy_file_task(bld, src, name=None):
    copy = 'copy /Y' if sys.platform == 'win32' else 'cp'
    parts = src.split('/')
    filename = parts[-1]
    src_path = src.replace('/', os.sep)
    return bld(rule = '%s %s ${TGT}' % (copy, src_path),
               target = filename,
               name = name,
               shell = True)

#   Extract api docs from source files and store the raw text in .apidoc
#   files per file and namespace for later collation into .json and .sdoc files.
def apidoc_extract_task(bld, src):
    import re
    def _strip_comment_stars(str):
        lines = str.split('\n')
        ret = []
        for line in lines:
            line = line.strip()
            if line.startswith('*'):
                line = line[1:]
                if line.startswith(' '):
                    line = line[1:]
            ret.append(line)
        return '\n'.join(ret)

    def _parse_comment(source):
        str = _strip_comment_stars(source)
        # The regexp means match all strings that:
        # * begins with line start, possible whitespace and an @
        # * followed by non-white-space (the tag)
        # * followed by possible spaces
        # * followed by every character that is not an @ or is an @ but not preceded by a new line (the value)
        lst = re.findall('^\s*@(\S+) *((?:[^@]|(?<!\n)@)*)', str, re.MULTILINE)
        is_document = False
        namespace = None
        for (tag, value) in lst:
            tag = tag.strip()
            value = value.strip()
            if tag == 'document':
                is_document = True
            elif tag == 'namespace':
                namespace = value
        return namespace, is_document

    def ns_elements(source):
        lst = re.findall('/(\*#.*?)\*/', source, re.DOTALL)
        elements = {}
        default_namespace = None
        for comment_str in lst:
            ns, is_doc = _parse_comment(comment_str)
            if ns and is_doc:
                default_namespace = ns
            if not ns:
                ns = default_namespace
            if ns not in elements:
                elements[ns] = []
            elements[ns].append('/' + comment_str + '*/')
        return elements

    import waflib.Node
    from itertools import chain
    from collections import defaultdict
    elements = {}
    def extract_docs(bld, src):
        ret = defaultdict(list)
        # Gather data
        for s in src:
            n = bld.path.find_resource(s)
            if not n:
                print("Couldn't find resource: %s" % s)
                continue
            with open(n.abspath(), encoding='utf8') as in_f:
                source = in_f.read()
                for k,v in chain(elements.items(), ns_elements(source).items()):
                    if k == None:
                        print("Missing namespace definition in " + n.abspath())
                    ret[k] = ret[k] + v
        return ret

    def write_docs(task):
        # Write all namespace files
        for o in task.outputs:
            ns = os.path.splitext(o.name)[0]
            with open(str(o.get_bld()), 'w+') as out_f:
                out_f.write('\n'.join(elements[ns]))

    if not getattr(Options.options, 'skip_apidocs', False):
        elements = extract_docs(bld, src)
        target = []
        for ns in elements.keys():
            if ns is not None:
                target.append(ns + '.apidoc')
        return bld(rule=write_docs, name='apidoc_extract', source = src, target = target)


# Add single dmsdk file.
# * 'source' file is installed into 'target' directory
# * 'source' file is added to documentation pipeline
def dmsdk_add_file(bld, target, source):
    bld.install_files(target, source)
    apidoc_extract_task(bld, source)

# Add dmsdk files from 'source' recursively.
# * 'source' files are installed into 'target' folder, preserving the hierarchy (subfolders in 'source' is appended to the 'target' path).
# * 'source' files are added to documentation pipeline
def dmsdk_add_files(bld, target, source):
    d = bld.path.find_dir(source)
    if d is None:
        print("Could not find source file/dir '%s' from dir '%s'" % (source,bld.path.abspath()))
        sys.exit(1)
    bld_sdk_files = d.abspath()
    bld_path = bld.path.abspath()
    doc_files = []
    for root, dirs, files in os.walk(bld_sdk_files):
        for f in files:
            if f.endswith('.DS_Store'):
                continue;
            f = os.path.relpath(os.path.join(root, f), bld_path)
            doc_files.append(f)
            sdk_dir = os.path.dirname(os.path.relpath(f, source))
            bld.install_files(os.path.join(target, sdk_dir), f)
    apidoc_extract_task(bld, doc_files)

def getAndroidNDKArch(target_arch):
    return 'arm64' if 'arm64' == target_arch else 'arm'

def getAndroidArch(target_arch):
    return 'arm64-v8a' if 'arm64' == target_arch else 'armeabi-v7a'

def getAndroidCompilerName(target_arch, api_version):
    if target_arch == 'arm64':
        return 'aarch64-linux-android%s-clang' % (api_version)
    else:
        return 'armv7a-linux-androideabi%s-clang' % (api_version)

def getAndroidNDKAPIVersion(target_arch):
    if target_arch == 'arm64':
        return sdk.ANDROID_64_NDK_API_VERSION
    else:
        return sdk.ANDROID_NDK_API_VERSION

def getAndroidCompileFlags(target_arch):
    # NOTE compared to armv7-android:
    # -mthumb, -mfloat-abi, -mfpu are implicit on aarch64, removed from flags
    if 'arm64' == target_arch:
        return ['-D__aarch64__', '-DGOOGLE_PROTOBUF_NO_RTTI', '-march=armv8-a', '-fvisibility=hidden']
    # NOTE:
    # -fno-exceptions added
    else:
        return ['-D__ARM_ARCH_5__', '-D__ARM_ARCH_5T__', '-D__ARM_ARCH_5E__', '-D__ARM_ARCH_5TE__', '-DGOOGLE_PROTOBUF_NO_RTTI', '-march=armv7-a', '-mfloat-abi=softfp', '-mfpu=vfp', '-fvisibility=hidden']

def getAndroidLinkFlags(target_arch):
    common_flags = ['-Wl,--no-undefined', '-Wl,-z,noexecstack', '-landroid', '-fpic', '-z', 'text']
    if target_arch == 'arm64':
        return common_flags + ['-Wl,-z,max-page-size=16384']
    else:
        return ['-Wl,--fix-cortex-a8'] + common_flags

# from osx.py
def apply_framework(self):
    for x in self.to_list(self.env['FRAMEWORKPATH']):
        frameworkpath_st='-F%s'
        self.env.append_unique('CXXFLAGS',frameworkpath_st%x)
        self.env.append_unique('CFLAGS',frameworkpath_st%x)
        self.env.append_unique('LINKFLAGS',frameworkpath_st%x)
    for x in self.to_list(self.env['FRAMEWORK']):
        self.env.append_value('LINKFLAGS',['-framework',x])

feature('c','cxx')(apply_framework)
after('process_source')(apply_framework)

@feature('c', 'cxx')
# We must apply this before the objc_hook below
# Otherwise will .mm-files not be compiled with -arch armv7 etc.
# I don't know if this is entirely correct
@before('process_source')
def default_flags(self):
    build_util = create_build_utility(self.env)
    target_os = build_util.get_target_os()
    target_arch = build_util.get_target_architecture()

    opt_level = Options.options.opt_level
    if opt_level == "2" and TargetOS.WEB == target_os:
        opt_level = "3" # emscripten highest opt level
    elif opt_level == "0" and TargetOS.WINDOWS in target_os:
        opt_level = "d" # how to disable optimizations in windows

    # For nicer output (i.e. in CI logs), and still get some performance, let's default to -O1
    if (Options.options.with_asan or Options.options.with_ubsan or Options.options.with_tsan) and opt_level != '0':
        opt_level = 1

    FLAG_ST = '/%s' if TargetOS.WINDOWS == target_os else '-%s'

    # Common for all platforms
    flags = []
    if target_os not in (TargetOS.WINDOWS, TargetOS.XBONE):
        build_script_path = self.path.abspath()
        parts = build_script_path.split(os.sep)
        index = next((i for i, part in enumerate(parts) if part == "engine"), -1)
        if index != -1 and (index + 1) < len(parts):
            flags += ["-fdebug-compilation-dir=engine/{}".format(parts[index + 1])]
        flags += ["-fdebug-prefix-map=../src=src", "-fdebug-prefix-map=../../../tmp/dynamo_home=../../defoldsdk"]
        flags += ["-Werror=return-type"]

    if Options.options.ndebug:
        flags += [self.env.DEFINES_ST % 'NDEBUG']

    for f in ['CFLAGS', 'CXXFLAGS', 'LINKFLAGS']:
        self.env.append_value(f, [FLAG_ST % ('O%s' % opt_level)])

    if Options.options.show_includes:
        if TargetOS.WINDOWS == target_os:
            flags += ['/showIncludes']
        else:
            flags += ['-H']

    for f in ['CFLAGS', 'CXXFLAGS']:
        self.env.append_value(f, flags)

    use_cl_exe = build_util.get_target_platform() in ['win32', 'x86_64-win32']

    if not use_cl_exe:
        self.env.append_value('CXXFLAGS', ['-std=c++11']) # Due to Basis library

    if os.environ.get('GITHUB_WORKFLOW', None) is not None:
       for f in ['CFLAGS', 'CXXFLAGS']:
           self.env.append_value(f, self.env.DEFINES_ST % "GITHUB_CI")
           self.env.append_value(f, self.env.DEFINES_ST % "JC_TEST_USE_COLORS=1")

    for f in ['CFLAGS', 'CXXFLAGS']:
        if '64' in target_arch:
            self.env.append_value(f, self.env.DEFINES_ST % 'DM_PLATFORM_64BIT')
        else:
            self.env.append_value(f, self.env.DEFINES_ST % 'DM_PLATFORM_32BIT')

    if not hasattr(self, 'sdkinfo'):
        self.sdkinfo = sdk.get_sdk_info(SDK_ROOT, build_util.get_target_platform())

    libpath = build_util.get_library_path()

    # Create directory in order to avoid warning 'ld: warning: directory not found for option' before first install
    if not os.path.exists(libpath):
        os.makedirs(libpath)
    self.env.append_value('LIBPATH', libpath)

    self.env.append_value('INCLUDES', build_util.get_dynamo_home('sdk','include'))
    self.env.append_value('INCLUDES', build_util.get_dynamo_home('include', build_util.get_target_platform()))
    self.env.append_value('INCLUDES', build_util.get_dynamo_home('include'))
    self.env.append_value('INCLUDES', build_util.get_dynamo_ext('include', build_util.get_target_platform()))
    self.env.append_value('INCLUDES', build_util.get_dynamo_ext('include'))
    self.env.append_value('LIBPATH', build_util.get_dynamo_ext('lib', build_util.get_target_platform()))

    # Platform specific paths etc comes after the project specific stuff

    if target_os in (TargetOS.MACOS, TargetOS.IOS):
        self.env.append_value('LINKFLAGS', ['-weak_framework', 'Foundation'])
        if TargetOS.IOS == target_os:
            self.env.append_value('LINKFLAGS', ['-framework', 'UIKit', '-framework', 'SystemConfiguration', '-framework', 'AVFoundation'])
        else:
            self.env.append_value('LINKFLAGS', ['-framework', 'AppKit'])

    if TargetOS.LINUX == target_os:
        clang_arch = 'x86_64-unknown-linux-gnu'
        if build_util.get_target_platform() == 'arm64-linux':
            clang_arch = 'aarch64-unknown-linux-gnu'

        for f in ['CFLAGS', 'CXXFLAGS']:
            self.env.append_value(f, [f'--target={clang_arch}', '-g', '-D__STDC_LIMIT_MACROS', '-DDDF_EXPOSE_DESCRIPTORS', '-DGOOGLE_PROTOBUF_NO_RTTI', '-Wall', '-Werror=format', '-fno-exceptions','-fPIC', '-fvisibility=hidden'])

            if f == 'CXXFLAGS':
                self.env.append_value(f, ['-fno-rtti'])

        self.env.append_value('LINKFLAGS', [f'--target={clang_arch}'])

    elif TargetOS.MACOS == target_os:
        sys_root = self.sdkinfo[build_util.get_target_platform()]['path']
        swift_dir = "%s/usr/lib/swift-%s/macosx" % (sdk.get_toolchain_root(self.sdkinfo, self.env['PLATFORM']), sdk.SWIFT_VERSION)

        for f in ['CFLAGS', 'CXXFLAGS']:
            self.env.append_value(f, ['-g', '-D__STDC_LIMIT_MACROS', '-DDDF_EXPOSE_DESCRIPTORS', '-DGOOGLE_PROTOBUF_NO_RTTI', '-Wall', '-Werror=format', '-fPIC', '-fvisibility=hidden'])
            self.env.append_value(f, ['-DDM_PLATFORM_MACOS'])

            self.env.append_value(f, ['-DGL_DO_NOT_WARN_IF_MULTI_GL_VERSION_HEADERS_INCLUDED', '-DGL_SILENCE_DEPRECATION'])
            self.env.append_value(f, '-mmacosx-version-min=%s' % sdk.VERSION_MACOSX_MIN)

            self.env.append_value(f, ['-isysroot', sys_root])
            self.env.append_value(f, ['-target', '%s-apple-darwin19' % target_arch])

            if f == 'CXXFLAGS':
                self.env.append_value(f, ['-fno-rtti', '-stdlib=libc++', '-fno-exceptions', '-nostdinc++'])
                self.env.append_value(f, ['-isystem', '%s/usr/include/c++/v1' % sys_root])

        self.env.append_value('LINKFLAGS', ['-stdlib=libc++', '-isysroot', sys_root, '-mmacosx-version-min=%s' % sdk.VERSION_MACOSX_MIN, '-framework', 'Carbon','-flto'])
        self.env.append_value('LINKFLAGS', ['-target', '%s-apple-darwin19' % target_arch])
        self.env.append_value('LIBPATH', ['%s/usr/lib' % sys_root, '%s/usr/lib' % sdk.get_toolchain_root(self.sdkinfo, self.env['PLATFORM']), '%s' % swift_dir])

        if 'linux' in self.env['BUILD_PLATFORM']:
            self.env.append_value('LINKFLAGS', ['-target', '%s-apple-darwin19' % target_arch])

    elif TargetOS.IOS == target_os and target_arch in ('armv7', 'arm64', 'x86_64'):
        extra_ccflags = []
        extra_linkflags = []
        if 'linux' in self.env['BUILD_PLATFORM']:
            target_triplet='arm-apple-darwin19'
            extra_ccflags += ['-target', target_triplet]
            extra_linkflags += ['-target', target_triplet, '-L%s' % os.path.join(sdk.get_toolchain_root(self.sdkinfo, self.env['PLATFORM']),'usr/lib/clang/%s/lib/darwin' % self.sdkinfo['xcode-clang']['version']),
                                '-lclang_rt.ios', '-Wl,-force_load', '-Wl,%s' % os.path.join(sdk.get_toolchain_root(self.sdkinfo, self.env['PLATFORM']), 'usr/lib/arc/libarclite_iphoneos.a')]
        else:
            #  NOTE: -lobjc was replaced with -fobjc-link-runtime in order to make facebook work with iOS 5 (dictionary subscription with [])
            extra_linkflags += ['-fobjc-link-runtime']

        sys_root = self.sdkinfo[build_util.get_target_platform()]['path']
        swift_dir = "%s/usr/lib/swift-%s/iphoneos" % (sdk.get_toolchain_root(self.sdkinfo, self.env['PLATFORM']), sdk.SWIFT_VERSION)
        if 'x86_64' == target_arch:
            swift_dir = "%s/usr/lib/swift-%s/iphonesimulator" % (sdk.get_toolchain_root(self.sdkinfo, self.env['PLATFORM']), sdk.SWIFT_VERSION)

        for f in ['CFLAGS', 'CXXFLAGS']:
            self.env.append_value(f, extra_ccflags + ['-g', '-D__STDC_LIMIT_MACROS', '-DDDF_EXPOSE_DESCRIPTORS', '-DGOOGLE_PROTOBUF_NO_RTTI', '-Wall', '-fvisibility=hidden',
                                            '-arch', target_arch, '-miphoneos-version-min=%s' % sdk.VERSION_IPHONEOS_MIN])
            self.env.append_value(f, ['-isysroot', sys_root])

            if f == 'CXXFLAGS':
                self.env.append_value(f, ['-fno-exceptions', '-fno-rtti', '-stdlib=libc++', '-nostdinc++'])
                self.env.append_value(f, ['-isystem', '%s/usr/include/c++/v1' % sys_root])

            self.env.append_value(f, ['-DDM_PLATFORM_IOS'])
            if 'x86_64' == target_arch:
                self.env.append_value(f, ['-DIOS_SIMULATOR'])

        self.env.append_value('LINKFLAGS', ['-arch', target_arch, '-stdlib=libc++', '-isysroot', sys_root, '-dead_strip', '-miphoneos-version-min=%s' % sdk.VERSION_IPHONEOS_MIN] + extra_linkflags)
        self.env.append_value('LIBPATH', ['%s/usr/lib' % sys_root, '%s/usr/lib' % sdk.get_toolchain_root(self.sdkinfo, self.env['PLATFORM']), '%s' % swift_dir])

    elif TargetOS.ANDROID == target_os:
        bp_arch, bp_os = self.env['BUILD_PLATFORM'].split('-')
        # NDK doesn't support arm64 yet
        if bp_arch == 'arm64':
            bp_arch = 'x86_64';
        if bp_os == 'macos':
            bp_os = 'darwin'
        sysroot='%s/toolchains/llvm/prebuilt/%s-%s/sysroot' % (self.sdkinfo['ndk'], bp_os, bp_arch)

        for f in ['CFLAGS', 'CXXFLAGS']:
            self.env.append_value(f, ['-g', '-gdwarf-2', '-D__STDC_LIMIT_MACROS', '-DDDF_EXPOSE_DESCRIPTORS', '-Wall',
                                      '-fpic', '-ffunction-sections', '-fstack-protector',
                                      '-fomit-frame-pointer', '-fno-strict-aliasing', '-fno-exceptions', '-funwind-tables',
                                      '-I%s/sources/android/native_app_glue' % (self.sdkinfo['ndk']),
                                      '-I%s/sources/android/cpufeatures' % (self.sdkinfo['ndk']),
                                      '-isysroot=%s' % sysroot,
                                      '-DANDROID', '-Wa,--noexecstack'] + getAndroidCompileFlags(target_arch))
            if f == 'CXXFLAGS':
                self.env.append_value(f, ['-fno-rtti'])

        # TODO: Should be part of shared libraries
        # -Wl,-soname,libnative-activity.so -shared
        # -lsupc++
        self.env.append_value('LINKFLAGS', [
                '-isysroot=%s' % sysroot,
                '-static-libstdc++'] + getAndroidLinkFlags(target_arch))
    elif TargetOS.WEB == target_os:

        emflags_compile = ['DISABLE_EXCEPTION_CATCHING=1']

        emflags_compile = zip(['-s'] * len(emflags_compile), emflags_compile)
        emflags_compile =[j for i in emflags_compile for j in i]

        emflags_link = [
            'DISABLE_EXCEPTION_CATCHING=1',
            'ALLOW_UNIMPLEMENTED_SYSCALLS=0',
            'EXPORTED_RUNTIME_METHODS=["ccall","UTF8ToString","callMain","HEAPU8","stringToNewUTF8"]',
            'EXPORTED_FUNCTIONS=_main,_malloc,_free',
            'ERROR_ON_UNDEFINED_SYMBOLS=1',
            'INITIAL_MEMORY=33554432',
            'MAX_WEBGL_VERSION=2',
            'GL_SUPPORT_AUTOMATIC_ENABLE_EXTENSIONS=0',
            'IMPORTED_MEMORY=1',
            'STACK_SIZE=5MB']

        with_pthread = False
        if build_util.get_target_platform() == 'wasm_pthread-web':
            with_pthread = True

        if with_pthread:
            emflags_link += [
                'MIN_FIREFOX_VERSION=79',
                'MIN_SAFARI_VERSION=150000',
                'MIN_CHROME_VERSION=75']
        else:
            emflags_link += [
                'MIN_FIREFOX_VERSION=40',
                'MIN_SAFARI_VERSION=101000',
                'MIN_CHROME_VERSION=45']

        if Options.options.with_webgpu and platform_supports_feature(build_util.get_target_platform(), 'webgpu', {}):
            emflags_link += ['USE_WEBGPU', 'GL_WORKAROUND_SAFARI_GETCONTEXT_BUG=0']
            # This is needed so long as we have to use sleep to make initialization
            emflags_link += ['ASYNCIFY']
            if int(opt_level) >= 3:
                emflags_link += ['ASYNCIFY_ADVISE', 'ASYNCIFY_IGNORE_INDIRECT', 'ASYNCIFY_ADD=["main", "dmEngineCreate(int, char**)"]' ]

        flags = []
        linkflags = []
        if 'wasm' == target_arch:
            emflags_link += ['WASM=1', 'ALLOW_MEMORY_GROWTH=1']
            if int(opt_level) < 2:
                flags += ['-gseparate-dwarf', '-gsource-map']
                linkflags += ['-gseparate-dwarf', '-gsource-map']
        else:
            emflags_link += ['WASM=0', 'LEGACY_VM_SUPPORT=1']

        emflags_link = zip(['-s'] * len(emflags_link), emflags_link)
        emflags_link =[j for i in emflags_link for j in i]

        if os.environ.get('EMCFLAGS', None) is not None:
            flags += os.environ.get("EMCFLAGS", "").split(' ')

        if os.environ.get('EMLINKFLAGS', None) is not None:
            linkflags += os.environ.get("EMLINKFLAGS", "").split(' ')

        flags += ['-O%s' % opt_level]
        linkflags += ['-O%s' % opt_level]

<<<<<<< HEAD
        if with_pthread:
            flags += ['-pthread']
            linkflags += ['-pthread']
        else:
            self.env.append_value('DEFINES', ['DM_NO_THREAD_SUPPORT'])

        if 'wasm' == target_arch:
            flags += ['-msimd128', '-msse4.2', '-DDM_SOUND_DSP_IMPL=WASM']

=======
>>>>>>> 2783cc60
        self.env['DM_HOSTFS']           = '/node_vfs/'
        self.env.append_value('DEFINES', ['JC_TEST_NO_DEATH_TEST', 'PTHREADS_DEBUG'])
        # This disables a few tests in test_httpclient (no real investigation done)
        self.env.append_value('DEFINES', ['DM_TEST_DLIB_HTTPCLIENT_NO_HOST_SERVER'])

        for f in ['CFLAGS', 'CXXFLAGS']:
            self.env.append_value(f, ['-Wall', '-fPIC', '-fno-exceptions', '-fno-rtti',
                                      '-DGL_ES_VERSION_2_0', '-DGOOGLE_PROTOBUF_NO_RTTI', '-D__STDC_LIMIT_MACROS', '-DDDF_EXPOSE_DESCRIPTORS', '-DDM_NO_SYSTEM_FUNCTION'])
            self.env.append_value(f, emflags_compile)
            self.env.append_value(f, flags)

        self.env.append_value('LINKFLAGS', ['-Wno-warn-absolute-paths', '--emit-symbol-map', '-lidbfs.js'])
        self.env.append_value('LINKFLAGS', emflags_link)
        self.env.append_value('LINKFLAGS', linkflags)

    elif build_util.get_target_platform() in ['win32', 'x86_64-win32']:
        for f in ['CFLAGS', 'CXXFLAGS']:
            # /Oy- = Disable frame pointer omission. Omitting frame pointers breaks crash report stack trace. /O2 implies /Oy.
            # 0x0600 = _WIN32_WINNT_VISTA
            self.env.append_value(f, ['/Oy-', '/Z7', '/MT', '/D__STDC_LIMIT_MACROS', '/DDDF_EXPOSE_DESCRIPTORS',
                                        '/DWINVER=0x0600', '/D_WIN32_WINNT=0x0600', '/DNOMINMAX',
                                        '/D_CRT_SECURE_NO_WARNINGS', '/wd4996', '/wd4200', '/DUNICODE', '/D_UNICODE'])

        self.env.append_value('LINKFLAGS', '/DEBUG')
        self.env.append_value('LINKFLAGS', ['shell32.lib', 'WS2_32.LIB', 'Iphlpapi.LIB', 'AdvAPI32.Lib', 'Gdi32.lib'])
        self.env.append_unique('ARFLAGS', '/WX')

        # Make sure we prefix with lib*.lib on windows, since this is not done
        # by waf anymore and several extensions rely on them being named that way
        self.env.STLIB_ST         = 'lib%s.lib'
        self.env.cstlib_PATTERN   = 'lib%s.lib'
        self.env.cxxstlib_PATTERN = 'lib%s.lib'

    platform_setup_vars(self, build_util)

    hostfs = ''
    if 'DM_HOSTFS' in self.env:
        hostfs = self.env['DM_HOSTFS']
    self.env.append_unique('DEFINES', 'DM_HOSTFS=\"%s\"' % hostfs)

    if 'IWYU' in self.env: # enabled during configure step
        wrapper = build_util.get_dynamo_home('..', '..', 'scripts', 'iwyu-clang.sh')
        for f in ['CC', 'CXX']:
            self.env[f] = [wrapper, self.env[f][0]]


# Used if you wish to be specific about certain default flags for a library (e.g. used for mbedtls library)
@feature('remove_flags')
@before('process_source')
@after('c')
@after('cxx')
def remove_flags_fn(self):
    lookup = getattr(self, 'remove_flags', {})
    for name, values in lookup.items():
        for flag, argcount in values:
            remove_flag(self.env[name], flag, argcount)

@feature('cprogram', 'cxxprogram', 'cstlib', 'cxxstlib', 'cshlib')
@before('process_source')
@after('c')
@after('cxx')
def web_exported_functions(self):

    if 'web' not in self.env.PLATFORM:
        return

    use_crash = hasattr(self, 'use') and 'CRASH' in self.use or self.name in ('crashext', 'crashext_null')

    for name in ('CFLAGS', 'CXXFLAGS', 'LINKFLAGS'):
        arr = self.env[name]
        if use_crash and name in 'LINKFLAGS':
            for i, v in enumerate(arr):
                if v.startswith('EXPORTED_FUNCTIONS'):
                    arr[i] = v + ",_JSWriteDump,_dmExportedSymbols"
                    break

@feature('cprogram', 'cxxprogram', 'cstlib', 'cxxstlib', 'cshlib')
@after('apply_obj_vars')
def android_link_flags(self):
    build_util = create_build_utility(self.env)
    if 'android' == build_util.get_target_os():
        self.env.append_value('LINKFLAGS', ['-lm', '-llog', '-lc'])
        self.env.append_value('LINKFLAGS', '-Wl,--no-undefined -Wl,-z,noexecstack -Wl,-z,relro -Wl,-z,now'.split())

        if 'apk' in self.features:
            # NOTE: This is a hack We change cprogram -> cshlib
            # but it's probably to late. It works for the name though (libX.so and not X)
            self.env.append_value('LINKFLAGS', ['-shared'])

@feature('cprogram', 'cxxprogram')
@before('process_source')
def osx_64_luajit(self):
    # Was previously needed for 64bit OSX, but removed when we updated luajit-2.1.0-beta3,
    # however it is still needed for 64bit iOS Simulator.
    if self.env['PLATFORM'] == 'x86_64-ios':
        self.env.append_value('LINKFLAGS', ['-pagezero_size', '10000', '-image_base', '100000000'])

@feature('skip_asan')
@before('process_source')
def asan_skip(self):
    self.skip_asan = True

@feature('skip_test')
@before('process_source')
def test_skip(self):
    self.skip_test = True

@feature('cprogram', 'cxxprogram', 'cstlib', 'cxxstlib', 'cshlib')
@before('process_source')
@after('asan_skip')
def asan_cxxflags(self):
    if getattr(self, 'skip_asan', False):
        return
    build_util = create_build_utility(self.env)
    if Options.options.with_asan:
        if build_util.get_target_os() in ('macos','ios','android','ps4','ps5'):
            self.env.append_value('CXXFLAGS', ['-fsanitize=address', '-fno-omit-frame-pointer', '-fsanitize-address-use-after-scope', '-DDM_SANITIZE_ADDRESS'])
            self.env.append_value('CFLAGS', ['-fsanitize=address', '-fno-omit-frame-pointer', '-fsanitize-address-use-after-scope', '-DDM_SANITIZE_ADDRESS'])
            self.env.append_value('LINKFLAGS', ['-fsanitize=address', '-fno-omit-frame-pointer', '-fsanitize-address-use-after-scope'])
        elif build_util.get_target_os() in ('win',):
            self.env.append_value('CXXFLAGS', ['/fsanitize=address', '-D_DISABLE_VECTOR_ANNOTATION', '-DDM_SANITIZE_ADDRESS'])
            self.env.append_value('CFLAGS', ['/fsanitize=address', '-D_DISABLE_VECTOR_ANNOTATION', '-DDM_SANITIZE_ADDRESS'])
            # not a linker option
    elif Options.options.with_ubsan and build_util.get_target_os() in ('macos','ios','android','ps4','ps5','nx64'):
        self.env.append_value('CXXFLAGS', ['-fsanitize=undefined', '-DDM_SANITIZE_UNDEFINED'])
        self.env.append_value('CFLAGS', ['-fsanitize=undefined', '-DDM_SANITIZE_UNDEFINED'])
        self.env.append_value('LINKFLAGS', ['-fsanitize=undefined'])
    elif Options.options.with_tsan and build_util.get_target_os() in ('macos','ios','android','ps4','ps5'):
        self.env.append_value('CXXFLAGS', ['-fsanitize=thread', '-DDM_SANITIZE_THREAD'])
        self.env.append_value('CFLAGS', ['-fsanitize=thread', '-DDM_SANITIZE_THREAD'])
        self.env.append_value('LINKFLAGS', ['-fsanitize=thread'])

@task_gen
@feature('cprogram', 'cxxprogram')
@after('apply_link')
def apply_unit_test(self):
    # Do not execute unit-tests tasks (compile and link) when --skip-build-tests is set
    if 'test' in self.features and getattr(Options.options, 'skip_build_tests', False):
            for t in self.tasks:
                t.hasrun = True

@feature('apk')
@before('process_source')
def apply_apk_test(self):
    build_util = create_build_utility(self.env)
    if 'android' == build_util.get_target_os():
        self.features.remove('cprogram')
        self.features.append('cshlib')

# Install all static libraries by default
@feature('cxxstlib', 'cstlib')
@after('default_cc')
@before('process_source')
def default_install_staticlib(self):
    self.install_path = self.env.LIBDIR

@feature('cshlib')
@after('default_cc')
@before('process_source')
def default_install_shlib(self):
    # Force installation dir to LIBDIR.
    # Default on windows is BINDIR
    self.install_path = self.env.LIBDIR

# iPhone bundle and signing support
RESOURCE_RULES_PLIST = """<?xml version="1.0" encoding="UTF-8"?>
<!DOCTYPE plist PUBLIC "-//Apple//DTD PLIST 1.0//EN" "http://www.apple.com/DTDs/PropertyList-1.0.dtd">
<plist version="1.0">
<dict>
        <key>rules</key>
        <dict>
                <key>.*</key>
                <true/>
                <key>Info.plist</key>
                <dict>
                        <key>omit</key>
                        <true/>
                        <key>weight</key>
                        <real>10</real>
                </dict>
                <key>ResourceRules.plist</key>
                <dict>
                        <key>omit</key>
                        <true/>
                        <key>weight</key>
                        <real>100</real>
                </dict>
        </dict>
</dict>
</plist>
"""

# The following is removed info.plist
# <key>NSMainNibFile</key>
# <string>MainWindow</string>
# We manage our own setup. At least for now

# NOTE: fb355198514515820 is HelloFBSample appid and for testing only
# This INFO_PLIST is only used for development
INFO_PLIST = """<?xml version="1.0" encoding="UTF-8"?>
<!DOCTYPE plist PUBLIC "-//Apple//DTD PLIST 1.0//EN" "http://www.apple.com/DTDs/PropertyList-1.0.dtd">
<plist version="1.0">
<dict>
        <key>BuildMachineOSBuild</key>
        <string>10K540</string>
        <key>CFBundleDevelopmentRegion</key>
        <string>en</string>
        <key>CFBundleDisplayName</key>
        <string>%(executable)s</string>
        <key>CFBundleExecutable</key>
        <string>%(executable)s</string>
        <key>CFBundleIdentifier</key>
        <string>%(bundleid)s</string>
        <key>CFBundleInfoDictionaryVersion</key>
        <string>6.0</string>
        <key>CFBundleName</key>
        <string>%(executable)s</string>
        <key>CFBundlePackageType</key>
        <string>APPL</string>
        <key>CFBundleResourceSpecification</key>
        <string>ResourceRules.plist</string>
        <key>CFBundleShortVersionString</key>
        <string>1.0</string>
        <key>CFBundleSignature</key>
        <string>????</string>
        <key>CFBundleSupportedPlatforms</key>
        <array>
                <string>iPhoneOS</string>
        </array>
        <key>CFBundleVersion</key>
        <string>1.0</string>
        <key>DTCompiler</key>
        <string>com.apple.compilers.llvmgcc42</string>
        <key>DTPlatformBuild</key>
        <string>8H7</string>
        <key>DTPlatformName</key>
        <string>iphoneos</string>
        <key>DTPlatformVersion</key>
        <string>4.3</string>
        <key>DTSDKBuild</key>
        <string>8H7</string>
        <key>DTSDKName</key>
        <string>iphoneos4.3</string>
        <key>DTXcode</key>
        <string>0402</string>
        <key>DTXcodeBuild</key>
        <string>4A2002a</string>
        <key>UIFileSharingEnabled</key>
        <true/>
        <key>LSRequiresIPhoneOS</key>
        <true/>
        <key>MinimumOSVersion</key>
        <string>5.0</string>
        <key>UIDeviceFamily</key>
        <array>
                <integer>1</integer>
                <integer>2</integer>
        </array>
        <key>UIStatusBarHidden</key>
        <true/>
        <key>UIViewControllerBasedStatusBarAppearance</key>
        <false/>
        <key>UISupportedInterfaceOrientations</key>
        <array>
                <string>UIInterfaceOrientationPortrait</string>
                <string>UIInterfaceOrientationPortraitUpsideDown</string>
                <string>UIInterfaceOrientationLandscapeLeft</string>
                <string>UIInterfaceOrientationLandscapeRight</string>
        </array>
        <key>UISupportedInterfaceOrientations~ipad</key>
        <array>
                <string>UIInterfaceOrientationPortrait</string>
                <string>UIInterfaceOrientationPortraitUpsideDown</string>
                <string>UIInterfaceOrientationLandscapeLeft</string>
                <string>UIInterfaceOrientationLandscapeRight</string>
        </array>

        <key>CFBundleURLTypes</key>
        <array>
                <dict>
                        <key>CFBundleURLSchemes</key>
                        <array>
                                <string>fb596203607098569</string>
                        </array>
                </dict>
        </array>
</dict>
</plist>
"""
def codesign(task):
    bld = task.generator.bld

    exe_path = task.exe.abspath()
    signed_exe_path = task.signed_exe.abspath()
    shutil.copy(exe_path, signed_exe_path)

    signed_exe_dir = os.path.dirname(signed_exe_path)

    identity = task.env.IDENTITY
    if not identity:
        identity = 'Apple Development'

    mobileprovision = task.provision
    if not mobileprovision:
        mobileprovision = 'engine_profile.mobileprovision'
    mobileprovision_path = os.path.join(task.env['DYNAMO_HOME'], 'share', mobileprovision)
    shutil.copyfile(mobileprovision_path, os.path.join(signed_exe_dir, 'embedded.mobileprovision'))

    entitlements = task.entitlements
    if not entitlements:
        entitlements = 'engine_profile.xcent'
    entitlements_path = os.path.join(task.env['DYNAMO_HOME'], 'share', entitlements)
    resource_rules_plist_file = task.resource_rules_plist.abspath()

    if not hasattr(task.generator, 'sdkinfo'):
        task.generator.sdkinfo = sdk.get_sdk_info(SDK_ROOT, bld.env['PLATFORM'])

    ret = bld.exec_command('CODESIGN_ALLOCATE=%s/usr/bin/codesign_allocate codesign -f -s "%s" --resource-rules=%s --entitlements %s %s' % (sdk.get_toolchain_root(task.generator.sdkinfo, bld.env['PLATFORM']), identity, resource_rules_plist_file, entitlements_path, signed_exe_dir))
    if ret != 0:
        error('Error running codesign')
        return 1

    return 0

Task.task_factory('codesign',
                         func = codesign,
                         #color = 'RED',
                         after  = 'app_bundle')

def app_bundle(task):
    task.info_plist.parent.mkdir()

    info_plist_file = open(task.info_plist.abspath(), 'w')
    bundleid = 'com.defold.%s' % task.exe_name
    if task.bundleid:
        bundleid = task.bundleid
    info_plist_file.write(INFO_PLIST % { 'executable' : task.exe_name, 'bundleid' : bundleid })
    info_plist_file.close()

    resource_rules_plist_file = open(task.resource_rules_plist.abspath(), 'w')
    resource_rules_plist_file.write(RESOURCE_RULES_PLIST)
    resource_rules_plist_file.close()

    return 0

def create_export_symbols(task):
    with open(task.outputs[0].abspath(), 'w') as out_f:
        for name in Utils.to_list(task.exported_symbols):
            print ('extern "C" void %s();' % name, file=out_f)
        print ('extern "C" void dmExportedSymbols() {', file=out_f)
        for name in Utils.to_list(task.exported_symbols):
            print ("    %s();" % name, file=out_f)
        print ("}", file=out_f)

    return 0

task = Task.task_factory('create_export_symbols',
                         func  = create_export_symbols,
                         color = 'PINK',
                         before  = 'c cxx')

task.runnable_status = lambda self: RUN_ME

@task_gen
@feature('cprogram', 'cxxprogram')
@before('process_source')
def export_symbols(self):
    # Force inclusion of symbol, e.g. from static libraries
    # We used to use -Wl,-exported_symbol on Darwin but changed
    # to a more general solution by generating a .cpp-file with
    # a function which references the symbols in question
    Utils.def_attrs(self, exported_symbols=[])
    if not self.exported_symbols:
        return

    exported_symbols = self.path.find_or_declare('__exported_symbols_%d.cpp' % self.idx)

    task = self.create_task('create_export_symbols')
    task.exported_symbols = self.exported_symbols
    task.set_outputs([exported_symbols])

    # Add exported symbols as a dependancy to this task
    if type(self.source) == str:
        sources = []
        for x in self.source.split(' '):
            sources.append(self.path.make_node(x))
        self.source = sources
    self.source.append(exported_symbols)

Task.task_factory('app_bundle',
                         func = app_bundle,
                         vars = ['SRC', 'DST'],
                         #color = 'RED',
                         after  = 'link_task stlink_task')


def _strip_executable(bld, platform, target_arch, path):
    """ Strips the debug symbols from an executable """
    if platform not in ['x86_64-linux','arm64-linux','x86_64-macos','arm64-macos','arm64-ios','armv7-android','arm64-android']:
        return 0 # return ok, path is still unstripped

    sdkinfo = sdk.get_sdk_info(SDK_ROOT, bld.env.PLATFORM)
    strip = "strip"
    if 'android' in platform:
        host_names = {
            'win32': 'windows',
            'darwin': 'darwin',
            'linux': 'linux',
        }
        home_names = {
            'win32': 'USERPROFILE',
            'darwin': 'HOME',
            'linux': 'HOME',
        }
        HOME = os.environ[home_names.get(sys.platform)]
        ANDROID_HOST = host_names.get(sys.platform)
        strip = "%s/toolchains/llvm/prebuilt/%s-x86_64/bin/llvm-strip" % (sdkinfo['ndk'], ANDROID_HOST)

    return bld.exec_command("%s %s" % (strip, path))

AUTHENTICODE_CERTIFICATE="Midasplayer Technology AB"

def authenticode_certificate_installed(task):
    if Options.options.skip_codesign:
        return 0
    ret = task.exec_command('powershell "Get-ChildItem cert: -Recurse | Where-Object {$_.FriendlyName -Like """%s*"""} | Measure | Foreach-Object { exit $_.Count }"' % AUTHENTICODE_CERTIFICATE, stdout=True, stderr=True)
    return ret > 0

def authenticode_sign(task):
    if Options.options.skip_codesign:
        return
    exe_file = task.inputs[0].abspath()
    exe_file_to_sign = task.inputs[0].change_ext('_to_sign.exe').abspath()
    exe_file_signed = task.outputs[0].abspath()

    ret = task.exec_command('copy /Y %s %s' % (exe_file, exe_file_to_sign), stdout=True, stderr=True)
    if ret != 0:
        error("Unable to copy file before signing")
        return 1

    ret = task.exec_command('"%s" sign /sm /n "%s" /fd sha256 /tr http://timestamp.comodoca.com /td sha256 /d defold /du https://www.defold.com /v %s' % (task.env['SIGNTOOL'], AUTHENTICODE_CERTIFICATE, exe_file_to_sign), stdout=True, stderr=True)
    if ret != 0:
        error("Unable to sign executable")
        return 1

    ret = task.exec_command('move /Y %s %s' % (exe_file_to_sign, exe_file_signed), stdout=True, stderr=True)
    if ret != 0:
        error("Unable to rename file after signing")
        return 1

    return 0

Task.task_factory('authenticode_sign',
                     func = authenticode_sign,
                     after = 'link_task stlink_task')

@task_gen
@feature('authenticode')
def authenticode(self):
    exe_file = self.link_task.outputs[0].abspath(self.env)
    sign_task = self.create_task('authenticode_sign')
    sign_task.set_inputs(self.link_task.outputs)
    sign_task.set_outputs([self.link_task.outputs[0].change_ext('_signed.exe')])

@task_gen
@after('apply_link')
@feature('cprogram', 'cxxprogram')
def create_app_bundle(self):
    if not re.match('arm.*?darwin', self.env['PLATFORM']):
        return

    Utils.def_attrs(self, bundleid = None, provision = None, entitlements = None)

    app_bundle_task = self.create_task('app_bundle')
    app_bundle_task.bundleid = self.bundleid
    app_bundle_task.set_inputs(self.link_task.outputs)

    exe_name = self.link_task.outputs[0].name
    app_bundle_task.exe_name = exe_name

    info_plist = self.path.get_bld().make_node("%s.app/Info.plist" % exe_name)
    app_bundle_task.info_plist = info_plist

    resource_rules_plist = self.path.get_bld().make_node("%s.app/ResourceRules.plist" % exe_name)
    app_bundle_task.resource_rules_plist = resource_rules_plist

    app_bundle_task.set_outputs([info_plist, resource_rules_plist])

    self.app_bundle_task = app_bundle_task

    if not Options.options.skip_codesign and not self.env["CODESIGN_UNSUPPORTED"]:
        signed_exe = self.path.get_bld().make_node("%s.app/%s" % (exe_name, exe_name))

        codesign = self.create_task('codesign')
        codesign.provision = self.provision
        codesign.entitlements = self.entitlements
        codesign.resource_rules_plist = resource_rules_plist
        codesign.set_inputs(self.link_task.outputs)
        codesign.set_outputs(signed_exe)

        codesign.exe = self.link_task.outputs[0]
        codesign.signed_exe = signed_exe


ANDROID_STUB = """
struct android_app;

extern void _glfwPreMain(struct android_app* state);
extern void app_dummy();

void android_main(struct android_app* state)
{
    // Make sure glue isn't stripped.
    app_dummy();
    _glfwPreMain(state);
}
"""

def android_package(task):
    # TODO: This is a complete mess and should be split in several smaller tasks!

    bld = task.generator.bld

    package = 'com.defold.%s' % task.exe_name
    if task.android_package:
        package = task.android_package

    try:
        build_util = create_build_utility(task.env)
    except BuildUtilityException as ex:
        task.fatal(ex.msg)

    sdk_info = sdk.get_sdk_info(SDK_ROOT, build_util.get_target_platform())
    android_jar = sdk_info['jar'] # android.jar from the sdk

    dynamo_home = task.env['DYNAMO_HOME']

    dex_dir = os.path.dirname(task.classes_dex.abspath())
    root = os.path.normpath(dex_dir)
    libs = os.path.join(root, 'libs')
    bin = os.path.join(root, 'bin')
    bin_cls = os.path.join(bin, 'classes')
    dx_libs = os.path.join(bin, 'dexedLibs')
    gen = os.path.join(root, 'gen')
    jni_dir = os.path.join(root, 'jni')
    native_lib = task.native_lib.get_bld().abspath()
    native_lib_dir = task.native_lib.get_bld().parent.abspath()

    bld.exec_command('mkdir -p %s' % (libs))
    bld.exec_command('mkdir -p %s' % (bin))
    bld.exec_command('mkdir -p %s' % (bin_cls))
    bld.exec_command('mkdir -p %s' % (dx_libs))
    bld.exec_command('mkdir -p %s' % (gen))
    bld.exec_command('mkdir -p %s' % (native_lib_dir))
    bld.exec_command('mkdir -p %s' % (jni_dir))

    shutil.copy(task.native_lib_in.get_bld().abspath(), native_lib)

    dx_jars = []
    for jar in task.jars:
        dx_jars.append(jar)

    if getattr(task, 'proguard', None):
        proguardtxt = task.proguard[0]
        proguardjar = '%s/android-sdk/tools/proguard/lib/proguard.jar' % sdkinfo['path']
        dex_input = ['%s/share/java/classes.jar' % dynamo_home]

        ret = bld.exec_command('%s -jar %s -include %s -libraryjars %s -injars %s -outjar %s' % (task.env['JAVA'][0], proguardjar, proguardtxt, android_jar, ':'.join(dx_jars), dex_input[0]))
        if ret != 0:
            error('Error running proguard')
            return 1
    else:
        dex_input = dx_jars

    if dex_input:
        ret = bld.exec_command('%s --output %s %s' % (task.env.D8[0], dex_dir, ' '.join(dex_input)))
        if ret != 0:
            error('Error running d8')
            return 1

    # strip the executable
    path = task.native_lib.abspath()
    ret = _strip_executable(bld, task.env.PLATFORM, build_util.get_target_architecture(), path)
    if ret != 0:
        error('Error stripping file %s' % path)
        return 1

    with open(task.android_mk.abspath(), 'w') as f:
        print ('APP_ABI := %s' % getAndroidArch(build_util.get_target_architecture()), file=f)

    with open(task.application_mk.abspath(), 'w') as f:
        print ('', file=f)

    with open(task.gdb_setup.abspath(), 'w') as f:
        if 'arm64' == build_util.get_target_architecture():
            print ('set solib-search-path ./libs/arm64-v8a:./obj/local/arm64-v8a/', file=f)
        else:
            print ('set solib-search-path ./libs/armeabi-v7a:./obj/local/armeabi-v7a/', file=f)

    return 0

Task.task_factory('android_package',
                         func = android_package,
                         vars = ['SRC', 'DST'],
                         after  = 'link_task stlink_task')

@task_gen
@after('apply_link')
@feature('apk')
def create_android_package(self):
    if not re.match('arm.*?android', self.env['PLATFORM']):
        return
    Utils.def_attrs(self, android_package = None)

    android_package_task = self.create_task('android_package')
    android_package_task.set_inputs(self.link_task.outputs)
    android_package_task.android_package = self.android_package

    Utils.def_attrs(self, extra_packages = "")
    android_package_task.extra_packages = Utils.to_list(self.extra_packages)

    Utils.def_attrs(self, jars=[])
    android_package_task.jars = Utils.to_list(self.jars)

    exe_name = self.name
    lib_name = self.link_task.outputs[0].name

    android_package_task.exe_name = exe_name

    try:
        build_util = create_build_utility(android_package_task.env)
    except BuildUtilityException as ex:
        android_package_task.fatal(ex.msg)

    if 'arm64' == build_util.get_target_architecture():
        native_lib = self.path.get_bld().make_node("%s.android/libs/arm64-v8a/%s" % (exe_name, lib_name))
    else:
        native_lib = self.path.get_bld().make_node("%s.android/libs/armeabi-v7a/%s" % (exe_name, lib_name))
    android_package_task.native_lib = native_lib
    android_package_task.native_lib_in = self.link_task.outputs[0]
    android_package_task.classes_dex = self.path.get_bld().make_node("%s.android/classes.dex" % (exe_name))

    # NOTE: These files are required for ndk-gdb
    android_package_task.android_mk = self.path.get_bld().make_node("%s.android/jni/Android.mk" % (exe_name))
    android_package_task.application_mk = self.path.get_bld().make_node("%s.android/jni/Application.mk" % (exe_name))
    if 'arm64' == build_util.get_target_architecture():
        android_package_task.gdb_setup = self.path.get_bld().make_node("%s.android/libs/arm64-v8a/gdb.setup" % (exe_name))
    else:
        android_package_task.gdb_setup = self.path.get_bld().make_node("%s.android/libs/armeabi-v7a/gdb.setup" % (exe_name))

    android_package_task.set_outputs([native_lib,
                                      android_package_task.android_mk, android_package_task.application_mk, android_package_task.gdb_setup])

    self.android_package_task = android_package_task

def copy_stub(task):
    with open(task.outputs[0].abspath(), 'w') as out_f:
        out_f.write(ANDROID_STUB)

    return 0

task = Task.task_factory('copy_stub',
                                func  = copy_stub,
                                color = 'PINK',
                                before  = 'c cxx')

task.runnable_status = lambda self: RUN_ME

@task_gen
@before('process_source')
@feature('apk')
def create_copy_glue(self):
    if not re.match('arm.*?android', self.env['PLATFORM']):
        return

    stub = self.path.get_bld().find_or_declare('android_stub.c')
    self.source.append(stub)
    task = self.create_task('copy_stub')
    task.set_outputs([stub])

def embed_build(task):
    symbol = task.inputs[0].name.upper().replace('.', '_').replace('-', '_').replace('@', 'at')
    in_file = open(task.inputs[0].abspath(), 'rb').read()
    cpp_out_file = open(task.outputs[0].abspath(), 'w')
    h_out_file = open(task.outputs[1].abspath(), 'w')

    cpp_str = """
#include <stdint.h>
#include "dlib/align.h"
unsigned char DM_ALIGNED(16) %s[] =
"""
    cpp_out_file.write(cpp_str % (symbol))
    cpp_out_file.write('{\n    ')
    data = in_file
    data_is_binary = type(data) == bytes

    tmp = ''
    for i,x in enumerate(data):
        if data_is_binary:
            tmp += hex(x) + ', '
        else:
            tmp += hex(ord(x)) + ', '
        if i > 0 and i % 4 == 0:
            tmp += '\n    '

    cpp_out_file.write(tmp)
    cpp_out_file.write('\n};\n')
    cpp_out_file.write('uint32_t %s_SIZE = sizeof(%s);\n' % (symbol, symbol))

    h_out_file.write('extern unsigned char %s[];\n' % (symbol))
    h_out_file.write('extern uint32_t %s_SIZE;\n' % (symbol))

    cpp_out_file.close()
    h_out_file.close()

    m = Utils.md5()

    if data_is_binary:
        m.update(data)
    else:
        m.update(data.encode('utf-8'))

    task.generator.bld.node_sigs[task.inputs[0]] = m.digest()

    return 0

Task.task_factory('dex', '${D8} --dex --output ${TGT} ${SRC}',
                      color='YELLOW',
                      after='jar_files',
                      shell=True)

@task_gen
@after('apply_java')
@feature('dex')
def apply_dex(self):
    if not re.match('arm.*?android', self.env['PLATFORM']):
        return

    jar = self.path.find_or_declare(self.destfile)
    dex = jar.change_ext('.dex')
    task = self.create_task('dex')
    task.set_inputs(jar)
    task.set_outputs(dex)

Task.task_factory('embed_file',
                  func = embed_build,
                  vars = ['SRC', 'DST'],
                  color = 'RED',
                  before  = 'c cxx')

@feature('embed')
@before('process_source')
def embed_file(self):
    Utils.def_attrs(self, embed_source=[])
    embed_out_nodes = []

    for name in Utils.to_list(self.embed_source):
        Logs.info("Embedding '%s' ..." % name)
        node = self.path.find_resource(name)

        if node == None:
            Logs.info("File %s was not found in %s" % (name, self.path.abspath()))

        cc_out = node.parent.find_or_declare([node.name + '.embed.cpp'])
        h_out = node.parent.find_or_declare([node.name + '.embed.h'])

        task = self.create_task('embed_file', node, [cc_out, h_out])
        embed_out_nodes.append(cc_out)

    # some sources are added as nodes and some are not
    # so we have to make sure we only have nodes in the source list
    source_nodes = []
    for x in Utils.to_list(self.source):
        if type(x) == str:
            source_nodes.append(self.path.find_node(x))
        else:
            source_nodes.append(x)

    # Add dependency on generated embed source files to the task gen
    self.source = source_nodes + embed_out_nodes

def do_find_file(file_name, path_list):
    for directory in Utils.to_list(path_list):
        found_file_name = os.path.join(directory,file_name)
        if os.path.exists(found_file_name):
            return found_file_name

@conf
def find_file(self, file_name, path_list = [], var = None, mandatory = False):
    if not path_list: path_list = os.environ['PATH'].split(os.pathsep)
    ret = do_find_file(file_name, path_list)

    # JG: Maybe fix this. Not sure it's the correct conversion to 'check_message'
    self.start_msg('Checking for file %s' % (file_name))
    self.end_msg(ret)
    if var: self.env[var] = ret

    if not ret and mandatory:
        self.fatal('The file %s could not be found' % file_name)

    return ret

def create_test_server_config(ctx, port=None, ip=None, config_name=None):
    local_ip = ip
    if local_ip is None:
        hostname = socket.gethostname()
        local_ip = socket.gethostbyname(hostname)

    config = configparser.RawConfigParser()
    config.add_section("server")
    config.set("server", "ip", local_ip)
    config.set("server", "socket", port)

    if config_name is None:
        config_name = tempfile.mktemp(".cfg", "unittest_")
    configfilepath = os.path.basename(config_name)
    with open(configfilepath, 'w') as f:
        config.write(f)
        print("Wrote test config file: %s" % configfilepath)
        return configfilepath
    return None

def _should_run_test_taskgen(ctx, taskgen):
    if not 'test' in taskgen.features:
        return False

    if not taskgen.name.startswith('test_'):
        return False

    if getattr(taskgen, 'skip_test', False):
        return False

    supported_features = ['cprogram', 'cxxprogram', 'jar']
    found_feature = False
    for feature in supported_features:
        if feature in taskgen.features:
            found_feature = True
            break
    if not found_feature:
        return False

    if ctx.targets:
        if not taskgen.name in ctx.targets:
            return False

    if not platform_supports_feature(ctx.env.PLATFORM, taskgen.name, True):
        print("Skipping %s test for platform %s" % (ctx.env.PLATFORM, taskgen.name))
        return False

    return True


def run_tests(ctx, valgrind = False, configfile = None):
    if ctx == None or ctx.env == None or getattr(Options.options, 'skip_tests', False):
        return

    # TODO: Add something similar to this
    # http://code.google.com/p/v8/source/browse/trunk/tools/run-valgrind.py
    # to find leaks and set error code

    if not ctx.env['VALGRIND']:
        valgrind = False

    if not getattr(Options.options, 'with_valgrind', False):
        valgrind = False

    if 'web' in ctx.env.PLATFORM and not ctx.env['NODEJS']:
        Logs.info('Not running tests. node.js not found')
        return

    for t in ctx.get_all_task_gen():
        if not _should_run_test_taskgen(ctx, t):
            continue

        if not t.tasks:
            print("No runnable task found in generator %s" % t.name)
            continue

        task = None
        task_type = None
        for _task in t.tasks:
            for attr in ['link_task', 'jar_task']:
                if _task == getattr(t, attr, None):
                    task = _task
                    task_type = attr
                    break

        # Create the environment for the task
        env = dict(os.environ)
        merged_table = t.env.get_merged_dict()
        keys=list(merged_table.keys())
        for key in keys:
            v = merged_table[key]
            if isinstance(v, str):
                env[key] = v

        launch_pattern = '%s %s'
        if task_type == 'jar_task':
            # java -cp <classpath> <main-class>
            mainclass = getattr(t, 'mainclass', '')
            classpath = Utils.to_list(getattr(t, 'classpath', []))
            java_library_paths = Utils.to_list(getattr(t, 'java_library_paths', []))
            jar_path = task.outputs[0].abspath()
            jar_dir = os.path.dirname(jar_path)
            java_library_paths.append(jar_dir)
            classpath.append(jar_path)
            debug_flags = ''
            #debug_flags = '-Xcheck:jni'
            #debug_flags = '-Xcheck:jni -Xlog:library=info -verbose:class'
            launch_pattern = f'java {debug_flags} -Djava.library.path={os.pathsep.join(java_library_paths)} -Djni.library.path={os.pathsep.join(java_library_paths)} -cp {os.pathsep.join(classpath)} {mainclass} -verbose:class'
            print("launch_pattern:", launch_pattern)

        if 'TEST_LAUNCH_PATTERN' in t.env:
            launch_pattern = t.env.TEST_LAUNCH_PATTERN

        if task is None:
            print("Skipping", t.name)
            continue

        program = transform_runnable_path(ctx.env.PLATFORM, task.outputs[0].abspath())

        if task_type == 'jar_task':
            cmd = launch_pattern
        else:
            cmd = launch_pattern % (program, configfile if configfile else '')

            if 'web' in ctx.env.PLATFORM: # should be moved to TEST_LAUNCH_ARGS
                cmd = '%s %s' % (ctx.env['NODEJS'][0], cmd)

        # disable shortly during beta release, due to issue with jctest + test_gui
        valgrind = False
        if valgrind:
            dynamo_home = os.getenv('DYNAMO_HOME')
            cmd = "valgrind -q --leak-check=full --suppressions=%s/share/valgrind-python.supp --suppressions=%s/share/valgrind-libasound.supp --suppressions=%s/share/valgrind-libdlib.supp --suppressions=%s/ext/share/luajit/lj.supp --error-exitcode=1 %s" % (dynamo_home, dynamo_home, dynamo_home, dynamo_home, cmd)
        proc = subprocess.Popen(cmd, shell = True, env = env)
        ret = proc.wait()
        if ret != 0:
            print("test failed %s" %(t.target) )
            sys.exit(ret)

@feature('cprogram', 'cxxprogram', 'cstlib', 'cxxstlib', 'cshlib')
@after('apply_obj_vars')
def linux_link_flags(self):
    platform = self.env['PLATFORM']
    if re.match('.*?linux', platform):
        self.env.append_value('LINKFLAGS', ['-lpthread', '-lm', '-ldl'])

@feature('cprogram', 'cxxprogram')
@after('apply_obj_vars')
def js_web_link_flags(self):
    platform = self.env['PLATFORM']
    if 'web' in platform and 'test' in self.features:
        pre_js = os.path.join(self.env['DYNAMO_HOME'], 'share', "js-web-pre.js")
        self.env.append_value('LINKFLAGS', ['--pre-js', pre_js, '-lnodefs.js'])

@task_gen
@after('apply_obj_vars')
@feature('test')
def test_no_install(self):
    if 'test_install' in self.features:
        return # the user wanted it installed
    self.install_path = None # the tests shouldn't normally be installed

@task_gen
@before('process_source')
@feature('test')
def test_flags(self):
    # When building tests for the web, we disable emission of emscripten js.mem init files,
    # as the assumption when these are loaded is that the cwd will contain these items.
    if 'web' in self.env['PLATFORM']:
        for f in ['CFLAGS', 'CXXFLAGS', 'LINKFLAGS']:
            if '-gsource-map' in self.env[f]:
                self.env[f].remove('-gsource-map')

@feature('cprogram', 'cxxprogram')
@after('apply_obj_vars')
def js_web_web_link_flags(self):
    platform = self.env['PLATFORM']
    if 'web' in platform:
        lib_dirs = None
        if 'JS_LIB_PATHS' in self.env:
            lib_dirs = self.env['JS_LIB_PATHS']
        else:
            lib_dirs = {}
        libs = getattr(self, 'web_libs', [])
        jsLibHome = os.path.join(self.env['DYNAMO_HOME'], 'lib', platform, 'js')
        for lib in libs:
            js = ''
            if lib in lib_dirs:
                js = os.path.join(lib_dirs[lib], lib)
            else:
                js = os.path.join(jsLibHome, lib)
            self.env.append_value('LINKFLAGS', ['--js-library', js])

Task.task_factory('dSYM', '${DSYMUTIL} -o ${TGT} ${SRC}',
                      color='YELLOW',
                      after='link_task',
                      shell=True)

Task.task_factory('DSYMZIP', '${ZIP} -r ${TGT} ${SRC}',
                      color='BROWN',
                      after='dSYM') # Not sure how I could ensure this task running after the dSYM task /MAWE

@feature('extract_symbols')
@after('cprogram', 'cxxprogram', 'cshlib', 'cxxshlib')
@after('apply_link')
def extract_symbols(self):
    platform = self.env['PLATFORM']
    if not ('macos' in platform or 'ios' in platform):
        return

    link_output = self.link_task.outputs[0]
    dsym = link_output.change_ext('.dSYM')
    dsymtask = self.create_task('dSYM')
    dsymtask.set_inputs(link_output)
    dsymtask.set_outputs(dsym)

    archive = link_output.change_ext('.dSYM.zip')
    ziptask = self.create_task('DSYMZIP')
    ziptask.set_inputs(dsymtask.outputs[0])
    ziptask.set_outputs(archive)

def remove_flag_at_index(arr, index, count):
    for i in range(count):
        del arr[index]

def remove_flag(arr, flag, nargs):
    while flag in arr:
        index = arr.index(flag)
        remove_flag_at_index(arr, index, nargs+1)

def detect(conf):
    if Options.options.with_valgrind:
        conf.find_program('valgrind', var='VALGRIND', mandatory = False)

    conf.find_program('ccache', var='CCACHE', mandatory = False)

    if Options.options.with_iwyu:
        conf.find_program('include-what-you-use', var='IWYU', mandatory = False)

    host_platform = sdk.get_host_platform()

    platform = getattr(Options.options, 'platform', None)

    if not platform:
        platform = host_platform

    conf.env['PLATFORM'] = platform
    conf.env['BUILD_PLATFORM'] = host_platform

    if platform in ('x86_64-linux', 'arm64-linux', 'x86_64-win32', 'x86_64-macos', 'arm64-macos'):
        conf.env['IS_TARGET_DESKTOP'] = 'true'

    if host_platform in ('x86_64-linux', 'arm64-linux', 'x86_64-win32', 'x86_64-macos', 'arm64-macos'):
        conf.env['IS_HOST_DESKTOP'] = 'true'

    try:
        build_util = create_build_utility(conf.env)
    except BuildUtilityException as ex:
        conf.fatal(ex.msg)

    target_os = build_util.get_target_os()
    conf.env['TARGET_OS'] = target_os

    dynamo_home = build_util.get_dynamo_home()
    conf.env['DYNAMO_HOME'] = dynamo_home

    # these may be the same if we're building the host tools
    sdkinfo = sdk.get_sdk_info(SDK_ROOT, build_util.get_target_platform())
    sdkinfo_host = sdk.get_sdk_info(SDK_ROOT, host_platform)

    if 'linux' in host_platform and target_os in (TargetOS.MACOS, TargetOS.IOS):
        conf.env['TESTS_UNSUPPORTED'] = True
        print ("Tests disabled (%s cannot run on %s)" % (build_util.get_target_platform(), host_platform))

        conf.env['CODESIGN_UNSUPPORTED'] = True
        print ("Codesign disabled", Options.options.skip_codesign)

    # Vulkan support
    if Options.options.with_vulkan and build_util.get_target_platform() in ('arm64-linux', 'x86_64-ios', 'js-web', 'wasm-web', 'wasm_pthread-web'):
        conf.fatal('Vulkan is unsupported on %s' % build_util.get_target_platform())

    if target_os == TargetOS.WINDOWS:
        includes = sdkinfo['includes']['path']
        libdirs = sdkinfo['lib_paths']['path']
        bindirs = sdkinfo['bin_paths']['path']

        if platform == 'x86_64-win32':
            conf.env['MSVC_INSTALLED_VERSIONS'] = [('msvc 14.0',[('x64', ('amd64', (bindirs, includes, libdirs)))])]
        else:
            conf.env['MSVC_INSTALLED_VERSIONS'] = [('msvc 14.0',[('x86', ('x86', (bindirs, includes, libdirs)))])]

        if not Options.options.skip_codesign:
            conf.find_program('signtool', var='SIGNTOOL', mandatory = True, path_list = bindirs)

    if target_os in (TargetOS.MACOS, TargetOS.IOS):
        path_list = None
        if 'linux' in host_platform:
            path_list=[os.path.join(sdk.get_toolchain_root(sdkinfo_host, host_platform),'bin')]
        else:
            path_list=[os.path.join(sdk.get_toolchain_root(sdkinfo, build_util.get_target_platform()),'usr','bin')]
        conf.find_program('dsymutil', var='DSYMUTIL', mandatory = True, path_list=path_list) # or possibly llvm-dsymutil
        conf.find_program('zip', var='ZIP', mandatory = True)

    if TargetOS.MACOS == target_os:
        # Force gcc without llvm on darwin.
        # We got strange bugs with http cache with gcc-llvm...
        os.environ['CC'] = 'clang'
        os.environ['CXX'] = 'clang++'

        llvm_prefix = ''
        bin_dir = '%s/usr/bin' % (sdk.get_toolchain_root(sdkinfo, build_util.get_target_platform()))
        if 'linux' in host_platform:
            llvm_prefix = 'llvm-'
            bin_dir = os.path.join(sdk.get_toolchain_root(sdkinfo_host, host_platform),'bin')

        conf.env['CC']      = '%s/clang' % bin_dir
        conf.env['CXX']     = '%s/clang++' % bin_dir
        conf.env['LINK_CC'] = '%s/clang' % bin_dir
        conf.env['LINK_CXX']= '%s/clang++' % bin_dir
        conf.env['CPP']     = '%s/clang -E' % bin_dir
        conf.env['AR']      = '%s/%sar' % (bin_dir, llvm_prefix)
        conf.env['RANLIB']  = '%s/%sranlib' % (bin_dir, llvm_prefix)

    elif TargetOS.IOS == target_os and build_util.get_target_architecture() in ('armv7','arm64','x86_64'):

        # NOTE: If we are to use clang for OSX-builds the wrapper script must be qualifed, e.g. clang-ios.sh or similar
        if 'linux' in host_platform:
            bin_dir=os.path.join(sdk.get_toolchain_root(sdkinfo_host, host_platform),'bin')

            conf.env['CC']      = '%s/clang' % bin_dir
            conf.env['CXX']     = '%s/clang++' % bin_dir
            conf.env['LINK_CC'] = '%s/clang' % bin_dir
            conf.env['LINK_CXX']= '%s/clang++' % bin_dir
            conf.env['CPP']     = '%s/clang -E' % bin_dir
            conf.env['AR']      = '%s/llvm-ar' % bin_dir
            conf.env['RANLIB']  = '%s/llvm-ranlib' % bin_dir

        else:
            bin_dir = '%s/usr/bin' % (sdk.get_toolchain_root(sdkinfo, build_util.get_target_platform()))

            conf.env['CC']      = '%s/clang' % bin_dir
            conf.env['CXX']     = '%s/clang++' % bin_dir
            conf.env['LINK_CC'] = '%s/clang' % bin_dir
            conf.env['LINK_CXX']= '%s/clang++' % bin_dir
            conf.env['CPP']     = '%s/clang -E' % bin_dir
            conf.env['AR']      = '%s/ar' % bin_dir
            conf.env['RANLIB']  = '%s/ranlib' % bin_dir
            conf.env['LD']      = '%s/lld' % bin_dir

        conf.env['GCC-OBJCXX'] = '-xobjective-c++'
        conf.env['GCC-OBJCLINK'] = '-lobjc'


    elif TargetOS.ANDROID == target_os and build_util.get_target_architecture() in ('armv7', 'arm64'):
        # TODO: No windows support yet (unknown path to compiler when wrote this)
        bp_arch, bp_os = host_platform.split('-')
        exe_suffix = ''
        cmd_suffix = ''
        if bp_os == 'macos':
            bp_os = 'darwin'
        elif bp_os == 'win32':
            bp_os = 'windows'
            cmd_suffix = '.cmd'
            exe_suffix = '.exe'
        target_arch = build_util.get_target_architecture()
        api_version = sdkinfo['api']
        clang_name  = getAndroidCompilerName(target_arch, api_version)
        # NDK doesn't support arm64 yet
        if bp_arch == 'arm64':
            bp_arch = 'x86_64';
        bintools    = '%s/toolchains/llvm/prebuilt/%s-%s/bin' % (sdkinfo['ndk'], bp_os, bp_arch)
        bintools    = os.path.normpath(bintools)
        sep         = os.path.sep

        if not os.path.exists(bintools):
            conf.fatal("Path does not exist: %s" % bintools)

        conf.env['ANDROID_JAR'] = sdkinfo['jar']

        conf.env['CC']       = f'{bintools}{sep}{clang_name}{cmd_suffix}'
        conf.env['CXX']      = f'{bintools}{sep}{clang_name}++{cmd_suffix}'
        conf.env['LINK_CXX'] = f'{bintools}{sep}{clang_name}++{cmd_suffix}'
        conf.env['CPP']      = f'{bintools}{sep}{clang_name}{cmd_suffix} -E'

        conf.env['AR']       = f'{bintools}{sep}llvm-ar{exe_suffix}'
        conf.env['RANLIB']   = f'{bintools}{sep}llvm-ranlib{exe_suffix}'
        conf.env['LD']       = f'{bintools}{sep}lld{exe_suffix}'

        # Make sure the the compiler_c/compiler_cxx uses the correct path
        conf.environ['PATH'] = os.path.normpath(bintools) + os.pathsep + conf.environ['PATH']

        conf.find_program('d8', var='D8', mandatory = True, path_list=[sdkinfo['build_tools']])

    elif TargetOS.LINUX == target_os:
        bin_dir=os.path.join(sdk.get_toolchain_root(sdkinfo, build_util.get_target_platform()),'bin')

        conf.find_program('clang', var='CLANG', mandatory = False, path_list=[bin_dir])

        if conf.env.CLANG:
            conf.env['CC']      = '%s/clang' % bin_dir
            conf.env['CXX']     = '%s/clang++' % bin_dir
            conf.env['CPP']     = '%s/clang -E' % bin_dir
            conf.env['LINK_CC'] = '%s/clang' % bin_dir
            conf.env['LINK_CXX']= '%s/clang++' % bin_dir
            conf.env['AR']      = '%s/llvm-ar' % bin_dir
            conf.env['RANLIB']  = '%s/llvm-ranlib' % bin_dir

        else:
            # Fallback to default compiler
            conf.env.CXX = "clang++"
            conf.env.CC = "clang"
            conf.env.CPP = "clang -E"
            # llvm-ar or ar are found when loading compiler_c/compiler_cxx

    platform_setup_tools(conf, build_util)

    # jg: this whole thing is a 'dirty hack' to be able to pick up our own SDKs
    if TargetOS.WINDOWS == target_os:
        includes = sdkinfo['includes']['path']
        libdirs = sdkinfo['lib_paths']['path']
        bindirs = sdkinfo['bin_paths']['path']

        bindirs.append(build_util.get_binary_path())
        bindirs.append(build_util.get_dynamo_ext('bin', build_util.get_target_platform()))

        # The JDK dir doesn't get added since we use no_autodetect
        bindirs.append(os.path.join(os.getenv('JAVA_HOME'), 'bin'))

        # there's no lib prefix anymore so we need to set our our lib dir first so we don't
        # pick up the wrong hid.lib from the windows sdk
        libdirs.insert(0, build_util.get_dynamo_home('lib', build_util.get_target_platform()))

        conf.env['PATH']     = bindirs + sys.path + conf.env['PATH']
        conf.env['INCLUDES'] = includes
        conf.env['LIBPATH']  = libdirs
        conf.load('msvc', funs='no_autodetect')

        if not Options.options.skip_codesign:
            conf.find_program('signtool', var='SIGNTOOL', mandatory = True, path_list = bindirs)
    else:
        conf.options.check_c_compiler = 'clang gcc'
        conf.options.check_cxx_compiler = 'clang++ g++'
        conf.load('compiler_c')
        conf.load('compiler_cxx')

    # Since we're using an old waf version, we remove unused arguments
    remove_flag(conf.env['shlib_CFLAGS'], '-compatibility_version', 1)
    remove_flag(conf.env['shlib_CFLAGS'], '-current_version', 1)
    remove_flag(conf.env['shlib_CXXFLAGS'], '-compatibility_version', 1)
    remove_flag(conf.env['shlib_CXXFLAGS'], '-current_version', 1)

    # Needed for api generation
    if conf.env.IS_HOST_DESKTOP:
        if not 'CLANG' in conf.env:
            conf.find_program('clang',   var='CLANG', mandatory = True)
            os.environ['CLANG'] = conf.env.CLANG[0]
        if not 'CLANGPP' in conf.env:
            conf.find_program('clang++', var='CLANGPP', mandatory = True)
            os.environ['CLANGPP'] = conf.env.CLANGPP[0]

    # NOTE: We override after check_tool. Otherwise waf gets confused and CXX_NAME etc are missing..
    if target_os == TargetOS.WEB:
        emsdk = sdkinfo['emsdk']['path']

        if emsdk is None:
            conf.fatal('EMSDK environment variable not found.')

        if not conf.env['NODEJS']:
            emsdk_node = sdkinfo['emsdk']['node']
            path_list = None
            if emsdk_node is not None and os.path.exists(emsdk_node):
                path_list = [os.path.dirname(emsdk_node)]
            conf.find_program('node', var='NODEJS', mandatory = False, path_list = path_list)

        bin_dir = os.path.join(emsdk, 'upstream', 'emscripten')

        conf.env['EMSCRIPTEN'] = bin_dir
        conf.env['EMSDK'] = emsdk # let's use the actual install dir if we wish to use other tools
        conf.env['EM_CACHE'] = sdkinfo['emsdk']['cache']
        conf.env['EM_CONFIG'] = sdkinfo['emsdk']['config']

        conf.env['CC'] = f'{bin_dir}/emcc'
        conf.env['CXX'] = f'{bin_dir}/em++'
        conf.env['LINK_CC'] = f'{bin_dir}/emcc'
        conf.env['LINK_CXX'] = f'{bin_dir}/em++'
        conf.env['CPP'] = f'{bin_dir}/em++'
        conf.env['AR'] = f'{bin_dir}/emar'
        conf.env['RANLIB'] = f'{bin_dir}/emranlib'
        conf.env['LD'] = f'{bin_dir}/emcc'
        conf.env['cprogram_PATTERN']='%s.js'
        conf.env['cxxprogram_PATTERN']='%s.js'

        # Unknown argument: -Bstatic, -Bdynamic
        conf.env['STLIB_MARKER']=''
        conf.env['SHLIB_MARKER']=''

    if platform in ('x86_64-linux','arm64-linux','armv7-android','arm64-android'): # Currently the only platform exhibiting the behavior
        conf.env['STLIB_MARKER'] = ['-Wl,-start-group', '-Wl,-Bstatic']
        conf.env['SHLIB_MARKER'] = ['-Wl,-end-group', '-Wl,-Bdynamic']

    if Options.options.static_analyze:
        conf.find_program('scan-build', var='SCANBUILD', mandatory = True, path_list=['/usr/local/opt/llvm/bin'])
        output_dir = os.path.normpath(os.path.join(os.environ['DYNAMO_HOME'], '..', '..', 'static_analyze'))
        for t in ['CC', 'CXX']:
            c = conf.env[t]
            if type(c) == list:
                conf.env[t] = [conf.env.SCANBUILD, '-k','-o',output_dir] + c
            else:
                conf.env[t] = [conf.env.SCANBUILD, '-k','-o',output_dir, c]

    if conf.env['CCACHE'] and TargetOS.WINDOWS != target_os:
        if not Options.options.disable_ccache:
            # Prepend gcc/g++ with CCACHE
            for t in ['CC', 'CXX']:
                c = conf.env[t]
                if type(c) == list:
                    conf.env[t] = [conf.env.CCACHE[0]] + c
                else:
                    conf.env[t] = [conf.env.CCACHE[0], c]
        else:
            Logs.info('ccache disabled')

    conf.env.BINDIR = Utils.subst_vars('${PREFIX}/bin/%s' % build_util.get_target_platform(), conf.env)
    conf.env.LIBDIR = Utils.subst_vars('${PREFIX}/lib/%s' % build_util.get_target_platform(), conf.env)

    if target_os in (TargetOS.MACOS, TargetOS.IOS):
        conf.load('waf_objectivec')

        # Unknown argument: -Bstatic, -Bdynamic
        conf.env['STLIB_MARKER']=''
        conf.env['SHLIB_MARKER']=''

    if TargetOS.LINUX == target_os:
        conf.env['LIB_PLATFORM_SOCKET'] = ''
        conf.env['LIB_DL'] = 'dl'
    elif target_os in (TargetOS.MACOS, TargetOS.IOS):
        conf.env['LIB_PLATFORM_SOCKET'] = ''
    elif TargetOS.ANDROID == target_os:
        conf.env['LIB_PLATFORM_SOCKET'] = ''
    elif TargetOS.WINDOWS == target_os:
        conf.env['LIB_PLATFORM_SOCKET'] = 'WS2_32 Iphlpapi AdvAPI32'.split()
    else:
        conf.env['LIB_PLATFORM_SOCKET'] = ''

    use_vanilla = getattr(Options.options, 'use_vanilla_lua', False)
    if target_os == TargetOS.WEB or not platform_supports_feature(build_util.get_target_platform(), 'luajit', {}):
        use_vanilla = True

    if use_vanilla:
        conf.env['STLIB_LUA'] = 'lua'
    else:
        conf.env['STLIB_LUA'] = 'luajit-5.1'

    conf.env['STLIB_TESTMAIN'] = ['testmain'] # we'll use this for all internal tests/tools

    if target_os != TargetOS.MACOS:
        conf.env['STLIB_UNWIND'] = 'unwind'

    if TargetOS.MACOS == target_os:
        conf.env['FRAMEWORK_OPENGL'] = ['OpenGL', 'AGL']
    elif TargetOS.ANDROID == target_os:
        conf.env['LIB_OPENGL'] = ['EGL', 'GLESv1_CM', 'GLESv2']
    elif TargetOS.WINDOWS == target_os:
        conf.env['LINKFLAGS_OPENGL'] = ['opengl32.lib', 'glu32.lib']
    elif 'linux' == target_os:
        conf.env['LIB_OPENGL'] = ['GL', 'GLU']
        conf.env['LIB_OPENGLES'] = ['EGL', 'GLESv1_CM', 'GLESv2']

    if TargetOS.MACOS == target_os:
        conf.env['FRAMEWORK_OPENAL'] = ['OpenAL']
    elif TargetOS.IOS == target_os:
        conf.env['FRAMEWORK_OPENAL'] = ['OpenAL', 'AudioToolbox']
    elif TargetOS.ANDROID == target_os:
        conf.env['LIB_OPENAL'] = ['OpenSLES']
    elif TargetOS.LINUX == target_os:
        conf.env['LIB_OPENAL'] = ['openal']

    conf.env['STLIB_DLIB'] = ['dlib', 'image', 'mbedtls', 'zip']
    conf.env['STLIB_DDF'] = 'ddf'
    conf.env['STLIB_CRASH'] = 'crashext'
    conf.env['STLIB_CRASH_NULL'] = 'crashext_null'
    if TargetOS.WEB == target_os:
        conf.env['STLIB_PROFILE'] = ['profile_basic']
    else:
        conf.env['STLIB_PROFILE'] = ['profile', 'remotery']
    conf.env['STLIB_PROFILE_NULL'] = ['profile_null', 'remotery_null']
    conf.env['DEFINES_PROFILE_NULL'] = ['DM_PROFILE_NULL']
    conf.env['STLIB_PROFILE_NULL_NOASAN'] = ['profile_null_noasan', 'remotery_null_noasan']

    if platform in ('arm64-nx64',):
        conf.env['STLIB_PROFILE'] = conf.env['STLIB_PROFILE_NULL']

    if ('record' not in Options.options.disable_features):
        conf.env['STLIB_RECORD'] = 'record_null'
    else:
        if platform in ('x86_64-linux', 'arm64-linux', 'x86_64-win32', 'x86_64-macos', 'arm64-macos'):
            conf.env['STLIB_RECORD'] = 'record'
            conf.env['LINKFLAGS_RECORD'] = ['vpx.lib']
        else:
            Logs.info("record disabled")
            conf.env['STLIB_RECORD'] = 'record_null'
    conf.env['STLIB_RECORD_NULL'] = 'record_null'

    conf.env['STLIB_GRAPHICS']          = ['graphics', 'graphics_transcoder_basisu', 'basis_transcoder']
    conf.env['STLIB_GRAPHICS_OPENGLES'] = ['graphics_opengles', 'graphics_transcoder_basisu', 'basis_transcoder']
    conf.env['STLIB_GRAPHICS_VULKAN']   = ['graphics_vulkan', 'graphics_transcoder_basisu', 'basis_transcoder']
    conf.env['STLIB_GRAPHICS_DX12']     = ['graphics_dx12', 'graphics_transcoder_basisu', 'basis_transcoder']
    conf.env['STLIB_GRAPHICS_WEBGPU']   = ['graphics_webgpu', 'graphics_transcoder_basisu', 'basis_transcoder']
    conf.env['STLIB_GRAPHICS_NULL']     = ['graphics_null', 'graphics_transcoder_null']

    conf.env['STLIB_PLATFORM']        = ['platform']
    conf.env['STLIB_PLATFORM_VULKAN'] = ['platform_vulkan']
    conf.env['STLIB_PLATFORM_NULL']   = ['platform_null']

    if platform_glfw_version(platform) == 3:
        conf.env['STLIB_DMGLFW'] = 'glfw3'
    else:
        conf.env['STLIB_DMGLFW'] = 'dmglfw'

    # ***********************************************************
    # Vulkan
    if TargetOS.MACOS == target_os:
        conf.env['STLIB_VULKAN'] = Options.options.with_vulkan_validation and 'vulkan' or 'MoltenVK'
        conf.env['FRAMEWORK_VULKAN'] = ['Metal', 'IOSurface', 'QuartzCore']
        conf.env['FRAMEWORK_DMGLFW'] = ['QuartzCore']
    elif TargetOS.IOS == target_os:
        conf.env['STLIB_VULKAN'] = 'MoltenVK'
        conf.env['FRAMEWORK_VULKAN'] = ['Metal', 'IOSurface']
        conf.env['FRAMEWORK_DMGLFW'] = ['QuartzCore', 'OpenGLES', 'CoreVideo', 'CoreGraphics']
    elif TargetOS.LINUX == target_os:
        conf.env['LIB_VULKAN'] = ['vulkan', 'X11-xcb']
        # currently we only have the validation
        if Options.options.with_vulkan_validation and platform == 'arm64-linux':
            conf.env.append_value('LIB_VULKAN', ['VkLayer_khronos_validation'])

    elif TargetOS.ANDROID == target_os:
        conf.env['SHLIB_VULKAN'] = ['vulkan']
    elif TargetOS.WINDOWS == target_os:
        conf.env['LINKFLAGS_VULKAN'] = 'vulkan-1.lib' # because it doesn't have the "lib" prefix

    if TargetOS.MACOS == target_os:
        conf.env['FRAMEWORK_TESTAPP'] = ['AppKit', 'Cocoa', 'IOKit', 'Carbon', 'CoreVideo']
        conf.env['FRAMEWORK_APP'] = ['AppKit', 'Cocoa', 'IOKit', 'Carbon', 'CoreVideo']
    elif TargetOS.ANDROID == target_os:
        pass
        #conf.env['STLIB_TESTAPP'] += ['android']
    elif TargetOS.LINUX == target_os:
        conf.env['LIB_TESTAPP'] += ['Xext', 'X11', 'Xi', 'pthread']
        conf.env['LIB_APP'] += ['Xext', 'X11', 'Xi', 'pthread']
    elif TargetOS.WINDOWS == target_os:
        conf.env['LINKFLAGS_TESTAPP'] = ['user32.lib', 'shell32.lib']

    if TargetOS.WINDOWS == target_os:
        conf.env['LINKFLAGS_SOUND']     = ['ole32.lib'] # cocreateinstance in device_wasapi.cpp
        conf.env['LINKFLAGS_DINPUT']    = ['dinput8.lib', 'dxguid.lib', 'xinput9_1_0.lib']
        conf.env['LINKFLAGS_APP']       = ['user32.lib', 'shell32.lib', 'dbghelp.lib'] + conf.env['LINKFLAGS_DINPUT']
        conf.env['LINKFLAGS_DX12']      = ['D3D12.lib', 'DXGI.lib', 'D3Dcompiler.lib']

    conf.env['STLIB_EXTENSION'] = 'extension'
    conf.env['STLIB_SCRIPT'] = 'script'

    if conf.env.IS_TARGET_DESKTOP:

        conf.env['STLIB_JNI'] = 'jni'
        conf.env['STLIB_JNI_NOASAN'] = 'jni_noasan'

        if 'JAVA_HOME' in os.environ:
            host = 'win32'
            if 'linux' in sys.platform:
                host = 'linux'
            elif 'darwin' in sys.platform:
                host = 'darwin'

            conf.env['INCLUDES_JDK'] = [os.path.join(os.environ['JAVA_HOME'], 'include'), os.path.join(os.environ['JAVA_HOME'], 'include', host)]
            conf.env['LIBPATH_JDK'] = os.path.join(os.environ['JAVA_HOME'], 'lib')
            conf.env['DEFINES_JDK'] = ['DM_HAS_JDK']

            # if the jdk doesn't have the jni.h
            jni_path = os.path.join(conf.env['INCLUDES_JDK'][0], 'jni.h')
            if not os.path.exists(jni_path):
                Logs.error("JAVA_HOME=%s" % os.environ['JAVA_HOME'])
                Logs.error("Failed to find jni.h at %s" % jni_path)
                sys.exit(1)

    conf.load('waf_csharp')

    if Options.options.generate_compile_commands:
        conf.load('clang_compilation_database')


def configure(conf):
    detect(conf)

old = Build.BuildContext.exec_command
def exec_command(self, cmd, **kw):
    return old(self, cmd, **kw)

Build.BuildContext.exec_command = exec_command

def options(opt):
    opt.load('compiler_c')
    opt.load('compiler_cxx')

    opt.add_option('--platform', default='', dest='platform', help='target platform, eg arm64-ios')
    opt.add_option('--skip-tests', action='store_true', default=False, dest='skip_tests', help='skip running unit tests')
    opt.add_option('--skip-build-tests', action='store_true', default=False, dest='skip_build_tests', help='skip building unit tests')
    opt.add_option('--skip-codesign', action="store_true", default=False, dest='skip_codesign', help='skip code signing')
    opt.add_option('--skip-apidocs', action='store_true', default=False, dest='skip_apidocs', help='skip extraction and generation of API docs.')
    opt.add_option('--disable-ccache', action="store_true", default=False, dest='disable_ccache', help='force disable of ccache')
    opt.add_option('--generate-compile-commands', action="store_true", default=False, dest='generate_compile_commands', help='generate (appending mode) compile_commands.json')
    opt.add_option('--use-vanilla-lua', action="store_true", default=False, dest='use_vanilla_lua', help='use luajit')
    opt.add_option('--opt-level', default="2", dest='opt_level', help='optimization level')
    opt.add_option('--ndebug', action='store_true', default=False, help='Defines NDEBUG for the engine')
    opt.add_option('--with-asan', action='store_true', default=False, dest='with_asan', help='Enables address sanitizer')
    opt.add_option('--with-ubsan', action='store_true', default=False, dest='with_ubsan', help='Enables undefined behavior sanitizer')
    opt.add_option('--with-tsan', action='store_true', default=False, dest='with_tsan', help='Enables thread sanitizer')
    opt.add_option('--with-iwyu', action='store_true', default=False, dest='with_iwyu', help='Enables include-what-you-use tool (if installed)')
    opt.add_option('--show-includes', action='store_true', default=False, dest='show_includes', help='Outputs the tree of includes')
    opt.add_option('--static-analyze', action='store_true', default=False, dest='static_analyze', help='Enables static code analyzer')
    opt.add_option('--with-valgrind', action='store_true', default=False, dest='with_valgrind', help='Enables usage of valgrind')
    opt.add_option('--with-opengl', action='store_true', default=False, dest='with_opengl', help='Enables OpenGL as the graphics backend')
    opt.add_option('--with-vulkan', action='store_true', default=False, dest='with_vulkan', help='Enables Vulkan as graphics backend')
    opt.add_option('--with-vulkan-validation', action='store_true', default=False, dest='with_vulkan_validation', help='Enables Vulkan validation layers (on osx and ios)')
    opt.add_option('--with-dx12', action='store_true', default=False, dest='with_dx12', help='Enables DX12 as a graphics backend')
    opt.add_option('--with-opus', action='store_true', default=False, dest='with_opus', help='Enable Opus audio codec support in runtime')
    opt.add_option('--with-webgpu', action='store_true', default=False, dest='with_webgpu', help='Enables WebGPU as graphics backend')

    # Currently supported features: physics
    opt.add_option('--disable-feature', action='append', default=[], dest='disable_features', help='disable feature, --disable-feature=foo')

    # Currently supported features: physics, simd (html5)
    opt.add_option('--enable-feature', action='append', default=[], dest='enable_features', help='enable feature, --disable-feature=foo')<|MERGE_RESOLUTION|>--- conflicted
+++ resolved
@@ -611,18 +611,6 @@
         flags += ['-O%s' % opt_level]
         linkflags += ['-O%s' % opt_level]
 
-<<<<<<< HEAD
-        if with_pthread:
-            flags += ['-pthread']
-            linkflags += ['-pthread']
-        else:
-            self.env.append_value('DEFINES', ['DM_NO_THREAD_SUPPORT'])
-
-        if 'wasm' == target_arch:
-            flags += ['-msimd128', '-msse4.2', '-DDM_SOUND_DSP_IMPL=WASM']
-
-=======
->>>>>>> 2783cc60
         self.env['DM_HOSTFS']           = '/node_vfs/'
         self.env.append_value('DEFINES', ['JC_TEST_NO_DEATH_TEST', 'PTHREADS_DEBUG'])
         # This disables a few tests in test_httpclient (no real investigation done)
