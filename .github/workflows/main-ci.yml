--- conflicted
+++ resolved
@@ -6,14 +6,11 @@
        - '*'
        - '!DEFEDIT-*'
        - '!editor-dev'
-<<<<<<< HEAD
-=======
   pull_request_target:
      branches:
        - '*'
        - '!DEFEDIT-*'
        - '!editor-dev'
->>>>>>> 7d4dd2db
   repository_dispatch: {}
 
 env:
