name: CI - Main

on:
  #push:
  #  branches:
  #  - '*'
  #  - '!DEFEDIT-*'
  pull_request:
    branches:
    - 'github-ci-fixes'

jobs:
# ---- BUILD ENGINE VERSIONS ------------------
  build-engine-macos:
    strategy:
      matrix:
        platform: [x86_64-darwin]
    runs-on: macOS-10.14
    steps: [
      { name: 'Checkout', uses: actions/checkout@v1, with: { fetch-depth: 1 } },
      { name: 'Install Python', uses: actions/setup-python@v1, with: { python-version: 2.x, architecture: x64 } },
      { name: 'Install dependencies', run: 'python ci/ci.py install' },
<<<<<<< HEAD
      { name: 'Build engine', env: { S3_ACCESS_KEY: '${{ secrets.S3_ACCESS_KEY }}', S3_SECRET_KEY: '${{ secrets.S3_SECRET_KEY }}' }, run: 'python ci/ci.py --platform=${{ matrix.platform }} --branch=$GITHUB_REF --archive --skip-builtins --skip-docs engine' }]

  build-engine-ios:
    strategy:
      matrix:
        platform: [armv7-darwin, arm64-darwin, x86_64-ios]
    runs-on: macOS-10.14
    steps: [
      { name: 'Checkout', uses: actions/checkout@v1, with: { fetch-depth: 1 } },
      { name: 'Install Python', uses: actions/setup-python@v1, with: { python-version: 2.x, architecture: x64 } },
      { name: 'Install dependencies', run: 'python ci/ci.py install' },
      { name: 'Build engine', env: { S3_ACCESS_KEY: '${{ secrets.S3_ACCESS_KEY }}', S3_SECRET_KEY: '${{ secrets.S3_SECRET_KEY }}' }, run: 'python ci/ci.py --platform=${{ matrix.platform }} --branch=$GITHUB_REF --archive --skip-tests --skip-builtins --skip-docs engine' }]

  build-engine-windows:
    strategy:
      matrix:
        platform: [win32, x86_64-win32]
    runs-on: windows-2016
    steps: [
      { name: 'Checkout', uses: actions/checkout@v1, with: { fetch-depth: 1 } },
      { name: 'Install Python', uses: actions/setup-python@v1, with: { python-version: 2.x, architecture: x86 } },
      { name: 'Install dependencies', run: 'python ci/ci.py install' },
      { name: 'Build engine', env: { S3_ACCESS_KEY: '${{ secrets.S3_ACCESS_KEY }}', S3_SECRET_KEY: '${{ secrets.S3_SECRET_KEY }}' }, run: 'python ci/ci.py --platform=${{ matrix.platform }} --branch=$GITHUB_REF --archive --skip-builtins --skip-docs engine' }]

  build-engine-web:
    strategy:
      matrix:
        platform: [js-web, wasm-web]
    runs-on: ubuntu-18.04
    steps: [
      { name: 'Checkout', uses: actions/checkout@v1, with: { fetch-depth: 1 } },
      { name: 'Install Python', uses: actions/setup-python@v1, with: { python-version: 2.x, architecture: x64 } },
      { name: 'Install dependencies', run: 'python ci/ci.py install' },
      { name: 'Build engine', env: { S3_ACCESS_KEY: '${{ secrets.S3_ACCESS_KEY }}', S3_SECRET_KEY: '${{ secrets.S3_SECRET_KEY }}' }, run: 'python ci/ci.py --platform=${{ matrix.platform }} --branch=$GITHUB_REF --archive --skip-tests --skip-builtins --skip-docs engine' }]

  build-engine-android:
    strategy:
      matrix:
        platform: [armv7-android, arm64-android]
    runs-on: ubuntu-18.04
    steps: [
      { name: 'Checkout', uses: actions/checkout@v1, with: { fetch-depth: 1 } },
      { name: 'Install Python', uses: actions/setup-python@v1, with: { python-version: 2.x, architecture: x64 } },
      { name: 'Install dependencies', run: 'python ci/ci.py install' },
      { name: 'Build engine', env: { S3_ACCESS_KEY: '${{ secrets.S3_ACCESS_KEY }}', S3_SECRET_KEY: '${{ secrets.S3_SECRET_KEY }}' }, run: 'python ci/ci.py --platform=${{ matrix.platform }} --branch=$GITHUB_REF --archive --skip-tests --skip-builtins --skip-docs engine' }]

  build-engine-linux:
    strategy:
      matrix:
        platform: [x86_64-linux]
    runs-on: ubuntu-18.04
    steps: [
      { name: 'Checkout', uses: actions/checkout@v1, with: { fetch-depth: 1 } },
      { name: 'Install Python', uses: actions/setup-python@v1, with: { python-version: 2.x, architecture: x64 } },
      { name: 'Install dependencies', run: 'python ci/ci.py install' },
      { name: 'Build engine', env: { S3_ACCESS_KEY: '${{ secrets.S3_ACCESS_KEY }}', S3_SECRET_KEY: '${{ secrets.S3_SECRET_KEY }}' }, run: 'python ci/ci.py --platform=${{ matrix.platform }} --branch=$GITHUB_REF --archive engine' }]

# ---- BUILD BOB AND SDK ------------------

  build-bob:
    needs: [build-engine-macos, build-engine-ios, build-engine-windows, build-engine-linux, build-engine-android, build-engine-web]
    runs-on: ubuntu-18.04
    steps: [
      { name: 'Checkout', uses: actions/checkout@v1, with: { fetch-depth: 1 } },
      { name: 'Install Python', uses: actions/setup-python@v1, with: { python-version: 2.x, architecture: x64 } },
      { name: 'Install dependencies', run: 'python ci/ci.py install' },
      { name: 'Build bob', env: { S3_ACCESS_KEY: '${{ secrets.S3_ACCESS_KEY }}', S3_SECRET_KEY: '${{ secrets.S3_SECRET_KEY }}' }, run: 'python ci/ci.py --branch=$GITHUB_REF bob' }]

  build-sdk:
    needs: [build-engine-macos, build-engine-ios, build-engine-windows, build-engine-linux, build-engine-android, build-engine-web]
    runs-on: ubuntu-18.04
    steps: [
      { name: 'Checkout', uses: actions/checkout@v1, with: { fetch-depth: 1 } },
      { name: 'Install Python', uses: actions/setup-python@v1, with: { python-version: 2.x, architecture: x64 } },
      { name: 'Install dependencies', run: 'python ci/ci.py install' },
      { name: 'Build SDK', env: { S3_ACCESS_KEY: '${{ secrets.S3_ACCESS_KEY }}', S3_SECRET_KEY: '${{ secrets.S3_SECRET_KEY }}' }, run: 'python ci/ci.py --branch=$GITHUB_REF sdk' }]

# ---- BUILD EDITOR AND SMOKE TEST ------------------

  build-editor-and-smoke-test:
    needs: [build-bob]
    runs-on: macOS-10.14
    steps: [
      { name: 'Checkout', uses: actions/checkout@v1, with: { fetch-depth: 1 } },
      { name: 'Install Python', uses: actions/setup-python@v1, with: { python-version: 2.x, architecture: x64 } },
      { name: 'Install dependencies', run: 'python ci/ci.py install' },
      { name: 'Build editor', run: 'python ci/ci.py --branch=$GITHUB_REF editor' },
      { name: 'Smoke-test', run: 'python ci/ci.py --branch=$GITHUB_REF smoke' }]
=======
      { name: 'Build engine', env: { S3_ACCESS_KEY: '${{ secrets.S3_ACCESS_KEY }}', S3_SECRET_KEY: '${{ secrets.S3_SECRET_KEY }}' }, run: 'python ci/ci.py --platform=${{ matrix.platform }} --branch=$GITHUB_REF --archive --skip-builtins --skip-docs engine' }]
>>>>>>> dd29f8d0
<|MERGE_RESOLUTION|>--- conflicted
+++ resolved
@@ -20,95 +20,4 @@
       { name: 'Checkout', uses: actions/checkout@v1, with: { fetch-depth: 1 } },
       { name: 'Install Python', uses: actions/setup-python@v1, with: { python-version: 2.x, architecture: x64 } },
       { name: 'Install dependencies', run: 'python ci/ci.py install' },
-<<<<<<< HEAD
-      { name: 'Build engine', env: { S3_ACCESS_KEY: '${{ secrets.S3_ACCESS_KEY }}', S3_SECRET_KEY: '${{ secrets.S3_SECRET_KEY }}' }, run: 'python ci/ci.py --platform=${{ matrix.platform }} --branch=$GITHUB_REF --archive --skip-builtins --skip-docs engine' }]
-
-  build-engine-ios:
-    strategy:
-      matrix:
-        platform: [armv7-darwin, arm64-darwin, x86_64-ios]
-    runs-on: macOS-10.14
-    steps: [
-      { name: 'Checkout', uses: actions/checkout@v1, with: { fetch-depth: 1 } },
-      { name: 'Install Python', uses: actions/setup-python@v1, with: { python-version: 2.x, architecture: x64 } },
-      { name: 'Install dependencies', run: 'python ci/ci.py install' },
-      { name: 'Build engine', env: { S3_ACCESS_KEY: '${{ secrets.S3_ACCESS_KEY }}', S3_SECRET_KEY: '${{ secrets.S3_SECRET_KEY }}' }, run: 'python ci/ci.py --platform=${{ matrix.platform }} --branch=$GITHUB_REF --archive --skip-tests --skip-builtins --skip-docs engine' }]
-
-  build-engine-windows:
-    strategy:
-      matrix:
-        platform: [win32, x86_64-win32]
-    runs-on: windows-2016
-    steps: [
-      { name: 'Checkout', uses: actions/checkout@v1, with: { fetch-depth: 1 } },
-      { name: 'Install Python', uses: actions/setup-python@v1, with: { python-version: 2.x, architecture: x86 } },
-      { name: 'Install dependencies', run: 'python ci/ci.py install' },
-      { name: 'Build engine', env: { S3_ACCESS_KEY: '${{ secrets.S3_ACCESS_KEY }}', S3_SECRET_KEY: '${{ secrets.S3_SECRET_KEY }}' }, run: 'python ci/ci.py --platform=${{ matrix.platform }} --branch=$GITHUB_REF --archive --skip-builtins --skip-docs engine' }]
-
-  build-engine-web:
-    strategy:
-      matrix:
-        platform: [js-web, wasm-web]
-    runs-on: ubuntu-18.04
-    steps: [
-      { name: 'Checkout', uses: actions/checkout@v1, with: { fetch-depth: 1 } },
-      { name: 'Install Python', uses: actions/setup-python@v1, with: { python-version: 2.x, architecture: x64 } },
-      { name: 'Install dependencies', run: 'python ci/ci.py install' },
-      { name: 'Build engine', env: { S3_ACCESS_KEY: '${{ secrets.S3_ACCESS_KEY }}', S3_SECRET_KEY: '${{ secrets.S3_SECRET_KEY }}' }, run: 'python ci/ci.py --platform=${{ matrix.platform }} --branch=$GITHUB_REF --archive --skip-tests --skip-builtins --skip-docs engine' }]
-
-  build-engine-android:
-    strategy:
-      matrix:
-        platform: [armv7-android, arm64-android]
-    runs-on: ubuntu-18.04
-    steps: [
-      { name: 'Checkout', uses: actions/checkout@v1, with: { fetch-depth: 1 } },
-      { name: 'Install Python', uses: actions/setup-python@v1, with: { python-version: 2.x, architecture: x64 } },
-      { name: 'Install dependencies', run: 'python ci/ci.py install' },
-      { name: 'Build engine', env: { S3_ACCESS_KEY: '${{ secrets.S3_ACCESS_KEY }}', S3_SECRET_KEY: '${{ secrets.S3_SECRET_KEY }}' }, run: 'python ci/ci.py --platform=${{ matrix.platform }} --branch=$GITHUB_REF --archive --skip-tests --skip-builtins --skip-docs engine' }]
-
-  build-engine-linux:
-    strategy:
-      matrix:
-        platform: [x86_64-linux]
-    runs-on: ubuntu-18.04
-    steps: [
-      { name: 'Checkout', uses: actions/checkout@v1, with: { fetch-depth: 1 } },
-      { name: 'Install Python', uses: actions/setup-python@v1, with: { python-version: 2.x, architecture: x64 } },
-      { name: 'Install dependencies', run: 'python ci/ci.py install' },
-      { name: 'Build engine', env: { S3_ACCESS_KEY: '${{ secrets.S3_ACCESS_KEY }}', S3_SECRET_KEY: '${{ secrets.S3_SECRET_KEY }}' }, run: 'python ci/ci.py --platform=${{ matrix.platform }} --branch=$GITHUB_REF --archive engine' }]
-
-# ---- BUILD BOB AND SDK ------------------
-
-  build-bob:
-    needs: [build-engine-macos, build-engine-ios, build-engine-windows, build-engine-linux, build-engine-android, build-engine-web]
-    runs-on: ubuntu-18.04
-    steps: [
-      { name: 'Checkout', uses: actions/checkout@v1, with: { fetch-depth: 1 } },
-      { name: 'Install Python', uses: actions/setup-python@v1, with: { python-version: 2.x, architecture: x64 } },
-      { name: 'Install dependencies', run: 'python ci/ci.py install' },
-      { name: 'Build bob', env: { S3_ACCESS_KEY: '${{ secrets.S3_ACCESS_KEY }}', S3_SECRET_KEY: '${{ secrets.S3_SECRET_KEY }}' }, run: 'python ci/ci.py --branch=$GITHUB_REF bob' }]
-
-  build-sdk:
-    needs: [build-engine-macos, build-engine-ios, build-engine-windows, build-engine-linux, build-engine-android, build-engine-web]
-    runs-on: ubuntu-18.04
-    steps: [
-      { name: 'Checkout', uses: actions/checkout@v1, with: { fetch-depth: 1 } },
-      { name: 'Install Python', uses: actions/setup-python@v1, with: { python-version: 2.x, architecture: x64 } },
-      { name: 'Install dependencies', run: 'python ci/ci.py install' },
-      { name: 'Build SDK', env: { S3_ACCESS_KEY: '${{ secrets.S3_ACCESS_KEY }}', S3_SECRET_KEY: '${{ secrets.S3_SECRET_KEY }}' }, run: 'python ci/ci.py --branch=$GITHUB_REF sdk' }]
-
-# ---- BUILD EDITOR AND SMOKE TEST ------------------
-
-  build-editor-and-smoke-test:
-    needs: [build-bob]
-    runs-on: macOS-10.14
-    steps: [
-      { name: 'Checkout', uses: actions/checkout@v1, with: { fetch-depth: 1 } },
-      { name: 'Install Python', uses: actions/setup-python@v1, with: { python-version: 2.x, architecture: x64 } },
-      { name: 'Install dependencies', run: 'python ci/ci.py install' },
-      { name: 'Build editor', run: 'python ci/ci.py --branch=$GITHUB_REF editor' },
-      { name: 'Smoke-test', run: 'python ci/ci.py --branch=$GITHUB_REF smoke' }]
-=======
-      { name: 'Build engine', env: { S3_ACCESS_KEY: '${{ secrets.S3_ACCESS_KEY }}', S3_SECRET_KEY: '${{ secrets.S3_SECRET_KEY }}' }, run: 'python ci/ci.py --platform=${{ matrix.platform }} --branch=$GITHUB_REF --archive --skip-builtins --skip-docs engine' }]
->>>>>>> dd29f8d0
+      { name: 'Build engine', env: { S3_ACCESS_KEY: '${{ secrets.S3_ACCESS_KEY }}', S3_SECRET_KEY: '${{ secrets.S3_SECRET_KEY }}' }, run: 'python ci/ci.py --platform=${{ matrix.platform }} --branch=$GITHUB_REF --archive --skip-builtins --skip-docs engine' }]