name: CI - Engine nightly

on:
  schedule:
    # nightly at 03:00
    - cron: 0 3 * * *

env:
  S3_ACCESS_KEY: ${{ secrets.S3_ACCESS_KEY }}
  S3_SECRET_KEY: ${{ secrets.S3_SECRET_KEY }}
  DM_PACKAGES_URL: ${{ secrets.DM_PACKAGES_URL }}
  DM_ARCHIVE_DOMAIN: ${{ secrets.DM_ARCHIVE_DOMAIN }}
  DM_RELEASE_REPOSITORY: ${{ secrets.DM_RELEASE_REPOSITORY }}


jobs:
  bld-eng-macos-64:
    runs-on: macOS-14
    steps: [
<<<<<<< HEAD
      { name: 'Checkout', uses: actions/checkout@a5ac7e51b41094c92402da3b24376905380afc29 },
      { name: 'Install Python', uses: actions/setup-python@0a5c61591373683505ea898e09a3ea4f39ef2b9c, with: { python-version: 3.12} },
=======
      { name: 'Checkout', uses: actions/checkout@692973e3d937129bcbf40652eb9f2f61becf3332 },
      { name: 'Install Python', uses: actions/setup-python@0a5c61591373683505ea898e09a3ea4f39ef2b9c, with: { python-version: 3.12.3} },
>>>>>>> 9f9927c9
      { name: 'XCode', uses: maxim-lobanov/setup-xcode@60606e260d2fc5762a71e64e74b2174e8ea3c8bd, with: { xcode-version: '15.4' } },
      { name: 'Install Java', uses: actions/setup-java@99b8673ff64fbf99d8d325f52d9a5bdedb8483e9, with: { java-version: '17.0.5+8', distribution: 'temurin'} },
      { name: 'Install dependencies', run: 'ci/ci.sh install' },
      {
        name: 'ASAN',
        run: 'ci/ci.sh --platform=x86_64-macos --with-asan --skip-builtins --skip-docs engine'
      },
      {
        name: 'UBSAN',
        run: 'ci/ci.sh --platform=x86_64-macos --with-ubsan --skip-builtins --skip-docs engine'
      },
      {
        name: 'TSAN',
        run: 'ci/ci.sh --platform=x86_64-macos --with-tsan --skip-builtins --skip-docs engine'
      },
      {
         name: 'Notify if build status changed',
         uses: homoluctus/slatify@cd4b4a1158cfb3e26fe1ee35c1cd4f0247dfbf96,
         if: failure(),
         with: { type: '${{ job.status }}', job_name: '${{ job.status }}', channel: '#defold-alarms-build', url: '${{ secrets.SLACK_WEBHOOK }}',
               mention: 'here', mention_if: 'failure', commit: true, token: '${{ secrets.SERVICES_GITHUB_TOKEN }}' }
      }]

  bld-eng-linux-64:
    runs-on: ubuntu-20.04
    steps: [
<<<<<<< HEAD
      { name: 'Checkout', uses: actions/checkout@a5ac7e51b41094c92402da3b24376905380afc29 },
      { name: 'Install Python', uses: actions/setup-python@0a5c61591373683505ea898e09a3ea4f39ef2b9c, with: { python-version: 3.12} },
=======
      { name: 'Checkout', uses: actions/checkout@692973e3d937129bcbf40652eb9f2f61becf3332 },
      { name: 'Install Python', uses: actions/setup-python@0a5c61591373683505ea898e09a3ea4f39ef2b9c, with: { python-version: 3.12.3} },
>>>>>>> 9f9927c9
      { name: 'Install Java', uses: actions/setup-java@99b8673ff64fbf99d8d325f52d9a5bdedb8483e9, with: { java-version: '17.0.5+8', distribution: 'temurin'} },
      { name: 'Install dependencies', run: 'ci/ci.sh install' },
      {
        name: 'ASAN',
        run: 'ci/ci.sh --platform=x86_64-linux --with-asan --skip-builtins --skip-docs engine'
      },
      {
        name: 'UBSAN',
        run: 'ci/ci.sh --platform=x86_64-linux --with-ubsan --skip-builtins --skip-docs engine'
      },
      {
        name: 'TSAN',
        run: 'ci/ci.sh --platform=x86_64-linux --with-tsan --skip-builtins --skip-docs engine'
      },
      {
        name: 'VALGRIND',
        run: 'ci/ci.sh --platform=x86_64-linux --with-valgrind --skip-builtins --skip-docs engine'
      },
      {
         name: 'Notify if build status changed',
         uses: homoluctus/slatify@cd4b4a1158cfb3e26fe1ee35c1cd4f0247dfbf96,
         if: failure(),
         with: { type: '${{ job.status }}', job_name: '${{ job.status }}', channel: '#defold-alarms-build', url: '${{ secrets.SLACK_WEBHOOK }}',
               mention: 'here', mention_if: 'failure', commit: true, token: '${{ secrets.SERVICES_GITHUB_TOKEN }}' }
      }]

  bld-eng-web:
    strategy:
      matrix:
        platform: [js-web, wasm-web]
    runs-on: ubuntu-20.04
    steps: [
      { name: 'Checkout', uses: actions/checkout@b4ffde65f46336ab88eb53be808477a3936bae11, with: { ref: '${{env.BUILD_BRANCH}}' } },
      { name: 'Install Python', uses: actions/setup-python@0a5c61591373683505ea898e09a3ea4f39ef2b9c, with: { python-version: 3.12} },
      { name: 'Install Java', uses: actions/setup-java@99b8673ff64fbf99d8d325f52d9a5bdedb8483e9, with: { java-version: '17.0.5+8', distribution: 'temurin'} },
      { name: 'Install dependencies', run: 'ci/ci.sh install --platform=${{ matrix.platform }}' },
      {
        name: 'Build engine',
        if: (github.event_name != 'repository_dispatch') || ((github.event_name == 'repository_dispatch') && (github.event.client_payload.skip_engine != true)),
        run: 'ci/ci.sh --platform=${{ matrix.platform }} --archive --skip-builtins --skip-docs engine'
      },
      {
       name: 'Notify if build status changed',
       uses: homoluctus/slatify@cd4b4a1158cfb3e26fe1ee35c1cd4f0247dfbf96,
       if: failure(),
       with: { type: '${{ job.status }}', job_name: '${{ job.status }}: platform: ${{ matrix.platform }}', channel: '#defold-alarms-build', url: '${{ secrets.SLACK_WEBHOOK }}',
               mention: 'here', mention_if: 'failure', commit: true, token: '${{ secrets.SERVICES_GITHUB_TOKEN }}' }
      }]

  bld-eng-win:
    runs-on: windows-latest
    steps: [
<<<<<<< HEAD
      { name: 'Checkout', uses: actions/checkout@a5ac7e51b41094c92402da3b24376905380afc29 },
      { name: 'Install Python', uses: actions/setup-python@0a5c61591373683505ea898e09a3ea4f39ef2b9c, with: { python-version: 3.12} },
=======
      { name: 'Checkout', uses: actions/checkout@692973e3d937129bcbf40652eb9f2f61becf3332 },
      { name: 'Install Python', uses: actions/setup-python@0a5c61591373683505ea898e09a3ea4f39ef2b9c, with: { python-version: 3.12.3} },
>>>>>>> 9f9927c9
      { name: 'Install Java', uses: actions/setup-java@99b8673ff64fbf99d8d325f52d9a5bdedb8483e9, with: { java-version: '11.0.15', distribution: 'microsoft'} },
      { name: 'Install dependencies', run: 'ci/ci.sh install' },
      {
        name: 'ASAN',
        run: 'ci/ci.sh --platform=x86_64-win32 --with-asan --skip-builtins --skip-docs engine'
      },
      {
         name: 'Notify if build status changed',
         uses: homoluctus/slatify@cd4b4a1158cfb3e26fe1ee35c1cd4f0247dfbf96,
         if: failure(),
         with: { type: '${{ job.status }}', job_name: '${{ job.status }}', channel: '#defold-alarms-build', url: '${{ secrets.SLACK_WEBHOOK }}',
               mention: 'here', mention_if: 'failure', commit: true, token: '${{ secrets.SERVICES_GITHUB_TOKEN }}' }
      }]<|MERGE_RESOLUTION|>--- conflicted
+++ resolved
@@ -17,13 +17,8 @@
   bld-eng-macos-64:
     runs-on: macOS-14
     steps: [
-<<<<<<< HEAD
-      { name: 'Checkout', uses: actions/checkout@a5ac7e51b41094c92402da3b24376905380afc29 },
-      { name: 'Install Python', uses: actions/setup-python@0a5c61591373683505ea898e09a3ea4f39ef2b9c, with: { python-version: 3.12} },
-=======
       { name: 'Checkout', uses: actions/checkout@692973e3d937129bcbf40652eb9f2f61becf3332 },
       { name: 'Install Python', uses: actions/setup-python@0a5c61591373683505ea898e09a3ea4f39ef2b9c, with: { python-version: 3.12.3} },
->>>>>>> 9f9927c9
       { name: 'XCode', uses: maxim-lobanov/setup-xcode@60606e260d2fc5762a71e64e74b2174e8ea3c8bd, with: { xcode-version: '15.4' } },
       { name: 'Install Java', uses: actions/setup-java@99b8673ff64fbf99d8d325f52d9a5bdedb8483e9, with: { java-version: '17.0.5+8', distribution: 'temurin'} },
       { name: 'Install dependencies', run: 'ci/ci.sh install' },
@@ -50,13 +45,8 @@
   bld-eng-linux-64:
     runs-on: ubuntu-20.04
     steps: [
-<<<<<<< HEAD
-      { name: 'Checkout', uses: actions/checkout@a5ac7e51b41094c92402da3b24376905380afc29 },
-      { name: 'Install Python', uses: actions/setup-python@0a5c61591373683505ea898e09a3ea4f39ef2b9c, with: { python-version: 3.12} },
-=======
       { name: 'Checkout', uses: actions/checkout@692973e3d937129bcbf40652eb9f2f61becf3332 },
       { name: 'Install Python', uses: actions/setup-python@0a5c61591373683505ea898e09a3ea4f39ef2b9c, with: { python-version: 3.12.3} },
->>>>>>> 9f9927c9
       { name: 'Install Java', uses: actions/setup-java@99b8673ff64fbf99d8d325f52d9a5bdedb8483e9, with: { java-version: '17.0.5+8', distribution: 'temurin'} },
       { name: 'Install dependencies', run: 'ci/ci.sh install' },
       {
@@ -90,7 +80,7 @@
     runs-on: ubuntu-20.04
     steps: [
       { name: 'Checkout', uses: actions/checkout@b4ffde65f46336ab88eb53be808477a3936bae11, with: { ref: '${{env.BUILD_BRANCH}}' } },
-      { name: 'Install Python', uses: actions/setup-python@0a5c61591373683505ea898e09a3ea4f39ef2b9c, with: { python-version: 3.12} },
+      { name: 'Install Python', uses: actions/setup-python@0a5c61591373683505ea898e09a3ea4f39ef2b9c, with: { python-version: 3.12.3} },
       { name: 'Install Java', uses: actions/setup-java@99b8673ff64fbf99d8d325f52d9a5bdedb8483e9, with: { java-version: '17.0.5+8', distribution: 'temurin'} },
       { name: 'Install dependencies', run: 'ci/ci.sh install --platform=${{ matrix.platform }}' },
       {
@@ -109,13 +99,8 @@
   bld-eng-win:
     runs-on: windows-latest
     steps: [
-<<<<<<< HEAD
-      { name: 'Checkout', uses: actions/checkout@a5ac7e51b41094c92402da3b24376905380afc29 },
-      { name: 'Install Python', uses: actions/setup-python@0a5c61591373683505ea898e09a3ea4f39ef2b9c, with: { python-version: 3.12} },
-=======
       { name: 'Checkout', uses: actions/checkout@692973e3d937129bcbf40652eb9f2f61becf3332 },
       { name: 'Install Python', uses: actions/setup-python@0a5c61591373683505ea898e09a3ea4f39ef2b9c, with: { python-version: 3.12.3} },
->>>>>>> 9f9927c9
       { name: 'Install Java', uses: actions/setup-java@99b8673ff64fbf99d8d325f52d9a5bdedb8483e9, with: { java-version: '11.0.15', distribution: 'microsoft'} },
       { name: 'Install dependencies', run: 'ci/ci.sh install' },
       {
