--- conflicted
+++ resolved
@@ -65,20 +65,18 @@
       </resource-type>
    </extension>
    <extension
-<<<<<<< HEAD
          point="org.eclipse.core.filebuffers.documentSetup">
       <participant
             class="com.dynamo.cr.luaeditor.LuaDocumentSetupParticipant"
             extensions="lua,script,gui_script,render_script">
       </participant>
-=======
+   </extension>
+   <extension
          point="com.dynamo.cr.nodetypes">
       <node-type
             node="com.dynamo.cr.luaeditor.scene.ScriptNode"
             presenter="com.dynamo.cr.luaeditor.scene.ScriptPresenter"
             resource-type="com.dynamo.cr.luaeditor.resourcetypes.Script">
       </node-type>
->>>>>>> ce81cfc2
    </extension>
-
 </plugin>