--- conflicted
+++ resolved
@@ -1,19 +1,6 @@
 FROM ubuntu:22.04
 
-<<<<<<< HEAD
-# Base stuff
-RUN \
-  apt-get update && \
-  apt-get install -y --no-install-recommends \
-    software-properties-common \
-    ca-certificates \
-    curl \
-    gnupg \
-    dirmngr \
-    gpg-agent
-=======
 ARG TARGETARCH
->>>>>>> db67dc88
 
 ENV JDK_ARCH=${TARGETARCH/amd64/x64}
 ENV JDK_ARCH=${JDK_ARCH/arm64/aarch64}
@@ -95,22 +82,6 @@
 
 
 # Java (Temurin OpenJDK 21)
-<<<<<<< HEAD
-ENV JAVA_HOME=/usr/lib/jvm/temurin-21-jdk-arm64
-ENV PATH=${JAVA_HOME}/bin:${PATH}
-
-RUN \
-  echo "Installing Temurin OpenJDK 21" && \
-  apt-get update && \
-  install -m 0755 -d /etc/apt/keyrings && \
-  curl -fsSL https://packages.adoptium.net/artifactory/api/gpg/key/public | gpg --dearmor -o /etc/apt/keyrings/adoptium.gpg && \
-  chmod a+r /etc/apt/keyrings/adoptium.gpg && \
-  echo "deb [signed-by=/etc/apt/keyrings/adoptium.gpg] https://packages.adoptium.net/artifactory/deb focal main" > /etc/apt/sources.list.d/adoptium.list && \
-  apt-get update && \
-  apt-get install -y --no-install-recommends temurin-21-jdk && \
-  java -version && \
-  javac -version
-=======
 # Install from official Adoptium API tarball to avoid apt signature issues
 ENV JAVA_HOME=/usr/lib/jvm/temurin-21-jdk
 ENV PATH=${JAVA_HOME}/bin:${PATH}
@@ -127,16 +98,11 @@
   cd /; rm -rf /tmp/java; \
   "$JAVA_HOME/bin/java" -version; \
   "$JAVA_HOME/bin/javac" -version
->>>>>>> db67dc88
 
 # cmake
 ENV CMAKE_VERSION=4.1.1
 RUN \
-<<<<<<< HEAD
-  wget -qO- "https://cmake.org/files/v4.1/cmake-4.1.0-linux-aarch64.tar.gz" | tar --strip-components=1 -xz -C /usr/local
-=======
   wget -qO- "https://github.com/Kitware/CMake/releases/download/v${CMAKE_VERSION}/cmake-${CMAKE_VERSION}-linux-${CMAKE_ARCH}.tar.gz" | tar --strip-components=1 -xz -C /usr/local
->>>>>>> db67dc88
 
 # ninja (latest stable)
 ENV NINJA_VERSION=1.12.1
