#!/usr/bin/env python3
# Copyright 2020-2023 The Defold Foundation
# Copyright 2014-2020 King
# Copyright 2009-2014 Ragnar Svensson, Christian Murray
# Licensed under the Defold License version 1.0 (the "License"); you may not use
# this file except in compliance with the License.
#
# You may obtain a copy of the License, together with FAQs at
# https://www.defold.com/license
#
# Unless required by applicable law or agreed to in writing, software distributed
# under the License is distributed on an "AS IS" BASIS, WITHOUT WARRANTIES OR
# CONDITIONS OF ANY KIND, either express or implied. See the License for the
# specific language governing permissions and limitations under the License.



# https://developers.google.com/protocol-buffers/docs/pythontutorial
# https://blog.conan.io/2019/03/06/Serializing-your-data-with-Protobuf.html

import os, sys

from google.protobuf import text_format
import google.protobuf.message

import gameobject.gameobject_ddf_pb2
<<<<<<< HEAD
=======
import gameobject.lua_ddf_pb2
>>>>>>> a265a171
import gamesys.model_ddf_pb2
import gamesys.texture_set_ddf_pb2
import graphics.graphics_ddf_pb2
import resource.liveupdate_ddf_pb2
import rig.rig_ddf_pb2

BUILDERS = {}
BUILDERS['.texturesetc']    = gamesys.texture_set_ddf_pb2.TextureSet
BUILDERS['.modelc']         = gamesys.model_ddf_pb2.Model
BUILDERS['.meshsetc']       = rig.rig_ddf_pb2.MeshSet
BUILDERS['.animationsetc']  = rig.rig_ddf_pb2.AnimationSet
BUILDERS['.rigscenec']      = rig.rig_ddf_pb2.RigScene
BUILDERS['.skeletonc']      = rig.rig_ddf_pb2.Skeleton
BUILDERS['.dmanifest']      = resource.liveupdate_ddf_pb2.ManifestFile
BUILDERS['.vpc']            = graphics.graphics_ddf_pb2.ShaderDesc
BUILDERS['.fpc']            = graphics.graphics_ddf_pb2.ShaderDesc
BUILDERS['.goc']            = gameobject.gameobject_ddf_pb2.PrototypeDesc
BUILDERS['.collectionc']    = gameobject.gameobject_ddf_pb2.CollectionDesc
<<<<<<< HEAD
=======
BUILDERS['.luac']           = gameobject.lua_ddf_pb2.LuaModule
>>>>>>> a265a171


def print_dmanifest(manifest_file):
    for field, data in manifest_file.ListFields():
        if field.name == 'data':
            t = resource.liveupdate_ddf_pb2.ManifestData()
            t.MergeFromString(data)
            print(field.name, ":")
            print(t)

        else:
            print(field.name, ":", data)

def print_shader(shader):
    print("{")
    for field, data in shader.ListFields():
        if field.name == 'source':
            lines = str(data.strip(), encoding="ascii").split("\n")
            data = '\n    '.join(['']+lines)
        print(field.name, ":", data)
    print("}")

def print_shader_file(shader_file):
    def print_shader_code(text):
        pass
    print("shaders:")
    for field, data in shader_file.ListFields():
        for shader in data:
            print_shader(shader)

def text_printer(obj):
    out = text_format.MessageToString(obj)
    print(out)

PRINTERS = {}
PRINTERS['.dmanifest']  = print_dmanifest
PRINTERS['.vpc']        = print_shader_file
PRINTERS['.fpc']        = print_shader_file


if __name__ == "__main__":
    path = sys.argv[1]

    _, ext = os.path.splitext(path)
    builder = BUILDERS.get(ext, None)
    if builder is None:
        print("No builder registered for filetype %s" %ext)
        sys.exit(1)

    with open(path, 'rb') as f:
        content = f.read()
        obj = builder()
        obj.ParseFromString(content)

        printer = PRINTERS.get(ext, text_printer)
        printer(obj)
<|MERGE_RESOLUTION|>--- conflicted
+++ resolved
@@ -24,10 +24,7 @@
 import google.protobuf.message
 
 import gameobject.gameobject_ddf_pb2
-<<<<<<< HEAD
-=======
 import gameobject.lua_ddf_pb2
->>>>>>> a265a171
 import gamesys.model_ddf_pb2
 import gamesys.texture_set_ddf_pb2
 import graphics.graphics_ddf_pb2
@@ -46,10 +43,7 @@
 BUILDERS['.fpc']            = graphics.graphics_ddf_pb2.ShaderDesc
 BUILDERS['.goc']            = gameobject.gameobject_ddf_pb2.PrototypeDesc
 BUILDERS['.collectionc']    = gameobject.gameobject_ddf_pb2.CollectionDesc
-<<<<<<< HEAD
-=======
 BUILDERS['.luac']           = gameobject.lua_ddf_pb2.LuaModule
->>>>>>> a265a171
 
 
 def print_dmanifest(manifest_file):
