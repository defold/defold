--- conflicted
+++ resolved
@@ -620,11 +620,7 @@
 
     def _build_engine_libs(self, skip_tests, skip_codesign, disable_ccache, eclipse):
         self._log('Building libs')
-<<<<<<< HEAD
-        libs="dlib ddf particle glfw graphics lua hid input physics resource extension script tracking render rig gameobject gui sound liveupdate gamesys tools record iap push iac adtruth webview facebook crash engine".split()
-=======
-        libs="dlib ddf particle glfw graphics lua hid input physics resource extension script tracking render gameobject rig gui sound liveupdate gamesys tools record iap push iac adtruth webview facebook crash engine sdk".split()
->>>>>>> ac5e2258
+        libs="dlib ddf particle glfw graphics lua hid input physics resource extension script tracking render rig gameobject gui sound liveupdate gamesys tools record iap push iac adtruth webview facebook crash engine sdk".split()
         for lib in libs:
             self._log('Building %s' % lib)
             cwd = join(self.defold_root, 'engine/%s' % lib)
