--- conflicted
+++ resolved
@@ -1154,7 +1154,6 @@
 
         return platforms
 
-<<<<<<< HEAD
 # ------------------------------------------------------------
 # Gen source files ->
 
@@ -1175,10 +1174,7 @@
 # <- Gen source files
 # ------------------------------------------------------------
 
-    def _build_engine_cmd(self, skip_tests, skip_codesign, disable_ccache, prefix):
-=======
     def _build_engine_cmd(self, skip_tests, skip_codesign, disable_ccache, generate_compile_commands, prefix):
->>>>>>> 4d3f0fcf
         prefix = prefix and prefix or self.dynamo_home
         return '%s %s/ext/bin/waf --prefix=%s %s %s %s %s distclean configure build install' % (' '.join(self.get_python()), self.dynamo_home, prefix, skip_tests, skip_codesign, disable_ccache, generate_compile_commands)
 
