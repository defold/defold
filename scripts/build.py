--- conflicted
+++ resolved
@@ -21,11 +21,8 @@
 PACKAGES_IOS="protobuf-2.3.0 gtest-1.5.0 facebook-3.22.0 luajit-2.0.3 tremolo-0.0.8".split()
 PACKAGES_IOS_64="protobuf-2.3.0 gtest-1.5.0 facebook-3.22.0 tremolo-0.0.8".split()
 PACKAGES_DARWIN_64="protobuf-2.3.0 gtest-1.5.0 PVRTexLib-4.14.6 luajit-2.0.3 vpx-v0.9.7-p1 tremolo-0.0.8".split()
-<<<<<<< HEAD
-=======
 PACKAGES_WIN32="PVRTexLib-4.5".split()
 PACKAGES_LINUX="PVRTexLib-4.5".split()
->>>>>>> 307501b9
 PACKAGES_ANDROID="protobuf-2.3.0 gtest-1.5.0 facebook-3.22.0 android-support-v4 android-4.2.2 google-play-services-4.0.30 luajit-2.0.3 tremolo-0.0.8".split()
 PACKAGES_EMSCRIPTEN="gtest-1.5.0 protobuf-2.3.0".split()
 PACKAGES_EMSCRIPTEN_SDK="emsdk-portable.tar.gz".split()
@@ -251,15 +248,12 @@
         for p in PACKAGES_IOS_64:
                 self._extract_tgz(make_path('arm64-darwin'), self.ext)
 
-<<<<<<< HEAD
-=======
         for p in PACKAGES_WIN32:
                 self._extract_tgz(make_path('win32'), self.ext)
 
         for p in PACKAGES_LINUX:
                 self._extract_tgz(make_path('linux'), self.ext)
 
->>>>>>> 307501b9
         if self.host == 'darwin':
             for p in PACKAGES_DARWIN_64:
                 self._extract_tgz(make_path('x86_64-darwin'), self.ext)
