--- conflicted
+++ resolved
@@ -1176,11 +1176,7 @@
 # <- Gen source files
 # ------------------------------------------------------------
 
-<<<<<<< HEAD
-    def _build_engine_cmd(self, skip_tests, skip_codesign, disable_ccache, prefix):
-=======
     def _build_engine_cmd(self, skip_tests, skip_codesign, disable_ccache, generate_compile_commands, prefix):
->>>>>>> f150d70c
         prefix = prefix and prefix or self.dynamo_home
         return '%s %s/ext/bin/waf --prefix=%s %s %s %s %s distclean configure build install' % (' '.join(self.get_python()), self.dynamo_home, prefix, skip_tests, skip_codesign, disable_ccache, generate_compile_commands)
 
@@ -2338,11 +2334,7 @@
 shell            - Start development shell
 smoke_test       - Test editor and engine in combination
 local_smoke      - Test run smoke test using local dev environment
-<<<<<<< HEAD
-gen_sdk_source   - Regenerate the C++/C# bindings for our dmSDK
-=======
 gen_sdk_source   - Regenerate the dmSDK bindings from our C sdk
->>>>>>> f150d70c
 
 Multiple commands can be specified
 
