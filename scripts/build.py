#!/usr/bin/env python
# Copyright 2020-2025 The Defold Foundation
# Copyright 2014-2020 King
# Copyright 2009-2014 Ragnar Svensson, Christian Murray
# Licensed under the Defold License version 1.0 (the "License"); you may not use
# this file except in compliance with the License.
#
# You may obtain a copy of the License, together with FAQs at
# https://www.defold.com/license
#
# Unless required by applicable law or agreed to in writing, software distributed
# under the License is distributed on an "AS IS" BASIS, WITHOUT WARRANTIES OR
# CONDITIONS OF ANY KIND, either express or implied. See the License for the
# specific language governing permissions and limitations under the License.

# add build_tools folder to the import search path
import sys, os, platform
from os.path import join, dirname, basename, relpath, expanduser, normpath, abspath, splitext
sys.path.append(os.path.join(normpath(join(dirname(abspath(__file__)), '..')), "build_tools"))

import shutil, zipfile, re, itertools, json, platform, math, mimetypes, hashlib
import optparse, pprint, subprocess, urllib, urllib.parse, tempfile, time
import github
import run
import s3
import sdk
import release_to_github
import release_to_steam
import release_to_egs
import BuildUtility
import http_cache
from datetime import datetime
from urllib.parse import urlparse
from glob import glob
from threading import Thread, Event
from queue import Queue
from configparser import ConfigParser
from BuildTimeTracker import BuildTimeTracker

BASE_PLATFORMS = [  'x86_64-linux', 'arm64-linux',
                    'x86_64-macos', 'arm64-macos',
                    'win32', 'x86_64-win32',
                    'x86_64-ios', 'arm64-ios',
                    'armv7-android', 'arm64-android',
                    'js-web', 'wasm-web', 'wasm_pthread-web']

sys.dont_write_bytecode = True
try:
    import build_vendor
    sys.modules['build_private'] = build_vendor
    print("Imported %s from %s" % ('build_private', build_vendor.__file__))
except ModuleNotFoundError as e:
    if "No module named 'build_vendor'" in str(e):
        print("Couldn't find build_vendor.py. Skipping.")
        pass
    else:
        raise e
except Exception as e:
    print("Failed to import build_vendor.py:")
    raise e

sys.dont_write_bytecode = False
try:
    import build_private
except Exception:
    pass

if 'build_private' not in sys.modules:
    class build_private(object):
        @classmethod
        def get_target_platforms(cls):
            return []
        @classmethod
        def get_install_host_packages(cls, platform): # Returns the packages that should be installed for the host
            return []
        @classmethod
        def get_install_target_packages(cls, platform): # Returns the packages that should be installed for the target
            return []
        @classmethod
        def install_sdk(cls, configuration, platform): # Installs the sdk for the private platform
            pass
        @classmethod
        def is_library_supported(cls, platform, library):
            return True
        @classmethod
        def is_repo_private(self):
            return False
        @classmethod
        def get_tag_suffix(self):
            return ''

assert(hasattr(build_private, 'get_target_platforms'))
assert(hasattr(build_private, 'get_install_host_packages'))
assert(hasattr(build_private, 'get_install_target_packages'))
assert(hasattr(build_private, 'install_sdk'))
assert(hasattr(build_private, 'is_library_supported'))
assert(hasattr(build_private, 'is_repo_private'))
assert(hasattr(build_private, 'get_tag_suffix'))

def get_target_platforms():
    return BASE_PLATFORMS + build_private.get_target_platforms()

PACKAGES_ALL=[
    "protobuf-3.20.1",
    "junit-4.6",
    "jsign-4.2",
    "protobuf-java-3.20.1",
    "openal-1.1",
    "maven-3.0.1",
    "vecmath",
    "vpx-1.7.0",
    "luajit-2.1.0-a4f56a4",
    "tremolo-b0cb4d1",
    "defold-robot-0.7.0",
    "bullet-2.77",
    "libunwind-395b27b68c5453222378bc5fe4dab4c6db89816a",
    "jctest-0.10.2",
    "vulkan-v1.4.307",
    "box2d-3.1.0",
    "box2d_defold-2.2.1",
    "opus-1.5.2"]

PACKAGES_HOST=[
    "vpx-1.7.0",
    "luajit-2.1.0-a4f56a4",
    "tremolo-b0cb4d1"]

PACKAGES_IOS_X86_64=[
    "protobuf-3.20.1",
    "luajit-2.1.0-a4f56a4",
    "tremolo-b0cb4d1",
    "bullet-2.77",
    "glfw-2.7.1",
    "box2d-3.1.0",
    "box2d_defold-2.2.1",
    "opus-1.5.2"]

PACKAGES_IOS_64=[
    "protobuf-3.20.1",
    "luajit-2.1.0-a4f56a4",
    "tremolo-b0cb4d1",
    "bullet-2.77",
    "moltenvk-1474891",
    "glfw-2.7.1",
    "box2d-3.1.0",
    "box2d_defold-2.2.1",
    "opus-1.5.2"]

PACKAGES_MACOS_X86_64=[
    "protobuf-3.20.1",
    "luajit-2.1.0-a4f56a4",
    "vpx-1.7.0",
    "tremolo-b0cb4d1",
    "bullet-2.77",
    "spirv-cross-9040e0d2",
    "spirv-tools-b21dda0e",
    "glslang-42d9adf5",
    "moltenvk-1474891",
    "lipo-4c7c275",
    "sassc-5472db213ec223a67482df2226622be372921847",
    "glfw-3.4",
    "tint-22b958",
    "astcenc-8b0aa01",
    "box2d-3.1.0",
    "box2d_defold-2.2.1",
    "opus-1.5.2"]

PACKAGES_MACOS_ARM64=[
    "protobuf-3.20.1",
    "luajit-2.1.0-a4f56a4",
    "vpx-1.7.0",
    "tremolo-b0cb4d1",
    "bullet-2.77",
    "spirv-cross-9040e0d2",
    "spirv-tools-b21dda0e",
    "glslang-42d9adf5",
    "moltenvk-1474891",
    "lipo-4c7c275",
    "glfw-3.4",
    "tint-22b958",
    "astcenc-8b0aa01",
    "box2d-3.1.0",
    "box2d_defold-2.2.1",
    "opus-1.5.2"]

PACKAGES_WIN32=[
    "protobuf-3.20.1",
    "luajit-2.1.0-a4f56a4",
    "glut-3.7.6",
    "bullet-2.77",
    "vulkan-v1.4.307",
    "glfw-3.4",
    "box2d-3.1.0",
    "box2d_defold-2.2.1",
    "opus-1.5.2"]

PACKAGES_WIN32_64=[
    "protobuf-3.20.1",
    "luajit-2.1.0-a4f56a4",
    "glut-3.7.6",
    "sassc-5472db213ec223a67482df2226622be372921847",
    "bullet-2.77",
    "glslang-42d9adf5",
    "spirv-cross-9040e0d2",
    "spirv-tools-d24a39a7",
    "vulkan-v1.4.307",
    "lipo-4c7c275",
    "glfw-3.4",
    "tint-22b958",
    "astcenc-8b0aa01",
    "directx-headers-1.611.0",
    "box2d-3.1.0",
    "box2d_defold-2.2.1",
    "opus-1.5.2"]

PACKAGES_LINUX_X86_64=[
    "protobuf-3.20.1",
    "luajit-2.1.0-a4f56a4",
    "bullet-2.77",
    "glslang-ba5c010c",
    "spirv-cross-9040e0d2",
    "spirv-tools-d24a39a7",
    "vulkan-v1.4.307",
    "tremolo-b0cb4d1",
    "lipo-4c7c275",
    "glfw-3.4",
    "tint-7bd151a780",
    "sassc-5472db213ec223a67482df2226622be372921847",
    "astcenc-8b0aa01",
    "box2d-3.1.0",
    "box2d_defold-2.2.1",
    "opus-1.5.2"]

PACKAGES_LINUX_ARM64=[
    "protobuf-3.20.1",
    "luajit-2.1.0-a4f56a4",
    "bullet-2.77",
    "glslang-2fed4fc0",
    "spirv-cross-9040e0d2",
    "spirv-tools-4fab7435",
    "vulkan-v1.4.307",
    "tremolo-b0cb4d1",
    "lipo-4c7c275",
    "glfw-3.4",
    "tint-7bd151a780",
    "astcenc-8b0aa01",
    "box2d-3.1.0",
    "box2d_defold-2.2.1",
    "opus-1.5.2"]

PACKAGES_ANDROID=[
"protobuf-3.20.1",
    "android-support-multidex",
    "androidx-multidex",
    "luajit-2.1.0-a4f56a4",
    "tremolo-b0cb4d1",
    "bullet-2.77",
    "glfw-2.7.1",
    "box2d-3.1.0",
    "box2d_defold-2.2.1",
    "opus-1.5.2"]
PACKAGES_ANDROID.append(sdk.ANDROID_PACKAGE)

PACKAGES_ANDROID_64=[
"protobuf-3.20.1",
    "android-support-multidex",
    "androidx-multidex",
    "luajit-2.1.0-a4f56a4",
    "tremolo-b0cb4d1",
    "bullet-2.77",
    "glfw-2.7.1",
    "box2d-3.1.0",
    "box2d_defold-2.2.1",
    "opus-1.5.2"]
PACKAGES_ANDROID_64.append(sdk.ANDROID_PACKAGE)

PACKAGES_EMSCRIPTEN=[
    "protobuf-3.20.1",
    "bullet-2.77",
    "glfw-2.7.1",
<<<<<<< HEAD
    "box2d-3.1.0",
=======
    "wagyu-24",
    "box2d-3.0.0",
>>>>>>> f56dac85
    "box2d_defold-2.2.1",
    "opus-1.5.2"]

PACKAGES_NODE_MODULES=["xhr2-0.1.0"]

PLATFORM_PACKAGES = {
    'win32':            PACKAGES_WIN32,
    'x86_64-win32':     PACKAGES_WIN32_64,
    'x86_64-linux':     PACKAGES_LINUX_X86_64,
    'arm64-linux':      PACKAGES_LINUX_ARM64,
    'x86_64-macos':     PACKAGES_MACOS_X86_64,
    'arm64-macos':      PACKAGES_MACOS_ARM64,
    'arm64-ios':        PACKAGES_IOS_64,
    'x86_64-ios':       PACKAGES_IOS_X86_64,
    'armv7-android':    PACKAGES_ANDROID,
    'arm64-android':    PACKAGES_ANDROID_64,
    'js-web':           PACKAGES_EMSCRIPTEN,
    'wasm-web':         PACKAGES_EMSCRIPTEN,
    'wasm_pthread-web': PACKAGES_EMSCRIPTEN
}

DMSDK_PACKAGES_ALL="vectormathlibrary-r1649".split()

CDN_PACKAGES_URL=os.environ.get("DM_PACKAGES_URL", None)
DEFAULT_ARCHIVE_DOMAIN=os.environ.get("DM_ARCHIVE_DOMAIN", "d.defold.com")
DEFAULT_RELEASE_REPOSITORY=os.environ.get("DM_RELEASE_REPOSITORY") if os.environ.get("DM_RELEASE_REPOSITORY") else release_to_github.get_current_repo()

PACKAGES_TAPI_VERSION="tapi1.6"
PACKAGES_NODE_MODULE_XHR2="xhr2-v0.1.0"
PACKAGES_ANDROID_NDK="android-ndk-r{0}".format(sdk.ANDROID_NDK_VERSION)
PACKAGES_ANDROID_SDK="android-sdk"
PACKAGES_CCTOOLS_PORT="cctools-port-darwin19-6c438753d2252274678d3e0839270045698c159b-linux"

NODE_MODULE_LIB_DIR = os.path.join("ext", "lib", "node_modules")

SHELL = os.environ.get('SHELL', 'bash')
# Don't use WSL from the msys/cygwin terminal
if os.environ.get('TERM','') in ('cygwin',):
    if 'WD' in os.environ:
        SHELL= '%s\\bash.exe' % os.environ['WD'] # the binary directory

ENGINE_LIBS = "testmain dlib jni texc modelc shaderc ddf platform font graphics particle lua hid input physics resource extension script render rig gameobject gui sound liveupdate crash gamesys tools record profiler engine sdk".split()
HOST_LIBS = "testmain dlib jni texc modelc shaderc".split()

EXTERNAL_LIBS = "box2d box2d_v2 glfw bullet3d opus".split()

def get_host_platform():
    return sdk.get_host_platform()

def format_exes(name, platform):
    prefix = ''
    suffix = ['']
    if 'win32' in platform:
        suffix = ['.exe']
    elif 'android' in platform:
        prefix = 'lib'
        suffix = ['.so']
    elif platform in ['js-web']:
        prefix = ''
        suffix = ['.js']
    elif platform in ['wasm-web', 'wasm_pthread-web']:
        prefix = ''
        suffix = ['.js', '.wasm']
    elif platform in ['arm64-nx64']:
        prefix = ''
        suffix = ['.nss', '.nso']
    elif platform in ['x86_64-ps4', 'x86_64-ps5']:
        prefix = ''
        suffix = ['.elf']
    else:
        suffix = ['']

    exes = []
    for suff in suffix:
        exes.append('%s%s%s' % (prefix, name, suff))
    return exes

def format_lib(name, platform):
    prefix = 'lib'
    suffix = ''
    if 'macos' in platform or 'ios' in platform:
        suffix = '.dylib'
    elif 'win32' in platform:
        prefix = ''
        suffix = '.dll'
    else:
        suffix = '.so'
    return '%s%s%s' % (prefix, name, suffix)

class ThreadPool(object):
    def __init__(self, worker_count):
        self.workers = []
        self.work_queue = Queue()

        for _ in range(worker_count):
            w = Thread(target = self.worker, daemon=True)
            w.start()
            self.workers.append(w)

    def worker(self):
        func, args, future = self.work_queue.get()
        while func:
            try:
                result = func(*args)
                future.result = result
            except Exception as e:
                future.result = e
            future.event.set()
            func, args, future = self.work_queue.get()

class Future(object):
    def __init__(self, pool, f, *args):
        self.result = None
        self.event = Event()
        pool.work_queue.put([f, args, self])

    def __call__(self):
        try:
            # In order to respond to ctrl+c wait with timeout...
            while not self.event.is_set():
                self.event.wait(0.1)
        except KeyboardInterrupt as e:
            sys.exit(0)

        if isinstance(self.result, Exception):
            raise self.result
        else:
            return self.result

def download_sdk(conf, url, targetfolder, strip_components=1, force_extract=False, format='z'):
    if not os.path.exists(targetfolder) or force_extract:
        if not os.path.exists(os.path.dirname(targetfolder)):
            os.makedirs(os.path.dirname(targetfolder))
        path = conf.get_local_or_remote_file(url)
        conf._extract_tgz_rename_folder(path, targetfolder, strip_components, format=format)
    else:
        print ("SDK already installed:", targetfolder)

class Configuration(object):
    def __init__(self,
                 defold_home = None,
                 dynamo_home = None,
                 target_platform = None,
                 skip_tests = False,
                 keep_bob_uncompressed = False,
                 skip_codesign = False,
                 skip_docs = False,
                 incremental = False,
                 skip_builtins = False,
                 skip_bob_light = False,
                 disable_ccache = False,
                 generate_compile_commands = False,
                 no_colors = False,
                 archive_domain = None,
                 package_path = None,
                 set_version = None,
                 channel = None,
                 engine_artifacts = None,
                 waf_options = [],
                 save_env_path = None,
                 notarization_username = None,
                 notarization_password = None,
                 notarization_itc_provider = None,
                 github_token = None,
                 github_target_repo = None,
                 github_sha1 = None,
                 version = None,
                 codesigning_identity = None,
                 gcloud_projectid = None,
                 gcloud_location = None,
                 gcloud_keyringname = None,
                 gcloud_keyname = None,
                 gcloud_certfile = None,
                 gcloud_keyfile = None,
                 verbose = False):

        if sys.platform == 'win32':
            home = os.environ['USERPROFILE']
        else:
            home = os.environ['HOME']

        self.defold_home = os.path.normpath(join(os.path.dirname(__file__), '..'))
        self.dynamo_home = dynamo_home if dynamo_home else join(self.defold_home, 'tmp', 'dynamo_home')
        self.ext = join(self.dynamo_home, 'ext')
        self.dmsdk = join(self.dynamo_home, 'sdk')
        self.defold = normpath(join(dirname(abspath(__file__)), '..'))
        self.defold_root = os.getcwd()
        self.host = get_host_platform()
        self.target_platform = target_platform

        self.build_utility = BuildUtility.BuildUtility(self.target_platform, self.host, self.dynamo_home)

        self.skip_tests = skip_tests
        self.keep_bob_uncompressed = keep_bob_uncompressed
        self.skip_codesign = skip_codesign
        self.skip_docs = skip_docs
        self.incremental = incremental
        self.skip_builtins = skip_builtins
        self.skip_bob_light = skip_bob_light
        self.disable_ccache = disable_ccache
        self.generate_compile_commands = generate_compile_commands
        self.no_colors = no_colors
        self.archive_path = "s3://%s/archive" % (archive_domain)
        self.archive_domain = archive_domain
        self.package_path = package_path
        self.set_version = set_version
        self.channel = channel
        self.engine_artifacts = engine_artifacts
        self.waf_options = waf_options
        self.save_env_path = save_env_path
        self.notarization_username = notarization_username
        self.notarization_password = notarization_password
        self.notarization_itc_provider = notarization_itc_provider
        self.github_token = github_token
        self.github_target_repo = github_target_repo
        self.github_sha1 = github_sha1
        self.version = version
        self.codesigning_identity = codesigning_identity
        self.gcloud_projectid = gcloud_projectid
        self.gcloud_location = gcloud_location
        self.gcloud_keyringname = gcloud_keyringname
        self.gcloud_keyname = gcloud_keyname
        self.gcloud_certfile = gcloud_certfile
        self.gcloud_keyfile = gcloud_keyfile
        self.verbose = verbose
        self.build_tracker = BuildTimeTracker(logger=self._log)

        if self.github_token is None:
            self.github_token = os.environ.get("GITHUB_TOKEN")

        self.thread_pool = None
        self.futures = []

        if version is None:
            with open('VERSION', 'r') as f:
                self.version = f.readlines()[0].strip()

        self._create_common_dirs()

    def __del__(self):
        if len(self.futures) > 0:
            print('ERROR: Pending futures (%d)' % len(self.futures))
            os._exit(5)

    def get_python(self):
        self.check_python()
        return [sys.executable]

    def _create_common_dirs(self):
        for p in ['ext/lib/python', 'share', 'lib/js-web/js', 'lib/wasm-web/js', 'lib/wasm_pthread-web/js']:
            self._mkdirs(join(self.dynamo_home, p))

    def _mkdirs(self, path):
        if not os.path.exists(path):
            os.makedirs(path)

    def _log(self, msg):
        print(str(msg))
        sys.stdout.flush()
        sys.stderr.flush()

    def _remove_tree(self, path):
        if os.path.exists(path):
            self._log('Removing %s' % path)
            shutil.rmtree(path)

    def distclean(self):
        self._remove_tree(self.dynamo_home)

        for lib in ENGINE_LIBS:
            builddir = join(self.defold_root, 'engine/%s/build' % lib)
            self._remove_tree(builddir)

        # remove engine test dir specifically
        self._remove_tree(join(self.defold_root, 'engine/engine/src/test/build'))

        # Recreate dirs
        self._create_common_dirs()
        self._log('distclean done.')

    def _extract_tgz(self, file, path):
        self._log('Extracting %s to %s' % (file, path))
        self._mkdirs(path)
        suffix = os.path.splitext(file)[1]
        fmts = {'.gz': 'z', '.xz': 'J', '.bzip2': 'j'}
        run.env_command(self._form_env(), ['tar', 'xf%s' % fmts.get(suffix, 'z'), file], cwd = path)

    def _extract_tgz_rename_folder(self, src, target_folder, strip_components=1, format=None):
        src = src.replace('\\', '/')

        force_local = ''
        if os.environ.get('GITHUB_SHA', None) is not None and os.environ.get('TERM', '') == 'cygwin':
            force_local = '--force-local' # to make tar not try to "connect" because it found a colon in the source file

        self._log('Extracting %s to %s/' % (src, target_folder))
        parentdir, dirname = os.path.split(target_folder)
        old_dir = os.getcwd()
        os.chdir(parentdir)
        self._mkdirs(dirname)

        if format is None:
            suffix = os.path.splitext(src)[1]
            fmts = {'.gz': 'z', '.xz': 'J', '.bzip2': 'j'}
            format = fmts.get(suffix, 'z')
        cmd = ['tar', 'xf%s' % format, src, '-C', dirname]
        if strip_components:
            cmd.extend(['--strip-components', '%d' % strip_components])
        if force_local:
            cmd.append(force_local)

        run.env_command(self._form_env(), cmd)
        os.chdir(old_dir)

    def _extract_zip(self, file, path):
        self._log('Extracting %s to %s' % (file, path))

        def _extract_zip_entry( zf, info, extract_dir ):
            zf.extract( info.filename, path=extract_dir )
            out_path = os.path.join( extract_dir, info.filename )
            perm = info.external_attr >> 16
            os.chmod( out_path, perm )

        with zipfile.ZipFile(file, 'r') as zf:
            for info in zf.infolist():
                _extract_zip_entry( zf, info, path )

    def _extract(self, file, path):
        if os.path.splitext(file)[1] == '.zip':
            self._extract_zip(file, path)
        else:
            self._extract_tgz(file, path)

    def _copy(self, src, dst):
        self._log('Copying %s -> %s' % (src, dst))
        shutil.copy(src, dst)

    def _copy_tree(self, src, dst):
        self._log('Copying %s -> %s' % (src, dst))
        shutil.copytree(src, dst)

    def _download(self, url):
        self._log('Downloading %s' % (url))
        path = http_cache.download(url, lambda count, total: self._log('Downloading %s %.2f%%' % (url, 100 * count / float(total))))
        if not path:
            self._log('Downloading %s failed' % (url))
        return path

    def _check_package_path(self):
        if self.package_path is None:
            print("No package path provided. Use either --package-path option or DM_PACKAGES_URL environment variable")
            sys.exit(1)
    
    def install_waf(self):
        def make_package_path(root, platform, package):
            return join(root, 'packages', package) + '-%s.tar.gz' % platform
        print("Installing waf")
        waf_package = "waf-2.0.3"
        waf_path = make_package_path(self.defold_root, 'common', waf_package)
        self._extract_tgz(waf_path, self.ext)

    def install_ext(self):
        def make_package_path(root, platform, package):
            return join(root, 'packages', package) + '-%s.tar.gz' % platform

        def make_package_paths(root, platform, packages):
            return [make_package_path(root, platform, package) for package in packages]
        
        self.install_waf()

        print("Installing common packages")
        for p in PACKAGES_ALL:
            self._extract_tgz(make_package_path(self.defold_root, 'common', p), self.ext)

        for p in DMSDK_PACKAGES_ALL:
            self._extract_tgz(make_package_path(self.defold_root, 'common', p), self.dmsdk)

        # TODO: Make sure the order of install does not affect the outcome!

        base_platforms = self.get_base_platforms()
        target_platform = self.target_platform
        other_platforms = set(PLATFORM_PACKAGES.keys()).difference(set(base_platforms), set([target_platform, self.host]))

        if target_platform in ['js-web', 'wasm-web', 'wasm_pthread-web']:
            node_modules_dir = os.path.join(self.dynamo_home, NODE_MODULE_LIB_DIR)
            for package in PACKAGES_NODE_MODULES:
                path = join(self.defold_root, 'packages', package + '.tar.gz')
                name = package.split('-')[0]
                self._extract_tgz(path, join(node_modules_dir, name))

        installed_packages = set()

        for platform in other_platforms:
            packages = PLATFORM_PACKAGES.get(platform, [])
            package_paths = make_package_paths(self.defold_root, platform, packages)
            print("Installing %s packages " % platform)
            for path in package_paths:
                self._extract_tgz(path, self.ext)
            installed_packages.update(package_paths)

        for base_platform in self.get_base_platforms():
            packages = list(PACKAGES_HOST) + build_private.get_install_host_packages(base_platform)
            packages.extend(PLATFORM_PACKAGES.get(base_platform, []))
            package_paths = make_package_paths(self.defold_root, base_platform, packages)
            package_paths = [path for path in package_paths if path not in installed_packages]
            if len(package_paths) != 0:
                print("Installing %s packages" % base_platform)
                for path in package_paths:
                    self._extract_tgz(path, self.ext)
                installed_packages.update(package_paths)

        # For easier usage with the extender server, we want the linux protoc tool available
        if target_platform in ('x86_64-macos', 'arm64-macos', 'x86_64-win32', 'x86_64-linux'):
            protobuf_packages = filter(lambda x: "protobuf" in x, PACKAGES_HOST)
            package_paths = make_package_paths(self.defold_root, 'x86_64-linux', protobuf_packages)
            print("Installing %s packages " % 'x86_64-linux')
            for path in package_paths:
                self._extract_tgz(path, self.ext)
            installed_packages.update(package_paths)

        target_packages = PLATFORM_PACKAGES.get(self.target_platform, []) + build_private.get_install_target_packages(self.target_platform)
        target_package_paths = make_package_paths(self.defold_root, self.target_platform, target_packages)
        target_package_paths = [path for path in target_package_paths if path not in installed_packages]

        if len(target_package_paths) != 0:
            print("Installing %s packages" % self.target_platform)
            for path in target_package_paths:
                self._extract_tgz(path, self.ext)
            installed_packages.update(target_package_paths)

        print("Installing python wheels")
        run.env_command(self._form_env(), self.get_python() + ['-m', 'pip', '-q', '-q', 'install', '-t', join(self.ext, 'lib', 'python'), 'requests', 'pyaml', 'rangehttpserver', 'pystache'])
        for whl in glob(join(self.defold_root, 'packages', '*.whl')):
            self._log('Installing %s' % basename(whl))
            run.env_command(self._form_env(), self.get_python() + ['-m', 'pip', '-q', '-q', 'install', '--upgrade', '-t', join(self.ext, 'lib', 'python'), whl])

        print("Installing javascripts")
        for n in 'js-web-pre.js'.split():
            self._copy(join(self.defold_root, 'share', n), join(self.dynamo_home, 'share'))

        for n in 'js-web-pre-engine.js'.split():
            self._copy(join(self.defold_root, 'share', n), join(self.dynamo_home, 'share'))

        print("Installing profiles etc")
        for n in itertools.chain(*[ glob('share/*%s' % ext) for ext in ['.mobileprovision', '.xcent', '.supp']]):
            self._copy(join(self.defold_root, n), join(self.dynamo_home, 'share'))

        # Simple way to reduce number of warnings in the build
        proto_path = os.path.join(self.dynamo_home, 'share', 'proto')
        if not os.path.exists(proto_path):
            os.makedirs(proto_path)

    def get_local_or_remote_file(self, path):
        if os.path.isdir(self.package_path): # is is a local path?
            if os.path.exists(path):
                return os.path.normpath(os.path.abspath(path))
            print("Could not find local file:", path)
            sys.exit(1)
        dirname, basename = os.path.split(path)
        path = dirname + "/" + urllib.parse.quote(basename)
        path = self._download(path) # it should be an url
        if path is None:
            print("Error. Could not download %s" % path)
            sys.exit(1)
        return path

    def check_python(self):
        if sys.version_info.major != 3:
            self.fatal("The build scripts requires Python 3!")

    def has_sdk(self, sdkfolder, target_platform):
        return None != sdk.get_sdk_info(sdkfolder, target_platform, False)

    def check_sdk(self):
        sdkfolder = join(self.ext, 'SDKs')

        self.sdk_info = sdk.get_sdk_info(sdkfolder, target_platform, True)

        # TODO: Make sure this check works for all platforms
        if not self.sdk_info:
            if not self.verbose:
                # Do it again, with verbose on, so that we can get more info straight away:
                sdk.get_sdk_info(sdkfolder, target_platform, True)

            url = "https://github.com/defold/defold/blob/dev/README_BUILD.md#important-prerequisite---platform-sdks"
            self._log(f"Failed to get sdk info for platform {target_platform}.")
            self._log(f" * Is the local sdk setup correctly?")
            self._log(f" * Or have you called `install_sdk`?")
            self._log(f"We recommend you follow the setup guide found here: {url}")
            sys.exit(1)

        if self.verbose:
            print("SDK info:")
            pprint.pprint(self.sdk_info)


        result = sdk.test_sdk(target_platform, self.sdk_info, verbose = self.verbose)
        if not result:
            self.fatal("Failed sdk check")

    def verify_sdk(self):
        was_verbose = self.verbose
        self.verbose = True
        self.check_sdk()

        def _test_compiler_cmd(self, prefix, verbose):
            return '%s %s/ext/bin/waf --prefix=%s distclean configure build --skip-tests --skip-build-tests %s' % (' '.join(self.get_python()), self.dynamo_home, prefix, verbose and '-v' or '')

        args = _test_compiler_cmd(self, self.dynamo_home, was_verbose)
        args = args.split()
        self._log('Testing compiler for platform %s' % (target_platform))
        cwd = join(self.defold_root, 'engine/sdk/test/toolchain')
        plf_args = ['--platform=%s' % target_platform]
        run.env_command(self._form_env(), args + plf_args + self.waf_options, cwd = cwd)

    def install_sdk(self):
        sdkfolder = join(self.ext, 'SDKs')
        target_platform = self.target_platform

        # check host tools availability
        has_host_sdk = False
        if sdk.get_host_platform() != target_platform:
            has_host_sdk = self.has_sdk(sdkfolder, sdk.get_host_platform())

        if target_platform in ('x86_64-macos', 'arm64-macos', 'arm64-ios', 'x86_64-ios'):
            # macOS SDK
            download_sdk(self,'%s/%s.tar.gz' % (self.package_path, sdk.PACKAGES_MACOS_SDK), join(sdkfolder, sdk.PACKAGES_MACOS_SDK))
            download_sdk(self,'%s/%s.darwin.tar.gz' % (self.package_path, sdk.PACKAGES_XCODE_TOOLCHAIN), sdkfolder, force_extract=True)

        if target_platform in ('arm64-ios', 'x86_64-ios'):
            # iOS SDK
            download_sdk(self,'%s/%s.tar.gz' % (self.package_path, sdk.PACKAGES_IOS_SDK), join(sdkfolder, sdk.PACKAGES_IOS_SDK))
            download_sdk(self,'%s/%s.tar.gz' % (self.package_path, sdk.PACKAGES_IOS_SIMULATOR_SDK), join(sdkfolder, sdk.PACKAGES_IOS_SIMULATOR_SDK))

        if 'win32' in target_platform or ('win32' in self.host and not has_host_sdk):
            win32_sdk_folder = join(self.ext, 'SDKs', 'Win32')
            download_sdk(self,'%s/%s.tar.gz' % (self.package_path, sdk.PACKAGES_WIN32_SDK_10), join(win32_sdk_folder, 'WindowsKits', '10') )
            download_sdk(self,'%s/%s.tar.gz' % (self.package_path, sdk.PACKAGES_WIN32_TOOLCHAIN), join(win32_sdk_folder, 'MicrosoftVisualStudio14.0'), strip_components=0 )

        if target_platform in ('js-web', 'wasm-web', 'wasm_pthread-web'):
            emsdk_folder = sdk.get_defold_emsdk()
            download_sdk(self,'%s/%s-%s.tar.gz' % (self.package_path, sdk.PACKAGES_EMSCRIPTEN_SDK, self.host), emsdk_folder)

            if not os.path.isfile(sdk.get_defold_emsdk_config()):
                print("Activating emsdk")

                os.environ['EMSCRIPTEN'] = emsdk_folder
                os.environ['EM_CONFIG'] = sdk.get_defold_emsdk_config()
                os.environ['EM_CACHE'] = sdk.get_defold_emsdk_cache()
                self._activate_ems(emsdk_folder, join(emsdk_folder, 'upstream', 'emscripten'), sdk.EMSCRIPTEN_VERSION_STR)

            # On OSX, the file system is already case insensitive, so no need to duplicate the files as we do on the extender server

        if target_platform in ('armv7-android', 'arm64-android'):
            host = self.host
            if 'win32' in host:
                host = 'win'
            elif 'linux' in host:
                host = 'linux'
            elif 'macos' in host:
                host = 'darwin' # our packages are still called darwin

            # Android NDK
            download_sdk(self, '%s/%s-%s.tar.gz' % (self.package_path, PACKAGES_ANDROID_NDK, host), join(sdkfolder, PACKAGES_ANDROID_NDK))
            # Android SDK
            download_sdk(self, '%s/%s-%s-android-%s-%s.tar.gz' % (self.package_path, PACKAGES_ANDROID_SDK, host, sdk.ANDROID_TARGET_API_LEVEL, sdk.ANDROID_BUILD_TOOLS_VERSION), join(sdkfolder, PACKAGES_ANDROID_SDK))

        if 'linux' in self.host:
            package = sdk.PACKAGES_LINUX_X86_64_TOOLCHAIN
            if self.host == 'arm64-linux':
                package = sdk.PACKAGES_LINUX_ARM64_TOOLCHAIN

            download_sdk(self, '%s/%s.tar.xz' % (self.package_path, package), join(sdkfolder, self.host, sdk.PACKAGES_LINUX_CLANG), format='J')

        if target_platform in ('x86_64-macos', 'arm64-macos', 'arm64-ios', 'x86_64-ios') and 'linux' in self.host:
            if not os.path.exists(join(sdkfolder, self.host, sdk.PACKAGES_LINUX_CLANG, 'cctools')):
                download_sdk(self, '%s/%s.tar.gz' % (self.package_path, PACKAGES_CCTOOLS_PORT), join(sdkfolder, self.host, sdk.PACKAGES_LINUX_CLANG), force_extract=True)

        build_private.install_sdk(self, target_platform)

    def _activate_ems(self, emsdk, bin_dir, version):
        run.env_command(self._form_env(), [join(emsdk, 'emsdk'), 'activate', version, '--embedded'])

        # prewarm the cache
        # Although this method might be more "correct", it also takes 10 minutes more than we'd like on CI
        #run.env_command(self._form_env(), ['%s/embuilder.py' % self._form_ems_path(), 'build', 'SYSTEM', 'MINIMAL'])
        # .. so we stick with the old version of prewarming

        # Compile a file warm up the emscripten caches (libc etc)
        c_file = tempfile.mktemp(suffix='.c')
        exe_file = tempfile.mktemp(suffix='.js')
        with open(c_file, 'w') as f:
            f.write('int main() { return 0; }')
        run.env_command(self._form_env(), [f'{bin_dir}/emcc', c_file, '-o', '%s' % exe_file])

    def _git_sha1(self, ref = None):
        return self.build_utility.git_sha1(ref)

    def _ziptree(self, path, outfile = None, directory = None):
        # Directory is similar to -C in tar
        if not outfile:
            outfile = tempfile.NamedTemporaryFile(delete = False)

        zip = zipfile.ZipFile(outfile, 'w', zipfile.ZIP_DEFLATED)
        for root, dirs, files in os.walk(path):
            for f in files:
                p = os.path.join(root, f)
                an = p
                if directory:
                    an = os.path.relpath(p, directory)
                zip.write(p, an)

        zip.close()
        return outfile.name

    def _add_files_to_zip(self, zip, paths, basedir=None, topfolder=None):
        for p in paths:
            if not os.path.isfile(p):
                continue
            an = p
            if basedir:
                an = os.path.relpath(p, basedir)
            if topfolder:
                an = os.path.join(topfolder, an)
            zip.write(p, an)

    def _add_file_to_zip(self, zip, src, dst):
        if not os.path.isfile(src):
            self._log("Path is not a file: '%s'" % src)
        zip.write(src, dst)

    def is_cross_platform(self):
        return self.host != self.target_platform

    def is_desktop_target(self):
        return self.target_platform in ['x86_64-linux', 'arm64-linux', 'x86_64-macos', 'arm64-macos', 'x86_64-win32']

    def _package_platform_sdk_headers(self, path):
        with open(path, 'wb') as outfile:
            zip = zipfile.ZipFile(outfile, 'w', zipfile.ZIP_DEFLATED)

            basedir = self.dynamo_home
            topfolder = 'defoldsdk'

            def is_header(path):
                return file.endswith('.h') or file.endswith('.hpp')

            # Includes
            includes = []
            for root, dirs, files in os.walk(os.path.join(self.dynamo_home, "sdk/include")):
                for file in files:
                    if is_header(file):
                        includes.append(os.path.join(root, file))

            # proto _ddf.h + "res_*.h"
            for root, dirs, files in os.walk(os.path.join(self.dynamo_home, "include")):
                for file in files:
                    if is_header(file) and ('ddf' in file or file.startswith('res_')):
                        includes.append(os.path.join(root, file))

            self._add_files_to_zip(zip, includes, basedir, topfolder)

            zip.close()

    def _create_sha256_signature_file(self, input_filepath):
        file_sha256 = hashlib.sha256()
        with open(input_filepath, 'rb') as source_archive:
            for byte_block in iter(lambda: source_archive.read(4096), b""):
                file_sha256.update(byte_block)
            source_archive.close()

        print("File {} sha256 signature is {}".format(input_filepath, file_sha256.hexdigest()))
        sig_filename = None
        with open(splitext(input_filepath)[0] + '.sha256', 'w') as sig_file:
            sig_filename = sig_file.name
            sig_file.write(file_sha256.hexdigest())
            sig_file.close()
        return sig_filename

    # package the native SDK, return the path to the zip file
    # and path to zip sha256 signature file
    def _package_platform_sdk(self, platform):
        sdk_archive_path = join(self.dynamo_home, 'defoldsdk.zip')
        with open(sdk_archive_path, 'wb') as outfile:
            zip = zipfile.ZipFile(outfile, 'w', zipfile.ZIP_DEFLATED)

            topfolder = 'defoldsdk'
            defold_home = os.path.normpath(os.path.join(self.dynamo_home, '..', '..'))

            def is_header(path):
                return file.endswith('.h') or file.endswith('.hpp')

            # Includes
            includes = []
            for root, dirs, files in os.walk(os.path.join(self.dynamo_home, "sdk/include")):
                for file in files:
                    if is_header(file):
                        includes.append(os.path.join(root, file))

            # proto _ddf.h + "res_*.h"
            for root, dirs, files in os.walk(os.path.join(self.dynamo_home, "include")):
                for file in files:
                    if is_header(file) and ('ddf' in file or file.startswith('res_')):
                        includes.append(os.path.join(root, file))

            self._add_files_to_zip(zip, includes, self.dynamo_home, topfolder)

            # Configs
            configs = ['extender/build.yml']
            configs = [os.path.join(self.dynamo_home, x) for x in configs]
            self._add_files_to_zip(zip, configs, self.dynamo_home, topfolder)

            # Variants
            variants = []
            for root, dirs, files in os.walk(os.path.join(self.dynamo_home, "extender/variants")):
                for file in files:
                    if file.endswith('.appmanifest'):
                        variants.append(os.path.join(root, file))

            self._add_files_to_zip(zip, variants, self.dynamo_home, topfolder)

            def _findlibs(libdir):
                paths = os.listdir(libdir)
                paths = [os.path.join(libdir, x) for x in paths if os.path.splitext(x)[1] in ('.a', '.dylib', '.so', '.lib', '.dll')]
                return paths

            def _findjars(jardir, ends_with):
                paths = os.listdir(jardir)
                paths = [os.path.join(jardir, x) for x in paths if x.endswith(ends_with)]
                return paths

            def _findjslibs(libdir):
                paths = os.listdir(libdir)
                paths = [os.path.join(libdir, x) for x in paths if os.path.splitext(x)[1] in ('.js',)]
                return paths

            def _findfiles(directory, exts):
                paths = []
                for root, dirs, files in os.walk(directory):
                    for f in files:
                        if os.path.splitext(f)[1] in exts:
                            paths.append(os.path.join(root, f))
                return paths

            # Dynamo libs
            libdir = os.path.join(self.dynamo_home, 'lib/%s' % platform)
            paths = _findlibs(libdir)
            self._add_files_to_zip(zip, paths, self.dynamo_home, topfolder)
            # External libs
            libdir = os.path.join(self.dynamo_home, 'ext/lib/%s' % platform)
            paths = _findlibs(libdir)
            self._add_files_to_zip(zip, paths, self.dynamo_home, topfolder)

            if platform in ['armv7-android', 'arm64-android']:
                # Android Jars (Dynamo)
                jardir = os.path.join(self.dynamo_home, 'share/java')
                paths = _findjars(jardir, ('android.jar', 'dlib.jar', 'r.jar'))
                self._add_files_to_zip(zip, paths, self.dynamo_home, topfolder)

                # Android Jars (external)
                external_jars = ("android-support-multidex.jar",
                                 "androidx-multidex.jar",
                                 "glfw_android.jar")
                jardir = os.path.join(self.dynamo_home, 'ext/share/java')
                paths = _findjars(jardir, external_jars)
                self._add_files_to_zip(zip, paths, self.dynamo_home, topfolder)

            # Win32 resource files
            if platform in ['win32', 'x86_64-win32']:
                engine_rc = os.path.join(self.dynamo_home, 'lib/%s/defold.ico' % platform)
                defold_ico = os.path.join(self.dynamo_home, 'lib/%s/engine.rc' % platform)
                self._add_files_to_zip(zip, [engine_rc, defold_ico], self.dynamo_home, topfolder)

            if platform in ['js-web']:
                # JavaScript files
                # js-web-pre-x files
                for subdir in ['share', 'lib/js-web/js/', 'ext/lib/js-web/js/']:
                    jsdir = os.path.join(self.dynamo_home, subdir)
                    paths = _findjslibs(jsdir)
                    self._add_files_to_zip(zip, paths, self.dynamo_home, topfolder)

            if platform in ['wasm-web', 'wasm_pthread-web']:
                for subdir in [f'lib/{platform}/js/', f'ext/lib/{platform}/js/']:
                    jsdir = os.path.join(self.dynamo_home, subdir)
                    paths = _findjslibs(jsdir)
                    self._add_files_to_zip(zip, paths, self.dynamo_home, topfolder)

            if platform in ['x86_64-ps4', 'x86_64-ps5']:
                memory_init = os.path.join(self.dynamo_home, 'ext/lib/%s/memory_init.o' % platform)
                self._add_files_to_zip(zip, [memory_init], self.dynamo_home, topfolder)

            # .proto files
            for d in ['share/proto/', 'ext/include/google/protobuf']:
                protodir = os.path.join(self.dynamo_home, d)
                paths = _findfiles(protodir, ('.proto',))
                self._add_files_to_zip(zip, paths, self.dynamo_home, topfolder)

            # C# files
            for d in ['sdk/cs']:
                protodir = os.path.join(self.dynamo_home, d)
                paths = _findfiles(protodir, ('.csproj','.cs'))
                self._add_files_to_zip(zip, paths, self.dynamo_home, topfolder)

            # pipeline tools
            if platform in ('x86_64-macos','arm64-macos','x86_64-linux','arm64-linux','x86_64-win32'): # needed for the linux build server
                # protoc
                protoc = os.path.join(self.dynamo_home, 'ext/bin/%s/protoc' % platform)
                ddfc_py = os.path.join(self.dynamo_home, 'bin/ddfc.py')
                ddfc_cxx = os.path.join(self.dynamo_home, 'bin/ddfc_cxx')
                ddfc_cxx_bat = os.path.join(self.dynamo_home, 'bin/ddfc_cxx.bat')
                ddfc_java = os.path.join(self.dynamo_home, 'bin/ddfc_java')

                # protoc plugin (ddfc.py) needs our dlib_shared too
                plugin_pb2 = os.path.join(self.dynamo_home, 'lib/python/plugin_pb2.py')
                ddf_init = os.path.join(self.dynamo_home, 'lib/python/ddf/__init__.py')
                ddf_extensions_pb2 = os.path.join(self.dynamo_home, 'lib/python/ddf/ddf_extensions_pb2.py')
                ddf_math_pb2 = os.path.join(self.dynamo_home, 'lib/python/ddf/ddf_math_pb2.py')
                dlib_init = os.path.join(self.dynamo_home, 'lib/python/dlib/__init__.py')

                self._add_files_to_zip(zip, [protoc, ddfc_py, ddfc_java, ddfc_cxx, ddfc_cxx_bat, plugin_pb2, ddf_init, ddf_extensions_pb2, ddf_math_pb2, dlib_init], self.dynamo_home, topfolder)

                # workaround for extender running on x86_64-darwin still:
                if platform == 'x86_64-macos':
                    protoc_src = os.path.join(self.dynamo_home, 'ext/bin/%s/protoc' % platform)
                    protoc_dst = '%s/ext/bin/%s/protoc' % (topfolder, "x86_64-darwin")
                    self._add_file_to_zip(zip, protoc_src, protoc_dst)

                # we don't want to run "pip install" on individual sdk files, so we copy the python files as-is
                protobuf_files = []
                for root, dirs, files in os.walk(os.path.join(self.dynamo_home, 'ext/lib/python/google')):
                    for f in files:
                        _, ext = os.path.splitext(f)
                        print (root, f)
                        if ext in ('.pyc',):
                            continue
                        path = os.path.join(root, f)
                        protobuf_files.append(path)

                if not protobuf_files:
                    raise Exception("Failed to find python protobuf folder")

                self._add_files_to_zip(zip, protobuf_files, self.dynamo_home, topfolder)

                # bob pipeline classes
                bob_light = os.path.join(self.dynamo_home, 'share/java/bob-light.jar')
                self._add_files_to_zip(zip, [bob_light], self.dynamo_home, topfolder)


            # For logging, print all paths in zip:
            for x in zip.namelist():
                print(x)

            zip.close()

            sig_filename = self._create_sha256_signature_file(sdk_archive_path)
            return outfile.name, sig_filename
        return None, None

    def build_platform_sdk(self):
        # Helper function to make it easier to build a platform sdk locally
        try:
            path, sig_path = self._package_platform_sdk(self.target_platform)
        except Exception as e:
            print ("Failed to package sdk for platform %s: %s" % (self.target_platform, e))
        else:
            print ("Wrote %s, %s" % (path, sig_path))

    def generate_global_compile_commands_json(self):
        # Generates a "global" compile_commands.json file in the root directory that can be
        # used for example by EasyClangComplete in Sublime Text to get better code completion.
        #
        # Since the engine is built up using sub projects/libs, we generate compile_commands.json
        # files for each of these libraries during a regular build, and collect them and concat
        # them into one big "general"/project wide file here instead.
        #
        # Format of the compile_commands.json file is:
        # >  [
        # >     {
        # >       "file": <file that would be compiled>
        # >       "command": <compile command would be used on the file>,
        # >       "directory": <build directory>,
        # >     },
        # >  ]
        #
        # The method to concat them all is quite simple but seems to work just fine;
        #   - loop over engine library directories and find the compile_commands.json
        #     file in the build subdir, that should have been generated during build_engine
        #   - take all the contents of the file except the starting and ending square brackets
        #     and copy it over into the output json
        #

        self._log("Generating global compile_commands.json")

        # Put the output json in the defold root since its where EasyClangComplete would look for it
        output_path = os.path.join(self.defold_root, 'compile_commands.json')

        result_config = []
        # We loop over engine/<subdirs> and look for engine/<subdir>/build/compile_commands.json
        engine_path = os.path.join(self.defold_root, 'engine')
        for engine_subpath in os.listdir(engine_path):
            potential_json_path = os.path.join(engine_path, engine_subpath, "build", "compile_commands.json")

            if os.path.exists(potential_json_path):
                self._log("Adding %s" % potential_json_path)

                with open(potential_json_path, 'r') as input_file:
                    sub_config = json.load(input_file)
                    for elem in sub_config:
                        result_config.append(elem)
                    input_file.close()
        with open(output_path, 'w') as output_file:
            json.dump(result_config, output_file)
            output_file.close()

    def build_builtins(self):
        with open(join(self.dynamo_home, 'share', 'builtins.zip'), 'wb') as f:
            self._ziptree(join(self.dynamo_home, 'content', 'builtins'), outfile = f, directory = join(self.dynamo_home, 'content'))

    def _strip_engine(self, path):
        """ Strips the debug symbols from an executable """
        if self.target_platform not in ['x86_64-linux','arm64-linux','x86_64-macos','arm64-macos','arm64-ios','x86_64-ios','armv7-android','arm64-android']:
            return False

        sdkfolder = join(self.ext, 'SDKs')

        strip = "strip"
        if 'android' in self.target_platform:
            ANDROID_NDK_ROOT = os.path.join(sdkfolder,'android-ndk-r%s' % sdk.ANDROID_NDK_VERSION)

            ANDROID_HOST = 'linux' if sys.platform == 'linux' else 'darwin'
            strip = "%s/toolchains/llvm/prebuilt/%s-x86_64/bin/llvm-strip" % (ANDROID_NDK_ROOT, ANDROID_HOST)

        if self.target_platform in ('x86_64-macos','arm64-macos','arm64-ios','x86_64-ios') and 'linux' == sys.platform:
            strip = os.path.join(sdkfolder, 'linux', sdk.PACKAGES_LINUX_CLANG, 'bin', 'x86_64-apple-darwin19-strip')

        run.shell_command("%s %s" % (strip, path))
        return True

    def archive_engine(self):
        sha1 = self._git_sha1()
        full_archive_path = join(sha1, 'engine', self.target_platform).replace('\\', '/')
        share_archive_path = join(sha1, 'engine', 'share').replace('\\', '/')
        java_archive_path = join(sha1, 'engine', 'share', 'java').replace('\\', '/')
        dynamo_home = self.dynamo_home
        self.full_archive_path = full_archive_path

        bin_dir = self.build_utility.get_binary_path()
        lib_dir = self.target_platform

        # upload editor 2.0 launcher
        if self.target_platform in ['x86_64-linux', 'arm64-linux', 'x86_64-macos', 'arm64-macos', 'x86_64-win32']:
            launcher_name = format_exes("launcher", self.target_platform)[0]
            launcherbin = join(bin_dir, launcher_name)
            self.upload_to_archive(launcherbin, '%s/%s' % (full_archive_path, launcher_name))

        # upload gdc tool on desktop platforms
        if self.is_desktop_target():
            gdc_name = format_exes("gdc", self.target_platform)[0]
            gdc_bin = join(bin_dir, gdc_name)
            self.upload_to_archive(gdc_bin, '%s/%s' % (full_archive_path, gdc_name))

        for n in ['dmengine', 'dmengine_release', 'dmengine_headless']:
            for engine_name in format_exes(n, self.target_platform):
                engine = join(bin_dir, engine_name)
                self.upload_to_archive(engine, '%s/%s' % (full_archive_path, engine_name))
                engine_stripped = join(bin_dir, engine_name + "_stripped")
                shutil.copy2(engine, engine_stripped)
                if self._strip_engine(engine_stripped):
                    self.upload_to_archive(engine_stripped, '%s/stripped/%s' % (full_archive_path, engine_name))
                if 'win32' in self.target_platform:
                    pdb = join(bin_dir, os.path.splitext(engine_name)[0] + '.pdb')
                    self.upload_to_archive(pdb, '%s/%s' % (full_archive_path, os.path.basename(pdb)))

            if 'web' in self.target_platform:
                engine_mem = join(bin_dir, engine_name + '.mem')
                if os.path.exists(engine_mem):
                    self.upload_to_archive(engine_mem, '%s/%s.mem' % (full_archive_path, engine_name))
                engine_symbols = join(bin_dir, engine_name + '.symbols')
                if os.path.exists(engine_symbols):
                    self.upload_to_archive(engine_symbols, '%s/%s.symbols' % (full_archive_path, engine_name))
                engine_dwarf = join(bin_dir, engine_name + '.debug.wasm')
                if os.path.exists(engine_dwarf):
                    self.upload_to_archive(engine_symbols, '%s/%s.debug.wasm' % (full_archive_path, engine_name))
            elif 'macos' in self.target_platform or 'ios' in self.target_platform:
                engine_symbols = join(bin_dir, engine_name + '.dSYM.zip')
                if os.path.exists(engine_symbols):
                    self.upload_to_archive(engine_symbols, '%s/%s' % (full_archive_path, os.path.basename(engine_symbols)))

        zip_archs = []
        if not self.skip_docs:
            zip_archs.append('ref-doc.zip')
        if not self.skip_builtins:
            zip_archs.append('builtins.zip')
        for zip_arch in zip_archs:
            self.upload_to_archive(join(dynamo_home, 'share', zip_arch), '%s/%s' % (share_archive_path, zip_arch))

        if self.target_platform in ['x86_64-linux']:
            # NOTE: It's arbitrary for which platform we archive dlib.jar. Currently set to linux 64-bit
            self.upload_to_archive(join(dynamo_home, 'share', 'java', 'dlib.jar'), '%s/dlib.jar' % (java_archive_path))
            self.upload_to_archive(join(dynamo_home, 'share', 'java', 'modelimporter.jar'), '%s/modelimporter.jar' % (java_archive_path))
            self.upload_to_archive(join(dynamo_home, 'share', 'java', 'texturecompiler.jar'), '%s/texturecompiler.jar' % (java_archive_path))
            self.upload_to_archive(join(dynamo_home, 'share', 'java', 'shaderc.jar'), '%s/shaderc.jar' % (java_archive_path))

        if 'android' in self.target_platform:
            files = [
                ('share/java', 'classes.dex'),
                ('ext/share/java', 'android.jar'),
            ]
            for f in files:
                src = join(dynamo_home, f[0], f[1])
                self.upload_to_archive(src, '%s/%s' % (full_archive_path, f[1]))

            resources = self._ziptree(join(dynamo_home, 'ext', 'share', 'java', 'res'), directory = join(dynamo_home, 'ext', 'share', 'java'))
            self.upload_to_archive(resources, '%s/android-resources.zip' % (full_archive_path))

        if self.is_desktop_target():
            libs = ['dlib', 'texc', 'particle', 'modelc', 'shaderc']
            for lib in libs:
                lib_name = format_lib('%s_shared' % (lib), self.target_platform)
                lib_path = join(dynamo_home, 'lib', lib_dir, lib_name)
                self.upload_to_archive(lib_path, '%s/%s' % (full_archive_path, lib_name))

        sdkpath, sdk_sig_path = self._package_platform_sdk(self.target_platform)
        self.upload_to_archive(sdkpath, '%s/defoldsdk.zip' % full_archive_path)
        self.upload_to_archive(sdk_sig_path, '%s/defoldsdk.sha256' % full_archive_path)

    def _can_run_tests(self):
        supported_tests = {}
        # E.g. on win64, we can test multiple platforms
        supported_tests['x86_64-win32'] = ['win32', 'x86_64-win32', 'arm64-nx64', 'x86_64-ps4', 'x86_64-ps5']
        supported_tests['arm64-macos'] = ['x86_64-macos', 'arm64-macos', 'wasm-web', 'wasm_pthread-web', 'js-web']
        supported_tests['x86_64-macos'] = ['x86_64-macos', 'wasm-web', 'wasm_pthread-web', 'js-web']

        return self.target_platform in supported_tests.get(self.host, []) or self.host == self.target_platform

    def _get_build_flags(self):
        supports_tests = self._can_run_tests()
        skip_tests = '--skip-tests' if self.skip_tests or not supports_tests else ''
        skip_codesign = '--skip-codesign' if self.skip_codesign else ''
        disable_ccache = '--disable-ccache' if self.disable_ccache else ''
        generate_compile_commands = '--generate-compile-commands' if self.generate_compile_commands else ''
        return {'skip_tests':skip_tests, 'skip_codesign':skip_codesign, 'disable_ccache':disable_ccache, 'generate_compile_commands':generate_compile_commands, 'prefix':None}

    def get_base_platforms(self):
        # Base platforms is the platforms to build the base libs for.
        # The base libs are the libs needed to build bob, i.e. contains compiler code.

        platform_dependencies = {'x86_64-macos': ['x86_64-macos'],
                                 'arm64-macos': ['arm64-macos'],
                                 'x86_64-linux': [],
                                 'arm64-linux': [],
                                 'x86_64-win32': ['win32']}

        platforms = list(platform_dependencies.get(self.host, [self.host]))

        if not self.host in platforms:
            platforms.append(self.host)

        return platforms

# ------------------------------------------------------------
# Gen source files ->

    def _gen_sdk_source_lib(self, libname, args, cwd, info):
        self._log('Generating source for %s' % libname)
        libargs = args + ['-i', info]
        run.env_command(self._form_env(), libargs, cwd = cwd)

    def gen_sdk_source(self):
        print("Generating source!")
        cmd = self.get_python() + [os.path.normpath(join(self.defold_root, './scripts/dmsdk/gen_sdk.py'))]
        for lib in ENGINE_LIBS:
            cwd = 'engine/%s' % lib
            info = join(self.defold_root, 'engine/%s/sdk_gen.json' % lib)
            if os.path.exists(info):
                self._gen_sdk_source_lib(lib, cmd, join(self.defold_root, cwd), info)

# <- Gen source files
# ------------------------------------------------------------

    def _build_engine_cmd(self, skip_tests, skip_codesign, disable_ccache, generate_compile_commands, prefix):
        prefix = prefix and prefix or self.dynamo_home
        commands = "build install"
        if not self.incremental:
            commands = "distclean configure " + commands
        return '%s %s/ext/bin/waf --prefix=%s %s %s %s %s %s' % (' '.join(self.get_python()), self.dynamo_home, prefix, skip_tests, skip_codesign, disable_ccache, generate_compile_commands, commands)

    def _build_engine_lib(self, args, lib, platform, skip_tests = False, dir = 'engine'):
        self.build_tracker.start_component(lib, platform)
        skip_build_tests = []
        if skip_tests and '--skip-build-tests' not in self.waf_options:
            skip_build_tests.append('--skip-tests')
            skip_build_tests.append('--skip-build-tests')
        cwd = join(self.defold_root, '%s/%s' % (dir, lib))
        plf_args = ['--platform=%s' % platform]
        run.env_command(self._form_env(), args + plf_args + self.waf_options + skip_build_tests, cwd = cwd)
        self.build_tracker.end_component(lib, platform)

# For now gradle right in
# - 'com.dynamo.cr/com.dynamo.cr.bob'
# - 'com.dynamo.cr/com.dynamo.cr.test'
# - 'com.dynamo.cr/com.dynamo.cr.common'
# Maybe in the future we consider to move it into install_ext
    def get_gradle_wrapper(self):
        if os.name == 'nt':  # Windows
            return join('.', 'gradlew.bat')
        else:  # Linux, macOS, or other Unix-like OS
            return join('.', 'gradlew')

    def build_bob_light(self):
        self.build_tracker.start_component('bob_light', self.host)

        bob_dir = join(self.defold_root, 'com.dynamo.cr/com.dynamo.cr.bob')
        # common_dir = join(self.defold_root, 'com.dynamo.cr/com.dynamo.cr.common')

        sha1 = self._git_sha1()
        if os.path.exists(os.path.join(self.dynamo_home, 'archive', sha1)):
            run.env_shell_command(self._form_env(), "./scripts/copy.sh", cwd=bob_dir)
        else:
            self.copy_local_bob_artefacts()

        env = self._form_env()

        gradle = self.get_gradle_wrapper()
        gradle_args = []
        if self.verbose:
            gradle_args += ['--info']

        env['GRADLE_OPTS'] = '-Dorg.gradle.parallel=true' #-Dorg.gradle.daemon=true

        # Clean and build the project
        s = run.command(" ".join([gradle, '-Pkeep-bob-uncompressed', 'clean', 'installBobLight'] + gradle_args), cwd = bob_dir, shell = True, env = env)
        if self.verbose:
        	print (s)
        self.build_tracker.end_component('bob_light', self.host)

    def build_engine(self):
        self.check_sdk()

        # We want random folder to thoroughly test bob-light
        # We dont' want it to unpack for _every_ single invocation during the build
        os.environ['DM_BOB_ROOTFOLDER'] = tempfile.mkdtemp(prefix='bob-light-')
        self._log("env DM_BOB_ROOTFOLDER=" + os.environ['DM_BOB_ROOTFOLDER'])

        cmd = self._build_engine_cmd(**self._get_build_flags())
        args = cmd.split()
        host = self.host
        # Make sure we build these for the host platform for the toolchain (bob light)
        for lib in HOST_LIBS:
            self._build_engine_lib(args, lib, host)
        if not self.skip_bob_light:
            # We must build bob-light, which builds content during the engine build
            self.build_bob_light()
        # Target libs to build

        engine_libs = list(ENGINE_LIBS)
        for lib in engine_libs:

            # No need to rebuild a library if it has already been built
            if host == self.target_platform:
                if lib in HOST_LIBS:
                    continue

            if not build_private.is_library_supported(target_platform, lib):
                continue
            self._build_engine_lib(args, lib, target_platform)

        self._build_engine_lib(args, 'extender', target_platform, dir = 'share')
        if not self.skip_docs:
            self.build_docs()
        if not self.skip_builtins:
            self.build_builtins()
        if self.generate_compile_commands:
            self.generate_global_compile_commands_json()
        if '--static-analyze' in self.waf_options:
            scan_output_dir = os.path.normpath(os.path.join(os.environ['DYNAMO_HOME'], '..', '..', 'static_analyze'))
            report_dir = os.path.normpath(os.path.join(os.environ['DYNAMO_HOME'], '..', '..', 'report'))
            run.command(self.get_python() + ['./scripts/scan_build_gather_report.py', '-o', report_dir, '-i', scan_output_dir])
            print("Wrote report to %s. Open with 'scan-view .' or 'python -m SimpleHTTPServer'" % report_dir)
            shutil.rmtree(scan_output_dir)

        self._log("Copy platform.sdks.json")
        shutil.copyfile(join(self.defold_root, "share", "platform.sdks.json"), join(self.dynamo_home, "platform.sdks.json"))

        if os.path.exists(os.environ['DM_BOB_ROOTFOLDER']):
            print ("Removing", os.environ['DM_BOB_ROOTFOLDER'])
            shutil.rmtree(os.environ['DM_BOB_ROOTFOLDER'])

    def build_external(self):
        flags = self._get_build_flags()
        flags['prefix'] = join(self.defold_root, 'packages')
        cmd = self._build_engine_cmd(**flags)
        args = cmd.split() + ['package']
        for lib in EXTERNAL_LIBS:
            self._build_engine_lib(args, lib, platform=self.target_platform, dir='external')

    def archive_bob(self):
        sha1 = self._git_sha1()
        full_archive_path = join(sha1, 'bob').replace('\\', '/')
        for p in glob(join(self.dynamo_home, 'share', 'java', 'bob.jar')):
            self.upload_to_archive(p, '%s/%s' % (full_archive_path, basename(p)))

    def copy_local_bob_artefacts(self):
        texc_name = format_lib('texc_shared', self.host)
        modelc_name = format_lib('modelc_shared', self.host)
        shaderc_name = format_lib('shaderc_shared', self.host)
        luajit_dir = tempfile.mkdtemp()
        cwd = join(self.defold_root, 'com.dynamo.cr/com.dynamo.cr.bob')
        missing = {}
        def add_missing(plf, txt):
            txts = []
            txts = missing.setdefault(plf, txts)
            txts = txts.append(txt)

        for plf in [['win32', 'x86_64-win32'],
                    ['x86_64-win32', 'x86_64-win32'],
                    ['x86_64-linux', 'x86_64-linux'],
                    ['arm64-linux', 'arm64-linux'],
                    ['x86_64-macos', 'x86_64-macos'],
                    ['arm64-macos', 'arm64-macos']]:
            luajit_package = [pkg for pkg in PLATFORM_PACKAGES[plf[0]] if "luajit" in pkg]
            luajit_path = join(cwd, '../../packages/%s-%s.tar.gz' % (luajit_package[0], plf[0]))
            if not os.path.exists(luajit_path):
                add_missing(plf[1], "package '%s' could not be found" % (luajit_path))
            else:
                self._extract(luajit_path, luajit_dir)
                for name in ('luajit-64'):
                    luajit_exe = format_exes(name, plf[0])[0]
                    src = join(luajit_dir, 'bin/%s/%s' % (plf[0], luajit_exe))
                    if not os.path.exists(src):
                        continue
                    tgt_dir = join(cwd, 'libexec/%s' % plf[1])
                    self._mkdirs(tgt_dir)
                    self._copy(src, join(tgt_dir, luajit_exe))

        # Any shared libraries that we depend on
        win32_files = dict([['ext/lib/%s/%s.dll' % (plf[0], lib), 'lib/%s/%s.dll' % (plf[1], lib)] for lib in [] for plf in [['win32', 'x86-win32'], ['x86_64-win32', 'x86_64-win32']]])
        macos_files = dict([['ext/lib/%s/lib%s.dylib' % (plf[0], lib), 'lib/%s/lib%s.dylib' % (plf[1], lib)] for lib in [] for plf in [['x86_64-macos', 'x86_64-macos'], ['arm64-macos', 'arm64-macos']]])
        linux_files = dict([['ext/lib/%s/lib%s.so' % (plf[0], lib), 'lib/%s/lib%s.so' % (plf[1], lib)] for lib in [] for plf in [['x86_64-linux', 'x86_64-linux'], ['arm64-linux', 'arm64-linux']]])
        js_files = {}
        android_files = {'share/java/classes.dex': 'lib/classes.dex',
                         'ext/share/java/android.jar': 'lib/android.jar'} # this should be the stripped one

        switch_files = {}
        # This dict is being built up and will eventually be used for copying in the end
        # - "type" - what the files are needed for, for error reporting
        #   - pairs of src-file -> dst-file
        artefacts = {'generic': {'share/java/dlib.jar': 'lib/dlib.jar',
                                 'share/java/modelimporter.jar': 'lib/modelimporter.jar',
                                 'share/java/shaderc.jar': 'lib/shaderc.jar',
                                 'share/builtins.zip': 'lib/builtins.zip',
                                 'lib/%s/%s' % (self.host, texc_name): 'lib/%s/%s' % (self.host, texc_name),
                                 'lib/%s/%s' % (self.host, modelc_name): 'lib/%s/%s' % (self.host, modelc_name),
                                 'lib/%s/%s' % (self.host, shaderc_name): 'lib/%s/%s' % (self.host, shaderc_name)},
                     'android-bundling': android_files,
                     'win32-bundling': win32_files,
                     'js-bundling': js_files,
                     'ios-bundling': {},
                     'osx-bundling': macos_files,
                     'linux-bundling': linux_files,
                     'switch-bundling': switch_files}
        # Add dmengine to 'artefacts' procedurally
        for type, plfs in {'android-bundling': [['armv7-android', 'armv7-android'], ['arm64-android', 'arm64-android']],
                           'win32-bundling': [['win32', 'x86-win32'], ['x86_64-win32', 'x86_64-win32']],
                           'js-bundling': [['js-web', 'js-web'], ['wasm-web', 'wasm-web'], ['wasm_pthread-web', 'wasm_pthread-web']],
                           'ios-bundling': [['arm64-ios', 'arm64-ios'], ['x86_64-ios', 'x86_64-ios']],
                           'osx-bundling': [['x86_64-macos', 'x86_64-macos'], ['arm64-macos', 'arm64-macos']],
                           'linux-bundling': [['x86_64-linux', 'x86_64-linux'], ['arm64-linux', 'arm64-linux']],
                           'switch-bundling': [['arm64-nx64', 'arm64-nx64']]}.items():
            # plfs is pairs of src-platform -> dst-platform
            for plf in plfs:
                exes = format_exes('dmengine', plf[1]) + format_exes('dmengine_release', plf[1])
                artefacts[type].update(dict([['bin/%s/%s' % (plf[0], exe), 'libexec/%s/%s' % (plf[1], exe)] for exe in exes]))
        # Perform the actual copy, or list which files are missing
        for type, files in artefacts.items():
            m = []
            for src, dst in files.items():
                src_path = join(self.dynamo_home, src)
                if not os.path.exists(src_path):
                    m.append(src_path)
                else:
                    dst_path = join(cwd, dst)
                    self._mkdirs(os.path.dirname(dst_path))
                    self._copy(src_path, dst_path)
            if m:
                add_missing(type, m)
        if missing:
            print('*** NOTE! There are missing artefacts.')
            print(json.dumps(missing, indent=2))

    def build_bob(self):
        bob_dir = join(self.defold_root, 'com.dynamo.cr/com.dynamo.cr.bob')
        # common_dir = join(self.defold_root, 'com.dynamo.cr/com.dynamo.cr.common')
        test_dir = join(self.defold_root, 'com.dynamo.cr/com.dynamo.cr.bob.test')

        sha1 = self._git_sha1()
        if os.path.exists(os.path.join(self.dynamo_home, 'archive', sha1)):
            run.env_shell_command(self._form_env(), "./scripts/copy.sh", cwd=bob_dir)
        else:
            self.copy_local_bob_artefacts()

        env = self._form_env()

        gradle = self.get_gradle_wrapper()
        gradle_args = []
        if self.verbose:
            gradle_args += ['--info']

        env['GRADLE_OPTS'] = '-Dorg.gradle.parallel=true' #-Dorg.gradle.daemon=true
        flags = ''
        if self.keep_bob_uncompressed:
            flags = '-Pkeep-bob-uncompressed'

        # Clean and build the project
        run.command(" ".join([gradle, flags, 'clean', 'install'] + gradle_args), cwd=bob_dir, shell = True, env = env)

        # Run tests if not skipped
        if not self.skip_tests:
            run.command(" ".join([gradle, flags, 'testJar'] + gradle_args), cwd = test_dir, shell = True, env = env, stdout = None)


    def build_sdk_headers(self):
        # Used to provide a small sized bundle with the headers for any C++ auto completion tools

        # Step 1: Generate the package
        filename = 'defoldsdk_headers.zip'
        headers_path = join(self.dynamo_home, filename)
        self._package_platform_sdk_headers(headers_path)

        # Step 2: Upload the package
        sha1 = self._git_sha1()

        sdkurl = join(sha1, 'engine').replace('\\', '/')
        self.upload_to_archive(headers_path, f'{sdkurl}/{filename}')

    def build_sdk(self):
        tempdir = tempfile.mkdtemp() # where the sdk ends up

        sha1 = self._git_sha1()
        u = urlparse(self.get_archive_path())
        bucket = s3.get_bucket(u.netloc)

        root = urlparse(self.get_archive_path()).path[1:]
        base_prefix = os.path.join(root, sha1)

        platforms = None
        # when we build the sdk in a private repo we only include the private platforms
        if build_private.is_repo_private():
            platforms = build_private.get_target_platforms()
        else:
            platforms = get_target_platforms()

        # For the linux build tools (protoc, dlib_shared etc)
        if 'x86_64-linux' not in platforms:
            platforms.append('x86_64-linux')

        # Since we usually want to use the scripts in this package on a linux machine, we'll unpack
        # it last, in order to preserve unix line endings in the files
        if 'x86_64-linux' in platforms:
            platforms.remove('x86_64-linux')
            platforms.append('x86_64-linux')

        for platform in platforms:
            prefix = os.path.join(base_prefix, 'engine', platform, 'defoldsdk.zip')
            entry = bucket.Object(prefix)

            platform_sdk_zip = tempfile.NamedTemporaryFile(delete = False)
            print ("Downloading", entry.key)
            entry.download_file(platform_sdk_zip.name)
            print ("Downloaded", entry.key, "to", platform_sdk_zip.name)

            self._extract_zip(platform_sdk_zip.name, tempdir)
            print ("Extracted", platform_sdk_zip.name, "to", tempdir)

            os.unlink(platform_sdk_zip.name)
            print ("")

        # Due to an issue with how the attributes are preserved, let's go through the bin/ folders
        # and set the flags explicitly
        for root, _, files in os.walk(tempdir):
            for f in files:
                p = os.path.join(root, f)
                if '/bin/' in p:
                    os.chmod(p, 0o755)

        treepath = os.path.join(tempdir, 'defoldsdk')
        sdkpath = self._ziptree(treepath, directory=tempdir)
        print ("Packaged defold sdk from", tempdir, "to", sdkpath)

        sdkurl = join(sha1, 'engine').replace('\\', '/')
        self.upload_to_archive(sdkpath, '%s/defoldsdk.zip' % sdkurl)

        print("Create sdk signature")
        sig_filename = self._create_sha256_signature_file(sdkpath)
        self.upload_to_archive(join(dirname(sdkpath), sig_filename), '%s/defoldsdk.sha256' % sdkurl)

        print("Upload platform sdks mappings")
        self.upload_to_archive(join(self.defold_root, "share", "platform.sdks.json"), '%s/platform.sdks.json' % sdkurl)

        shutil.rmtree(tempdir)
        print ("Removed", tempdir)

    def build_docs(self):
        skip_tests = '--skip-tests' if self.skip_tests or self.target_platform != self.host else ''
        self._log('Building API docs')
        cwd = join(self.defold_root, 'engine/docs')
        python_cmd = ' '.join(self.get_python())
        commands = 'build install'
        if not self.incremental:
            commands = "distclean configure " + commands
        cmd = '%s %s/ext/bin/waf configure --prefix=%s %s %s' % (python_cmd, self.dynamo_home, self.dynamo_home, skip_tests, commands)
        run.env_command(self._form_env(), [python_cmd, './scripts/bundle.py', 'docs', '--docs-dir', cwd], cwd = join(self.defold_root, 'editor'))
        run.env_command(self._form_env(), cmd.split() + self.waf_options, cwd = cwd)
        with open(join(self.dynamo_home, 'share', 'ref-doc.zip'), 'wb') as f:
            self._ziptree(join(self.dynamo_home, 'share', 'doc'), outfile = f, directory = join(self.dynamo_home, 'share'))


# ------------------------------------------------------------
# BEGIN: EDITOR 2
#
    def download_editor2(self):
        if not self.channel:
            raise Exception('No channel provided when downloading the editor')

        editor_filename = "Defold-%s.zip" % self.target_platform
        editor_path = join(self.defold_root, 'editor', 'target', 'editor', editor_filename)

        s3_path = join(self._git_sha1(), self.channel, 'editor2', editor_filename)
        self.download_from_archive(s3_path, editor_path)

    def archive_editor2(self):
        if not self.channel:
            raise Exception('No channel provided when archiving the editor')

        sha1 = self._git_sha1()
        full_archive_path = join(sha1, self.channel, 'editor2')

        zip_file = "Defold-%s.zip" % self.target_platform
        gz_file = "Defold-%s.tar.gz" % self.target_platform
        dmg_file = "Defold-%s.dmg" % self.target_platform
        zip_path = join(self.defold_root, 'editor', 'target', 'editor', zip_file)
        gz_path = join(self.defold_root, 'editor', 'target', 'editor', gz_file)
        dmg_path = join(self.defold_root, 'editor', 'target', 'editor', dmg_file)
        if os.path.exists(zip_path): self.upload_to_archive(zip_path, '%s/%s' % (full_archive_path, zip_file))
        if os.path.exists(gz_path): self.upload_to_archive(gz_path, '%s/%s' % (full_archive_path, gz_file))
        if os.path.exists(dmg_path): self.upload_to_archive(dmg_path, '%s/%s' % (full_archive_path, dmg_file))
        self.wait_uploads()

    def run_editor_script(self, cmd):
        cwd = join(self.defold_root, 'editor')
        run.env_command(self._form_env(), cmd, cwd = cwd)

    def build_editor2(self):
        cmd = self.get_python() + ['./scripts/bundle.py',
               '--engine-artifacts=%s' % self.engine_artifacts,
               '--archive-domain=%s' % self.archive_domain,
               'build']

        if self.skip_tests:
            cmd.append("--skip-tests")

        self.run_editor_script(cmd)

    def bundle_editor2(self):
        if not self.channel:
            raise Exception('No channel provided when bundling the editor')

        cmd = self.get_python() + ['./scripts/bundle.py',
               '--platform=%s' % self.target_platform,
               '--version=%s' % self.version,
               '--channel=%s' % self.channel,
               '--engine-artifacts=%s' % self.engine_artifacts,
               '--archive-domain=%s' % self.archive_domain,
               'bundle']
        self.run_editor_script(cmd)

    def sign_editor2(self):
        editor_bundle_dir = join(self.defold_root, 'editor', 'target', 'editor')
        cmd = self.get_python() + ['./scripts/bundle.py',
               '--platform=%s' % self.target_platform,
               '--bundle-dir=%s' % editor_bundle_dir,
               '--archive-domain=%s' % self.archive_domain,
               'sign']
        if self.skip_codesign:
            cmd.append('--skip-codesign')
        else:
            if self.gcloud_keyname:
                cmd.append('--gcloud-keyname=%s' % self.gcloud_keyname)
            if self.gcloud_certfile:
                cmd.append("--gcloud-certfile=%s" % self.gcloud_certfile)
            if self.gcloud_keyfile:
                cmd.append("--gcloud-keyfile=%s" % self.gcloud_keyfile)
            if self.gcloud_location:
                cmd.append("--gcloud-location=%s" % self.gcloud_location)
            if self.gcloud_projectid:
                cmd.append("--gcloud-projectid=%s" % self.gcloud_projectid)
            if self.gcloud_keyringname:
                cmd.append("--gcloud-keyringname=%s" % self.gcloud_keyringname)
            if self.codesigning_identity:
                cmd.append('--codesigning-identity="%s"' % self.codesigning_identity)
        self.run_editor_script(cmd)

    def notarize_editor2(self):
        if self.target_platform not in ('x86_64-macos', 'arm64-macos'):
            return

        editor_bundle_dir = join(self.defold_root, 'editor', 'target', 'editor')
        # create dmg installer
        cmd = ['./scripts/bundle.py',
               '--platform=%s' % self.target_platform,
               '--bundle-dir=%s' % editor_bundle_dir,
               '--archive-domain=%s' % self.archive_domain,
               'installer']
        if self.skip_codesign:
            cmd.append('--skip-codesign')
        else:
            if self.codesigning_identity:
                cmd.append('--codesigning-identity="%s"' % self.codesigning_identity)
        self.run_editor_script(cmd)

        # notarize dmg
        editor_dmg = join(editor_bundle_dir, 'Defold-%s.dmg' % self.target_platform)
        cmd = ['./scripts/notarize.py',
               editor_dmg,
               self.notarization_username,
               self.notarization_password,
               self.notarization_itc_provider]
        self.run_editor_script(cmd)
#
# END: EDITOR 2
# ------------------------------------------------------------


    def bump(self):
        sha1 = self._git_sha1()

        with open('VERSION', 'r') as f:
            current = f.readlines()[0].strip()

        if self.set_version:
            new_version = self.set_version
        else:
            lst = [int(x) for x in current.split('.')]
            lst[-1] += 1
            new_version = '.'.join(map(str, lst))

        with open('VERSION', 'w') as f:
            f.write(new_version)

        print ('Bumping engine version from %s to %s' % (current, new_version))
        print ('Review changes and commit')

    def save_env(self):
        if not self.save_env_path:
            self._log("No --save-env-path set when trying to save environment export")
            return

        env = self._form_env()
        res = ""
        for key in env:
            if bool(re.match('^[a-zA-Z0-9_]+$', key)):
                res = res + ("export %s='%s'\n" % (key, env[key]))
        with open(self.save_env_path, "w") as f:
            f.write(res)

    def find_and_set_java_home(self):
        cmd = ['java', '-XshowSettings:properties', '-version']
        process = subprocess.Popen(cmd, stdout = subprocess.PIPE, stderr = subprocess.PIPE, shell = False)
        output = process.communicate()[1]
        lines = output.decode("utf-8").replace('\r', '').split('\n')

        for line in lines:
            line = line.strip()

            if 'java.home' in line:
                tokens = line.split(' = ')
                java_home = tokens[1].strip()
                os.environ['JAVA_HOME'] = java_home


    def shell(self):
        self.check_python()
        print ('Setting up shell with DEFOLD_HOME, DYNAMO_HOME, PATH, JAVA_HOME, and LD_LIBRARY_PATH/DYLD_LIBRARY_PATH (where applicable) set')

        args = [SHELL, '-l']

        process = subprocess.Popen(args, env=self._form_env(), shell=True)
        try:
            output = process.communicate()[0]
        except KeyboardInterrupt as e:
            sys.exit(0)

        if process.returncode != 0:
            if output is not None:
                self._log(str(output, encoding='utf-8'))
            sys.exit(process.returncode)

    def fatal(self, msg):
        self._log("****************************************************")
        self._log(msg)
        sys.exit(1)

# ------------------------------------------------------------
# BEGIN: RELEASE
#
    def compose_tag_name(self, version, channel):
        if channel and channel != 'stable':
            channel = '-' + channel
        else:
            channel = ''

        suffix = build_private.get_tag_suffix() # E.g. '' or 'switch'
        if suffix:
            suffix = '-' + suffix

        return '%s%s%s' % (version, channel, suffix)

    def create_tag(self):
        if self.channel is None:
            self._log("No channel specified!")
            sys.exit(1)

        is_stable = self.channel == 'stable'
        channel = '' if is_stable else self.channel
        msg = 'Release %s%s%s' % (self.version, '' if is_stable else ' - ', channel)

        tag_name = self.compose_tag_name(self.version, self.channel)

        cmd = 'git tag -f -a %s -m "%s"' % (tag_name, msg)

        # E.g.
        #   git tag -f -a 1.2.184 -m "Release 1.2.184" <- stable
        #   git tag -f -a 1.2.184-alpha -m "Release 1.2.184 - alpha"
        run.shell_command(cmd)
        return tag_name

    def push_tag(self, tag):
        cmd = 'git push -f origin %s' % tag
        run.shell_command(cmd)

    def _release_web_pages(self, releases):
        # We handle the stable channel seperately, since we want it to point
        # to the editor-dev release (which uses the latest stable engine).
        editor_channel = None
        if self.channel == "stable":
            editor_channel = "editor-alpha"
        else:
            editor_channel = self.channel or "stable"

        u = urlparse(self.get_archive_path())
        hostname = u.hostname
        bucket = s3.get_bucket(hostname)

        editor_archive_path = urlparse(self.get_archive_path(editor_channel)).path

        release_sha1 = releases[0]['sha1']

        html = None;
        with open(os.path.join("scripts", "resources", "downloads.html"), 'r') as file:
            html = file.read()
            file.close()

        # NOTE: We upload index.html to /CHANNEL/index.html
        # The root-index, /index.html, redirects to /stable/index.html
        self._log('Uploading %s/index.html' % self.channel)

        index_obj = bucket.Object('%s/index.html' % self.channel)
        index_obj.put(Body=html, ContentType='text/html')

        self._log('Uploading %s/info.json' % self.channel)
        new_obj = bucket.Object('%s/info.json' % self.channel)
        new_obj_content = json.dumps({'version': self.version,
                                                 'sha1' : release_sha1})
        new_obj.put(Body=new_obj_content, ContentType='application/json')

        # Editor update-v4.json
        v4_obj = bucket.Object('editor2/channels/%s/update-v4.json' % self.channel)
        self._log("Updating channel '%s' for update-v4.json: %s" % (self.channel, v4_obj.key))
        v4_content = json.dumps({'sha1': release_sha1})
        v4_obj.put(Body=v4_content, ContentType='application/json')

        # Set redirect urls so the editor can always be downloaded without knowing the latest sha1.
        # Used by www.defold.com/download
        # For example;
        #   redirect: /editor2/channels/editor-alpha/Defold-x86_64-macos.dmg -> /archive/<sha1>/editor-alpha/Defold-x86_64-macos.dmg
        for name in ['Defold-arm64-macos.dmg', 'Defold-x86_64-macos.dmg', 'Defold-x86_64-win32.zip', 'Defold-x86_64-linux.tar.gz', 'Defold-x86_64-linux.zip']:
            key_name = 'editor2/channels/%s/%s' % (editor_channel, name)
            redirect = '%s/%s/%s/editor2/%s' % (editor_archive_path, release_sha1, editor_channel, name)
            self._log('Creating link from %s -> %s' % (key_name, redirect))
            obj = bucket.Object(key_name)
            obj.copy_from(
                CopySource={'Bucket': hostname, 'Key': key_name},
                WebsiteRedirectLocation=redirect
            )

    def _get_tag_pattern_from_tag_name(self, channel, tag_name):
        # NOTE: Each of the main branches has a channel (stable, beta and alpha)
        #       and each of them have their separate tag patterns ("1.2.183" vs "1.2.183-beta"/"1.2.183-alpha")
        channel_pattern = ''
        if channel != 'stable':
            channel_pattern = '-' + channel
        platform_pattern = build_private.get_tag_suffix() # E.g. '' or 'switch'
        if platform_pattern:
            platform_pattern = '-' + platform_pattern

        # Example tags:
        #   1.2.184, 1.2.184-alpha, 1.2.184-beta
        #   1.2.184-switch, 1.2.184-alpha-switch, 1.2.184-beta-switch
        return r"(\d+\.\d+\.\d+%s)$" % (channel_pattern + platform_pattern)

    def _get_github_release_body(self):
        engine_channel = None
        editor_channel = None
        engine_sha1 = None
        editor_sha1 = None
        if self.channel in ('stable','beta'):
            engine_sha1 = self._git_sha1()

        elif self.channel in ('editor-alpha',):
            engine_channel = 'stable'
            editor_channel = self.channel
            editor_sha1 = self._git_sha1()
            engine_sha1 = self._git_sha1(self.version) # engine version

        else:
            engine_sha1 = self._git_sha1()
            engine_channel = self.channel
            editor_channel = self.channel

        if not editor_sha1:
            editor_sha1 = engine_sha1

        body  = "Defold version %s\n" % self.version
        body += "Engine channel=%s sha1: %s\n" % (engine_channel, engine_sha1)
        body += "Editor channel=%s sha1: %s\n" % (editor_channel, editor_sha1)
        body += "date = %s" % datetime.now().strftime("%Y-%m-%d %H:%M:%S")
        return body

    def release(self):
        """ This step creates a tag using the channel name
        * It will update the webpage on d.defold.com (or DM_ARCHIVE_PATH)
        * It will update the releases in the target repository
        """
        if self.channel is None:
            self._log("No channel specified!")
            sys.exit(0)

        if run.shell_command('git config -l').find('remote.origin.url') != -1 and os.environ.get('GITHUB_WORKFLOW', None) is None:
            # NOTE: Only run fetch when we have a configured remote branch.
            # When running on buildbot we don't but fetching should not be required either
            # as we're already up-to-date
            self._log('Running git fetch to get latest tags and refs...')
            run.shell_command('git fetch')

        # Create or update the tag for engine releases
        tag_name = None
        is_editor_branch = False
        engine_channel = None
        editor_channel = None
        prerelease = True
        if self.channel in ('stable', 'beta', 'alpha'):
            engine_channel = self.channel
            editor_channel = self.channel
            prerelease = self.channel in ('alpha', 'beta')
            tag_name = self.create_tag()
            self.push_tag(tag_name)

        elif self.channel in ('editor-alpha',):
            # We update the stable release with new editor builds
            engine_channel = 'stable'
            editor_channel = self.channel
            prerelease = False
            tag_name = self.compose_tag_name(self.version, engine_channel)
            is_editor_branch = True

        if tag_name is not None and not is_editor_branch:
            pattern = self._get_tag_pattern_from_tag_name(self.channel, tag_name)
            releases = s3.get_tagged_releases(self.get_archive_path(), pattern, num_releases=1)
        else:
            releases = [s3.get_single_release(self.get_archive_path(), self.version, self._git_sha1())]

        if not releases:
            self._log('Unable to find any releases')
            sys.exit(1)

        release_sha1 = releases[0]['sha1']

        if sys.stdin.isatty():
            sys.stdout.write('Release %s with SHA1 %s to channel %s? [y/n]: ' % (self.version, release_sha1, self.channel))
            sys.stdout.flush()
            response = sys.stdin.readline()
            if response[0] != 'y':
                return

        # Only release the web pages for the public repo
        if not build_private.is_repo_private():
            self._release_web_pages(releases);

        # Release to github as well
        if tag_name:
            # only allowed anyways with a github token
            body = self._get_github_release_body()
            release_name = 'v%s - %s' % (self.version, engine_channel or self.channel)
            release_to_github.release(self, tag_name, release_sha1, releases[0], release_name=release_name, body=body, prerelease=prerelease, editor_only=is_editor_branch)

        # Release to steam for stable only
        # if tag_name and (self.channel == 'editor-alpha'):
        #     self.release_to_steam()

    # E.g. use with ./scripts/build.py release_to_github --github-token=$CITOKEN --channel=editor-alpha
    # on a branch with the correct sha1 (e.g. beta or editor-dev)
    def release_to_github(self):
        engine_channel = None
        release_sha1 = None
        is_editor_branch = False
        prerelease = True
        if self.channel in ('editor-alpha',):
            engine_channel = 'stable'
            is_editor_branch = True
            prerelease = False
            release_sha1 = self._git_sha1()
        else:
            release_sha1 = self._git_sha1(self.version) # engine version
            if self.channel in ('stable', 'beta'):
                prerelease = False

        tag_name = self.compose_tag_name(self.version, engine_channel or self.channel)

        if tag_name is not None and not is_editor_branch:
            pattern = self._get_tag_pattern_from_tag_name(self.channel, tag_name)
            releases = s3.get_tagged_releases(self.get_archive_path(), pattern, num_releases=1)
        else:
            # e.g. editor-dev releases
            releases = [s3.get_single_release(self.get_archive_path(), self.version, self._git_sha1())]

        body = self._get_github_release_body()
        release_name = 'v%s - %s' % (self.version, engine_channel or self.channel)

        release_to_github.release(self, tag_name, release_sha1, releases[0], release_name=release_name, body=body, prerelease=prerelease, editor_only=is_editor_branch)

    def get_editor_urls_from_s3(self, archive_path, tag_name):
        release = s3.get_single_release(archive_path, tag_name)
        if not release.get("files"):
            log("No files found on S3")
            exit(1)

        # get a set of editor files only
        # for some reasons files are listed more than once in 'release'
        urls = set()
        base_url = "https://" + urlparse(archive_path).hostname
        for file in release.get("files", None):
            path = file.get("path")
            if os.path.basename(path) in ('Defold-x86_64-macos.dmg',
                                          'Defold-x86_64-linux.zip',
                                          'Defold-x86_64-win32.zip'):
                urls.add(base_url + path)

        return urls

    # Use with ./scripts/build.py release_to_steam --version=1.4.8
    def release_to_steam(self):
        editor_channel = "editor-alpha"
        engine_channel = "stable"
        tag_name = self.compose_tag_name(self.version, engine_channel)
        archive_path = self.get_archive_path(editor_channel)
        urls = self.get_editor_urls_from_s3(archive_path, tag_name)
        release_to_steam.release(self, urls)


    # Use with ./scripts/build.py release_to_egs --version=1.4.8
    def release_to_egs(self):
        editor_channel = "editor-alpha"
        engine_channel = "stable"
        tag_name = self.compose_tag_name(self.version, engine_channel)
        archive_path = self.get_archive_path(editor_channel)
        urls = self.get_editor_urls_from_s3(archive_path, tag_name)
        release_to_egs.release(self, urls, tag_name)

#
# END: RELEASE
# ------------------------------------------------------------

    def sync_archive(self):
        u = urlparse(self.get_archive_path())
        bucket_name = u.hostname
        bucket = s3.get_bucket(bucket_name)

        local_dir = os.path.join(self.dynamo_home, 'archive')
        self._mkdirs(local_dir)

        if not self.thread_pool:
            self.thread_pool = ThreadPool(8)

        def download(obj, path):
            self._log('s3://%s/%s -> %s' % (bucket_name, obj.key, path))
            obj.download_file(path)

        futures = []
        sha1 = self._git_sha1()
        # Only s3 is supported (scp is deprecated)
        # The pattern is used to filter out:
        # * Editor files
        # * Defold SDK files
        # * launcher files, used to launch editor2
        # * rarely used platforms: armv7-android , js-web  and x86-win32
        # * headless builds
        pattern = re.compile(
            r'(^|/)editor(2)*/|/defoldsdk\.zip$|/launcher(\.exe)*$|/(armv7-android|js-web|x86-win32)(/|$)|headless'
        )
        prefix = s3.get_archive_prefix(self.get_archive_path(), self._git_sha1())
        for obj_summary in bucket.objects.filter(Prefix=prefix):
            rel = os.path.relpath(obj_summary.key, prefix)

            if not pattern.search(rel):
                p = os.path.join(local_dir, sha1, rel)
                self._mkdirs(os.path.dirname(p))
                f = Future(self.thread_pool, download, bucket.Object(obj_summary.key), p)
                futures.append(f)

        for f in futures:
            f()

# ------------------------------------------------------------
# BEGIN: SMOKE TEST
#
    def _download_editor2(self, channel, sha1):
        bundles = {
            'arm64-macos': 'Defold-arm64-macos.dmg',
            'x86_64-macos': 'Defold-x86_64-macos.dmg',
            'x86_64-linux' : 'Defold-x86_64-linux.zip',
            'x86_64-win32' : 'Defold-x86_64-win32.zip'
        }
        host = get_host_platform()
        bundle = bundles.get(host)
        if bundle:
            url = join(self.get_archive_path(), sha1, channel, 'editor2', bundle).replace("s3", "https").replace("\\", "/")
            path = self._download(url)
            return path
        else:
            print("No editor2 bundle found for %s" % host)
            return None

    def _install_editor2(self, path):
        host = get_host_platform()
        install_path = join('tmp', 'smoke_test')
        if 'macos' in host:
            out = run.command(['hdiutil', 'attach', path])
            print("cmd:" + out)
            last = [l2 for l2 in (l1.strip() for l1 in out.split('\n')) if l2][-1]
            words = last.split()
            fs = words[0]
            volume = words[-1]
            install_path = join(install_path, 'Defold.app')
            self._copy_tree(join(volume, 'Defold.app'), install_path)
            result = {'volume': volume,
                      'fs': fs,
                      'install_path': install_path,
                      'resources_path': join('Defold.app', 'Contents', 'Resources'),
                      'config': join(install_path, 'Contents', 'Resources', 'config')}
            return result
        else:
            if 'win32' in host or 'linux' in host:
                self._extract_zip(path, install_path)
            else:
                self._extract(path, install_path)
            install_path = join(install_path, 'Defold')
            result = {'install_path': install_path,
                      'resources_path': 'Defold',
                      'config': join(install_path, 'config')}
            return result

    def _uninstall_editor2(self, info):
        host = get_host_platform()
        shutil.rmtree(info['install_path'])
        if 'macos' in host:
            out = run.command(['hdiutil', 'detach', info['fs']])

    def _get_config(self, config, section, option, overrides):
        combined = '%s.%s' % (section, option)
        if combined in overrides:
            return overrides[combined]
        if section == 'bootstrap' and option == 'resourcespath':
            return '.'
        v = config.get(section, option)
        m = re.search(r"\${(\w+).(\w+)}", v)
        while m:
            s = m.group(1)
            o = m.group(2)
            v = re.sub(r"\${(\w+).(\w+)}", self._get_config(config, s, o, overrides), v, 1)
            m = re.search(r"\${(\w+).(\w+)}", v)
        return v

    def smoke_test(self):
        sha1 = self._git_sha1()
        cwd = join('tmp', 'smoke_test')
        if os.path.exists(cwd):
            shutil.rmtree(cwd)
        path = self._download_editor2(self.channel, sha1)
        info = self._install_editor2(path)
        config = ConfigParser()
        config.read(info['config'])
        overrides = {'bootstrap.resourcespath': info['resources_path']}
        jdk = 'jdk-21.0.5+11'
        host = get_host_platform()
        if 'win32' in host:
            java = join('Defold', 'packages', jdk, 'bin', 'java.exe')
        elif 'linux' in host:
            run.command(['chmod', '-R', '755', 'tmp/smoke_test/Defold'])
            java = join('Defold', 'packages', jdk, 'bin', 'java')
        else:
            java = join('Defold.app', 'Contents', 'Resources', 'packages', jdk, 'bin', 'java')
        jar = self._get_config(config, 'launcher', 'jar', overrides)
        vmargs = self._get_config(config, 'launcher', 'vmargs', overrides).split(',') + ['-Ddefold.log.dir=.', '-Ddefold.smoke.log=true']
        vmargs = filter(lambda x: not str.startswith(x, '-Ddefold.update.url='), vmargs)
        main = self._get_config(config, 'launcher', 'main', overrides)
        game_project = '../../editor/test/resources/geometry_wars/game.project'
        args = [java, '-cp', jar] + vmargs + [main, '--preferences=../../editor/test/resources/smoke_test.editor_settings', game_project]
        robot_jar = '%s/ext/share/java/defold-robot.jar' % self.dynamo_home
        robot_args = [java, '-jar', robot_jar, '-s', '../../share/smoke-test.edn', '-o', 'result']
        origdir = os.getcwd()
        origcwd = cwd
        if 'win32' in host:
            os.chdir(cwd)
            cwd = '.'
        print('Running robot: %s' % robot_args)
        robot_proc = subprocess.Popen(robot_args, cwd = cwd, stdout = subprocess.PIPE, stderr = subprocess.PIPE, shell = False)
        time.sleep(2)
        self._log('Running editor: %s' % args)
        ed_proc = subprocess.Popen(args, cwd = cwd, shell = False)
        os.chdir(origdir)
        cwd = origcwd
        output = robot_proc.communicate()[0]
        if ed_proc.poll() == None:
            ed_proc.terminate()
            ed_proc.wait()
        self._uninstall_editor2(info)

        result_archive_path = '/'.join(['int.d.defold.com', 'archive', sha1, self.channel, 'editor2', 'smoke_test'])
        def _findwebfiles(libdir):
            paths = os.listdir(libdir)
            paths = [os.path.join(libdir, x) for x in paths if os.path.splitext(x)[1] in ('.html', '.css', '.png')]
            return paths
        for f in _findwebfiles(join(cwd, 'result')):
            self.upload_to_s3(f, 's3://%s/%s' % (result_archive_path, basename(f)))
        self.wait_uploads()
        self._log('Log: https://s3-eu-west-1.amazonaws.com/%s/index.html' % (result_archive_path))

        if robot_proc.returncode != 0:
            sys.exit(robot_proc.returncode)
        return True

    def local_smoke(self):
        host = get_host_platform()
        cwd = './editor'
        if os.path.exists('editor/log.txt'):
            os.remove('editor/log.txt')
        game_project = 'test/resources/geometry_wars/game.project'
        args = ['./scripts/lein', 'with-profile', '+smoke-test', 'run', game_project]
        robot_jar = '../defold-robot/target/defold-robot-0.7.0-standalone.jar'
        robot_args = ['java', '-jar', robot_jar, '-s', '../share/smoke-test.edn', '-o', 'local_smoke_result']
        origdir = os.getcwd()
        origcwd = cwd
        if 'win32' in host:
            os.chdir(cwd)
            args = ['sh'] + args
            cwd = '.'
        print('Running robot: %s' % robot_args)
        robot_proc = subprocess.Popen(robot_args, cwd = cwd, stdout = subprocess.PIPE, stderr = subprocess.PIPE, shell = False)
        time.sleep(2)
        self._log('Running editor: %s' % args)
        ed_proc = subprocess.Popen(args, cwd = cwd, shell = False)
        os.chdir(origdir)
        cwd = origcwd
        output = robot_proc.communicate()[0]
        if ed_proc.poll() == None:
            ed_proc.terminate()
            ed_proc.wait()
        if robot_proc.returncode != 0:
            sys.exit(robot_proc.returncode)
        return True
#
# END: SMOKE TEST
# ------------------------------------------------------------
    def get_archive_path(self, channel=None):
        if channel is None:
            channel = self.channel
        assert(type(channel) == str)
        return join(self.archive_path, channel)

    def get_archive_redirect_key(self, url):
        old_url = url.replace(self.get_archive_path().replace("\\", "/"), self.archive_path)
        u = urlparse(old_url)
        p = u.path
        return p.lstrip('/')

    def download_from_archive(self, src_path, dst_file):
        url = join(self.get_archive_path(), src_path)
        self.download_from_s3(dst_file, url)


    def upload_to_archive(self, src_file, dst_path):
        url = join(self.get_archive_path(), dst_path).replace("\\", "/")
        self.upload_to_s3(src_file, url)


    def download_from_s3(self, path, url):
        url = url.replace('\\', '/')
        self._log('Downloading %s -> %s' % (url, path))
        u = urlparse(url)

        if u.scheme == 's3':
            self._mkdirs(os.path.dirname(path))

            bucket = s3.get_bucket(u.netloc)
            bucket.download_file(u.path.lstrip('/'), path)
            self._log('Downloaded %s -> %s' % (url, path))
        else:
            raise Exception('Unsupported url %s' % (url))


    def upload_to_s3(self, path, url):
        url = url.replace('\\', '/')
        self._log('Uploading %s -> %s' % (path, url))

        u = urlparse(url)

        if u.scheme == 's3':
            bucket = s3.get_bucket(u.netloc)
            # create redirect so that the old s3 paths still work
            # s3://d.defold.com/archive/channel/sha1/engine/* -> http://d.defold.com/archive/sha1/engine/*
            redirect_key = self.get_archive_redirect_key(url)
            redirect_url = url.replace("s3://", "http://")

            if not self.thread_pool:
                self.thread_pool = ThreadPool(8)

            p = u.path
            if p[-1] == '/':
                p += basename(path)

            # strip first / character to make key like dir1/dir2/filename.ext
            p = p.lstrip('/')
            def upload_singlefile():
                bucket.upload_file(path, p)
                self._log('Uploaded %s -> %s' % (path, url))
                self._log("Create redirection %s -> %s : %s" % (url, redirect_key, redirect_url))
                bucket.put_object(Key=redirect_key, Body='0', WebsiteRedirectLocation=redirect_url)

            def upload_multipart():
                contenttype, _ = mimetypes.guess_type(path)
                mp = None
                if contenttype is not None:
                    mp = bucket.Object(p).initiate_multipart_upload(ContentType=contenttype)
                else:
                    mp = bucket.Object(p).initiate_multipart_upload()

                source_size = os.stat(path).st_size
                chunksize = 64 * 1024 * 1024 # 64 MiB
                chunkcount = int(math.ceil(source_size / float(chunksize)))

                def upload_part(filepath, part, offset, size):
                    with open(filepath, 'rb') as fhandle:
                        fhandle.seek(offset)
                        part_content = fhandle.read(size)
                        part = mp.Part(part)
                        part.upload(Body=part_content, ContentLength=size)
                        fhandle.close()

                _threads = []
                for i in range(chunkcount):
                    part = i + 1
                    offset = i * chunksize
                    remaining = source_size - offset
                    size = min(chunksize, remaining)
                    args = {'filepath': path, 'part': part, 'offset': offset, 'size': size}

                    self._log('Uploading #%d %s -> %s' % (part, path, url))
                    _thread = Thread(target=upload_part, kwargs=args)
                    _threads.append(_thread)
                    _thread.start()

                for i in range(chunkcount):
                    _threads[i].join()
                    self._log('Uploaded #%d %s -> %s' % (i + 1, path, url))

                
                if len(list(mp.parts.all())) == chunkcount:
                    try:
                        parts = []
                        for part_summary in mp.parts.all():
                            parts.append({ 'ETag': part_summary.e_tag, 'PartNumber': part_summary.part_number })

                        mp.complete(MultipartUpload={ 'Parts': parts })
                        self._log('Uploaded %s -> %s' % (path, url))
                        self._log("Create redirection %s -> %s : %s" % (url, redirect_key, redirect_url))
                        bucket.put_object(Key=redirect_key, Body='0', WebsiteRedirectLocation=redirect_url)

                    except:
                        # If any exception ocurred during completion - we need to call abort()
                        # to free storage from uploaded parts. S3 doesn't do it automatically
                        mp.abort()
                        self._log('Failed to upload %s -> %s' % (path, url))
                        raise RuntimeError('Failed to upload %s -> %s' % (path, url))

                else:
                    mp.abort()
                    self._log('Failed to upload %s -> %s' % (path, url))
                    raise RuntimeError('Failed to upload %s -> %s' % (path, url))

            f = None
            #if sys.platform == 'win32':
            f = Future(self.thread_pool, upload_singlefile)
            # else:
            #     f = Future(self.thread_pool, upload_multipart)
            self.futures.append(f)

        else:
            raise Exception('Unsupported url %s' % (url))

    def wait_uploads(self):
        for f in self.futures:
            f()
        self.futures = []

    def _form_env(self):
        env = os.environ.copy()

        host = self.host

        ld_library_path = 'DYLD_LIBRARY_PATH' if 'macos' in self.host else 'LD_LIBRARY_PATH'
        ld_library_paths = ['%s/lib/%s' % (self.dynamo_home, self.target_platform),
                            '%s/ext/lib/%s' % (self.dynamo_home, self.host)]
        if self.host in ['x86_64-linux', 'arm64-linux']:
            ld_library_paths.append('%s/ext/SDKs/%s/%s/%s/lib' % (self.dynamo_home, self.host, sdk.PACKAGES_LINUX_CLANG, PACKAGES_TAPI_VERSION))

        env[ld_library_path] = os.path.pathsep.join(ld_library_paths)

        pythonpaths = ['%s/lib/python' % self.dynamo_home,
                      '%s/build_tools' % self.defold,
                      '%s/ext/lib/python' % self.dynamo_home]
        env['PYTHONPATH'] = os.path.pathsep.join(pythonpaths)
        env['PYTHONIOENCODING'] = 'UTF-8'

        if not 'JAVA_HOME' in os.environ:
            self.find_and_set_java_home()
        if not 'JAVA_HOME' in os.environ:
            self.fatal("Failed to find JAVA_HOME environment variable or valid java executable")
        env['JAVA_HOME'] = os.environ['JAVA_HOME']

        env['DEFOLD_HOME'] = self.defold_home
        env['DYNAMO_HOME'] = self.dynamo_home

        android_host = self.host
        if 'win32' in android_host:
            android_host = 'windows'
        paths = os.path.pathsep.join(['%s/bin/%s' % (self.dynamo_home, self.target_platform),
                                      '%s/bin' % (self.dynamo_home),
                                      '%s/ext/bin' % self.dynamo_home,
                                      '%s/ext/bin/%s' % (self.dynamo_home, host)])

        env['PATH'] = paths + os.path.pathsep + env['PATH']

        # This trickery is needed for the bash to properly inherit the PATH that we've set here
        # See /etc/profile for further details
        is_mingw = env.get('MSYSTEM', '') in ('MINGW64',)
        if is_mingw:
            env['ORIGINAL_PATH'] = env['PATH']

        env['MAVEN_OPTS'] = '-Xms256m -Xmx700m -XX:MaxPermSize=1024m'

        # Force 32-bit python 2.7 on darwin.
        env['VERSIONER_PYTHON_PREFER_32_BIT'] = 'yes'
        env['VERSIONER_PYTHON_VERSION'] = '2.7'

        if self.no_colors:
            env['NOCOLOR'] = '1'

        # XMLHttpRequest Emulation for node.js
        xhr2_path = os.path.join(self.dynamo_home, NODE_MODULE_LIB_DIR, 'xhr2', 'package', 'lib')
        if 'NODE_PATH' in env:
            env['NODE_PATH'] = xhr2_path + os.path.pathsep + env['NODE_PATH']
        else:
            env['NODE_PATH'] = xhr2_path

        return env

if __name__ == '__main__':
    s3.init_boto_data_path()
    usage = '''usage: %prog [options] command(s)

Commands:
distclean        - Removes the DYNAMO_HOME folder
install_ext      - Install external packages
install_sdk      - Install sdk
install_waf      - Install waf
sync_archive     - Sync engine artifacts from S3
build_engine     - Build engine
archive_engine   - Archive engine (including builtins) to path specified with --archive-path
build_editor2    - Build editor
sign_editor2     - Sign editor
bundle_editor2   - Bundle editor (zip)
archive_editor2  - Archive editor to path specified with --archive-path
download_editor2 - Download editor bundle (zip)
notarize_editor2 - Notarize the macOS version of the editor
build_bob        - Build bob with native libraries included for cross platform deployment
build_bob_light  - Build a lighter version of bob (mostly used for test content during builds)
archive_bob      - Archive bob to path specified with --archive-path
build_docs       - Build documentation
build_builtins   - Build builtin content archive
bump             - Bump version number
release          - Release editor
shell            - Start development shell
smoke_test       - Test editor and engine in combination
local_smoke      - Test run smoke test using local dev environment
gen_sdk_source   - Regenerate the dmSDK bindings from our C sdk

Multiple commands can be specified

To pass on arbitrary options to waf: build.py OPTIONS COMMANDS -- WAF_OPTIONS
'''
    parser = optparse.OptionParser(usage)

    parser.add_option('--platform', dest='target_platform',
                      default = None,
                      choices = get_target_platforms(),
                      help = 'Target platform')

    parser.add_option('--skip-tests', dest='skip_tests',
                      action = 'store_true',
                      default = False,
                      help = 'Skip unit-tests. Default is false')

    parser.add_option('--keep-bob-uncompressed', dest='keep_bob_uncompressed',
                    action = 'store_true',
                    default = False,
                    help = 'do not apply compression to bob.jar. Default is false')

    parser.add_option('--skip-codesign', dest='skip_codesign',
                      action = 'store_true',
                      default = False,
                      help = 'skip code signing (engine and editor). Default is false')

    parser.add_option('--skip-docs', dest='skip_docs',
                      action = 'store_true',
                      default = False,
                      help = 'skip building docs when building the engine. Default is false')

    parser.add_option('--incremental', dest='incremental',
                      action = 'store_true',
                      default = False,
                      help = 'skip reconfigure/distclean when building the engine. Default is false')

    parser.add_option('--skip-builtins', dest='skip_builtins',
                      action = 'store_true',
                      default = False,
                      help = 'skip building builtins when building the engine. Default is false')

    parser.add_option('--skip-bob-light', dest='skip_bob_light',
                      action = 'store_true',
                      default = False,
                      help = 'skip building bob-light when building the engine. Default is false')

    parser.add_option('--disable-ccache', dest='disable_ccache',
                      action = 'store_true',
                      default = False,
                      help = 'force disable of ccache. Default is false')

    parser.add_option('--generate-compile-commands', dest='generate_compile_commands',
                      action = 'store_true',
                      default = False,
                      help = 'generate compile_commands.json file. Default is false')

    parser.add_option('--no-colors', dest='no_colors',
                      action = 'store_true',
                      default = False,
                      help = 'No color output. Default is color output')

    default_archive_domain = DEFAULT_ARCHIVE_DOMAIN
    parser.add_option('--archive-domain', dest='archive_domain',
                      default = default_archive_domain,
                      help = 'Domain where builds will be archived. Default is %s' % default_archive_domain)

    default_package_path = CDN_PACKAGES_URL
    parser.add_option('--package-path', dest='package_path',
                      default = default_package_path,
                      help = 'Either an url to a file server where the sdk packages are located, or a path to a local folder. Reads $DM_PACKAGES_URL. Default is %s.' % default_package_path)

    parser.add_option('--set-version', dest='set_version',
                      default = None,
                      help = 'Set version explicitily when bumping version')

    parser.add_option('--channel', dest='channel',
                      default = None,
                      help = 'Editor release channel (stable, beta, ...)')

    parser.add_option('--engine-artifacts', dest='engine_artifacts',
                      default = 'auto',
                      help = 'What engine version to bundle the Editor with (auto, dynamo-home, archived, archived-stable or a SHA1)')

    parser.add_option('--save-env-path', dest='save_env_path',
                      default = None,
                      help = 'Save environment variables to a file')

    parser.add_option('--notarization-username', dest='notarization_username',
                      default = None,
                      help = 'Username to use when sending the editor for notarization')

    parser.add_option('--notarization-password', dest='notarization_password',
                      default = None,
                      help = 'Password to use when sending the editor for notarization')

    parser.add_option('--notarization-itc-provider', dest='notarization_itc_provider',
                      default = None,
                      help = 'Optional iTunes Connect provider to use when sending the editor for notarization')

    parser.add_option('--github-token', dest='github_token',
                      default = None,
                      help = 'GitHub authentication token when releasing to GitHub')

    github_release_target_repo = DEFAULT_RELEASE_REPOSITORY
    parser.add_option('--github-target-repo', dest='github_target_repo',
                      default = github_release_target_repo,
                      help = 'GitHub target repo when releasing artefacts. Default is %s' % github_release_target_repo)

    parser.add_option('--github-sha1', dest='github_sha1',
                      default = None,
                      help = 'A specific sha1 to use in github operations')

    parser.add_option('--version', dest='version',
                      default = None,
                      help = 'Version to use instead of from VERSION file')

    parser.add_option('--codesigning-identity', dest='codesigning_identity',
                      default = None,
                      help = 'Codesigning identity for macOS version of the editor')

    parser.add_option('--gcloud-projectid', dest='gcloud_projectid',
                      default = None,
                      help = 'Google Cloud project id where key ring is stored')

    parser.add_option('--gcloud-location', dest='gcloud_location',
                      default = None,
                      help = 'Google cloud region where key ring is located')

    parser.add_option('--gcloud-keyringname', dest='gcloud_keyringname',
                      default = None,
                      help = 'Google Cloud key ring name')

    parser.add_option('--gcloud-keyname', dest='gcloud_keyname',
                      default = None,
                      help = 'Google Cloud key name')

    parser.add_option('--gcloud-certfile', dest='gcloud_certfile',
                      default = None,
                      help = 'Google Cloud certificate chain file')

    parser.add_option('--gcloud-keyfile', dest='gcloud_keyfile',
                      default = None,
                      help = 'Google Cloud service account key file')

    parser.add_option('--verbose', dest='verbose',
                      action = 'store_true',
                      default = False,
                      help = 'If used, outputs verbose logging')

    options, all_args = parser.parse_args()

    args = list(filter(lambda x: x[:2] != '--', all_args))
    waf_options = list(filter(lambda x: x[:2] == '--', all_args))

    if len(args) == 0:
        parser.error('No command specified')

    target_platform = options.target_platform
    if not options.target_platform:
        target_platform = get_host_platform()

    c = Configuration(dynamo_home = os.environ.get('DYNAMO_HOME', None),
                      target_platform = target_platform,
                      skip_tests = options.skip_tests,
                      keep_bob_uncompressed = options.keep_bob_uncompressed,
                      skip_codesign = options.skip_codesign,
                      skip_docs = options.skip_docs,
                      incremental = options.incremental,
                      skip_builtins = options.skip_builtins,
                      skip_bob_light = options.skip_bob_light,
                      disable_ccache = options.disable_ccache,
                      generate_compile_commands = options.generate_compile_commands,
                      no_colors = options.no_colors,
                      archive_domain = options.archive_domain,
                      package_path = options.package_path,
                      set_version = options.set_version,
                      channel = options.channel,
                      engine_artifacts = options.engine_artifacts,
                      waf_options = waf_options,
                      save_env_path = options.save_env_path,
                      notarization_username = options.notarization_username,
                      notarization_password = options.notarization_password,
                      notarization_itc_provider = options.notarization_itc_provider,
                      github_token = options.github_token,
                      github_target_repo = options.github_target_repo,
                      github_sha1 = options.github_sha1,
                      version = options.version,
                      codesigning_identity = options.codesigning_identity,
                      gcloud_projectid = options.gcloud_projectid,
                      gcloud_location = options.gcloud_location,
                      gcloud_keyringname = options.gcloud_keyringname,
                      gcloud_keyname = options.gcloud_keyname,
                      gcloud_certfile = options.gcloud_certfile,
                      gcloud_keyfile = options.gcloud_keyfile,
                      verbose = options.verbose)

    needs_dynamo_home = True
    for cmd in args:
        if cmd in ['shell', 'save_env']:
            needs_dynamo_home = False
            break
    if needs_dynamo_home:
        for env_var in ['DEFOLD_HOME', 'DYNAMO_HOME', 'PYTHONPATH', 'JAVA_HOME']:
            if not env_var in os.environ:
                c._log("CMD: " + ' '.join(sys.argv))
                msg = f"{env_var} was not found in environment.\nDid you use './scripts/build.py shell'?"
                c.fatal(msg)

    for cmd in args:
        f = getattr(c, cmd, None)
        if not f:
            parser.error('Unknown command %s' % cmd)
        else:
            c.build_tracker.start_command(cmd)
            f()
            c.wait_uploads()
            c.build_tracker.end_command(cmd)

    # Print and save build time summary
    c.build_tracker.print_summary()
    c.build_tracker.save_times()

    print('Done')<|MERGE_RESOLUTION|>--- conflicted
+++ resolved
@@ -278,12 +278,8 @@
     "protobuf-3.20.1",
     "bullet-2.77",
     "glfw-2.7.1",
-<<<<<<< HEAD
+    "wagyu-24",
     "box2d-3.1.0",
-=======
-    "wagyu-24",
-    "box2d-3.0.0",
->>>>>>> f56dac85
     "box2d_defold-2.2.1",
     "opus-1.5.2"]
 
