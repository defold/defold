#!/usr/bin/env python
# Copyright 2020 The Defold Foundation
# Licensed under the Defold License version 1.0 (the "License"); you may not use
# this file except in compliance with the License.
#
# You may obtain a copy of the License, together with FAQs at
# https://www.defold.com/license
#
# Unless required by applicable law or agreed to in writing, software distributed
# under the License is distributed on an "AS IS" BASIS, WITHOUT WARRANTIES OR
# CONDITIONS OF ANY KIND, either express or implied. See the License for the
# specific language governing permissions and limitations under the License.

# add build_tools folder to the import search path
import sys, os
from os.path import join, dirname, basename, relpath, expanduser, normpath, abspath
sys.path.append(os.path.join(normpath(join(dirname(abspath(__file__)), '..')), "build_tools"))

import shutil, zipfile, re, itertools, json, platform, math, mimetypes
import optparse, subprocess, urllib, urlparse, tempfile, time
import imp
import github
import run
import s3
import sdk
import release_to_github
import BuildUtility
import http_cache
from tarfile import TarFile
from glob import glob
from threading import Thread, Event
from Queue import Queue
from ConfigParser import ConfigParser

BASE_PLATFORMS = [  'x86_64-linux',
                    'x86_64-darwin',
                    'win32', 'x86_64-win32',
                    'x86_64-ios', 'arm64-darwin',
                    'armv7-android', 'arm64-android',
                    'js-web', 'wasm-web']

sys.dont_write_bytecode = True
try:
    import build_nx64
    sys.modules['build_private'] = build_nx64
except Exception, e:
    pass

sys.dont_write_bytecode = False
try:
    import build_private
except Exception, e:
    pass

if 'build_private' not in sys.modules:
    class build_private(object):
        @classmethod
        def get_target_platforms(cls):
            return []
        @classmethod
        def get_install_host_packages(cls, platform): # Returns the packages that should be installed for the host
            return []
        @classmethod
        def get_install_target_packages(cls, platform): # Returns the packages that should be installed for the target
            return []
        @classmethod
        def install_sdk(cls, configuration, platform): # Installs the sdk for the private platform
            pass
        @classmethod
        def is_library_supported(cls, platform, library):
            return True
        @classmethod
        def is_repo_private(self):
            return False
        @classmethod
        def get_tag_suffix(self):
            return ''

def get_target_platforms():
    return BASE_PLATFORMS + build_private.get_target_platforms()


PACKAGES_ALL="protobuf-2.3.0 waf-1.5.9 junit-4.6 protobuf-java-2.3.0 openal-1.1 maven-3.0.1 ant-1.9.3 vecmath vpx-1.7.0 luajit-2.1.0-beta3 tremolo-0.0.8 defold-robot-0.7.0 bullet-2.77 libunwind-395b27b68c5453222378bc5fe4dab4c6db89816a jctest-0.8 vulkan-1.1.108".split()
PACKAGES_HOST="protobuf-2.3.0 cg-3.1 vpx-1.7.0 luajit-2.1.0-beta3 tremolo-0.0.8".split()
PACKAGES_IOS_X86_64="protobuf-2.3.0 luajit-2.1.0-beta3 tremolo-0.0.8 bullet-2.77".split()
PACKAGES_IOS_64="protobuf-2.3.0 luajit-2.1.0-beta3 tremolo-0.0.8 bullet-2.77 MoltenVK-1.0.41".split()
PACKAGES_DARWIN="protobuf-2.3.0 vpx-1.7.0".split()
PACKAGES_DARWIN_64="protobuf-2.3.0 luajit-2.1.0-beta3 vpx-1.7.0 tremolo-0.0.8 sassc-5472db213ec223a67482df2226622be372921847 bullet-2.77 spirv-cross-2018-08-07 glslc-v2018.0 MoltenVK-1.0.41".split()
PACKAGES_WIN32="luajit-2.1.0-beta3 openal-1.1 glut-3.7.6 bullet-2.77 vulkan-1.1.108".split()
PACKAGES_WIN32_64="luajit-2.1.0-beta3 openal-1.1 glut-3.7.6 sassc-5472db213ec223a67482df2226622be372921847 bullet-2.77 spirv-cross-2018-08-07 glslc-v2018.0 vulkan-1.1.108".split()
PACKAGES_LINUX_64="luajit-2.1.0-beta3 sassc-5472db213ec223a67482df2226622be372921847 bullet-2.77 spirv-cross-2018-08-07 glslc-v2018.0 vulkan-1.1.108".split()
PACKAGES_ANDROID="protobuf-2.3.0 android-support-multidex androidx-multidex android-28 luajit-2.1.0-beta3 tremolo-0.0.8 bullet-2.77 libunwind-8ba86320a71bcdc7b411070c0c0f101cf2131cf2".split()
PACKAGES_ANDROID_64="protobuf-2.3.0 android-support-multidex androidx-multidex android-28 luajit-2.1.0-beta3 tremolo-0.0.8 bullet-2.77 libunwind-8ba86320a71bcdc7b411070c0c0f101cf2131cf2".split()
PACKAGES_EMSCRIPTEN="protobuf-2.3.0 bullet-2.77".split()
PACKAGES_NODE_MODULES="xhr2-0.1.0".split()

DMSDK_PACKAGES_ALL="vectormathlibrary-r1649".split()

CDN_PACKAGES_URL=os.environ.get("DM_PACKAGES_URL", None)
DEFAULT_ARCHIVE_DOMAIN=os.environ.get("DM_ARCHIVE_DOMAIN", "d.defold.com")
DEFAULT_RELEASE_REPOSITORY=os.environ.get("DM_RELEASE_REPOSITORY") if os.environ.get("DM_RELEASE_REPOSITORY") else release_to_github.get_current_repo()

PACKAGES_TAPI_VERSION="tapi1.6"
WINDOWS_SDK_10_VERSION="10.0.18362.0"
WINDOWS_MSVC_2019_VERSION="14.25.28610"
PACKAGES_WIN32_TOOLCHAIN="Microsoft-Visual-Studio-2019-{0}".format(WINDOWS_MSVC_2019_VERSION)
PACKAGES_WIN32_SDK_10="WindowsKits-{0}".format(WINDOWS_SDK_10_VERSION)
PACKAGES_NODE_MODULE_XHR2="xhr2-v0.1.0"
PACKAGES_ANDROID_NDK="android-ndk-r20"
PACKAGES_ANDROID_SDK="android-sdk"
PACKAGES_CCTOOLS_PORT="cctools-port-darwin19-6c438753d2252274678d3e0839270045698c159b-linux"

NODE_MODULE_LIB_DIR = os.path.join("ext", "lib", "node_modules")
EMSCRIPTEN_VERSION_STR = "2.0.11"
EMSCRIPTEN_SDK = "sdk-{0}-64bit".format(EMSCRIPTEN_VERSION_STR)
PACKAGES_EMSCRIPTEN_SDK="emsdk-{0}".format(EMSCRIPTEN_VERSION_STR)
SHELL = os.environ.get('SHELL', 'bash')
# Don't use WSL from the msys/cygwin terminal
if os.environ.get('TERM','') in ('cygwin',):
    if 'WD' in os.environ:
        SHELL= '%s\\bash.exe' % os.environ['WD'] # the binary directory

ENGINE_LIBS = "testmain ddf particle glfw graphics lua hid input physics resource extension script render rig gameobject gui sound liveupdate crash gamesys tools record iap push iac webview profiler facebook engine sdk".split()

EXTERNAL_LIBS = "bullet3d".split()

def is_64bit_machine():
    return platform.machine().endswith('64')

# Legacy format, should be removed eventually
# Returns: [linux|x86_64-linux|win32|x86_64-win32|darwin]
def get_host_platform():
    if sys.platform == 'linux2':
        arch = platform.architecture()[0]
        if arch == '64bit':
            return 'x86_64-linux'
        else:
            return 'linux'
    elif sys.platform == 'win32' and is_64bit_machine():
        return 'x86_64-win32'
    else:
        return sys.platform

# The difference from get_host_platform is that it returns the correct platform
# Returns: [x86|x86_64][win32|linux|darwin]
def get_host_platform2():
    if sys.platform == 'linux2':
        arch = platform.architecture()[0]
        if arch == '64bit':
            return 'x86_64-linux'
        else:
            return 'x86-linux'
    elif sys.platform == 'win32':
        if is_64bit_machine():
            return 'x86_64-win32'
        else:
            return 'x86-win32'
    elif sys.platform == 'darwin':
        if is_64bit_machine():
            return 'x86_64-darwin'
        else:
            return 'x86-darwin'
    else:
        raise Exception("Unknown host platform: %s" % sys.platform)

def format_exes(name, platform):
    prefix = ''
    suffix = ['']
    if 'win32' in platform:
        suffix = ['.exe']
    elif 'android' in platform:
        prefix = 'lib'
        suffix = ['.so']
    elif 'js-web' in platform:
        prefix = ''
        suffix = ['.js']
    elif 'wasm-web' in platform:
        prefix = ''
        suffix = ['.js', '.wasm']
    elif platform in ['arm64-nx64']:
        prefix = ''
        suffix = ['.nss', '.nso']
    else:
        suffix = ['']

    exes = []
    for suff in suffix:
        exes.append('%s%s%s' % (prefix, name, suff))
    return exes

def format_lib(name, platform):
    prefix = 'lib'
    suffix = ''
    if 'darwin' in platform or 'ios' in platform:
        suffix = '.dylib'
    elif 'win32' in platform:
        prefix = ''
        suffix = '.dll'
    else:
        suffix = '.so'
    return '%s%s%s' % (prefix, name, suffix)

class ThreadPool(object):
    def __init__(self, worker_count):
        self.workers = []
        self.work_queue = Queue()

        for i in range(worker_count):
            w = Thread(target = self.worker)
            w.setDaemon(True)
            w.start()
            self.workers.append(w)

    def worker(self):
        func, args, future = self.work_queue.get()
        while func:
            try:
                result = func(*args)
                future.result = result
            except Exception,e:
                future.result = e
            future.event.set()
            func, args, future = self.work_queue.get()

class Future(object):
    def __init__(self, pool, f, *args):
        self.result = None
        self.event = Event()
        pool.work_queue.put([f, args, self])

    def __call__(self):
        try:
            # In order to respond to ctrl+c wait with timeout...
            while not self.event.is_set():
                self.event.wait(0.1)
        except KeyboardInterrupt,e:
            sys.exit(0)

        if isinstance(self.result, Exception):
            raise self.result
        else:
            return self.result

def download_sdk(conf, url, targetfolder, strip_components=1, force_extract=False, format='z'):
    if not os.path.exists(targetfolder) or force_extract:
        if not os.path.exists(os.path.dirname(targetfolder)):
            os.makedirs(os.path.dirname(targetfolder))
        path = conf.get_local_or_remote_file(url)
        conf._extract_tgz_rename_folder(path, targetfolder, strip_components, format=format)
    else:
        print "SDK already installed:", targetfolder

class Configuration(object):
    def __init__(self, dynamo_home = None,
                 target_platform = None,
                 skip_tests = False,
                 skip_codesign = False,
                 skip_docs = False,
                 skip_builtins = False,
                 skip_bob_light = False,
                 disable_ccache = False,
                 no_colors = False,
                 archive_domain = None,
                 package_path = None,
                 set_version = None,
                 channel = None,
                 engine_artifacts = None,
                 waf_options = [],
                 save_env_path = None,
                 notarization_username = None,
                 notarization_password = None,
                 notarization_itc_provider = None,
                 github_token = None,
                 github_target_repo = None,
                 github_sha1 = None,
                 version = None,
                 codesigning_identity = None,
                 windows_cert = None,
                 windows_cert_pass = None,
                 verbose = False):

        if sys.platform == 'win32':
            home = os.environ['USERPROFILE']
        else:
            home = os.environ['HOME']

        self.dynamo_home = dynamo_home if dynamo_home else join(os.getcwd(), 'tmp', 'dynamo_home')
        self.ext = join(self.dynamo_home, 'ext')
        self.dmsdk = join(self.dynamo_home, 'sdk')
        self.defold = normpath(join(dirname(abspath(__file__)), '..'))
        self.defold_root = os.getcwd()
        self.host = get_host_platform()
        self.host2 = get_host_platform2()
        self.target_platform = target_platform

        self.build_utility = BuildUtility.BuildUtility(self.target_platform, self.host, self.dynamo_home)

        self.skip_tests = skip_tests
        self.skip_codesign = skip_codesign
        self.skip_docs = skip_docs
        self.skip_builtins = skip_builtins
        self.skip_bob_light = skip_bob_light
        self.disable_ccache = disable_ccache
        self.no_colors = no_colors
        self.archive_path = "s3://%s/archive" % (archive_domain)
        self.archive_domain = archive_domain
        self.package_path = package_path
        self.set_version = set_version
        self.channel = channel
        self.engine_artifacts = engine_artifacts
        self.waf_options = waf_options
        self.save_env_path = save_env_path
        self.notarization_username = notarization_username
        self.notarization_password = notarization_password
        self.notarization_itc_provider = notarization_itc_provider
        self.github_token = github_token
        self.github_target_repo = github_target_repo
        self.github_sha1 = github_sha1
        self.version = version
        self.codesigning_identity = codesigning_identity
        self.windows_cert = windows_cert
        self.windows_cert_pass = windows_cert_pass
        self.verbose = verbose

        if self.github_token is None:
            self.github_token = os.environ.get("GITHUB_TOKEN")

        self.thread_pool = None
        self.futures = []

        if version is None:
            with open('VERSION', 'r') as f:
                self.version = f.readlines()[0].strip()

        self._create_common_dirs()

    def __del__(self):
        if len(self.futures) > 0:
            print('ERROR: Pending futures (%d)' % len(self.futures))
            os._exit(5)

    def _create_common_dirs(self):
        for p in ['ext/lib/python', 'share', 'lib/js-web/js', 'lib/wasm-web/js']:
            self._mkdirs(join(self.dynamo_home, p))

    def _mkdirs(self, path):
        if not os.path.exists(path):
            os.makedirs(path)

    def _log(self, msg):
        print msg
        sys.stdout.flush()
        sys.stderr.flush()

    def distclean(self):
        if os.path.exists(self.dynamo_home):
            self._log('Removing %s' % self.dynamo_home)
            shutil.rmtree(self.dynamo_home)

        for lib in ['dlib','texc']+ENGINE_LIBS:
            builddir = join(self.defold_root, 'engine/%s/build' % lib)
            if os.path.exists(builddir):
                self._log('Removing %s' % builddir)
                shutil.rmtree(builddir)

        # Recreate dirs
        self._create_common_dirs()
        self._log('distclean done.')

    def _extract_tgz(self, file, path):
        self._log('Extracting %s to %s' % (file, path))
        version = sys.version_info
        suffix = os.path.splitext(file)[1]
        # Avoid a bug in python 2.7 (fixed in 2.7.2) related to not being able to remove symlinks: http://bugs.python.org/issue10761
        if self.host == 'x86_64-linux' and version[0] == 2 and version[1] == 7 and version[2] < 2:
            fmts = {'.gz': 'z', '.xz': 'J', '.bzip2': 'j'}
            run.env_command(self._form_env(), ['tar', 'xf%s' % fmts.get(suffix, 'z'), file], cwd = path)
        else:
            fmts = {'.gz': 'gz', '.xz': 'xz', '.bzip2': 'bz2'}
            tf = TarFile.open(file, 'r:%s' % fmts.get(suffix, 'gz'))
            tf.extractall(path)
            tf.close()

    def _extract_tgz_rename_folder(self, src, target_folder, strip_components=1, format=None):
        src = src.replace('\\', '/')

        force_local = ''
        if os.environ.get('GITHUB_SHA', None) is not None and os.environ.get('TERM', '') == 'cygwin':
            force_local = '--force-local' # to make tar not try to "connect" because it found a colon in the source file

        self._log('Extracting %s to %s/' % (src, target_folder))
        parentdir, dirname = os.path.split(target_folder)
        old_dir = os.getcwd()
        os.chdir(parentdir)
        if not os.path.exists(dirname):
            os.makedirs(dirname)

        if format is None:
            suffix = os.path.splitext(src)[1]
            fmts = {'.gz': 'z', '.xz': 'J', '.bzip2': 'j'}
            format = fmts.get(suffix, 'z')
        cmd = ['tar', 'xf%s' % format, src, '-C', dirname]
        if strip_components:
            cmd.extend(['--strip-components', '%d' % strip_components])
        if force_local:
            cmd.append(force_local)

        run.env_command(self._form_env(), cmd)
        os.chdir(old_dir)

    def _extract_zip(self, file, path):
        self._log('Extracting %s to %s' % (file, path))

        def _extract_zip_entry( zf, info, extract_dir ):
            zf.extract( info.filename, path=extract_dir )
            out_path = os.path.join( extract_dir, info.filename )
            perm = info.external_attr >> 16L
            os.chmod( out_path, perm )

        with zipfile.ZipFile(file, 'r') as zf:
            for info in zf.infolist():
                _extract_zip_entry( zf, info, path )

    def _extract(self, file, path):
        if os.path.splitext(file)[1] == '.zip':
            self._extract_zip(file, path)
        else:
            self._extract_tgz(file, path)

    def _copy(self, src, dst):
        self._log('Copying %s -> %s' % (src, dst))
        shutil.copy(src, dst)

    def _copy_tree(self, src, dst):
        self._log('Copying %s -> %s' % (src, dst))
        shutil.copytree(src, dst)

    def _download(self, url):
        self._log('Downloading %s' % (url))
        path = http_cache.download(url, lambda count, total: self._log('Downloading %s %.2f%%' % (url, 100 * count / float(total))))
        if not path:
            self._log('Downloading %s failed' % (url))
        return path

    def _check_package_path(self):
        if self.package_path is None:
            print("No package path provided. Use either --package-path option or DM_PACKAGES_URL environment variable")
            sys.exit(1)


    def install_ext(self):
        def make_package_path(root, platform, package):
            return join(root, 'packages', package) + '-%s.tar.gz' % platform

        def make_package_paths(root, platform, packages):
            return [make_package_path(root, platform, package) for package in packages]

        self._check_package_path()

        print("Installing common packages")
        for p in PACKAGES_ALL:
            self._extract_tgz(make_package_path(self.defold_root, 'common', p), self.ext)

        for p in DMSDK_PACKAGES_ALL:
            self._extract_tgz(make_package_path(self.defold_root, 'common', p), self.dmsdk)

        # TODO: Make sure the order of install does not affect the outcome!

        platform_packages = {
            'win32':          PACKAGES_WIN32,
            'x86_64-win32':   PACKAGES_WIN32_64,
            'x86_64-linux':   PACKAGES_LINUX_64,
            'darwin':         PACKAGES_DARWIN, # ?? Still used by bob-light?
            'x86_64-darwin':  PACKAGES_DARWIN_64,
            'arm64-darwin':   PACKAGES_IOS_64,
            'x86_64-ios':     PACKAGES_IOS_X86_64,
            'armv7-android':  PACKAGES_ANDROID,
            'arm64-android':  PACKAGES_ANDROID_64,
            'js-web':         PACKAGES_EMSCRIPTEN,
            'wasm-web':       PACKAGES_EMSCRIPTEN
        }

        base_platforms = self.get_base_platforms()
        target_platform = self.target_platform
        other_platforms = set(platform_packages.keys()).difference(set(base_platforms), set([target_platform, self.host]))

        if target_platform in ['js-web', 'wasm-web']:
            node_modules_dir = os.path.join(self.dynamo_home, NODE_MODULE_LIB_DIR)
            for package in PACKAGES_NODE_MODULES:
                path = join(self.defold_root, 'packages', package + '.tar.gz')
                name = package.split('-')[0]
                self._extract_tgz(path, join(node_modules_dir, name))

        installed_packages = set()

        for platform in other_platforms:
            packages = platform_packages.get(platform, [])
            package_paths = make_package_paths(self.defold_root, platform, packages)
            print("Installing %s packages " % platform)
            for path in package_paths:
                self._extract_tgz(path, self.ext)
            installed_packages.update(package_paths)

        for base_platform in self.get_base_platforms():
            packages = list(PACKAGES_HOST) + build_private.get_install_host_packages(base_platform)
            packages.extend(platform_packages.get(base_platform, []))
            package_paths = make_package_paths(self.defold_root, base_platform, packages)
            package_paths = [path for path in package_paths if path not in installed_packages]
            if len(package_paths) != 0:
                print("Installing %s packages" % base_platform)
                for path in package_paths:
                    self._extract_tgz(path, self.ext)
                installed_packages.update(package_paths)

        # For easier usage with the extender server, we want the linux protoc tool available
        if target_platform in ('x86_64-darwin', 'x86_64-win32', 'x86_64-linux'):
            protobuf_packages = filter(lambda x: "protobuf" in x, PACKAGES_HOST)
            package_paths = make_package_paths(self.defold_root, 'x86_64-linux', protobuf_packages)
            print("Installing %s packages " % 'x86_64-linux')
            for path in package_paths:
                self._extract_tgz(path, self.ext)
            installed_packages.update(package_paths)

        target_packages = platform_packages.get(self.target_platform, []) + build_private.get_install_target_packages(self.target_platform)
        target_package_paths = make_package_paths(self.defold_root, self.target_platform, target_packages)
        target_package_paths = [path for path in target_package_paths if path not in installed_packages]

        if len(target_package_paths) != 0:
            print("Installing %s packages" % self.target_platform)
            for path in target_package_paths:
                self._extract_tgz(path, self.ext)
            installed_packages.update(target_package_paths)

        print("Installing python wheels")
        run.env_command(self._form_env(), ['python', './packages/get-pip.py', 'pip==19.3.1'])
        run.env_command(self._form_env(), ['python', '-m', 'pip', '-q', '-q', 'install', '-t', join(self.ext, 'lib', 'python'), 'requests', 'pyaml'])
        for whl in glob(join(self.defold_root, 'packages', '*.whl')):
            self._log('Installing %s' % basename(whl))
            run.env_command(self._form_env(), ['python', '-m', 'pip', '-q', '-q', 'install', '-t', join(self.ext, 'lib', 'python'), whl])

        print("Installing javascripts")
        for n in 'js-web-pre.js'.split():
            self._copy(join(self.defold_root, 'share', n), join(self.dynamo_home, 'share'))

        for n in 'js-web-pre-engine.js'.split():
            self._copy(join(self.defold_root, 'share', n), join(self.dynamo_home, 'share'))

        print("Installing profiles etc")
        for n in itertools.chain(*[ glob('share/*%s' % ext) for ext in ['.mobileprovision', '.xcent', '.supp']]):
            self._copy(join(self.defold_root, n), join(self.dynamo_home, 'share'))

        # Simple way to reduce number of warnings in the build
        proto_path = os.path.join(self.dynamo_home, 'share', 'proto')
        if not os.path.exists(proto_path):
            os.makedirs(proto_path)

    def get_local_or_remote_file(self, path):
        if os.path.isdir(self.package_path): # is is a local path?
            if os.path.exists(path):
                return os.path.normpath(os.path.abspath(path))
            print "Could not find local file:", path
            sys.exit(1)
        dirname, basename = os.path.split(path)
        path = dirname + "/" + urllib.quote(basename)
        path = self._download(path) # it should be an url
        if path is None:
            print("Error. Could not download %s" % path)
            sys.exit(1)
        return path

    def check_sdk(self):
        sdkfolder = join(self.ext, 'SDKs')

        self.sdk_info = sdk.get_sdk_info(sdkfolder, target_platform)

        # We currently only support a subset of platforms using this mechanic
        if platform in ('x86_64-darwin','x86_64-ios','arm64-darwin'):
            if not self.sdk_info:
                print("Couldn't find any sdks")
                print("We recommend you follow the packaging steps found here: %s" % "https://github.com/defold/defold/blob/dev/scripts/package/README.md#packaging-the-sdks")
                print("Then run './scripts/build.py --package-path=<local_folder_or_url> install_ext --platform=<platform>=%s'" % self.target_platform)
                sys.exit(1)

            print("Using SDKS:", self.sdk_info)

    def install_sdk(self):
        sdkfolder = join(self.ext, 'SDKs')

        target_platform = self.target_platform
        if target_platform in ('x86_64-darwin', 'arm64-darwin', 'x86_64-ios'):
            # macOS SDK
            download_sdk(self,'%s/%s.tar.gz' % (self.package_path, sdk.PACKAGES_MACOS_SDK), join(sdkfolder, sdk.PACKAGES_MACOS_SDK))
            download_sdk(self,'%s/%s.darwin.tar.gz' % (self.package_path, sdk.PACKAGES_XCODE_TOOLCHAIN), join(sdkfolder, sdk.PACKAGES_XCODE_TOOLCHAIN))

        if target_platform in ('arm64-darwin', 'x86_64-ios'):
            # iOS SDK
            download_sdk(self,'%s/%s.tar.gz' % (self.package_path, sdk.PACKAGES_IOS_SDK), join(sdkfolder, sdk.PACKAGES_IOS_SDK))
            download_sdk(self,'%s/%s.tar.gz' % (self.package_path, sdk.PACKAGES_IOS_SIMULATOR_SDK), join(sdkfolder, sdk.PACKAGES_IOS_SIMULATOR_SDK))

        if 'win32' in target_platform or ('win32' in self.host2):
            win32_sdk_folder = join(self.ext, 'SDKs', 'Win32')
            download_sdk(self,'%s/%s.tar.gz' % (self.package_path, PACKAGES_WIN32_SDK_10), join(win32_sdk_folder, 'WindowsKits', '10') )
            download_sdk(self,'%s/%s.tar.gz' % (self.package_path, PACKAGES_WIN32_TOOLCHAIN), join(win32_sdk_folder, 'MicrosoftVisualStudio14.0'), strip_components=0 )

            # On OSX, the file system is already case insensitive, so no need to duplicate the files as we do on the extender server

        if target_platform in ('armv7-android', 'arm64-android'):
            host = self.host
            if 'win32' in host:
                host = 'windows'
            elif 'linux' in host:
                host = 'linux'
            # Android NDK
            download_sdk(self, '%s/%s-%s-x86_64.tar.gz' % (self.package_path, PACKAGES_ANDROID_NDK, host), join(sdkfolder, PACKAGES_ANDROID_NDK))
            # Android SDK
            download_sdk(self, '%s/%s-%s-android-30-30.0.3.tar.gz' % (self.package_path, PACKAGES_ANDROID_SDK, host), join(sdkfolder, PACKAGES_ANDROID_SDK))

        if 'linux' in self.host2:
            download_sdk(self, '%s/%s.tar.xz' % (self.package_path, sdk.PACKAGES_LINUX_TOOLCHAIN), join(sdkfolder, 'linux', sdk.PACKAGES_LINUX_CLANG), format='J')

<<<<<<< HEAD
        if target_platform in ('x86_64-darwin', 'armv7-darwin', 'arm64-darwin', 'x86_64-ios') and 'linux' in self.host2:
            if not os.path.exists(join(sdkfolder, 'linux', sdk.PACKAGES_LINUX_CLANG, 'cctools')):
                download_sdk(self, '%s/%s.tar.gz' % (self.package_path, PACKAGES_CCTOOLS_PORT), join(sdkfolder, 'linux', sdk.PACKAGES_LINUX_CLANG), force_extract=True)
=======
        if target_platform in ('x86_64-darwin', 'arm64-darwin', 'x86_64-ios') and 'linux' in self.host2:
            if not os.path.exists(join(sdkfolder, 'linux', PACKAGES_LINUX_CLANG, 'cctools')):
                download_sdk(self, '%s/%s.tar.gz' % (self.package_path, PACKAGES_CCTOOLS_PORT), join(sdkfolder, 'linux', PACKAGES_LINUX_CLANG), force_extract=True)
>>>>>>> 90f5fd10

        build_private.install_sdk(self, target_platform)

    def get_ems_dir(self):
        return join(self.ext, 'SDKs', 'emsdk-' + EMSCRIPTEN_VERSION_STR)

    def _form_ems_path(self):
        upstream = join(self.get_ems_dir(), 'upstream', 'emscripten')
        if os.path.exists(upstream):
            return upstream
        return join(self.get_ems_dir(), 'fastcomp', 'emscripten')

    def install_ems(self):
        # TODO: should eventually be moved to install_sdk
        emsDir = self.get_ems_dir()

        os.environ['EMSCRIPTEN'] = self._form_ems_path()
        os.environ['EM_CONFIG'] = join(self.get_ems_dir(), '.emscripten')
        os.environ['EM_CACHE'] = join(self.get_ems_dir(), 'emscripten_cache')

        if os.path.isdir(emsDir):
            print "Emscripten is already installed:", emsDir
        else:
            self._check_package_path()
            platform_map = {'x86_64-linux':'linux','x86_64-darwin':'darwin','x86_64-win32':'win32'}
            path = join(self.package_path, '%s-%s.tar.gz' % (PACKAGES_EMSCRIPTEN_SDK, platform_map.get(self.host, self.host)))
            path = self.get_local_or_remote_file(path)
            self._extract(path, join(self.ext, 'SDKs'))

        config = os.environ['EM_CONFIG']
        if not os.path.isfile(config):
            self.activate_ems()

    def activate_ems(self):
        version = EMSCRIPTEN_VERSION_STR
        if 'fastcomp' in self._form_ems_path():
            version += "-fastcomp"
        run.env_command(self._form_env(), [join(self.get_ems_dir(), 'emsdk'), 'activate', version, '--embedded'])

        # prewarm the cache
        # Although this method might be more "correct", it also takes 10 minutes more than we'd like on CI
        #run.env_command(self._form_env(), ['%s/embuilder.py' % self._form_ems_path(), 'build', 'SYSTEM', 'MINIMAL'])
        # .. so we stick with the old version of prewarming

        # Compile a file warm up the emscripten caches (libc etc)
        c_file = tempfile.mktemp(suffix='.c')
        exe_file = tempfile.mktemp(suffix='.js')
        with open(c_file, 'w') as f:
            f.write('int main() { return 0; }')
        run.env_command(self._form_env(), ['%s/emcc' % self._form_ems_path(), c_file, '-o', '%s' % exe_file])

    def check_ems(self):
        config = join(self.get_ems_dir(), '.emscripten')
        err = False
        if not os.path.isfile(config):
            print 'No .emscripten file.'
            err = True
        emsDir = self.get_ems_dir()
        if not os.path.isdir(emsDir):
            print 'Emscripten tools not installed.'
            err = True
        if err:
            print 'Consider running install_ems'

    def _git_sha1(self, ref = None):
        return self.build_utility.git_sha1(ref)

    def _ziptree(self, path, outfile = None, directory = None):
        # Directory is similar to -C in tar
        if not outfile:
            outfile = tempfile.NamedTemporaryFile(delete = False)

        zip = zipfile.ZipFile(outfile, 'w', zipfile.ZIP_DEFLATED)
        for root, dirs, files in os.walk(path):
            for f in files:
                p = os.path.join(root, f)
                an = p
                if directory:
                    an = os.path.relpath(p, directory)
                zip.write(p, an)

        zip.close()
        return outfile.name

    def _add_files_to_zip(self, zip, paths, directory=None, topfolder=None):
        for p in paths:
            if not os.path.isfile(p):
                continue
            an = p
            if directory:
                an = os.path.relpath(p, directory)
            if topfolder:
                an = os.path.join(topfolder, an)
            zip.write(p, an)

    def is_cross_platform(self):
        return self.host != self.target_platform

    def is_desktop_target(self):
        return self.target_platform in ['x86_64-linux', 'x86_64-darwin', 'x86_64-win32']

    # package the native SDK, return the path to the zip file
    def _package_platform_sdk(self, platform):
        with open(join(self.dynamo_home, 'defoldsdk.zip'), 'wb') as outfile:
            zip = zipfile.ZipFile(outfile, 'w', zipfile.ZIP_DEFLATED)

            topfolder = 'defoldsdk'
            defold_home = os.path.normpath(os.path.join(self.dynamo_home, '..', '..'))

            # Includes
            includes = []
            for root, dirs, files in os.walk(os.path.join(self.dynamo_home, "sdk/include")):
                for file in files:
                    if file.endswith('.h'):
                        includes.append(os.path.join(root, file))

            # proto _ddf.h + "res_*.h"
            for root, dirs, files in os.walk(os.path.join(self.dynamo_home, "include")):
                for file in files:
                    if file.endswith('.h') and ('ddf' in file or file.startswith('res_')):
                        includes.append(os.path.join(root, file))

            self._add_files_to_zip(zip, includes, self.dynamo_home, topfolder)

            # Configs
            configs = ['extender/build.yml']
            configs = [os.path.join(self.dynamo_home, x) for x in configs]
            self._add_files_to_zip(zip, configs, self.dynamo_home, topfolder)

            # Variants
            variants = []
            for root, dirs, files in os.walk(os.path.join(self.dynamo_home, "extender/variants")):
                for file in files:
                    if file.endswith('.appmanifest'):
                        variants.append(os.path.join(root, file))

            self._add_files_to_zip(zip, variants, self.dynamo_home, topfolder)

            def _findlibs(libdir):
                paths = os.listdir(libdir)
                paths = [os.path.join(libdir, x) for x in paths if os.path.splitext(x)[1] in ('.a', '.dylib', '.so', '.lib', '.dll')]
                return paths

            def _findjars(jardir, ends_with):
                paths = os.listdir(jardir)
                paths = [os.path.join(jardir, x) for x in paths if x.endswith(ends_with)]
                return paths

            def _findjslibs(libdir):
                paths = os.listdir(libdir)
                paths = [os.path.join(libdir, x) for x in paths if os.path.splitext(x)[1] in ('.js',)]
                return paths

            def _findfiles(directory, exts):
                paths = []
                for root, dirs, files in os.walk(directory):
                    for f in files:
                        if os.path.splitext(f)[1] in exts:
                            paths.append(os.path.join(root, f))
                return paths

            # Dynamo libs
            libdir = os.path.join(self.dynamo_home, 'lib/%s' % platform)
            paths = _findlibs(libdir)
            self._add_files_to_zip(zip, paths, self.dynamo_home, topfolder)
            # External libs
            libdir = os.path.join(self.dynamo_home, 'ext/lib/%s' % platform)
            paths = _findlibs(libdir)
            self._add_files_to_zip(zip, paths, self.dynamo_home, topfolder)

            # Android Jars (Dynamo)
            jardir = os.path.join(self.dynamo_home, 'share/java')
            paths = _findjars(jardir, ('android.jar', 'dlib.jar', 'r.jar'))
            self._add_files_to_zip(zip, paths, self.dynamo_home, topfolder)

            # Android Jars (external)
            external_jars = ("android-support-multidex.jar",
                             "androidx-multidex.jar",
                             "android.jar")
            jardir = os.path.join(self.dynamo_home, 'ext/share/java')
            paths = _findjars(jardir, external_jars)
            self._add_files_to_zip(zip, paths, self.dynamo_home, topfolder)

            # Win32 resource files
            engine_rc = os.path.join(self.dynamo_home, 'lib/%s/defold.ico' % platform)
            defold_ico = os.path.join(self.dynamo_home, 'lib/%s/engine.rc' % platform)
            self._add_files_to_zip(zip, [engine_rc, defold_ico], self.dynamo_home, topfolder)

            # JavaScript files
            # js-web-pre-x files
            jsdir = os.path.join(self.dynamo_home, 'share')
            paths = _findjslibs(jsdir)
            self._add_files_to_zip(zip, paths, self.dynamo_home, topfolder)
            # libraries for js-web
            jsdir = os.path.join(self.dynamo_home, 'lib/js-web/js/')
            paths = _findjslibs(jsdir)
            self._add_files_to_zip(zip, paths, self.dynamo_home, topfolder)
            # libraries for wasm-web
            jsdir = os.path.join(self.dynamo_home, 'lib/wasm-web/js/')
            paths = _findjslibs(jsdir)
            self._add_files_to_zip(zip, paths, self.dynamo_home, topfolder)

            # .proto files
            for d in ['share/proto/', 'ext/include/google/protobuf']:
                protodir = os.path.join(self.dynamo_home, d)
                paths = _findfiles(protodir, ('.proto',))
                self._add_files_to_zip(zip, paths, self.dynamo_home, topfolder)

            # pipeline tools
            if platform in ('x86_64-darwin','x86_64-linux','x86_64-win32'): # needed for the linux build server
                # protoc
                protoc = os.path.join(self.dynamo_home, 'ext/bin/%s/protoc' % platform)
                ddfc_py = os.path.join(self.dynamo_home, 'bin/ddfc.py')
                ddfc_cxx = os.path.join(self.dynamo_home, 'bin/ddfc_cxx')
                ddfc_cxx_bat = os.path.join(self.dynamo_home, 'bin/ddfc_cxx.bat')
                ddfc_java = os.path.join(self.dynamo_home, 'bin/ddfc_java')

                # protoc plugin (ddfc.py) needs our dlib_shared too
                plugin_pb2 = os.path.join(self.dynamo_home, 'lib/python/plugin_pb2.py')
                ddf_init = os.path.join(self.dynamo_home, 'lib/python/ddf/__init__.py')
                ddf_extensions_pb2 = os.path.join(self.dynamo_home, 'lib/python/ddf/ddf_extensions_pb2.py')
                ddf_math_pb2 = os.path.join(self.dynamo_home, 'lib/python/ddf/ddf_math_pb2.py')
                dlib_init = os.path.join(self.dynamo_home, 'lib/python/dlib/__init__.py')

                self._add_files_to_zip(zip, [protoc, ddfc_py, ddfc_java, ddfc_cxx, ddfc_cxx_bat, plugin_pb2, ddf_init, ddf_extensions_pb2, ddf_math_pb2, dlib_init], self.dynamo_home, topfolder)

                # we don't want to run "pip install" on individual sdk files., so we copy the python files as-is
                protobuf_files = []
                for root, dirs, files in os.walk(os.path.join(self.dynamo_home, 'ext/lib/python/google')):
                    for f in files:
                        _, ext = os.path.splitext(f)
                        print root, f
                        if ext in ('.pyc',):
                            continue
                        path = os.path.join(root, f)
                        protobuf_files.append(path)

                if not protobuf_files:
                    raise Exception("Failed to find python protobuf folder")

                self._add_files_to_zip(zip, protobuf_files, self.dynamo_home, topfolder)

                # bob pipeline classes
                bob_light = os.path.join(self.dynamo_home, 'share/java/bob-light.jar')
                self._add_files_to_zip(zip, [bob_light], self.dynamo_home, topfolder)


            # For logging, print all paths in zip:
            for x in zip.namelist():
                print(x)

            zip.close()
            return outfile.name
        return None

    def build_platform_sdk(self):
        # Helper function to make it easier to build a platform sdk locally
        try:
            path = self._package_platform_sdk(self.target_platform)
        except Exception, e:
            print "Failed to package sdk for platform %s: %s" % (self.target_platform, e)
        else:
            print "Wrote %s" % path

    def build_builtins(self):
        with open(join(self.dynamo_home, 'share', 'builtins.zip'), 'wb') as f:
            self._ziptree(join(self.dynamo_home, 'content', 'builtins'), outfile = f, directory = join(self.dynamo_home, 'content'))

    def _strip_engine(self, path):
        """ Strips the debug symbols from an executable """
        if self.target_platform not in ['x86_64-linux','x86_64-darwin','arm64-darwin','x86_64-ios','armv7-android','arm64-android']:
            return False

        sdkfolder = join(self.ext, 'SDKs')

        strip = "strip"
        if 'android' in self.target_platform:
            ANDROID_NDK_VERSION = '20'
            ANDROID_NDK_ROOT = os.path.join(sdkfolder,'android-ndk-r%s' % ANDROID_NDK_VERSION)
            ANDROID_GCC_VERSION = '4.9'
            if target_platform == 'armv7-android':
                ANDROID_PLATFORM = 'arm-linux-androideabi'
            elif target_platform == 'arm64-android':
                ANDROID_PLATFORM = 'aarch64-linux-android'

            ANDROID_HOST = 'linux' if sys.platform == 'linux2' else 'darwin'
            strip = "%s/toolchains/%s-%s/prebuilt/%s-x86_64/bin/%s-strip" % (ANDROID_NDK_ROOT, ANDROID_PLATFORM, ANDROID_GCC_VERSION, ANDROID_HOST, ANDROID_PLATFORM)

<<<<<<< HEAD
        if self.target_platform in ('x86_64-darwin','armv7-darwin','arm64-darwin','x86_64-ios') and 'linux2' == sys.platform:
            strip = os.path.join(sdkfolder, 'linux', sdk.PACKAGES_LINUX_CLANG, 'bin', 'x86_64-apple-darwin19-strip')
=======
        if self.target_platform in ('x86_64-darwin','arm64-darwin','x86_64-ios') and 'linux2' == sys.platform:
            strip = os.path.join(sdkfolder, 'linux', PACKAGES_LINUX_CLANG, 'bin', 'x86_64-apple-darwin19-strip')
>>>>>>> 90f5fd10

        run.shell_command("%s %s" % (strip, path))
        return True

    def archive_engine(self):
        sha1 = self._git_sha1()
        full_archive_path = join(sha1, 'engine', self.target_platform).replace('\\', '/')
        share_archive_path = join(sha1, 'engine', 'share').replace('\\', '/')
        java_archive_path = join(sha1, 'engine', 'share', 'java').replace('\\', '/')
        dynamo_home = self.dynamo_home
        self.full_archive_path = full_archive_path

        bin_dir = self.build_utility.get_binary_path()
        lib_dir = self.target_platform

        # upload editor 2.0 launcher
        if self.target_platform in ['x86_64-linux', 'x86_64-darwin', 'x86_64-win32']:
            launcher_name = format_exes("launcher", self.target_platform)[0]
            launcherbin = join(bin_dir, launcher_name)
            self.upload_to_archive(launcherbin, '%s/%s' % (full_archive_path, launcher_name))

        # upload gdc tool on desktop platforms
        if self.is_desktop_target():
            gdc_name = format_exes("gdc", self.target_platform)[0]
            gdc_bin = join(bin_dir, gdc_name)
            self.upload_to_archive(gdc_bin, '%s/%s' % (full_archive_path, gdc_name))

        for n in ['dmengine', 'dmengine_release', 'dmengine_headless']:
            for engine_name in format_exes(n, self.target_platform):
                engine = join(bin_dir, engine_name)
                self.upload_to_archive(engine, '%s/%s' % (full_archive_path, engine_name))
                engine_stripped = join(bin_dir, engine_name + "_stripped")
                shutil.copy2(engine, engine_stripped)
                if self._strip_engine(engine_stripped):
                    self.upload_to_archive(engine_stripped, '%s/stripped/%s' % (full_archive_path, engine_name))
                if 'win32' in self.target_platform:
                    pdb = join(bin_dir, os.path.splitext(engine_name)[0] + '.pdb')
                    self.upload_to_archive(pdb, '%s/%s' % (full_archive_path, os.path.basename(pdb)))

            if 'web' in self.target_platform:
                engine_mem = join(bin_dir, engine_name + '.mem')
                if os.path.exists(engine_mem):
                    self.upload_to_archive(engine_mem, '%s/%s.mem' % (full_archive_path, engine_name))
                engine_symbols = join(bin_dir, engine_name + '.symbols')
                if os.path.exists(engine_symbols):
                    self.upload_to_archive(engine_symbols, '%s/%s.symbols' % (full_archive_path, engine_name))
            elif 'darwin' in self.target_platform:
                engine_symbols = join(bin_dir, engine_name + '.dSYM.zip')
                if os.path.exists(engine_symbols):
                    self.upload_to_archive(engine_symbols, '%s/%s' % (full_archive_path, os.path.basename(engine_symbols)))

        zip_archs = []
        if not self.skip_docs:
            zip_archs.append('ref-doc.zip')
        if not self.skip_builtins:
            zip_archs.append('builtins.zip')
        for zip_arch in zip_archs:
            self.upload_to_archive(join(dynamo_home, 'share', zip_arch), '%s/%s' % (share_archive_path, zip_arch))

        if self.target_platform == 'x86_64-linux':
            # NOTE: It's arbitrary for which platform we archive dlib.jar. Currently set to linux 64-bit
            self.upload_to_archive(join(dynamo_home, 'share', 'java', 'dlib.jar'), '%s/dlib.jar' % (java_archive_path))

        if 'android' in self.target_platform:
            files = [
                ('share/java', 'classes.dex'),
                ('ext/share/java', 'android.jar'),
            ]
            for f in files:
                src = join(dynamo_home, f[0], f[1])
                self.upload_to_archive(src, '%s/%s' % (full_archive_path, f[1]))

            resources = self._ziptree(join(dynamo_home, 'ext', 'share', 'java', 'res'), directory = join(dynamo_home, 'ext', 'share', 'java'))
            self.upload_to_archive(resources, '%s/android-resources.zip' % (full_archive_path))

        if self.is_desktop_target():
            libs = ['dlib', 'texc', 'particle']
            for lib in libs:
                lib_name = format_lib('%s_shared' % (lib), self.target_platform)
                lib_path = join(dynamo_home, 'lib', lib_dir, lib_name)
                self.upload_to_archive(lib_path, '%s/%s' % (full_archive_path, lib_name))

        sdkpath = self._package_platform_sdk(self.target_platform)
        self.upload_to_archive(sdkpath, '%s/defoldsdk.zip' % full_archive_path)

    def _get_build_flags(self):
        supported_tests = {}
        supported_tests['darwin'] = ['darwin', 'x86_64-darwin']
        supported_tests['x86_64-win32'] = ['win32', 'x86_64-win32', 'arm64-nx64']

        supports_tests = self.target_platform in supported_tests.get(self.host, []) or self.host == self.target_platform
        skip_tests = '--skip-tests' if self.skip_tests or not supports_tests else ''
        skip_codesign = '--skip-codesign' if self.skip_codesign else ''
        disable_ccache = '--disable-ccache' if self.disable_ccache else ''
        return {'skip_tests':skip_tests, 'skip_codesign':skip_codesign, 'disable_ccache':disable_ccache, 'prefix':None}

    def get_base_platforms(self):
        # Base platforms is the platforms to build the base libs for.
        # The base libs are the libs needed to build bob, i.e. contains compiler code.

        platform_dependencies = {'darwin': ['darwin', 'x86_64-darwin'], # x86_64-darwin from IOS fix 3dea8222
                                 'x86_64-linux': [],
                                 'x86_64-win32': ['win32']}

        platforms = list(platform_dependencies.get(self.host, [self.host]))

        if not self.host in platforms:
            platforms.append(self.host)

        return platforms

    def _build_engine_cmd(self, skip_tests, skip_codesign, disable_ccache, prefix):
        prefix = prefix and prefix or self.dynamo_home
        return 'python %s/ext/bin/waf --prefix=%s %s %s %s distclean configure build install' % (self.dynamo_home, prefix, skip_tests, skip_codesign, disable_ccache)

    def _build_engine_lib(self, args, lib, platform, skip_tests = False, dir = 'engine'):
        self._log('Building %s for %s' % (lib, platform))
        skip_build_tests = []
        if skip_tests and '--skip-build-tests' not in self.waf_options:
            skip_build_tests.append('--skip-tests')
            skip_build_tests.append('--skip-build-tests')
        cwd = join(self.defold_root, '%s/%s' % (dir, lib))
        plf_args = ['--platform=%s' % platform]
        run.env_command(self._form_env(), args + plf_args + self.waf_options + skip_build_tests, cwd = cwd)

    def build_bob_light(self):
        self._log('Building bob light')

        bob_dir = join(self.defold_root, 'com.dynamo.cr/com.dynamo.cr.bob')
        common_dir = join(self.defold_root, 'com.dynamo.cr/com.dynamo.cr.common')

        sha1 = self._git_sha1()
        if os.path.exists(os.path.join(self.dynamo_home, 'archive', sha1)):
            run.env_shell_command(self._form_env(), "./scripts/copy.sh", cwd = bob_dir)

        ant = join(self.dynamo_home, 'ext/share/ant/bin/ant')
        ant_args = ['-logger', 'org.apache.tools.ant.listener.AnsiColorLogger']
        if self.verbose:
            ant_args += ['-v']

        env = self._form_env()
        env['ANT_OPTS'] = '-Dant.logger.defaults=%s/ant-logger-colors.txt' % join(self.defold_root, 'com.dynamo.cr/com.dynamo.cr.bob.test')
        env['DM_BOB_EXT_LIB_DIR'] = os.path.join(common_dir, 'ext')
        env['DM_BOB_CLASS_DIR'] = os.path.join(bob_dir, 'build')

        s = run.command(" ".join([ant, 'clean', 'compile-bob-light'] + ant_args),
                                    cwd = join(self.defold_root, 'com.dynamo.cr/com.dynamo.cr.bob'), shell = True, env = env)
        if self.verbose:
            print s

        s = run.command(" ".join([ant, 'install-bob-light'] + ant_args), cwd = bob_dir, shell = True, env = env)
        if self.verbose:
            print s

    def build_engine(self):
        self.check_sdk()

        # We want random folder to thoroughly test bob-light
        # We dont' want it to unpack for _every_ single invocation during the build
        os.environ['DM_BOB_ROOTFOLDER'] = tempfile.mkdtemp(prefix='bob-light-')
        self._log("env DM_BOB_ROOTFOLDER=" + os.environ['DM_BOB_ROOTFOLDER'])

        cmd = self._build_engine_cmd(**self._get_build_flags())
        args = cmd.split()
        host = self.host2
        if 'x86-' in host:
            host = self.host
        if host == 'darwin':
            host = 'x86_64-darwin'
        # Make sure we build these for the host platform for the toolchain (bob light)
        for lib in ['dlib', 'texc']:
            skip_tests = host != self.target_platform
            self._build_engine_lib(args, lib, host, skip_tests = skip_tests)
        if not self.skip_bob_light:
            # We must build bob-light, which builds content during the engine build
            self.build_bob_light()
        # Target libs to build

        engine_libs = list(ENGINE_LIBS)
        if host != self.target_platform:
            engine_libs.insert(0, 'dlib')
            if self.is_desktop_target():
                engine_libs.insert(1, 'texc')
        for lib in engine_libs:
            if not build_private.is_library_supported(target_platform, lib):
                continue
            self._build_engine_lib(args, lib, target_platform)
        self._build_engine_lib(args, 'extender', target_platform, dir = 'share')
        if not self.skip_docs:
            self.build_docs()
        if not self.skip_builtins:
            self.build_builtins()
        if '--static-analyze' in self.waf_options:
            scan_output_dir = os.path.normpath(os.path.join(os.environ['DYNAMO_HOME'], '..', '..', 'static_analyze'))
            report_dir = os.path.normpath(os.path.join(os.environ['DYNAMO_HOME'], '..', '..', 'report'))
            run.command(['python', './scripts/scan_build_gather_report.py', '-o', report_dir, '-i', scan_output_dir])
            print("Wrote report to %s. Open with 'scan-view .' or 'python -m SimpleHTTPServer'" % report_dir)
            shutil.rmtree(scan_output_dir)

        if os.path.exists(os.environ['DM_BOB_ROOTFOLDER']):
            print "Removing", os.environ['DM_BOB_ROOTFOLDER']
            shutil.rmtree(os.environ['DM_BOB_ROOTFOLDER'])

    def build_external(self):
        flags = self._get_build_flags()
        flags['prefix'] = join(self.defold_root, 'packages')
        cmd = self._build_engine_cmd(**flags)
        args = cmd.split() + ['package']
        for lib in EXTERNAL_LIBS:
            self._build_engine_lib(args, lib, platform=self.target_platform, dir='external')

    def archive_bob(self):
        sha1 = self._git_sha1()
        full_archive_path = join(sha1, 'bob').replace('\\', '/')
        for p in glob(join(self.dynamo_home, 'share', 'java', 'bob.jar')):
            self.upload_to_archive(p, '%s/%s' % (full_archive_path, basename(p)))

    def copy_local_bob_artefacts(self):
        texc_name = format_lib('texc_shared', self.host2)
        luajit_dir = tempfile.mkdtemp()
        cwd = join(self.defold_root, 'com.dynamo.cr/com.dynamo.cr.bob')
        missing = {}
        def add_missing(plf, txt):
            txts = []
            txts = missing.setdefault(plf, txts)
            txts = txts.append(txt)
        for plf in [['x86_64-win32', 'x86_64-win32'], ['x86_64-linux', 'x86_64-linux'], ['x86_64-darwin', 'x86_64-darwin']]:
            luajit_path = join(cwd, '../../packages/luajit-2.1.0-beta3-%s.tar.gz' % (plf[0]))
            if not os.path.exists(luajit_path):
                add_missing(plf[1], "package '%s' could not be found" % (luajit_path))
            else:
                self._extract(luajit_path, luajit_dir)
                luajit_exe = format_exes('luajit-32', plf[1])[0]
                luajit_exe_64 = format_exes('luajit-64', plf[1])[0]
                self._copy(join(luajit_dir, 'bin/%s/%s' % (plf[0], luajit_exe)), join(cwd, 'libexec/%s/%s' % (plf[1], luajit_exe)))
                self._copy(join(luajit_dir, 'bin/%s/%s' % (plf[0], luajit_exe_64)), join(cwd, 'libexec/%s/%s' % (plf[1], luajit_exe_64)))
        win32_files = dict([['ext/lib/%s/%s.dll' % (plf[0], lib), 'lib/%s/%s.dll' % (plf[1], lib)] for lib in ['OpenAL32', 'wrap_oal'] for plf in [['win32', 'x86-win32'], ['x86_64-win32', 'x86_64-win32']]])
        osx_files = dict([['ext/lib/%s/lib%s.dylib' % (plf[0], lib), 'lib/%s/lib%s.dylib' % (plf[1], lib)] for lib in [] for plf in [['x86_64-darwin', 'x86_64-darwin']]])
        linux_files = dict([['ext/lib/%s/lib%s.so' % (plf[0], lib), 'lib/%s/lib%s.so' % (plf[1], lib)] for lib in [] for plf in [['x86_64-linux', 'x86_64-linux']]])
        js_files = {}
        android_files = {'share/java/classes.dex': 'lib/classes.dex',
                         'ext/share/java/android.jar': 'lib/android.jar'}
        switch_files = {}
        # This dict is being built up and will eventually be used for copying in the end
        # - "type" - what the files are needed for, for error reporting
        #   - pairs of src-file -> dst-file
        artefacts = {'generic': {'share/java/dlib.jar': 'lib/dlib.jar',
                                 'share/builtins.zip': 'lib/builtins.zip',
                                 'lib/%s/%s' % (self.host2, texc_name): 'lib/%s/%s' % (self.host2, texc_name)},
                     'android-bundling': android_files,
                     'win32-bundling': win32_files,
                     'js-bundling': js_files,
                     'ios-bundling': {},
                     'osx-bundling': osx_files,
                     'linux-bundling': linux_files,
                     'switch-bundling': switch_files}
        # Add dmengine to 'artefacts' procedurally
        for type, plfs in {'android-bundling': [['armv7-android', 'armv7-android'], ['arm64-android', 'arm64-android']],
                           'win32-bundling': [['win32', 'x86-win32'], ['x86_64-win32', 'x86_64-win32']],
                           'js-bundling': [['js-web', 'js-web'], ['wasm-web', 'wasm-web']],
                           'ios-bundling': [['arm64-darwin', 'arm64-darwin'], ['x86_64-ios', 'x86_64-ios']],
                           'osx-bundling': [['x86_64-darwin', 'x86_64-darwin']],
                           'linux-bundling': [['x86_64-linux', 'x86_64-linux']],
                           'switch-bundling': [['arm64-nx64', 'arm64-nx64']]}.iteritems():
            # plfs is pairs of src-platform -> dst-platform
            for plf in plfs:
                exes = format_exes('dmengine', plf[1]) + format_exes('dmengine_release', plf[1])
                artefacts[type].update(dict([['bin/%s/%s' % (plf[0], exe), 'libexec/%s/%s' % (plf[1], exe)] for exe in exes]))
        # Perform the actual copy, or list which files are missing
        for type, files in artefacts.iteritems():
            m = []
            for src, dst in files.iteritems():
                src_path = join(self.dynamo_home, src)
                if not os.path.exists(src_path):
                    m.append(src_path)
                else:
                    dst_path = join(cwd, dst)
                    self._mkdirs(os.path.dirname(dst_path))
                    self._copy(src_path, dst_path)
            if m:
                add_missing(type, m)
        if missing:
            print('*** NOTE! There are missing artefacts.')
            print(json.dumps(missing, indent=2))

    def build_bob(self):
        cwd = join(self.defold_root, 'com.dynamo.cr/com.dynamo.cr.bob')

        bob_dir = join(self.defold_root, 'com.dynamo.cr/com.dynamo.cr.bob')
        common_dir = join(self.defold_root, 'com.dynamo.cr/com.dynamo.cr.common')


        sha1 = self._git_sha1()
        if os.path.exists(os.path.join(self.dynamo_home, 'archive', sha1)):
            run.env_shell_command(self._form_env(), "./scripts/copy.sh", cwd = bob_dir)
        else:
            self.copy_local_bob_artefacts()


        env = self._form_env()

        ant = join(self.dynamo_home, 'ext/share/ant/bin/ant')
        ant_args = ['-logger', 'org.apache.tools.ant.listener.AnsiColorLogger']
        env['ANT_OPTS'] = '-Dant.logger.defaults=%s/ant-logger-colors.txt' % join(self.defold_root, 'com.dynamo.cr/com.dynamo.cr.bob.test')

        env = self._form_env()
        env['ANT_OPTS'] = '-Dant.logger.defaults=%s/ant-logger-colors.txt' % join(self.defold_root, 'com.dynamo.cr/com.dynamo.cr.bob.test')
        env['DM_BOB_EXT_LIB_DIR'] = os.path.join(common_dir, 'ext')
        env['DM_BOB_CLASS_DIR'] = os.path.join(bob_dir, 'build')

        run.command(" ".join([ant, 'clean', 'compile'] + ant_args), cwd = bob_dir, shell = True, env = env)

        run.command(" ".join([ant, 'install'] + ant_args), cwd = bob_dir, shell = True, env = env)

        if not self.skip_tests:
            cwd = join(self.defold_root, 'com.dynamo.cr/com.dynamo.cr.bob.test')
            args = [ant, 'test-clean', 'test'] + ant_args
            run.command(" ".join(args), cwd = cwd, shell = True, env = env, stdout = None)


    def build_sdk(self):
        tempdir = tempfile.mkdtemp() # where the sdk ends up

        sha1 = self._git_sha1()
        u = urlparse.urlparse(self.get_archive_path())
        bucket = s3.get_bucket(u.netloc)

        root = urlparse.urlparse(self.get_archive_path()).path[1:]
        base_prefix = os.path.join(root, sha1)

        platforms = get_target_platforms()

        # Since we usually want to use the scripts in this package on a linux machine, we'll unpack
        # it last, in order to preserve unix line endings in the files
        if 'x86_64-linux' in platforms:
            platforms.remove('x86_64-linux')
            platforms.append('x86_64-linux')

        for platform in platforms:
            prefix = os.path.join(base_prefix, 'engine', platform, 'defoldsdk.zip')
            entry = bucket.get_key(prefix)

            if entry is None:
                raise Exception("Could not find sdk: %s" % prefix)

            platform_sdk_zip = tempfile.NamedTemporaryFile(delete = False)
            print "Downloading", entry.key
            entry.get_contents_to_filename(platform_sdk_zip.name)
            print "Downloaded", entry.key, "to", platform_sdk_zip.name

            self._extract_zip(platform_sdk_zip.name, tempdir)
            print "Extracted", platform_sdk_zip.name, "to", tempdir

            os.unlink(platform_sdk_zip.name)
            print ""

        # Due to an issue with how the attributes are preserved, let's go through the bin/ folders
        # and set the flags explicitly
        for root, dirs, files in os.walk(tempdir):
            for f in files:
                p = os.path.join(root, f)
                if '/bin/' in p:
                    os.chmod(p, 0o755)
                    st = os.stat(p)

        treepath = os.path.join(tempdir, 'defoldsdk')
        sdkpath = self._ziptree(treepath, directory=tempdir)
        print "Packaged defold sdk from", tempdir, "to", sdkpath

        sdkurl = join(sha1, 'engine').replace('\\', '/')
        self.upload_to_archive(sdkpath, '%s/defoldsdk.zip' % sdkurl)

        shutil.rmtree(tempdir)
        print "Removed", tempdir

    def build_docs(self):
        skip_tests = '--skip-tests' if self.skip_tests or self.target_platform != self.host else ''
        self._log('Building API docs')
        cwd = join(self.defold_root, 'engine/docs')
        cmd = 'python %s/ext/bin/waf configure --prefix=%s %s distclean configure build install' % (self.dynamo_home, self.dynamo_home, skip_tests)
        run.env_command(self._form_env(), cmd.split() + self.waf_options, cwd = cwd)
        with open(join(self.dynamo_home, 'share', 'ref-doc.zip'), 'wb') as f:
            self._ziptree(join(self.dynamo_home, 'share', 'doc'), outfile = f, directory = join(self.dynamo_home, 'share'))


# ------------------------------------------------------------
# BEGIN: EDITOR 2
#
    def download_editor2(self):
        if not self.channel:
            raise Exception('No channel provided when downloading the editor')

        editor_filename = "Defold-%s.zip" % self.target_platform
        editor_path = join(self.defold_root, 'editor', 'target', 'editor', editor_filename)

        s3_path = join(self._git_sha1(), self.channel, 'editor2', editor_filename)
        self.download_from_archive(s3_path, editor_path)

    def archive_editor2(self):
        if not self.channel:
            raise Exception('No channel provided when archiving the editor')

        sha1 = self._git_sha1()
        full_archive_path = join(sha1, self.channel, 'editor2')

        zip_file = "Defold-%s.zip" % self.target_platform
        dmg_file = "Defold-%s.dmg" % self.target_platform
        zip_path = join(self.defold_root, 'editor', 'target', 'editor', zip_file)
        dmg_path = join(self.defold_root, 'editor', 'target', 'editor', dmg_file)
        if os.path.exists(zip_path): self.upload_to_archive(zip_path, '%s/%s' % (full_archive_path, zip_file))
        if os.path.exists(dmg_path): self.upload_to_archive(dmg_path, '%s/%s' % (full_archive_path, dmg_file))
        self.wait_uploads()

    def run_editor_script(self, cmd):
        cwd = join(self.defold_root, 'editor')
        run.env_command(self._form_env(), cmd, cwd = cwd)

    def build_editor2(self):
        cmd = ['python', './scripts/bundle.py',
               '--engine-artifacts=%s' % self.engine_artifacts,
               '--archive-domain=%s' % self.archive_domain,
               'build']

        if self.skip_tests:
            cmd.append("--skip-tests")

        self.run_editor_script(cmd)

    def bundle_editor2(self):
        if not self.channel:
            raise Exception('No channel provided when bundling the editor')

        cmd = ['python', './scripts/bundle.py',
               '--platform=%s' % self.target_platform,
               '--version=%s' % self.version,
               '--channel=%s' % self.channel,
               '--engine-artifacts=%s' % self.engine_artifacts,
               '--archive-domain=%s' % self.archive_domain,
               'bundle']
        self.run_editor_script(cmd)

    def sign_editor2(self):
        editor_bundle_dir = join(self.defold_root, 'editor', 'target', 'editor')
        cmd = ['python', './scripts/bundle.py',
               '--platform=%s' % self.target_platform,
               '--bundle-dir=%s' % editor_bundle_dir,
               '--archive-domain=%s' % self.archive_domain,
               'sign']
        if self.skip_codesign:
            cmd.append('--skip-codesign')
        else:
            if self.windows_cert:
                cmd.append('--windows-cert=%s' % self.windows_cert)
            if self.windows_cert_pass:
                cmd.append("--windows-cert-pass=%s" % self.windows_cert_pass)
            if self.codesigning_identity:
                cmd.append('--codesigning-identity="%s"' % self.codesigning_identity)
        self.run_editor_script(cmd)

    def notarize_editor2(self):
        if self.target_platform != "x86_64-darwin":
            return

        editor_bundle_dir = join(self.defold_root, 'editor', 'target', 'editor')
        # create dmg installer
        cmd = ['./scripts/bundle.py',
               '--platform=x86_64-darwin',
               '--bundle-dir=%s' % editor_bundle_dir,
               '--archive-domain=%s' % self.archive_domain,
               'installer']
        if self.skip_codesign:
            cmd.append('--skip-codesign')
        else:
            if self.codesigning_identity:
                cmd.append('--codesigning-identity="%s"' % self.codesigning_identity)
        self.run_editor_script(cmd)

        # notarize dmg
        editor_dmg = join(editor_bundle_dir, 'Defold-x86_64-darwin.dmg')
        cmd = ['./scripts/notarize.py',
               editor_dmg,
               self.notarization_username,
               self.notarization_password,
               self.notarization_itc_provider]
        self.run_editor_script(cmd)
#
# END: EDITOR 2
# ------------------------------------------------------------


    def bump(self):
        sha1 = self._git_sha1()

        with open('VERSION', 'r') as f:
            current = f.readlines()[0].strip()

        if self.set_version:
            new_version = self.set_version
        else:
            lst = map(int, current.split('.'))
            lst[-1] += 1
            new_version = '.'.join(map(str, lst))

        with open('VERSION', 'w') as f:
            f.write(new_version)

        print 'Bumping engine version from %s to %s' % (current, new_version)
        print 'Review changes and commit'

    def save_env(self):
        if not self.save_env_path:
            self._log("No --save-env-path set when trying to save environment export")
            return

        env = self._form_env()
        res = ""
        for key in env:
            if bool(re.match('^[a-zA-Z0-9_]+$', key)):
                res = res + ("export %s='%s'\n" % (key, env[key]))
        with open(self.save_env_path, "w") as f:
            f.write(res)

    def shell(self):
        print 'Setting up shell with DYNAMO_HOME, PATH, ANDROID_HOME and LD_LIBRARY_PATH/DYLD_LIBRARY_PATH (where applicable) set'
        if "win32" in self.host:
            preexec_fn = None
        else:
            preexec_fn = self.check_ems

        process = subprocess.Popen([SHELL, '-l'], env = self._form_env(), preexec_fn=preexec_fn)
        output = process.communicate()[0]

        if process.returncode != 0:
            self._log(output)
            sys.exit(process.returncode)

# ------------------------------------------------------------
# BEGIN: RELEASE
#
    def _get_tag_name(self, version, channel):
        if channel and channel != 'stable':
            channel = '-' + channel
        else:
            channel = ''

        suffix = build_private.get_tag_suffix() # E.g. '' or 'switch'
        if suffix:
            suffix = '-' + suffix

        return '%s%s%s' % (version, channel, suffix)

    def create_tag(self):
        if self.channel is None:
            self._log("No channel specified!")
            sys.exit(1)

        is_stable = self.channel == 'stable'
        channel = '' if is_stable else self.channel
        msg = 'Release %s%s%s' % (self.version, '' if is_stable else ' - ', channel)

        tag_name = self._get_tag_name(self.version, self.channel)

        cmd = 'git tag -f -a %s -m "%s"' % (tag_name, msg)

        # E.g.
        #   git tag -f -a 1.2.184 -m "Release 1.2.184" <- stable
        #   git tag -f -a 1.2.184-alpha -m "Release 1.2.184 - alpha"
        run.shell_command(cmd)
        return tag_name

    def push_tag(self, tag):
        cmd = 'git push -f origin %s' % tag
        run.shell_command(cmd)

    def _release_web_pages(self, releases):
        model = {'releases': releases,
                 'has_releases': True}

        model['release'] = { 'channel': "Unknown", 'version': self.version }
        if self.channel:
            model['release']['channel'] = self.channel.capitalize()

        # We handle the stable channel seperately, since we want it to point
        # to the editor-dev release (which uses the latest stable engine).
        editor_channel = None
        if self.channel == "stable":
            editor_channel = "editor-alpha"
        else:
            editor_channel = self.channel or "stable"

        u = urlparse.urlparse(self.get_archive_path())
        hostname = u.hostname
        bucket = s3.get_bucket(hostname)

        editor_archive_path = urlparse.urlparse(self.get_archive_path(editor_channel)).path

        release_sha1 = releases[0]['sha1']

        editor_download_url = "https://%s%s/%s/%s/editor2/" % (hostname, editor_archive_path, release_sha1, editor_channel)
        model['release'] = {'editor': [ dict(name='macOS 10.12', url=editor_download_url + 'Defold-x86_64-darwin.dmg'),
                                        dict(name='Windows', url=editor_download_url + 'Defold-x86_64-win32.zip'),
                                        dict(name='Ubuntu 18.04+', url=editor_download_url + 'Defold-x86_64-linux.zip')] }

        page = None;
        with open(os.path.join("scripts", "resources", "downloads.html"), 'r') as file:
            page = file.read()

        # NOTE: We upload index.html to /CHANNEL/index.html
        # The root-index, /index.html, redirects to /stable/index.html
        self._log('Uploading %s/index.html' % self.channel)
        html = page % {'model': json.dumps(model)}

        key = bucket.new_key('%s/index.html' % self.channel)
        key.content_type = 'text/html'
        key.set_contents_from_string(html)

        self._log('Uploading %s/info.json' % self.channel)
        key = bucket.new_key('%s/info.json' % self.channel)
        key.content_type = 'application/json'
        key.set_contents_from_string(json.dumps({'version': self.version,
                                                 'sha1' : release_sha1}))

        # Editor update-v3.json
        key_v3 = bucket.new_key('editor2/channels/%s/update-v3.json' % self.channel)
        key_v3.content_type = 'application/json'
        self._log("Updating channel '%s' for update-v3.json: %s" % (self.channel, key_v3))
        key_v3.set_contents_from_string(json.dumps({'sha1': release_sha1}))

        # Set redirect urls so the editor can always be downloaded without knowing the latest sha1.
        # Used by www.defold.com/download
        # For example;
        #   redirect: /editor2/channels/editor-alpha/Defold-x86_64-darwin.dmg -> /archive/<sha1>/editor-alpha/Defold-x86_64-darwin.dmg
        for name in ['Defold-x86_64-darwin.dmg', 'Defold-x86_64-win32.zip', 'Defold-x86_64-linux.zip']:
            key_name = 'editor2/channels/%s/%s' % (editor_channel, name)
            redirect = '%s/%s/%s/editor2/%s' % (editor_archive_path, release_sha1, editor_channel, name)
            self._log('Creating link from %s -> %s' % (key_name, redirect))
            key = bucket.new_key(key_name)
            key.set_redirect(redirect)

    def release(self):
        """ This step creates a tag using the channel name
        * It will update the webpage on d.defold.com (or DM_ARCHIVE_PATH)
        * It will update the releases in the target repository
        """
        if self.channel is None:
            self._log("No channel specified!")
            sys.exit(0)

        if run.shell_command('git config -l').find('remote.origin.url') != -1 and os.environ.get('GITHUB_WORKFLOW', None) is None:
            # NOTE: Only run fetch when we have a configured remote branch.
            # When running on buildbot we don't but fetching should not be required either
            # as we're already up-to-date
            self._log('Running git fetch to get latest tags and refs...')
            run.shell_command('git fetch')

        # Create or update the tag for engine releases
        tag_name = None
        if self.channel in ('stable', 'beta', 'alpha'):
            tag_name = self.create_tag()
            self.push_tag(tag_name)

        if tag_name is not None:
            # NOTE: Each of the main branches has a channel (stable, beta and alpha)
            #       and each of them have their separate tag patterns ("1.2.183" vs "1.2.183-beta"/"1.2.183-alpha")
            channel_pattern = ''
            if self.channel != 'stable':
                channel_pattern = '-' + self.channel
            platform_pattern = build_private.get_tag_suffix() # E.g. '' or 'switch'
            if platform_pattern:
                platform_pattern = '-' + platform_pattern

            # Example tags:
            #   1.2.184, 1.2.184-alpha, 1.2.184-beta
            #   1.2.184-switch, 1.2.184-alpha-switch, 1.2.184-beta-switch
            pattern = r"(\d+\.\d+\.\d+%s)$" % (channel_pattern + platform_pattern)

            releases = s3.get_tagged_releases(self.get_archive_path(), pattern)
        else:
            # e.g. editor-dev releases
            releases = [s3.get_single_release(self.get_archive_path(), self.version, self._git_sha1())]

        if not releases:
            self.log('Unable to find any releases')
            sys.exit(1)

        release_sha1 = releases[0]['sha1']

        if sys.stdin.isatty():
            sys.stdout.write('Release %s with SHA1 %s to channel %s? [y/n]: ' % (self.version, release_sha1, self.channel))
            response = sys.stdin.readline()
            if response[0] != 'y':
                return

        # Only release the web pages for the public repo
        if not build_private.is_repo_private():
            self._release_web_pages(releases);

        # Release to github as well
        if tag_name:
            # only allowed anyways with a github token
            release_to_github.release(self, tag_name, release_sha1, releases[0])

#
# END: RELEASE
# ------------------------------------------------------------

    def release_to_github(self):
        tag_name = self._get_tag_name(self.version, self.channel)
        release_sha1 = self._git_sha1(self.version)
        releases = [s3.get_single_release(self.get_archive_path(''), self.version, release_sha1)]

        #Hack since the no-channel bucket is the one containing both bob and editors
        channel = self.channel
        self.channel = ''
        release_to_github.release(self, tag_name, release_sha1, releases[0])
        self.channel = channel

    def sync_archive(self):
        u = urlparse.urlparse(self.get_archive_path())
        bucket_name = u.hostname
        bucket = s3.get_bucket(bucket_name)

        local_dir = os.path.join(self.dynamo_home, 'archive')
        self._mkdirs(local_dir)

        if not self.thread_pool:
            self.thread_pool = ThreadPool(8)

        def download(key, path):
            self._log('s3://%s/%s -> %s' % (bucket_name, key.name, path))
            key.get_contents_to_filename(path)

        futures = []
        sha1 = self._git_sha1()
        # Only s3 is supported (scp is deprecated)
        # The pattern is used to filter out:
        # * Editor files
        # * Defold SDK files
        # * launcher files, used to launch editor2
        pattern = re.compile(r'(^|/)editor(2)*/|/defoldsdk\.zip$|/launcher(\.exe)*$')
        prefix = s3.get_archive_prefix(self.get_archive_path(), self._git_sha1())
        for key in bucket.list(prefix = prefix):
            rel = os.path.relpath(key.name, prefix)

            if not pattern.search(rel):
                p = os.path.join(local_dir, sha1, rel)
                self._mkdirs(os.path.dirname(p))
                f = Future(self.thread_pool, download, key, p)
                futures.append(f)

        for f in futures:
            f()

# ------------------------------------------------------------
# BEGIN: SMOKE TEST
#
    def _download_editor2(self, channel, sha1):
        bundles = {
            'x86_64-darwin': 'Defold-x86_64-darwin.dmg',
            'x86_64-linux' : 'Defold-x86_64-linux.zip',
            'x86_64-win32' : 'Defold-x86_64-win32.zip'
        }
        host2 = get_host_platform2()
        bundle = bundles.get(host2)
        if bundle:
            url = join(self.get_archive_path(), sha1, channel, 'editor2', bundle).replace("s3", "https").replace("\\", "/")
            path = self._download(url)
            return path
        else:
            print("No editor2 bundle found for %s" % host2)
            return None

    def _install_editor2(self, path):
        host2 = get_host_platform2()
        install_path = join('tmp', 'smoke_test')
        if 'darwin' in host2:
            out = run.command(['hdiutil', 'attach', path])
            print("cmd:" + out)
            last = [l2 for l2 in (l1.strip() for l1 in out.split('\n')) if l2][-1]
            words = last.split()
            fs = words[0]
            volume = words[-1]
            install_path = join(install_path, 'Defold.app')
            self._copy_tree(join(volume, 'Defold.app'), install_path)
            result = {'volume': volume,
                      'fs': fs,
                      'install_path': install_path,
                      'resources_path': join('Defold.app', 'Contents', 'Resources'),
                      'config': join(install_path, 'Contents', 'Resources', 'config')}
            return result
        else:
            if 'win32' in host2 or 'linux' in host2:
                self._extract_zip(path, install_path)
            else:
                self._extract(path, install_path)
            install_path = join(install_path, 'Defold')
            result = {'install_path': install_path,
                      'resources_path': 'Defold',
                      'config': join(install_path, 'config')}
            return result

    def _uninstall_editor2(self, info):
        host2 = get_host_platform2()
        shutil.rmtree(info['install_path'])
        if 'darwin' in host2:
            out = run.command(['hdiutil', 'detach', info['fs']])

    def _get_config(self, config, section, option, overrides):
        combined = '%s.%s' % (section, option)
        if combined in overrides:
            return overrides[combined]
        if section == 'bootstrap' and option == 'resourcespath':
            return '.'
        v = config.get(section, option)
        m = re.search(r"\${(\w+).(\w+)}", v)
        while m:
            s = m.group(1)
            o = m.group(2)
            v = re.sub(r"\${(\w+).(\w+)}", self._get_config(config, s, o, overrides), v, 1)
            m = re.search(r"\${(\w+).(\w+)}", v)
        return v

    def smoke_test(self):
        sha1 = self._git_sha1()
        cwd = join('tmp', 'smoke_test')
        if os.path.exists(cwd):
            shutil.rmtree(cwd)
        path = self._download_editor2(self.channel, sha1)
        info = self._install_editor2(path)
        config = ConfigParser()
        config.read(info['config'])
        overrides = {'bootstrap.resourcespath': info['resources_path']}
        jdk = 'jdk11.0.1-p1'
        host2 = get_host_platform2()
        if 'win32' in host2:
            java = join('Defold', 'packages', jdk, 'bin', 'java.exe')
        elif 'linux' in host2:
            run.command(['chmod', '-R', '755', 'tmp/smoke_test/Defold'])
            java = join('Defold', 'packages', jdk, 'bin', 'java')
        else:
            java = join('Defold.app', 'Contents', 'Resources', 'packages', jdk, 'bin', 'java')
        jar = self._get_config(config, 'launcher', 'jar', overrides)
        vmargs = self._get_config(config, 'launcher', 'vmargs', overrides).split(',') + ['-Ddefold.log.dir=.', '-Ddefold.smoke.log=true']
        vmargs = filter(lambda x: not str.startswith(x, '-Ddefold.update.url='), vmargs)
        main = self._get_config(config, 'launcher', 'main', overrides)
        game_project = '../../editor/test/resources/geometry_wars/game.project'
        args = [java, '-cp', jar] + vmargs + [main, '--preferences=../../editor/test/resources/smoke_test_prefs.json', game_project]
        robot_jar = '%s/ext/share/java/defold-robot.jar' % self.dynamo_home
        robot_args = [java, '-jar', robot_jar, '-s', '../../share/smoke-test.edn', '-o', 'result']
        origdir = os.getcwd()
        origcwd = cwd
        if 'win32' in host2:
            os.chdir(cwd)
            cwd = '.'
        print('Running robot: %s' % robot_args)
        robot_proc = subprocess.Popen(robot_args, cwd = cwd, stdout = subprocess.PIPE, stderr = subprocess.PIPE, shell = False)
        time.sleep(2)
        self._log('Running editor: %s' % args)
        ed_proc = subprocess.Popen(args, cwd = cwd, shell = False)
        os.chdir(origdir)
        cwd = origcwd
        output = robot_proc.communicate()[0]
        if ed_proc.poll() == None:
            ed_proc.terminate()
            ed_proc.wait()
        self._uninstall_editor2(info)

        result_archive_path = '/'.join(['int.d.defold.com', 'archive', sha1, self.channel, 'editor2', 'smoke_test'])
        def _findwebfiles(libdir):
            paths = os.listdir(libdir)
            paths = [os.path.join(libdir, x) for x in paths if os.path.splitext(x)[1] in ('.html', '.css', '.png')]
            return paths
        for f in _findwebfiles(join(cwd, 'result')):
            self.upload_to_s3(f, 's3://%s/%s' % (result_archive_path, basename(f)))
        self.wait_uploads()
        self._log('Log: https://s3-eu-west-1.amazonaws.com/%s/index.html' % (result_archive_path))

        if robot_proc.returncode != 0:
            sys.exit(robot_proc.returncode)
        return True

    def local_smoke(self):
        host2 = get_host_platform2()
        cwd = './editor'
        if os.path.exists('editor/log.txt'):
            os.remove('editor/log.txt')
        game_project = 'test/resources/geometry_wars/game.project'
        args = ['./scripts/lein', 'with-profile', '+smoke-test', 'run', game_project]
        robot_jar = '../defold-robot/target/defold-robot-0.7.0-standalone.jar'
        robot_args = ['java', '-jar', robot_jar, '-s', '../share/smoke-test.edn', '-o', 'local_smoke_result']
        origdir = os.getcwd()
        origcwd = cwd
        if 'win32' in host2:
            os.chdir(cwd)
            args = ['sh'] + args
            cwd = '.'
        print('Running robot: %s' % robot_args)
        robot_proc = subprocess.Popen(robot_args, cwd = cwd, stdout = subprocess.PIPE, stderr = subprocess.PIPE, shell = False)
        time.sleep(2)
        self._log('Running editor: %s' % args)
        ed_proc = subprocess.Popen(args, cwd = cwd, shell = False)
        os.chdir(origdir)
        cwd = origcwd
        output = robot_proc.communicate()[0]
        if ed_proc.poll() == None:
            ed_proc.terminate()
            ed_proc.wait()
        if robot_proc.returncode != 0:
            sys.exit(robot_proc.returncode)
        return True
#
# END: SMOKE TEST
# ------------------------------------------------------------
    def get_archive_path(self, channel=None):
        if channel is None:
            channel = self.channel
        assert(type(channel) == str)
        return join(self.archive_path, channel)

    def get_archive_redirect_key(self, url):
        old_url = url.replace(self.get_archive_path().replace("\\", "/"), self.archive_path)
        u = urlparse.urlparse(old_url)
        return u.path

    def download_from_archive(self, src_path, dst_file):
        url = join(self.get_archive_path(), src_path)
        self.download_from_s3(dst_file, url)


    def upload_to_archive(self, src_file, dst_path):
        url = join(self.get_archive_path(), dst_path).replace("\\", "/")
        self._log("Uploading %s -> %s" % (src_file, url))
        self.upload_to_s3(src_file, url)

        # create redirect so that the old s3 paths still work
        # s3://d.defold.com/archive/channel/sha1/engine/* -> http://d.defold.com/archive/sha1/engine/*
        bucket = s3.get_bucket(urlparse.urlparse(url).netloc)
        redirect_key = self.get_archive_redirect_key(url)
        redirect_url = url.replace("s3://", "http://")
        key = bucket.new_key(redirect_key)
        key.set_redirect(redirect_url)
        self._log("Redirecting %s -> %s : %s" % (url, redirect_key, redirect_url))

    def download_from_s3(self, path, url):
        url = url.replace('\\', '/')
        self._log('Downloading %s -> %s' % (url, path))
        u = urlparse.urlparse(url)

        if u.scheme == 's3':
            self._mkdirs(os.path.dirname(path))
            from boto.s3.key import Key

            bucket = s3.get_bucket(u.netloc)
            k = Key(bucket)
            k.key = u.path
            k.get_contents_to_filename(path)
            self._log('Downloaded %s -> %s' % (url, path))
        else:
            raise Exception('Unsupported url %s' % (url))


    def upload_to_s3(self, path, url):
        url = url.replace('\\', '/')
        self._log('Uploading %s -> %s' % (path, url))

        u = urlparse.urlparse(url)

        if u.scheme == 's3':
            bucket = s3.get_bucket(u.netloc)

            if not self.thread_pool:
                self.thread_pool = ThreadPool(8)

            p = u.path
            if p[-1] == '/':
                p += basename(path)

            def upload_singlefile():
                key = bucket.new_key(p)
                key.set_contents_from_filename(path)
                self._log('Uploaded %s -> %s' % (path, url))

            def upload_multipart():
                headers = {}
                contenttype, _ = mimetypes.guess_type(path)
                if contenttype is not None:
                    headers['Content-Type'] = contenttype

                mp = bucket.initiate_multipart_upload(p, headers=headers)

                source_size = os.stat(path).st_size
                chunksize = 64 * 1024 * 1024 # 64 MiB
                chunkcount = int(math.ceil(source_size / float(chunksize)))

                def upload_part(filepath, part, offset, size):
                    with open(filepath, 'r') as fhandle:
                        fhandle.seek(offset)
                        mp.upload_part_from_file(fp=fhandle, part_num=part, size=size)

                _threads = []
                for i in range(chunkcount):
                    part = i + 1
                    offset = i * chunksize
                    remaining = source_size - offset
                    size = min(chunksize, remaining)
                    args = {'filepath': path, 'part': part, 'offset': offset, 'size': size}

                    self._log('Uploading #%d %s -> %s' % (i + 1, path, url))
                    _thread = Thread(target=upload_part, kwargs=args)
                    _threads.append(_thread)
                    _thread.start()

                for i in range(chunkcount):
                    _threads[i].join()
                    self._log('Uploaded #%d %s -> %s' % (i + 1, path, url))

                if len(mp.get_all_parts()) == chunkcount:
                    mp.complete_upload()
                    self._log('Uploaded %s -> %s' % (path, url))
                else:
                    mp.cancel_upload()
                    self._log('Failed to upload %s -> %s' % (path, url))

            f = None
            if sys.platform == 'win32':
                f = Future(self.thread_pool, upload_singlefile)
            else:
                f = Future(self.thread_pool, upload_multipart)
            self.futures.append(f)

        else:
            raise Exception('Unsupported url %s' % (url))

    def wait_uploads(self):
        for f in self.futures:
            f()
        self.futures = []

    def _form_env(self):
        env = dict(os.environ)

        host = self.host2
        if 'x86-' in host:
            host = self.host

        ld_library_path = 'DYLD_LIBRARY_PATH' if self.host == 'darwin' else 'LD_LIBRARY_PATH'
        ld_library_paths = ['%s/lib/%s' % (self.dynamo_home, self.target_platform),
                            '%s/ext/lib/%s' % (self.dynamo_home, self.host)]
        if self.host == 'x86_64-linux':
            ld_library_paths.append('%s/ext/SDKs/linux/%s/%s/lib' % (self.dynamo_home, sdk.PACKAGES_LINUX_CLANG, PACKAGES_TAPI_VERSION))

        env[ld_library_path] = os.path.pathsep.join(ld_library_paths)

        pythonpaths = ['%s/lib/python' % self.dynamo_home,
                      '%s/build_tools' % self.defold,
                      '%s/ext/lib/python' % self.dynamo_home]
        env['PYTHONPATH'] = os.path.pathsep.join(pythonpaths)

        env['DYNAMO_HOME'] = self.dynamo_home

        env['ANDROID_HOME'] = os.path.join(self.dynamo_home, 'ext', 'SDKs', 'android-sdk')

        go_root = '%s/ext/go/%s/go' % (self.dynamo_home, self.target_platform)

        android_host = self.host
        if 'win32' in android_host:
            android_host = 'windows'
        paths = os.path.pathsep.join(['%s/bin/%s' % (self.dynamo_home, self.target_platform),
                                      '%s/bin' % (self.dynamo_home),
                                      '%s/ext/bin' % self.dynamo_home,
                                      '%s/ext/bin/%s' % (self.dynamo_home, host),
                                      '%s/bin' % go_root,
                                      '%s/platform-tools' % env['ANDROID_HOME'],
                                      '%s/ext/SDKs/%s/toolchains/llvm/prebuilt/%s-x86_64/bin' % (self.dynamo_home,PACKAGES_ANDROID_NDK,android_host)])

        env['PATH'] = paths + os.path.pathsep + env['PATH']

        go_paths = os.path.pathsep.join(['%s/go' % self.dynamo_home,
                                         join(self.defold, 'go')])
        env['GOPATH'] = go_paths
        env['GOROOT'] = go_root

        env['MAVEN_OPTS'] = '-Xms256m -Xmx700m -XX:MaxPermSize=1024m'

        # Force 32-bit python 2.7 on darwin.
        env['VERSIONER_PYTHON_PREFER_32_BIT'] = 'yes'
        env['VERSIONER_PYTHON_VERSION'] = '2.7'

        if self.no_colors:
            env['NOCOLOR'] = '1'

        env['EMSCRIPTEN'] = self._form_ems_path()
        env['EM_CACHE'] = join(self.get_ems_dir(), 'emscripten_cache')
        env['EM_CONFIG'] = join(self.get_ems_dir(), '.emscripten')

        xhr2_path = os.path.join(self.dynamo_home, NODE_MODULE_LIB_DIR, 'xhr2', 'package', 'lib')
        if 'NODE_PATH' in env:
            env['NODE_PATH'] = xhr2_path + os.path.pathsep + env['NODE_PATH']
        else:
            env['NODE_PATH'] = xhr2_path

        return env

if __name__ == '__main__':
    boto_path = os.path.normpath(os.path.join(os.path.dirname(os.path.abspath(__file__)), '../packages/boto-2.28.0-py2.7.whl'))
    sys.path.insert(0, boto_path)
    usage = '''usage: %prog [options] command(s)

Commands:
distclean        - Removes the DYNAMO_HOME folder
install_ext      - Install external packages
install_ems      - Install emscripten sdk
sync_archive     - Sync engine artifacts from S3
activate_ems     - Used when changing to a branch that uses a different version of emscripten SDK (resets ~/.emscripten)
build_engine     - Build engine
archive_engine   - Archive engine (including builtins) to path specified with --archive-path
build_editor2    - Build editor
sign_editor2     - Sign editor
bundle_editor2   - Bundle editor (zip)
archive_editor2  - Archive editor to path specified with --archive-path
download_editor2 - Download editor bundle (zip)
notarize_editor2 - Notarize the macOS version of the editor
build_bob        - Build bob with native libraries included for cross platform deployment
archive_bob      - Archive bob to path specified with --archive-path
build_docs       - Build documentation
build_builtins   - Build builtin content archive
bump             - Bump version number
release          - Release editor
shell            - Start development shell
smoke_test       - Test editor and engine in combination
local_smoke      - Test run smoke test using local dev environment

Multiple commands can be specified

To pass on arbitrary options to waf: build.py OPTIONS COMMANDS -- WAF_OPTIONS
'''
    parser = optparse.OptionParser(usage)

    parser.add_option('--platform', dest='target_platform',
                      default = None,
                      choices = get_target_platforms(),
                      help = 'Target platform')

    parser.add_option('--skip-tests', dest='skip_tests',
                      action = 'store_true',
                      default = False,
                      help = 'Skip unit-tests. Default is false')

    parser.add_option('--skip-codesign', dest='skip_codesign',
                      action = 'store_true',
                      default = False,
                      help = 'skip code signing (engine and editor). Default is false')

    parser.add_option('--skip-docs', dest='skip_docs',
                      action = 'store_true',
                      default = False,
                      help = 'skip building docs when building the engine. Default is false')

    parser.add_option('--skip-builtins', dest='skip_builtins',
                      action = 'store_true',
                      default = False,
                      help = 'skip building builtins when building the engine. Default is false')

    parser.add_option('--skip-bob-light', dest='skip_bob_light',
                      action = 'store_true',
                      default = False,
                      help = 'skip building bob-light when building the engine. Default is false')

    parser.add_option('--disable-ccache', dest='disable_ccache',
                      action = 'store_true',
                      default = False,
                      help = 'force disable of ccache. Default is false')

    parser.add_option('--no-colors', dest='no_colors',
                      action = 'store_true',
                      default = False,
                      help = 'No color output. Default is color output')

    default_archive_domain = DEFAULT_ARCHIVE_DOMAIN
    parser.add_option('--archive-domain', dest='archive_domain',
                      default = default_archive_domain,
                      help = 'Domain where builds will be archived. Default is %s' % default_archive_domain)

    default_package_path = CDN_PACKAGES_URL
    parser.add_option('--package-path', dest='package_path',
                      default = default_package_path,
                      help = 'Either an url to a file server where the sdk packages are located, or a path to a local folder. Reads $DM_PACKAGES_URL. Default is %s.' % default_package_path)

    parser.add_option('--set-version', dest='set_version',
                      default = None,
                      help = 'Set version explicitily when bumping version')

    parser.add_option('--channel', dest='channel',
                      default = None,
                      help = 'Editor release channel (stable, beta, ...)')

    parser.add_option('--engine-artifacts', dest='engine_artifacts',
                      default = 'auto',
                      help = 'What engine version to bundle the Editor with (auto, dynamo-home, archived, archived-stable or a SHA1)')

    parser.add_option('--save-env-path', dest='save_env_path',
                      default = None,
                      help = 'Save environment variables to a file')

    parser.add_option('--notarization-username', dest='notarization_username',
                      default = None,
                      help = 'Username to use when sending the editor for notarization')

    parser.add_option('--notarization-password', dest='notarization_password',
                      default = None,
                      help = 'Password to use when sending the editor for notarization')

    parser.add_option('--notarization-itc-provider', dest='notarization_itc_provider',
                      default = None,
                      help = 'Optional iTunes Connect provider to use when sending the editor for notarization')

    parser.add_option('--github-token', dest='github_token',
                      default = None,
                      help = 'GitHub authentication token when releasing to GitHub')

    github_release_target_repo = DEFAULT_RELEASE_REPOSITORY
    parser.add_option('--github-target-repo', dest='github_target_repo',
                      default = github_release_target_repo,
                      help = 'GitHub target repo when releasing artefacts. Default is %s' % github_release_target_repo)

    parser.add_option('--github-sha1', dest='github_sha1',
                      default = None,
                      help = 'A specific sha1 to use in github operations')

    parser.add_option('--version', dest='version',
                      default = None,
                      help = 'Version to use instead of from VERSION file')

    parser.add_option('--codesigning-identity', dest='codesigning_identity',
                      default = None,
                      help = 'Codesigning identity for macOS version of the editor')

    parser.add_option('--windows-cert', dest='windows_cert',
                      default = None,
                      help = 'Path to codesigning certificate for Windows version of the editor')

    parser.add_option('--windows-cert-pass', dest='windows_cert_pass',
                      default = None,
                      help = 'Path to file containing password to codesigning certificate for Windows version of the editor')

    parser.add_option('--verbose', dest='verbose',
                      action = 'store_true',
                      default = False,
                      help = 'If used, outputs verbose logging')

    options, all_args = parser.parse_args()

    args = filter(lambda x: x[:2] != '--', all_args)
    waf_options = filter(lambda x: x[:2] == '--', all_args)

    if len(args) == 0:
        parser.error('No command specified')

    target_platform = options.target_platform
    if not options.target_platform:
        target_platform = get_host_platform2()
        if 'x86-' in target_platform:
            target_platform = get_host_platform() # we need even more cleanup to use "x86-linux" format for everything

    c = Configuration(dynamo_home = os.environ.get('DYNAMO_HOME', None),
                      target_platform = target_platform,
                      skip_tests = options.skip_tests,
                      skip_codesign = options.skip_codesign,
                      skip_docs = options.skip_docs,
                      skip_builtins = options.skip_builtins,
                      skip_bob_light = options.skip_bob_light,
                      disable_ccache = options.disable_ccache,
                      no_colors = options.no_colors,
                      archive_domain = options.archive_domain,
                      package_path = options.package_path,
                      set_version = options.set_version,
                      channel = options.channel,
                      engine_artifacts = options.engine_artifacts,
                      waf_options = waf_options,
                      save_env_path = options.save_env_path,
                      notarization_username = options.notarization_username,
                      notarization_password = options.notarization_password,
                      notarization_itc_provider = options.notarization_itc_provider,
                      github_token = options.github_token,
                      github_target_repo = options.github_target_repo,
                      github_sha1 = options.github_sha1,
                      version = options.version,
                      codesigning_identity = options.codesigning_identity,
                      windows_cert = options.windows_cert,
                      windows_cert_pass = options.windows_cert_pass,
                      verbose = options.verbose)

    for cmd in args:
        f = getattr(c, cmd, None)
        if not f:
            parser.error('Unknown command %s' % cmd)
        else:
            start = time.time()
            print("Running '%s'" % cmd)
            f()
            c.wait_uploads()
            duration = (time.time() - start)
            print("'%s' completed in %.2f s" % (cmd, duration))

    print('Done')<|MERGE_RESOLUTION|>--- conflicted
+++ resolved
@@ -618,15 +618,9 @@
         if 'linux' in self.host2:
             download_sdk(self, '%s/%s.tar.xz' % (self.package_path, sdk.PACKAGES_LINUX_TOOLCHAIN), join(sdkfolder, 'linux', sdk.PACKAGES_LINUX_CLANG), format='J')
 
-<<<<<<< HEAD
-        if target_platform in ('x86_64-darwin', 'armv7-darwin', 'arm64-darwin', 'x86_64-ios') and 'linux' in self.host2:
+        if target_platform in ('x86_64-darwin', 'arm64-darwin', 'x86_64-ios') and 'linux' in self.host2:
             if not os.path.exists(join(sdkfolder, 'linux', sdk.PACKAGES_LINUX_CLANG, 'cctools')):
                 download_sdk(self, '%s/%s.tar.gz' % (self.package_path, PACKAGES_CCTOOLS_PORT), join(sdkfolder, 'linux', sdk.PACKAGES_LINUX_CLANG), force_extract=True)
-=======
-        if target_platform in ('x86_64-darwin', 'arm64-darwin', 'x86_64-ios') and 'linux' in self.host2:
-            if not os.path.exists(join(sdkfolder, 'linux', PACKAGES_LINUX_CLANG, 'cctools')):
-                download_sdk(self, '%s/%s.tar.gz' % (self.package_path, PACKAGES_CCTOOLS_PORT), join(sdkfolder, 'linux', PACKAGES_LINUX_CLANG), force_extract=True)
->>>>>>> 90f5fd10
 
         build_private.install_sdk(self, target_platform)
 
@@ -915,13 +909,8 @@
             ANDROID_HOST = 'linux' if sys.platform == 'linux2' else 'darwin'
             strip = "%s/toolchains/%s-%s/prebuilt/%s-x86_64/bin/%s-strip" % (ANDROID_NDK_ROOT, ANDROID_PLATFORM, ANDROID_GCC_VERSION, ANDROID_HOST, ANDROID_PLATFORM)
 
-<<<<<<< HEAD
-        if self.target_platform in ('x86_64-darwin','armv7-darwin','arm64-darwin','x86_64-ios') and 'linux2' == sys.platform:
+        if self.target_platform in ('x86_64-darwin','arm64-darwin','x86_64-ios') and 'linux2' == sys.platform:
             strip = os.path.join(sdkfolder, 'linux', sdk.PACKAGES_LINUX_CLANG, 'bin', 'x86_64-apple-darwin19-strip')
-=======
-        if self.target_platform in ('x86_64-darwin','arm64-darwin','x86_64-ios') and 'linux2' == sys.platform:
-            strip = os.path.join(sdkfolder, 'linux', PACKAGES_LINUX_CLANG, 'bin', 'x86_64-apple-darwin19-strip')
->>>>>>> 90f5fd10
 
         run.shell_command("%s %s" % (strip, path))
         return True
