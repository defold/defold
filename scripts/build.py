#!/usr/bin/env python
# Copyright 2020-2025 The Defold Foundation
# Copyright 2014-2020 King
# Copyright 2009-2014 Ragnar Svensson, Christian Murray
# Licensed under the Defold License version 1.0 (the "License"); you may not use
# this file except in compliance with the License.
#
# You may obtain a copy of the License, together with FAQs at
# https://www.defold.com/license
#
# Unless required by applicable law or agreed to in writing, software distributed
# under the License is distributed on an "AS IS" BASIS, WITHOUT WARRANTIES OR
# CONDITIONS OF ANY KIND, either express or implied. See the License for the
# specific language governing permissions and limitations under the License.

# add build_tools folder to the import search path
import sys, os, platform
from os.path import join, dirname, basename, relpath, expanduser, normpath, abspath, splitext
sys.path.append(os.path.join(normpath(join(dirname(abspath(__file__)), '..')), "build_tools"))

import shutil, zipfile, re, itertools, json, platform, math, mimetypes, hashlib
import optparse, pprint, subprocess, urllib, urllib.parse, tempfile, time
import github
import run
import s3
import sdk
import release_to_github
import release_to_steam
import release_to_egs
import BuildUtility
import http_cache
from datetime import datetime
from urllib.parse import urlparse
from glob import glob
from threading import Thread, Event
from queue import Queue
from configparser import ConfigParser

BASE_PLATFORMS = [  'x86_64-linux', 'arm64-linux',
                    'x86_64-macos', 'arm64-macos',
                    'win32', 'x86_64-win32',
                    'x86_64-ios', 'arm64-ios',
                    'armv7-android', 'arm64-android',
                    'js-web', 'wasm-web']

sys.dont_write_bytecode = True
try:
    import build_vendor
    sys.modules['build_private'] = build_vendor
    print("Imported %s from %s" % ('build_private', build_vendor.__file__))
except ModuleNotFoundError as e:
    if "No module named 'build_vendor'" in str(e):
        print("Couldn't find build_vendor.py. Skipping.")
        pass
    else:
        raise e
except Exception as e:
    print("Failed to import build_vendor.py:")
    raise e

sys.dont_write_bytecode = False
try:
    import build_private
except Exception:
    pass

if 'build_private' not in sys.modules:
    class build_private(object):
        @classmethod
        def get_target_platforms(cls):
            return []
        @classmethod
        def get_install_host_packages(cls, platform): # Returns the packages that should be installed for the host
            return []
        @classmethod
        def get_install_target_packages(cls, platform): # Returns the packages that should be installed for the target
            return []
        @classmethod
        def install_sdk(cls, configuration, platform): # Installs the sdk for the private platform
            pass
        @classmethod
        def is_library_supported(cls, platform, library):
            return True
        @classmethod
        def is_repo_private(self):
            return False
        @classmethod
        def get_tag_suffix(self):
            return ''

assert(hasattr(build_private, 'get_target_platforms'))
assert(hasattr(build_private, 'get_install_host_packages'))
assert(hasattr(build_private, 'get_install_target_packages'))
assert(hasattr(build_private, 'install_sdk'))
assert(hasattr(build_private, 'is_library_supported'))
assert(hasattr(build_private, 'is_repo_private'))
assert(hasattr(build_private, 'get_tag_suffix'))

def get_target_platforms():
    return BASE_PLATFORMS + build_private.get_target_platforms() 

<<<<<<< HEAD
PACKAGES_ALL="protobuf-3.20.1 waf-2.0.3 junit-4.6 jsign-4.2 protobuf-java-3.20.1 openal-1.1 maven-3.0.1 vecmath vpx-1.7.0 luajit-2.1.0-a4f56a4 tremolo-b0cb4d1 defold-robot-0.7.0 bullet-2.77 libunwind-395b27b68c5453222378bc5fe4dab4c6db89816a jctest-0.10.2 vulkan-v1.3.299 box2d-28adacf82377d4113f2ed00586141463244b9d10".split()
PACKAGES_HOST="vpx-1.7.0 luajit-2.1.0-a4f56a4 tremolo-b0cb4d1".split()
PACKAGES_IOS_X86_64="protobuf-3.20.1 luajit-2.1.0-a4f56a4 tremolo-b0cb4d1 bullet-2.77 glfw-2.7.1 box2d-28adacf82377d4113f2ed00586141463244b9d10".split()
PACKAGES_IOS_64="protobuf-3.20.1 luajit-2.1.0-a4f56a4 tremolo-b0cb4d1 bullet-2.77 moltenvk-1.3.261.1 glfw-2.7.1 box2d-28adacf82377d4113f2ed00586141463244b9d10".split()
PACKAGES_MACOS_X86_64="protobuf-3.20.1 luajit-2.1.0-a4f56a4 vpx-1.7.0 tremolo-b0cb4d1 bullet-2.77 spirv-cross-9040e0d2 spirv-tools-b21dda0e glslang-42d9adf5 moltenvk-1.3.261.1 lipo-9ffdea2 sassc-5472db213ec223a67482df2226622be372921847 glfw-3.4 tint-22b958 astcenc-8b0aa01 box2d-28adacf82377d4113f2ed00586141463244b9d10".split()
PACKAGES_MACOS_ARM64="protobuf-3.20.1 luajit-2.1.0-a4f56a4 vpx-1.7.0 tremolo-b0cb4d1 bullet-2.77 spirv-cross-9040e0d2 spirv-tools-b21dda0e glslang-42d9adf5 moltenvk-1.3.261.1 lipo-9ffdea2 glfw-3.4 tint-22b958 astcenc-8b0aa01 box2d-28adacf82377d4113f2ed00586141463244b9d10".split()
PACKAGES_WIN32="protobuf-3.20.1 luajit-2.1.0-a4f56a4 glut-3.7.6 bullet-2.77 vulkan-1.3.261.1 glfw-3.4 box2d-28adacf82377d4113f2ed00586141463244b9d10".split()
PACKAGES_WIN32_64="protobuf-3.20.1 luajit-2.1.0-a4f56a4 glut-3.7.6 sassc-5472db213ec223a67482df2226622be372921847 bullet-2.77 glslang-42d9adf5 spirv-cross-9040e0d2 spirv-tools-d24a39a7 vulkan-1.3.261.1 lipo-9ffdea2 glfw-3.4 tint-22b958 astcenc-8b0aa01 directx-headers-1.611.0 box2d-28adacf82377d4113f2ed00586141463244b9d10".split()
PACKAGES_LINUX_X86_64="protobuf-3.20.1 luajit-2.1.0-a4f56a4 bullet-2.77 glslang-ba5c010c spirv-cross-9040e0d2 spirv-tools-d24a39a7 vulkan-1.1.108  tremolo-b0cb4d1 lipo-9ffdea2 glfw-3.4 tint-22b958 sassc-5472db213ec223a67482df2226622be372921847 astcenc-8b0aa01 box2d-28adacf82377d4113f2ed00586141463244b9d10".split()
PACKAGES_LINUX_ARM64 ="protobuf-3.20.1 luajit-2.1.0-a4f56a4 bullet-2.77 glslang-2fed4fc0 spirv-cross-9040e0d2 spirv-tools-4fab7435 vulkan-v1.3.299 tremolo-b0cb4d1 lipo-abb8ab1 glfw-3.4 tint-22b958 astcenc-8b0aa01 box2d-28adacf82377d4113f2ed00586141463244b9d10".split() # vulkan-1.1.108".split()
PACKAGES_ANDROID="protobuf-3.20.1 android-support-multidex androidx-multidex luajit-2.1.0-a4f56a4 tremolo-b0cb4d1 bullet-2.77 glfw-2.7.1 box2d-28adacf82377d4113f2ed00586141463244b9d10".split()
PACKAGES_ANDROID.append(sdk.ANDROID_PACKAGE)
PACKAGES_ANDROID_64="protobuf-3.20.1 android-support-multidex androidx-multidex luajit-2.1.0-a4f56a4 tremolo-b0cb4d1 bullet-2.77 glfw-2.7.1 box2d-28adacf82377d4113f2ed00586141463244b9d10".split()
PACKAGES_ANDROID_64.append(sdk.ANDROID_PACKAGE)
PACKAGES_EMSCRIPTEN="protobuf-3.20.1 bullet-2.77 glfw-2.7.1 box2d-28adacf82377d4113f2ed00586141463244b9d10".split()
PACKAGES_NODE_MODULES="xhr2-0.1.0".split()
=======
PACKAGES_ALL=[
    "protobuf-3.20.1",
    "waf-2.0.3",
    "junit-4.6",
    "jsign-4.2",
    "protobuf-java-3.20.1",
    "openal-1.1",
    "maven-3.0.1",
    "vecmath",
    "vpx-1.7.0",
    "luajit-2.1.0-a4f56a4",
    "tremolo-b0cb4d1",
    "defold-robot-0.7.0",
    "bullet-2.77",
    "libunwind-395b27b68c5453222378bc5fe4dab4c6db89816a",
    "jctest-0.10.2",
    "vulkan-v1.4.307"]

PACKAGES_HOST=[
    "vpx-1.7.0",
    "luajit-2.1.0-a4f56a4",
    "tremolo-b0cb4d1"]

PACKAGES_IOS_X86_64=[
    "protobuf-3.20.1",
    "luajit-2.1.0-a4f56a4",
    "tremolo-b0cb4d1",
    "bullet-2.77",
    "glfw-2.7.1"]

PACKAGES_IOS_64=[
    "protobuf-3.20.1",
    "luajit-2.1.0-a4f56a4",
    "tremolo-b0cb4d1",
    "bullet-2.77",
    "moltenvk-1474891",
    "glfw-2.7.1"]

PACKAGES_MACOS_X86_64=[
    "protobuf-3.20.1",
    "luajit-2.1.0-a4f56a4",
    "vpx-1.7.0",
    "tremolo-b0cb4d1",
    "bullet-2.77",
    "spirv-cross-9040e0d2",
    "spirv-tools-b21dda0e",
    "glslang-42d9adf5",
    "moltenvk-1474891",
    "lipo-9ffdea2",
    "sassc-5472db213ec223a67482df2226622be372921847",
    "glfw-3.4",
    "tint-22b958",
    "astcenc-8b0aa01"]

PACKAGES_MACOS_ARM64=[
    "protobuf-3.20.1",
    "luajit-2.1.0-a4f56a4",
    "vpx-1.7.0",
    "tremolo-b0cb4d1",
    "bullet-2.77",
    "spirv-cross-9040e0d2",
    "spirv-tools-b21dda0e",
    "glslang-42d9adf5",
    "moltenvk-1474891",
    "lipo-9ffdea2",
    "glfw-3.4",
    "tint-22b958",
    "astcenc-8b0aa01"]

PACKAGES_WIN32=[
    "protobuf-3.20.1",
    "luajit-2.1.0-a4f56a4",
    "glut-3.7.6",
    "bullet-2.77",
    "vulkan-v1.4.307",
    "glfw-3.4"]

PACKAGES_WIN32_64=[
    "protobuf-3.20.1",
    "luajit-2.1.0-a4f56a4",
    "glut-3.7.6",
    "sassc-5472db213ec223a67482df2226622be372921847",
    "bullet-2.77",
    "glslang-42d9adf5",
    "spirv-cross-9040e0d2",
    "spirv-tools-d24a39a7",
    "vulkan-v1.4.307",
    "lipo-9ffdea2",
    "glfw-3.4",
    "tint-22b958",
    "astcenc-8b0aa01",
    "directx-headers-1.611.0"]

PACKAGES_LINUX_X86_64=[
    "protobuf-3.20.1",
    "luajit-2.1.0-a4f56a4",
    "bullet-2.77",
    "glslang-ba5c010c",
    "spirv-cross-9040e0d2",
    "spirv-tools-d24a39a7",
    "vulkan-v1.4.307",
    "tremolo-b0cb4d1",
    "lipo-9ffdea2",
    "glfw-3.4",
    "tint-22b958",
    "sassc-5472db213ec223a67482df2226622be372921847",
    "astcenc-8b0aa01"]

PACKAGES_LINUX_ARM64=[
    "protobuf-3.20.1",
    "luajit-2.1.0-a4f56a4",
    "bullet-2.77",
    "glslang-2fed4fc0",
    "spirv-cross-9040e0d2",
    "spirv-tools-4fab7435",
    "vulkan-v1.4.307",
    "tremolo-b0cb4d1",
    "lipo-abb8ab1",
    "glfw-3.4",
    "tint-22b958",
    "astcenc-8b0aa01"]

PACKAGES_ANDROID=[
"protobuf-3.20.1",
    "android-support-multidex",
    "androidx-multidex",
    "luajit-2.1.0-a4f56a4",
    "tremolo-b0cb4d1",
    "bullet-2.77",
    "glfw-2.7.1"]
PACKAGES_ANDROID.append(sdk.ANDROID_PACKAGE)

PACKAGES_ANDROID_64=[
"protobuf-3.20.1",
    "android-support-multidex",
    "androidx-multidex",
    "luajit-2.1.0-a4f56a4",
    "tremolo-b0cb4d1",
    "bullet-2.77",
    "glfw-2.7.1"]
PACKAGES_ANDROID_64.append(sdk.ANDROID_PACKAGE)

PACKAGES_EMSCRIPTEN=[
    "protobuf-3.20.1",
    "bullet-2.77",
    "glfw-2.7.1"]
PACKAGES_NODE_MODULES=["xhr2-0.1.0"]
>>>>>>> 1a73fd62

PLATFORM_PACKAGES = {
    'win32':          PACKAGES_WIN32,
    'x86_64-win32':   PACKAGES_WIN32_64,
    'x86_64-linux':   PACKAGES_LINUX_X86_64,
    'arm64-linux':    PACKAGES_LINUX_ARM64,
    'x86_64-macos':   PACKAGES_MACOS_X86_64,
    'arm64-macos':    PACKAGES_MACOS_ARM64,
    'arm64-ios':      PACKAGES_IOS_64,
    'x86_64-ios':     PACKAGES_IOS_X86_64,
    'armv7-android':  PACKAGES_ANDROID,
    'arm64-android':  PACKAGES_ANDROID_64,
    'js-web':         PACKAGES_EMSCRIPTEN,
    'wasm-web':       PACKAGES_EMSCRIPTEN
}

DMSDK_PACKAGES_ALL="vectormathlibrary-r1649".split()

CDN_PACKAGES_URL=os.environ.get("DM_PACKAGES_URL", None)
DEFAULT_ARCHIVE_DOMAIN=os.environ.get("DM_ARCHIVE_DOMAIN", "d.defold.com")
DEFAULT_RELEASE_REPOSITORY=os.environ.get("DM_RELEASE_REPOSITORY") if os.environ.get("DM_RELEASE_REPOSITORY") else release_to_github.get_current_repo()

PACKAGES_TAPI_VERSION="tapi1.6"
PACKAGES_NODE_MODULE_XHR2="xhr2-v0.1.0"
PACKAGES_ANDROID_NDK="android-ndk-r{0}".format(sdk.ANDROID_NDK_VERSION)
PACKAGES_ANDROID_SDK="android-sdk"
PACKAGES_CCTOOLS_PORT="cctools-port-darwin19-6c438753d2252274678d3e0839270045698c159b-linux"

NODE_MODULE_LIB_DIR = os.path.join("ext", "lib", "node_modules")

SHELL = os.environ.get('SHELL', 'bash')
# Don't use WSL from the msys/cygwin terminal
if os.environ.get('TERM','') in ('cygwin',):
    if 'WD' in os.environ:
        SHELL= '%s\\bash.exe' % os.environ['WD'] # the binary directory

ENGINE_LIBS = "testmain dlib jni texc modelc shaderc ddf platform graphics particle lua hid input physics resource extension script render rig gameobject gui sound liveupdate crash gamesys tools record profiler engine sdk".split()
HOST_LIBS = "testmain dlib jni texc modelc shaderc".split()

EXTERNAL_LIBS = "glfw bullet3d".split()

def get_host_platform():
    return sdk.get_host_platform()

def format_exes(name, platform):
    prefix = ''
    suffix = ['']
    if 'win32' in platform:
        suffix = ['.exe']
    elif 'android' in platform:
        prefix = 'lib'
        suffix = ['.so']
    elif 'js-web' in platform:
        prefix = ''
        suffix = ['.js']
    elif 'wasm-web' in platform:
        prefix = ''
        suffix = ['.js', '.wasm']
    elif platform in ['arm64-nx64']:
        prefix = ''
        suffix = ['.nss', '.nso']
    elif platform in ['x86_64-ps4', 'x86_64-ps5']:
        prefix = ''
        suffix = ['.elf']
    else:
        suffix = ['']

    exes = []
    for suff in suffix:
        exes.append('%s%s%s' % (prefix, name, suff))
    return exes

def format_lib(name, platform):
    prefix = 'lib'
    suffix = ''
    if 'macos' in platform or 'ios' in platform:
        suffix = '.dylib'
    elif 'win32' in platform:
        prefix = ''
        suffix = '.dll'
    else:
        suffix = '.so'
    return '%s%s%s' % (prefix, name, suffix)

class ThreadPool(object):
    def __init__(self, worker_count):
        self.workers = []
        self.work_queue = Queue()

        for _ in range(worker_count):
            w = Thread(target = self.worker, daemon=True)
            w.start()
            self.workers.append(w)

    def worker(self):
        func, args, future = self.work_queue.get()
        while func:
            try:
                result = func(*args)
                future.result = result
            except Exception as e:
                future.result = e
            future.event.set()
            func, args, future = self.work_queue.get()

class Future(object):
    def __init__(self, pool, f, *args):
        self.result = None
        self.event = Event()
        pool.work_queue.put([f, args, self])

    def __call__(self):
        try:
            # In order to respond to ctrl+c wait with timeout...
            while not self.event.is_set():
                self.event.wait(0.1)
        except KeyboardInterrupt as e:
            sys.exit(0)

        if isinstance(self.result, Exception):
            raise self.result
        else:
            return self.result

def download_sdk(conf, url, targetfolder, strip_components=1, force_extract=False, format='z'):
    if not os.path.exists(targetfolder) or force_extract:
        if not os.path.exists(os.path.dirname(targetfolder)):
            os.makedirs(os.path.dirname(targetfolder))
        path = conf.get_local_or_remote_file(url)
        conf._extract_tgz_rename_folder(path, targetfolder, strip_components, format=format)
    else:
        print ("SDK already installed:", targetfolder)

class Configuration(object):
    def __init__(self, dynamo_home = None,
                 target_platform = None,
                 skip_tests = False,
                 skip_codesign = False,
                 skip_docs = False,
                 incremental = False,
                 skip_builtins = False,
                 skip_bob_light = False,
                 disable_ccache = False,
                 generate_compile_commands = False,
                 no_colors = False,
                 archive_domain = None,
                 package_path = None,
                 set_version = None,
                 channel = None,
                 engine_artifacts = None,
                 waf_options = [],
                 save_env_path = None,
                 notarization_username = None,
                 notarization_password = None,
                 notarization_itc_provider = None,
                 github_token = None,
                 github_target_repo = None,
                 github_sha1 = None,
                 version = None,
                 codesigning_identity = None,
                 gcloud_projectid = None,
                 gcloud_location = None,
                 gcloud_keyringname = None,
                 gcloud_keyname = None,
                 gcloud_certfile = None,
                 gcloud_keyfile = None,
                 verbose = False):

        if sys.platform == 'win32':
            home = os.environ['USERPROFILE']
        else:
            home = os.environ['HOME']

        self.dynamo_home = dynamo_home if dynamo_home else join(os.getcwd(), 'tmp', 'dynamo_home')
        self.ext = join(self.dynamo_home, 'ext')
        self.dmsdk = join(self.dynamo_home, 'sdk')
        self.defold = normpath(join(dirname(abspath(__file__)), '..'))
        self.defold_root = os.getcwd()
        self.host = get_host_platform()
        self.target_platform = target_platform

        self.build_utility = BuildUtility.BuildUtility(self.target_platform, self.host, self.dynamo_home)

        self.skip_tests = skip_tests
        self.skip_codesign = skip_codesign
        self.skip_docs = skip_docs
        self.incremental = incremental
        self.skip_builtins = skip_builtins
        self.skip_bob_light = skip_bob_light
        self.disable_ccache = disable_ccache
        self.generate_compile_commands = generate_compile_commands
        self.no_colors = no_colors
        self.archive_path = "s3://%s/archive" % (archive_domain)
        self.archive_domain = archive_domain
        self.package_path = package_path
        self.set_version = set_version
        self.channel = channel
        self.engine_artifacts = engine_artifacts
        self.waf_options = waf_options
        self.save_env_path = save_env_path
        self.notarization_username = notarization_username
        self.notarization_password = notarization_password
        self.notarization_itc_provider = notarization_itc_provider
        self.github_token = github_token
        self.github_target_repo = github_target_repo
        self.github_sha1 = github_sha1
        self.version = version
        self.codesigning_identity = codesigning_identity
        self.gcloud_projectid = gcloud_projectid
        self.gcloud_location = gcloud_location
        self.gcloud_keyringname = gcloud_keyringname
        self.gcloud_keyname = gcloud_keyname
        self.gcloud_certfile = gcloud_certfile
        self.gcloud_keyfile = gcloud_keyfile
        self.verbose = verbose

        if self.github_token is None:
            self.github_token = os.environ.get("GITHUB_TOKEN")

        self.thread_pool = None
        self.futures = []

        if version is None:
            with open('VERSION', 'r') as f:
                self.version = f.readlines()[0].strip()

        self._create_common_dirs()

    def __del__(self):
        if len(self.futures) > 0:
            print('ERROR: Pending futures (%d)' % len(self.futures))
            os._exit(5)

    def get_python(self):
        return ['python']

    def _create_common_dirs(self):
        for p in ['ext/lib/python', 'share', 'lib/js-web/js', 'lib/wasm-web/js']:
            self._mkdirs(join(self.dynamo_home, p))

    def _mkdirs(self, path):
        if not os.path.exists(path):
            os.makedirs(path)

    def _log(self, msg):
        print(str(msg))
        sys.stdout.flush()
        sys.stderr.flush()

    def _remove_tree(self, path):
        if os.path.exists(path):
            self._log('Removing %s' % path)
            shutil.rmtree(path)

    def distclean(self):
        self._remove_tree(self.dynamo_home)

        for lib in ENGINE_LIBS:
            builddir = join(self.defold_root, 'engine/%s/build' % lib)
            self._remove_tree(builddir)

        # remove engine test dir specifically
        self._remove_tree(join(self.defold_root, 'engine/engine/src/test/build'))

        # Recreate dirs
        self._create_common_dirs()
        self._log('distclean done.')

    def _extract_tgz(self, file, path):
        self._log('Extracting %s to %s' % (file, path))
        self._mkdirs(path)
        suffix = os.path.splitext(file)[1]
        fmts = {'.gz': 'z', '.xz': 'J', '.bzip2': 'j'}
        run.env_command(self._form_env(), ['tar', 'xf%s' % fmts.get(suffix, 'z'), file], cwd = path)

    def _extract_tgz_rename_folder(self, src, target_folder, strip_components=1, format=None):
        src = src.replace('\\', '/')

        force_local = ''
        if os.environ.get('GITHUB_SHA', None) is not None and os.environ.get('TERM', '') == 'cygwin':
            force_local = '--force-local' # to make tar not try to "connect" because it found a colon in the source file

        self._log('Extracting %s to %s/' % (src, target_folder))
        parentdir, dirname = os.path.split(target_folder)
        old_dir = os.getcwd()
        os.chdir(parentdir)
        self._mkdirs(dirname)

        if format is None:
            suffix = os.path.splitext(src)[1]
            fmts = {'.gz': 'z', '.xz': 'J', '.bzip2': 'j'}
            format = fmts.get(suffix, 'z')
        cmd = ['tar', 'xf%s' % format, src, '-C', dirname]
        if strip_components:
            cmd.extend(['--strip-components', '%d' % strip_components])
        if force_local:
            cmd.append(force_local)

        run.env_command(self._form_env(), cmd)
        os.chdir(old_dir)

    def _extract_zip(self, file, path):
        self._log('Extracting %s to %s' % (file, path))

        def _extract_zip_entry( zf, info, extract_dir ):
            zf.extract( info.filename, path=extract_dir )
            out_path = os.path.join( extract_dir, info.filename )
            perm = info.external_attr >> 16
            os.chmod( out_path, perm )

        with zipfile.ZipFile(file, 'r') as zf:
            for info in zf.infolist():
                _extract_zip_entry( zf, info, path )

    def _extract(self, file, path):
        if os.path.splitext(file)[1] == '.zip':
            self._extract_zip(file, path)
        else:
            self._extract_tgz(file, path)

    def _copy(self, src, dst):
        self._log('Copying %s -> %s' % (src, dst))
        shutil.copy(src, dst)

    def _copy_tree(self, src, dst):
        self._log('Copying %s -> %s' % (src, dst))
        shutil.copytree(src, dst)

    def _download(self, url):
        self._log('Downloading %s' % (url))
        path = http_cache.download(url, lambda count, total: self._log('Downloading %s %.2f%%' % (url, 100 * count / float(total))))
        if not path:
            self._log('Downloading %s failed' % (url))
        return path

    def _check_package_path(self):
        if self.package_path is None:
            print("No package path provided. Use either --package-path option or DM_PACKAGES_URL environment variable")
            sys.exit(1)


    def install_ext(self):
        def make_package_path(root, platform, package):
            return join(root, 'packages', package) + '-%s.tar.gz' % platform

        def make_package_paths(root, platform, packages):
            return [make_package_path(root, platform, package) for package in packages]

        print("Installing common packages")
        for p in PACKAGES_ALL:
            self._extract_tgz(make_package_path(self.defold_root, 'common', p), self.ext)

        for p in DMSDK_PACKAGES_ALL:
            self._extract_tgz(make_package_path(self.defold_root, 'common', p), self.dmsdk)

        # TODO: Make sure the order of install does not affect the outcome!

        base_platforms = self.get_base_platforms()
        target_platform = self.target_platform
        other_platforms = set(PLATFORM_PACKAGES.keys()).difference(set(base_platforms), set([target_platform, self.host]))

        if target_platform in ['js-web', 'wasm-web']:
            node_modules_dir = os.path.join(self.dynamo_home, NODE_MODULE_LIB_DIR)
            for package in PACKAGES_NODE_MODULES:
                path = join(self.defold_root, 'packages', package + '.tar.gz')
                name = package.split('-')[0]
                self._extract_tgz(path, join(node_modules_dir, name))

        installed_packages = set()

        for platform in other_platforms:
            packages = PLATFORM_PACKAGES.get(platform, [])
            package_paths = make_package_paths(self.defold_root, platform, packages)
            print("Installing %s packages " % platform)
            for path in package_paths:
                self._extract_tgz(path, self.ext)
            installed_packages.update(package_paths)

        for base_platform in self.get_base_platforms():
            packages = list(PACKAGES_HOST) + build_private.get_install_host_packages(base_platform)
            packages.extend(PLATFORM_PACKAGES.get(base_platform, []))
            package_paths = make_package_paths(self.defold_root, base_platform, packages)
            package_paths = [path for path in package_paths if path not in installed_packages]
            if len(package_paths) != 0:
                print("Installing %s packages" % base_platform)
                for path in package_paths:
                    self._extract_tgz(path, self.ext)
                installed_packages.update(package_paths)

        # For easier usage with the extender server, we want the linux protoc tool available
        if target_platform in ('x86_64-macos', 'arm64-macos', 'x86_64-win32', 'x86_64-linux'):
            protobuf_packages = filter(lambda x: "protobuf" in x, PACKAGES_HOST)
            package_paths = make_package_paths(self.defold_root, 'x86_64-linux', protobuf_packages)
            print("Installing %s packages " % 'x86_64-linux')
            for path in package_paths:
                self._extract_tgz(path, self.ext)
            installed_packages.update(package_paths)

        target_packages = PLATFORM_PACKAGES.get(self.target_platform, []) + build_private.get_install_target_packages(self.target_platform)
        target_package_paths = make_package_paths(self.defold_root, self.target_platform, target_packages)
        target_package_paths = [path for path in target_package_paths if path not in installed_packages]

        if len(target_package_paths) != 0:
            print("Installing %s packages" % self.target_platform)
            for path in target_package_paths:
                self._extract_tgz(path, self.ext)
            installed_packages.update(target_package_paths)

        print("Installing python wheels")
        run.env_command(self._form_env(), self.get_python() + ['-m', 'pip', '-q', '-q', 'install', '-t', join(self.ext, 'lib', 'python'), 'requests', 'pyaml', 'rangehttpserver'])
        for whl in glob(join(self.defold_root, 'packages', '*.whl')):
            self._log('Installing %s' % basename(whl))
            run.env_command(self._form_env(), self.get_python() + ['-m', 'pip', '-q', '-q', 'install', '--upgrade', '-t', join(self.ext, 'lib', 'python'), whl])

        print("Installing javascripts")
        for n in 'js-web-pre.js'.split():
            self._copy(join(self.defold_root, 'share', n), join(self.dynamo_home, 'share'))

        for n in 'js-web-pre-engine.js'.split():
            self._copy(join(self.defold_root, 'share', n), join(self.dynamo_home, 'share'))

        print("Installing profiles etc")
        for n in itertools.chain(*[ glob('share/*%s' % ext) for ext in ['.mobileprovision', '.xcent', '.supp']]):
            self._copy(join(self.defold_root, n), join(self.dynamo_home, 'share'))

        # Simple way to reduce number of warnings in the build
        proto_path = os.path.join(self.dynamo_home, 'share', 'proto')
        if not os.path.exists(proto_path):
            os.makedirs(proto_path)

    def get_local_or_remote_file(self, path):
        if os.path.isdir(self.package_path): # is is a local path?
            if os.path.exists(path):
                return os.path.normpath(os.path.abspath(path))
            print("Could not find local file:", path)
            sys.exit(1)
        dirname, basename = os.path.split(path)
        path = dirname + "/" + urllib.parse.quote(basename)
        path = self._download(path) # it should be an url
        if path is None:
            print("Error. Could not download %s" % path)
            sys.exit(1)
        return path

    def check_sdk(self):
        sdkfolder = join(self.ext, 'SDKs')

        self.sdk_info = sdk.get_sdk_info(sdkfolder, target_platform, True)

        # TODO: Make sure this check works for all platforms
        if not self.sdk_info:
            if not self.verbose:
                # Do it again, with verbose on, so that we can get more info straight away:
                sdk.get_sdk_info(sdkfolder, target_platform, True)

            url = "https://github.com/defold/defold/blob/dev/README_BUILD.md#important-prerequisite---platform-sdks"
            self._log(f"Failed to get sdk info for platform {target_platform}.")
            self._log(f" * Is the local sdk setup correctly?")
            self._log(f" * Or have you called `install_sdk`?")
            self._log(f"We recommend you follow the setup guide found here: {url}")
            sys.exit(1)

        if self.verbose:
            print("SDK info:")
            pprint.pprint(self.sdk_info)

    def verify_sdk(self):
        was_verbose = self.verbose
        self.verbose = True
        self.check_sdk()

        def _test_compiler_cmd(self, prefix, verbose):
            return '%s %s/ext/bin/waf --prefix=%s distclean configure build --skip-tests --skip-build-tests %s' % (' '.join(self.get_python()), self.dynamo_home, prefix, verbose and '-v' or '')

        args = _test_compiler_cmd(self, self.dynamo_home, was_verbose)
        args = args.split()
        self._log('Testing compiler for platform %s' % (target_platform))
        cwd = join(self.defold_root, 'engine/sdk/test/toolchain')
        plf_args = ['--platform=%s' % target_platform]
        run.env_command(self._form_env(), args + plf_args + self.waf_options, cwd = cwd)

    def install_sdk(self):
        sdkfolder = join(self.ext, 'SDKs')

        target_platform = self.target_platform
        if target_platform in ('x86_64-macos', 'arm64-macos', 'arm64-ios', 'x86_64-ios'):
            # macOS SDK
            download_sdk(self,'%s/%s.tar.gz' % (self.package_path, sdk.PACKAGES_MACOS_SDK), join(sdkfolder, sdk.PACKAGES_MACOS_SDK))
            download_sdk(self,'%s/%s.darwin.tar.gz' % (self.package_path, sdk.PACKAGES_XCODE_TOOLCHAIN), sdkfolder, force_extract=True)

        if target_platform in ('arm64-ios', 'x86_64-ios'):
            # iOS SDK
            download_sdk(self,'%s/%s.tar.gz' % (self.package_path, sdk.PACKAGES_IOS_SDK), join(sdkfolder, sdk.PACKAGES_IOS_SDK))
            download_sdk(self,'%s/%s.tar.gz' % (self.package_path, sdk.PACKAGES_IOS_SIMULATOR_SDK), join(sdkfolder, sdk.PACKAGES_IOS_SIMULATOR_SDK))

        if 'win32' in target_platform or ('win32' in self.host):
            win32_sdk_folder = join(self.ext, 'SDKs', 'Win32')
            download_sdk(self,'%s/%s.tar.gz' % (self.package_path, sdk.PACKAGES_WIN32_SDK_10), join(win32_sdk_folder, 'WindowsKits', '10') )
            download_sdk(self,'%s/%s.tar.gz' % (self.package_path, sdk.PACKAGES_WIN32_TOOLCHAIN), join(win32_sdk_folder, 'MicrosoftVisualStudio14.0'), strip_components=0 )

        if target_platform in ('js-web', 'wasm-web'):
            emsdk_folder = sdk.get_defold_emsdk()
            download_sdk(self,'%s/%s-%s.tar.gz' % (self.package_path, sdk.PACKAGES_EMSCRIPTEN_SDK, self.host), emsdk_folder)

            if not os.path.isfile(sdk.get_defold_emsdk_config()):
                print("Activating emsdk")

                os.environ['EMSCRIPTEN'] = emsdk_folder
                os.environ['EM_CONFIG'] = sdk.get_defold_emsdk_config()
                os.environ['EM_CACHE'] = sdk.get_defold_emsdk_cache()
                self._activate_ems(emsdk_folder, join(emsdk_folder, 'upstream', 'emscripten'), sdk.EMSCRIPTEN_VERSION_STR)

            # On OSX, the file system is already case insensitive, so no need to duplicate the files as we do on the extender server

        if target_platform in ('armv7-android', 'arm64-android'):
            host = self.host
            if 'win32' in host:
                host = 'windows'
            elif 'linux' in host:
                host = 'linux'
            elif 'macos' in host:
                host = 'darwin' # our packages are still called darwin

            # Android NDK
            download_sdk(self, '%s/%s-%s.tar.gz' % (self.package_path, PACKAGES_ANDROID_NDK, host), join(sdkfolder, PACKAGES_ANDROID_NDK))
            # Android SDK
            download_sdk(self, '%s/%s-%s-android-%s-%s.tar.gz' % (self.package_path, PACKAGES_ANDROID_SDK, host, sdk.ANDROID_TARGET_API_LEVEL, sdk.ANDROID_BUILD_TOOLS_VERSION), join(sdkfolder, PACKAGES_ANDROID_SDK))

        if 'linux' in self.host:
            package = sdk.PACKAGES_LINUX_X86_64_TOOLCHAIN
            if self.host == 'arm64-linux':
                package = sdk.PACKAGES_LINUX_ARM64_TOOLCHAIN

            download_sdk(self, '%s/%s.tar.xz' % (self.package_path, package), join(sdkfolder, self.host, sdk.PACKAGES_LINUX_CLANG), format='J')

        if target_platform in ('x86_64-macos', 'arm64-macos', 'arm64-ios', 'x86_64-ios') and 'linux' in self.host:
            if not os.path.exists(join(sdkfolder, self.host, sdk.PACKAGES_LINUX_CLANG, 'cctools')):
                download_sdk(self, '%s/%s.tar.gz' % (self.package_path, PACKAGES_CCTOOLS_PORT), join(sdkfolder, self.host, sdk.PACKAGES_LINUX_CLANG), force_extract=True)

        build_private.install_sdk(self, target_platform)

    def _activate_ems(self, emsdk, bin_dir, version):
        run.env_command(self._form_env(), [join(emsdk, 'emsdk'), 'activate', version, '--embedded'])

        # prewarm the cache
        # Although this method might be more "correct", it also takes 10 minutes more than we'd like on CI
        #run.env_command(self._form_env(), ['%s/embuilder.py' % self._form_ems_path(), 'build', 'SYSTEM', 'MINIMAL'])
        # .. so we stick with the old version of prewarming

        # Compile a file warm up the emscripten caches (libc etc)
        c_file = tempfile.mktemp(suffix='.c')
        exe_file = tempfile.mktemp(suffix='.js')
        with open(c_file, 'w') as f:
            f.write('int main() { return 0; }')
        run.env_command(self._form_env(), [f'{bin_dir}/emcc', c_file, '-o', '%s' % exe_file])

    def _git_sha1(self, ref = None):
        return self.build_utility.git_sha1(ref)

    def _ziptree(self, path, outfile = None, directory = None):
        # Directory is similar to -C in tar
        if not outfile:
            outfile = tempfile.NamedTemporaryFile(delete = False)

        zip = zipfile.ZipFile(outfile, 'w', zipfile.ZIP_DEFLATED)
        for root, dirs, files in os.walk(path):
            for f in files:
                p = os.path.join(root, f)
                an = p
                if directory:
                    an = os.path.relpath(p, directory)
                zip.write(p, an)

        zip.close()
        return outfile.name

    def _add_files_to_zip(self, zip, paths, basedir=None, topfolder=None):
        for p in paths:
            if not os.path.isfile(p):
                continue
            an = p
            if basedir:
                an = os.path.relpath(p, basedir)
            if topfolder:
                an = os.path.join(topfolder, an)
            zip.write(p, an)

    def _add_file_to_zip(self, zip, src, dst):
        if not os.path.isfile(src):
            self._log("Path is not a file: '%s'" % src)
        zip.write(src, dst)

    def is_cross_platform(self):
        return self.host != self.target_platform

    def is_desktop_target(self):
        return self.target_platform in ['x86_64-linux', 'arm64-linux', 'x86_64-macos', 'arm64-macos', 'x86_64-win32']

    def _package_platform_sdk_headers(self, path):
        with open(path, 'wb') as outfile:
            zip = zipfile.ZipFile(outfile, 'w', zipfile.ZIP_DEFLATED)

            basedir = self.dynamo_home
            topfolder = 'defoldsdk'

            def is_header(path):
                return file.endswith('.h') or file.endswith('.hpp')

            # Includes
            includes = []
            for root, dirs, files in os.walk(os.path.join(self.dynamo_home, "sdk/include")):
                for file in files:
                    if is_header(file):
                        includes.append(os.path.join(root, file))

            # proto _ddf.h + "res_*.h"
            for root, dirs, files in os.walk(os.path.join(self.dynamo_home, "include")):
                for file in files:
                    if is_header(file) and ('ddf' in file or file.startswith('res_')):
                        includes.append(os.path.join(root, file))

            self._add_files_to_zip(zip, includes, basedir, topfolder)

            zip.close()

    def _create_sha256_signature_file(self, input_filepath):
        file_sha256 = hashlib.sha256()
        with open(input_filepath, 'rb') as source_archive:
            for byte_block in iter(lambda: source_archive.read(4096), b""):
                file_sha256.update(byte_block)
            source_archive.close()

        print("File {} sha256 signature is {}".format(input_filepath, file_sha256.hexdigest()))
        sig_filename = None
        with open(splitext(input_filepath)[0] + '.sha256', 'w') as sig_file:
            sig_filename = sig_file.name
            sig_file.write(file_sha256.hexdigest())
            sig_file.close()
        return sig_filename

    # package the native SDK, return the path to the zip file
    # and path to zip sha256 signature file
    def _package_platform_sdk(self, platform):
        sdk_archive_path = join(self.dynamo_home, 'defoldsdk.zip')
        with open(sdk_archive_path, 'wb') as outfile:
            zip = zipfile.ZipFile(outfile, 'w', zipfile.ZIP_DEFLATED)

            topfolder = 'defoldsdk'
            defold_home = os.path.normpath(os.path.join(self.dynamo_home, '..', '..'))

            def is_header(path):
                return file.endswith('.h') or file.endswith('.hpp')

            # Includes
            includes = []
            for root, dirs, files in os.walk(os.path.join(self.dynamo_home, "sdk/include")):
                for file in files:
                    if is_header(file):
                        includes.append(os.path.join(root, file))

            # proto _ddf.h + "res_*.h"
            for root, dirs, files in os.walk(os.path.join(self.dynamo_home, "include")):
                for file in files:
                    if is_header(file) and ('ddf' in file or file.startswith('res_')):
                        includes.append(os.path.join(root, file))

            self._add_files_to_zip(zip, includes, self.dynamo_home, topfolder)

            # Configs
            configs = ['extender/build.yml']
            configs = [os.path.join(self.dynamo_home, x) for x in configs]
            self._add_files_to_zip(zip, configs, self.dynamo_home, topfolder)

            # Variants
            variants = []
            for root, dirs, files in os.walk(os.path.join(self.dynamo_home, "extender/variants")):
                for file in files:
                    if file.endswith('.appmanifest'):
                        variants.append(os.path.join(root, file))

            self._add_files_to_zip(zip, variants, self.dynamo_home, topfolder)

            def _findlibs(libdir):
                paths = os.listdir(libdir)
                paths = [os.path.join(libdir, x) for x in paths if os.path.splitext(x)[1] in ('.a', '.dylib', '.so', '.lib', '.dll')]
                return paths

            def _findjars(jardir, ends_with):
                paths = os.listdir(jardir)
                paths = [os.path.join(jardir, x) for x in paths if x.endswith(ends_with)]
                return paths

            def _findjslibs(libdir):
                paths = os.listdir(libdir)
                paths = [os.path.join(libdir, x) for x in paths if os.path.splitext(x)[1] in ('.js',)]
                return paths

            def _findfiles(directory, exts):
                paths = []
                for root, dirs, files in os.walk(directory):
                    for f in files:
                        if os.path.splitext(f)[1] in exts:
                            paths.append(os.path.join(root, f))
                return paths

            # Dynamo libs
            libdir = os.path.join(self.dynamo_home, 'lib/%s' % platform)
            paths = _findlibs(libdir)
            self._add_files_to_zip(zip, paths, self.dynamo_home, topfolder)
            # External libs
            libdir = os.path.join(self.dynamo_home, 'ext/lib/%s' % platform)
            paths = _findlibs(libdir)
            self._add_files_to_zip(zip, paths, self.dynamo_home, topfolder)

            if platform in ['armv7-android', 'arm64-android']:
                # Android Jars (Dynamo)
                jardir = os.path.join(self.dynamo_home, 'share/java')
                paths = _findjars(jardir, ('android.jar', 'dlib.jar', 'r.jar'))
                self._add_files_to_zip(zip, paths, self.dynamo_home, topfolder)

                # Android Jars (external)
                external_jars = ("android-support-multidex.jar",
                                 "androidx-multidex.jar",
                                 "glfw_android.jar")
                jardir = os.path.join(self.dynamo_home, 'ext/share/java')
                paths = _findjars(jardir, external_jars)
                self._add_files_to_zip(zip, paths, self.dynamo_home, topfolder)

            # Win32 resource files
            if platform in ['win32', 'x86_64-win32']:
                engine_rc = os.path.join(self.dynamo_home, 'lib/%s/defold.ico' % platform)
                defold_ico = os.path.join(self.dynamo_home, 'lib/%s/engine.rc' % platform)
                self._add_files_to_zip(zip, [engine_rc, defold_ico], self.dynamo_home, topfolder)

            if platform in ['js-web']:
                # JavaScript files
                # js-web-pre-x files
                for subdir in ['share', 'lib/js-web/js/', 'ext/lib/js-web/js/']:
                    jsdir = os.path.join(self.dynamo_home, subdir)
                    paths = _findjslibs(jsdir)
                    self._add_files_to_zip(zip, paths, self.dynamo_home, topfolder)

            if platform in ['wasm-web']:
                for subdir in ['lib/wasm-web/js/', 'ext/lib/wasm-web/js/']:
                    jsdir = os.path.join(self.dynamo_home, subdir)
                    paths = _findjslibs(jsdir)
                    self._add_files_to_zip(zip, paths, self.dynamo_home, topfolder)

            if platform in ['x86_64-ps4', 'x86_64-ps5']:
                memory_init = os.path.join(self.dynamo_home, 'ext/lib/%s/memory_init.o' % platform)
                self._add_files_to_zip(zip, [memory_init], self.dynamo_home, topfolder)

            # .proto files
            for d in ['share/proto/', 'ext/include/google/protobuf']:
                protodir = os.path.join(self.dynamo_home, d)
                paths = _findfiles(protodir, ('.proto',))
                self._add_files_to_zip(zip, paths, self.dynamo_home, topfolder)

            # C# files
            for d in ['sdk/cs']:
                protodir = os.path.join(self.dynamo_home, d)
                paths = _findfiles(protodir, ('.csproj','.cs'))
                self._add_files_to_zip(zip, paths, self.dynamo_home, topfolder)

            # pipeline tools
            if platform in ('x86_64-macos','arm64-macos','x86_64-linux','arm64-linux','x86_64-win32'): # needed for the linux build server
                # protoc
                protoc = os.path.join(self.dynamo_home, 'ext/bin/%s/protoc' % platform)
                ddfc_py = os.path.join(self.dynamo_home, 'bin/ddfc.py')
                ddfc_cxx = os.path.join(self.dynamo_home, 'bin/ddfc_cxx')
                ddfc_cxx_bat = os.path.join(self.dynamo_home, 'bin/ddfc_cxx.bat')
                ddfc_java = os.path.join(self.dynamo_home, 'bin/ddfc_java')

                # protoc plugin (ddfc.py) needs our dlib_shared too
                plugin_pb2 = os.path.join(self.dynamo_home, 'lib/python/plugin_pb2.py')
                ddf_init = os.path.join(self.dynamo_home, 'lib/python/ddf/__init__.py')
                ddf_extensions_pb2 = os.path.join(self.dynamo_home, 'lib/python/ddf/ddf_extensions_pb2.py')
                ddf_math_pb2 = os.path.join(self.dynamo_home, 'lib/python/ddf/ddf_math_pb2.py')
                dlib_init = os.path.join(self.dynamo_home, 'lib/python/dlib/__init__.py')

                self._add_files_to_zip(zip, [protoc, ddfc_py, ddfc_java, ddfc_cxx, ddfc_cxx_bat, plugin_pb2, ddf_init, ddf_extensions_pb2, ddf_math_pb2, dlib_init], self.dynamo_home, topfolder)

                # workaround for extender running on x86_64-darwin still:
                if platform == 'x86_64-macos':
                    protoc_src = os.path.join(self.dynamo_home, 'ext/bin/%s/protoc' % platform)
                    protoc_dst = '%s/ext/bin/%s/protoc' % (topfolder, "x86_64-darwin")
                    self._add_file_to_zip(zip, protoc_src, protoc_dst)

                # we don't want to run "pip install" on individual sdk files, so we copy the python files as-is
                protobuf_files = []
                for root, dirs, files in os.walk(os.path.join(self.dynamo_home, 'ext/lib/python/google')):
                    for f in files:
                        _, ext = os.path.splitext(f)
                        print (root, f)
                        if ext in ('.pyc',):
                            continue
                        path = os.path.join(root, f)
                        protobuf_files.append(path)

                if not protobuf_files:
                    raise Exception("Failed to find python protobuf folder")

                self._add_files_to_zip(zip, protobuf_files, self.dynamo_home, topfolder)

                # bob pipeline classes
                bob_light = os.path.join(self.dynamo_home, 'share/java/bob-light.jar')
                self._add_files_to_zip(zip, [bob_light], self.dynamo_home, topfolder)


            # For logging, print all paths in zip:
            for x in zip.namelist():
                print(x)

            zip.close()

            sig_filename = self._create_sha256_signature_file(sdk_archive_path)
            return outfile.name, sig_filename
        return None, None

    def build_platform_sdk(self):
        # Helper function to make it easier to build a platform sdk locally
        try:
            path, sig_path = self._package_platform_sdk(self.target_platform)
        except Exception as e:
            print ("Failed to package sdk for platform %s: %s" % (self.target_platform, e))
        else:
            print ("Wrote %s, %s" % (path, sig_path))

    def generate_global_compile_commands_json(self):
        # Generates a "global" compile_commands.json file in the root directory that can be
        # used for example by EasyClangComplete in Sublime Text to get better code completion.
        #
        # Since the engine is built up using sub projects/libs, we generate compile_commands.json
        # files for each of these libraries during a regular build, and collect them and concat
        # them into one big "general"/project wide file here instead.
        #
        # Format of the compile_commands.json file is:
        # >  [
        # >     {
        # >       "file": <file that would be compiled>
        # >       "command": <compile command would be used on the file>,
        # >       "directory": <build directory>,
        # >     },
        # >  ]
        #
        # The method to concat them all is quite simple but seems to work just fine;
        #   - loop over engine library directories and find the compile_commands.json
        #     file in the build subdir, that should have been generated during build_engine
        #   - take all the contents of the file except the starting and ending square brackets
        #     and copy it over into the output json
        #

        self._log("Generating global compile_commands.json")

        # Put the output json in the defold root since its where EasyClangComplete would look for it
        output_path = os.path.join(self.defold_root, 'compile_commands.json')

        result_config = []
        # We loop over engine/<subdirs> and look for engine/<subdir>/build/compile_commands.json
        engine_path = os.path.join(self.defold_root, 'engine')
        for engine_subpath in os.listdir(engine_path):
            potential_json_path = os.path.join(engine_path, engine_subpath, "build", "compile_commands.json")

            if os.path.exists(potential_json_path):
                self._log("Adding %s" % potential_json_path)

                with open(potential_json_path, 'r') as input_file:
                    sub_config = json.load(input_file)
                    for elem in sub_config:
                        result_config.append(elem)
                    input_file.close()
        with open(output_path, 'w') as output_file:
            json.dump(result_config, output_file)
            output_file.close()

    def build_builtins(self):
        with open(join(self.dynamo_home, 'share', 'builtins.zip'), 'wb') as f:
            self._ziptree(join(self.dynamo_home, 'content', 'builtins'), outfile = f, directory = join(self.dynamo_home, 'content'))

    def _strip_engine(self, path):
        """ Strips the debug symbols from an executable """
        if self.target_platform not in ['x86_64-linux','arm64-linux','x86_64-macos','arm64-macos','arm64-ios','x86_64-ios','armv7-android','arm64-android']:
            return False

        sdkfolder = join(self.ext, 'SDKs')

        strip = "strip"
        if 'android' in self.target_platform:
            ANDROID_NDK_ROOT = os.path.join(sdkfolder,'android-ndk-r%s' % sdk.ANDROID_NDK_VERSION)

            ANDROID_HOST = 'linux' if sys.platform == 'linux' else 'darwin'
            strip = "%s/toolchains/llvm/prebuilt/%s-x86_64/bin/llvm-strip" % (ANDROID_NDK_ROOT, ANDROID_HOST)

        if self.target_platform in ('x86_64-macos','arm64-macos','arm64-ios','x86_64-ios') and 'linux' == sys.platform:
            strip = os.path.join(sdkfolder, 'linux', sdk.PACKAGES_LINUX_CLANG, 'bin', 'x86_64-apple-darwin19-strip')

        run.shell_command("%s %s" % (strip, path))
        return True

    def archive_engine(self):
        sha1 = self._git_sha1()
        full_archive_path = join(sha1, 'engine', self.target_platform).replace('\\', '/')
        share_archive_path = join(sha1, 'engine', 'share').replace('\\', '/')
        java_archive_path = join(sha1, 'engine', 'share', 'java').replace('\\', '/')
        dynamo_home = self.dynamo_home
        self.full_archive_path = full_archive_path

        bin_dir = self.build_utility.get_binary_path()
        lib_dir = self.target_platform

        # upload editor 2.0 launcher
        if self.target_platform in ['x86_64-linux', 'arm64-linux', 'x86_64-macos', 'arm64-macos', 'x86_64-win32']:
            launcher_name = format_exes("launcher", self.target_platform)[0]
            launcherbin = join(bin_dir, launcher_name)
            self.upload_to_archive(launcherbin, '%s/%s' % (full_archive_path, launcher_name))

        # upload gdc tool on desktop platforms
        if self.is_desktop_target():
            gdc_name = format_exes("gdc", self.target_platform)[0]
            gdc_bin = join(bin_dir, gdc_name)
            self.upload_to_archive(gdc_bin, '%s/%s' % (full_archive_path, gdc_name))

        for n in ['dmengine', 'dmengine_release', 'dmengine_headless']:
            for engine_name in format_exes(n, self.target_platform):
                engine = join(bin_dir, engine_name)
                self.upload_to_archive(engine, '%s/%s' % (full_archive_path, engine_name))
                engine_stripped = join(bin_dir, engine_name + "_stripped")
                shutil.copy2(engine, engine_stripped)
                if self._strip_engine(engine_stripped):
                    self.upload_to_archive(engine_stripped, '%s/stripped/%s' % (full_archive_path, engine_name))
                if 'win32' in self.target_platform:
                    pdb = join(bin_dir, os.path.splitext(engine_name)[0] + '.pdb')
                    self.upload_to_archive(pdb, '%s/%s' % (full_archive_path, os.path.basename(pdb)))

            if 'web' in self.target_platform:
                engine_mem = join(bin_dir, engine_name + '.mem')
                if os.path.exists(engine_mem):
                    self.upload_to_archive(engine_mem, '%s/%s.mem' % (full_archive_path, engine_name))
                engine_symbols = join(bin_dir, engine_name + '.symbols')
                if os.path.exists(engine_symbols):
                    self.upload_to_archive(engine_symbols, '%s/%s.symbols' % (full_archive_path, engine_name))
                engine_dwarf = join(bin_dir, engine_name + '.debug.wasm')
                if os.path.exists(engine_dwarf):
                    self.upload_to_archive(engine_symbols, '%s/%s.debug.wasm' % (full_archive_path, engine_name))
            elif 'macos' in self.target_platform or 'ios' in self.target_platform:
                engine_symbols = join(bin_dir, engine_name + '.dSYM.zip')
                if os.path.exists(engine_symbols):
                    self.upload_to_archive(engine_symbols, '%s/%s' % (full_archive_path, os.path.basename(engine_symbols)))

        zip_archs = []
        if not self.skip_docs:
            zip_archs.append('ref-doc.zip')
        if not self.skip_builtins:
            zip_archs.append('builtins.zip')
        for zip_arch in zip_archs:
            self.upload_to_archive(join(dynamo_home, 'share', zip_arch), '%s/%s' % (share_archive_path, zip_arch))

        if self.target_platform in ['x86_64-linux']:
            # NOTE: It's arbitrary for which platform we archive dlib.jar. Currently set to linux 64-bit
            self.upload_to_archive(join(dynamo_home, 'share', 'java', 'dlib.jar'), '%s/dlib.jar' % (java_archive_path))
            self.upload_to_archive(join(dynamo_home, 'share', 'java', 'modelimporter.jar'), '%s/modelimporter.jar' % (java_archive_path))
            self.upload_to_archive(join(dynamo_home, 'share', 'java', 'texturecompiler.jar'), '%s/texturecompiler.jar' % (java_archive_path))
            self.upload_to_archive(join(dynamo_home, 'share', 'java', 'shaderc.jar'), '%s/shaderc.jar' % (java_archive_path))

        if 'android' in self.target_platform:
            files = [
                ('share/java', 'classes.dex'),
                ('ext/share/java', 'android.jar'),
            ]
            for f in files:
                src = join(dynamo_home, f[0], f[1])
                self.upload_to_archive(src, '%s/%s' % (full_archive_path, f[1]))

            resources = self._ziptree(join(dynamo_home, 'ext', 'share', 'java', 'res'), directory = join(dynamo_home, 'ext', 'share', 'java'))
            self.upload_to_archive(resources, '%s/android-resources.zip' % (full_archive_path))

        if self.is_desktop_target():
            libs = ['dlib', 'texc', 'particle', 'modelc', 'shaderc']
            for lib in libs:
                lib_name = format_lib('%s_shared' % (lib), self.target_platform)
                lib_path = join(dynamo_home, 'lib', lib_dir, lib_name)
                self.upload_to_archive(lib_path, '%s/%s' % (full_archive_path, lib_name))

        sdkpath, sdk_sig_path = self._package_platform_sdk(self.target_platform)
        self.upload_to_archive(sdkpath, '%s/defoldsdk.zip' % full_archive_path)
        self.upload_to_archive(sdk_sig_path, '%s/defoldsdk.sha256' % full_archive_path)

    def _can_run_tests(self):
        supported_tests = {}
        # E.g. on win64, we can test multiple platforms
        supported_tests['x86_64-win32'] = ['win32', 'x86_64-win32', 'arm64-nx64', 'x86_64-ps4', 'x86_64-ps5']
        supported_tests['arm64-macos'] = ['x86_64-macos', 'arm64-macos', 'wasm-web', 'js-web']
        supported_tests['x86_64-macos'] = ['x86_64-macos', 'wasm-web', 'js-web']

        return self.target_platform in supported_tests.get(self.host, []) or self.host == self.target_platform

    def _get_build_flags(self):
        supports_tests = self._can_run_tests()
        skip_tests = '--skip-tests' if self.skip_tests or not supports_tests else ''
        skip_codesign = '--skip-codesign' if self.skip_codesign else ''
        disable_ccache = '--disable-ccache' if self.disable_ccache else ''
        generate_compile_commands = '--generate-compile-commands' if self.generate_compile_commands else ''
        return {'skip_tests':skip_tests, 'skip_codesign':skip_codesign, 'disable_ccache':disable_ccache, 'generate_compile_commands':generate_compile_commands, 'prefix':None}

    def get_base_platforms(self):
        # Base platforms is the platforms to build the base libs for.
        # The base libs are the libs needed to build bob, i.e. contains compiler code.

        platform_dependencies = {'x86_64-macos': ['x86_64-macos'],
                                 'arm64-macos': ['arm64-macos'],
                                 'x86_64-linux': [],
                                 'arm64-linux': [],
                                 'x86_64-win32': ['win32']}

        platforms = list(platform_dependencies.get(self.host, [self.host]))

        if not self.host in platforms:
            platforms.append(self.host)

        return platforms

# ------------------------------------------------------------
# Gen source files ->

    def _gen_sdk_source_lib(self, libname, args, cwd, info):
        self._log('Generating source for %s' % libname)
        libargs = args + ['-i', info]
        run.env_command(self._form_env(), libargs, cwd = cwd)

    def gen_sdk_source(self):
        print("Generating source!")
        cmd = self.get_python() + [os.path.normpath(join(self.defold_root, './scripts/dmsdk/gen_sdk.py'))]
        for lib in ENGINE_LIBS:
            cwd = 'engine/%s' % lib
            info = join(self.defold_root, 'engine/%s/sdk_gen.json' % lib)
            if os.path.exists(info):
                self._gen_sdk_source_lib(lib, cmd, join(self.defold_root, cwd), info)

# <- Gen source files
# ------------------------------------------------------------

    def _build_engine_cmd(self, skip_tests, skip_codesign, disable_ccache, generate_compile_commands, prefix):
        prefix = prefix and prefix or self.dynamo_home
        commands = "build install"
        if not self.incremental:
            commands = "distclean configure " + commands
        return '%s %s/ext/bin/waf --prefix=%s %s %s %s %s %s' % (' '.join(self.get_python()), self.dynamo_home, prefix, skip_tests, skip_codesign, disable_ccache, generate_compile_commands, commands)

    def _build_engine_lib(self, args, lib, platform, skip_tests = False, dir = 'engine'):
        self._log('Building %s for %s' % (lib, platform))
        skip_build_tests = []
        if skip_tests and '--skip-build-tests' not in self.waf_options:
            skip_build_tests.append('--skip-tests')
            skip_build_tests.append('--skip-build-tests')
        cwd = join(self.defold_root, '%s/%s' % (dir, lib))
        plf_args = ['--platform=%s' % platform]
        run.env_command(self._form_env(), args + plf_args + self.waf_options + skip_build_tests, cwd = cwd)

# For now gradle right in
# - 'com.dynamo.cr/com.dynamo.cr.bob'
# - 'com.dynamo.cr/com.dynamo.cr.test'
# - 'com.dynamo.cr/com.dynamo.cr.common'
# Maybe in the future we consider to move it into install_ext
    def get_gradle_wrapper(self):
        if os.name == 'nt':  # Windows
            return join('.', 'gradlew.bat')
        else:  # Linux, macOS, or other Unix-like OS
            return join('.', 'gradlew')

    def build_bob_light(self):
        self._log('Building bob light')

        bob_dir = join(self.defold_root, 'com.dynamo.cr/com.dynamo.cr.bob')
        # common_dir = join(self.defold_root, 'com.dynamo.cr/com.dynamo.cr.common')

        sha1 = self._git_sha1()
        if os.path.exists(os.path.join(self.dynamo_home, 'archive', sha1)):
            run.env_shell_command(self._form_env(), "./scripts/copy.sh", cwd=bob_dir)
        else:
            self.copy_local_bob_artefacts()

        env = self._form_env()

        gradle = self.get_gradle_wrapper()
        gradle_args = []
        if self.verbose:
            gradle_args += ['--info']

        env['GRADLE_OPTS'] = '-Dorg.gradle.parallel=true' #-Dorg.gradle.daemon=true

        # Clean and build the project
        s = run.command(" ".join([gradle, 'clean', 'installBobLight'] + gradle_args), cwd = bob_dir, shell = True, env = env)
        if self.verbose:
        	print (s)

    def build_engine(self):
        self.check_sdk()

        # We want random folder to thoroughly test bob-light
        # We dont' want it to unpack for _every_ single invocation during the build
        os.environ['DM_BOB_ROOTFOLDER'] = tempfile.mkdtemp(prefix='bob-light-')
        self._log("env DM_BOB_ROOTFOLDER=" + os.environ['DM_BOB_ROOTFOLDER'])

        cmd = self._build_engine_cmd(**self._get_build_flags())
        args = cmd.split()
        host = self.host
        # Make sure we build these for the host platform for the toolchain (bob light)
        for lib in HOST_LIBS:
            self._build_engine_lib(args, lib, host)
        if not self.skip_bob_light:
            # We must build bob-light, which builds content during the engine build
            self.build_bob_light()
        # Target libs to build

        engine_libs = list(ENGINE_LIBS)
        for lib in engine_libs:

            # No need to rebuild a library if it has already been built
            if host == self.target_platform:
                if lib in HOST_LIBS:
                    continue

            if not build_private.is_library_supported(target_platform, lib):
                continue
            self._build_engine_lib(args, lib, target_platform)

        self._build_engine_lib(args, 'extender', target_platform, dir = 'share')
        if not self.skip_docs:
            self.build_docs()
        if not self.skip_builtins:
            self.build_builtins()
        if self.generate_compile_commands:
            self.generate_global_compile_commands_json()
        if '--static-analyze' in self.waf_options:
            scan_output_dir = os.path.normpath(os.path.join(os.environ['DYNAMO_HOME'], '..', '..', 'static_analyze'))
            report_dir = os.path.normpath(os.path.join(os.environ['DYNAMO_HOME'], '..', '..', 'report'))
            run.command(self.get_python() + ['./scripts/scan_build_gather_report.py', '-o', report_dir, '-i', scan_output_dir])
            print("Wrote report to %s. Open with 'scan-view .' or 'python -m SimpleHTTPServer'" % report_dir)
            shutil.rmtree(scan_output_dir)

        self._log("Copy platform.sdks.json")
        shutil.copyfile(join(self.defold_root, "share", "platform.sdks.json"), join(self.dynamo_home, "platform.sdks.json"))

        if os.path.exists(os.environ['DM_BOB_ROOTFOLDER']):
            print ("Removing", os.environ['DM_BOB_ROOTFOLDER'])
            shutil.rmtree(os.environ['DM_BOB_ROOTFOLDER'])

    def build_external(self):
        flags = self._get_build_flags()
        flags['prefix'] = join(self.defold_root, 'packages')
        cmd = self._build_engine_cmd(**flags)
        args = cmd.split() + ['package']
        for lib in EXTERNAL_LIBS:
            self._build_engine_lib(args, lib, platform=self.target_platform, dir='external')

    def archive_bob(self):
        sha1 = self._git_sha1()
        full_archive_path = join(sha1, 'bob').replace('\\', '/')
        for p in glob(join(self.dynamo_home, 'share', 'java', 'bob.jar')):
            self.upload_to_archive(p, '%s/%s' % (full_archive_path, basename(p)))

    def copy_local_bob_artefacts(self):
        texc_name = format_lib('texc_shared', self.host)
        modelc_name = format_lib('modelc_shared', self.host)
        shaderc_name = format_lib('shaderc_shared', self.host)
        luajit_dir = tempfile.mkdtemp()
        cwd = join(self.defold_root, 'com.dynamo.cr/com.dynamo.cr.bob')
        missing = {}
        def add_missing(plf, txt):
            txts = []
            txts = missing.setdefault(plf, txts)
            txts = txts.append(txt)

        for plf in [['win32', 'x86_64-win32'],
                    ['x86_64-win32', 'x86_64-win32'],
                    ['x86_64-linux', 'x86_64-linux'],
                    ['arm64-linux', 'arm64-linux'],
                    ['x86_64-macos', 'x86_64-macos'],
                    ['arm64-macos', 'arm64-macos']]:
            luajit_package = [pkg for pkg in PLATFORM_PACKAGES[plf[0]] if "luajit" in pkg]
            luajit_path = join(cwd, '../../packages/%s-%s.tar.gz' % (luajit_package[0], plf[0]))
            if not os.path.exists(luajit_path):
                add_missing(plf[1], "package '%s' could not be found" % (luajit_path))
            else:
                self._extract(luajit_path, luajit_dir)
                for name in ('luajit-64'):
                    luajit_exe = format_exes(name, plf[0])[0]
                    src = join(luajit_dir, 'bin/%s/%s' % (plf[0], luajit_exe))
                    if not os.path.exists(src):
                        continue
                    tgt_dir = join(cwd, 'libexec/%s' % plf[1])
                    self._mkdirs(tgt_dir)
                    self._copy(src, join(tgt_dir, luajit_exe))

        # Any shared libraries that we depend on
        win32_files = dict([['ext/lib/%s/%s.dll' % (plf[0], lib), 'lib/%s/%s.dll' % (plf[1], lib)] for lib in [] for plf in [['win32', 'x86-win32'], ['x86_64-win32', 'x86_64-win32']]])
        macos_files = dict([['ext/lib/%s/lib%s.dylib' % (plf[0], lib), 'lib/%s/lib%s.dylib' % (plf[1], lib)] for lib in [] for plf in [['x86_64-macos', 'x86_64-macos'], ['arm64-macos', 'arm64-macos']]])
        linux_files = dict([['ext/lib/%s/lib%s.so' % (plf[0], lib), 'lib/%s/lib%s.so' % (plf[1], lib)] for lib in [] for plf in [['x86_64-linux', 'x86_64-linux'], ['arm64-linux', 'arm64-linux']]])
        js_files = {}
        android_files = {'share/java/classes.dex': 'lib/classes.dex',
                         'ext/share/java/android.jar': 'lib/android.jar'} # this should be the stripped one

        switch_files = {}
        # This dict is being built up and will eventually be used for copying in the end
        # - "type" - what the files are needed for, for error reporting
        #   - pairs of src-file -> dst-file
        artefacts = {'generic': {'share/java/dlib.jar': 'lib/dlib.jar',
                                 'share/java/modelimporter.jar': 'lib/modelimporter.jar',
                                 'share/java/shaderc.jar': 'lib/shaderc.jar',
                                 'share/builtins.zip': 'lib/builtins.zip',
                                 'lib/%s/%s' % (self.host, texc_name): 'lib/%s/%s' % (self.host, texc_name),
                                 'lib/%s/%s' % (self.host, modelc_name): 'lib/%s/%s' % (self.host, modelc_name),
                                 'lib/%s/%s' % (self.host, shaderc_name): 'lib/%s/%s' % (self.host, shaderc_name)},
                     'android-bundling': android_files,
                     'win32-bundling': win32_files,
                     'js-bundling': js_files,
                     'ios-bundling': {},
                     'osx-bundling': macos_files,
                     'linux-bundling': linux_files,
                     'switch-bundling': switch_files}
        # Add dmengine to 'artefacts' procedurally
        for type, plfs in {'android-bundling': [['armv7-android', 'armv7-android'], ['arm64-android', 'arm64-android']],
                           'win32-bundling': [['win32', 'x86-win32'], ['x86_64-win32', 'x86_64-win32']],
                           'js-bundling': [['js-web', 'js-web'], ['wasm-web', 'wasm-web']],
                           'ios-bundling': [['arm64-ios', 'arm64-ios'], ['x86_64-ios', 'x86_64-ios']],
                           'osx-bundling': [['x86_64-macos', 'x86_64-macos'], ['arm64-macos', 'arm64-macos']],
                           'linux-bundling': [['x86_64-linux', 'x86_64-linux'], ['arm64-linux', 'arm64-linux']],
                           'switch-bundling': [['arm64-nx64', 'arm64-nx64']]}.items():
            # plfs is pairs of src-platform -> dst-platform
            for plf in plfs:
                exes = format_exes('dmengine', plf[1]) + format_exes('dmengine_release', plf[1])
                artefacts[type].update(dict([['bin/%s/%s' % (plf[0], exe), 'libexec/%s/%s' % (plf[1], exe)] for exe in exes]))
        # Perform the actual copy, or list which files are missing
        for type, files in artefacts.items():
            m = []
            for src, dst in files.items():
                src_path = join(self.dynamo_home, src)
                if not os.path.exists(src_path):
                    m.append(src_path)
                else:
                    dst_path = join(cwd, dst)
                    self._mkdirs(os.path.dirname(dst_path))
                    self._copy(src_path, dst_path)
            if m:
                add_missing(type, m)
        if missing:
            print('*** NOTE! There are missing artefacts.')
            print(json.dumps(missing, indent=2))

    def build_bob(self):
        bob_dir = join(self.defold_root, 'com.dynamo.cr/com.dynamo.cr.bob')
        # common_dir = join(self.defold_root, 'com.dynamo.cr/com.dynamo.cr.common')
        test_dir = join(self.defold_root, 'com.dynamo.cr/com.dynamo.cr.bob.test')

        sha1 = self._git_sha1()
        if os.path.exists(os.path.join(self.dynamo_home, 'archive', sha1)):
            run.env_shell_command(self._form_env(), "./scripts/copy.sh", cwd=bob_dir)
        else:
            self.copy_local_bob_artefacts()

        env = self._form_env()

        gradle = self.get_gradle_wrapper()
        gradle_args = []
        if self.verbose:
            gradle_args += ['--info']

        env['GRADLE_OPTS'] = '-Dorg.gradle.parallel=true' #-Dorg.gradle.daemon=true

        # Clean and build the project
        run.command(" ".join([gradle, 'clean', 'install'] + gradle_args), cwd=bob_dir, shell = True, env = env)

        # Run tests if not skipped
        if not self.skip_tests:
            run.command(" ".join([gradle, 'testJar'] + gradle_args), cwd = test_dir, shell = True, env = env, stdout = None)


    def build_sdk_headers(self):
        # Used to provide a small sized bundle with the headers for any C++ auto completion tools

        # Step 1: Generate the package
        filename = 'defoldsdk_headers.zip'
        headers_path = join(self.dynamo_home, filename)
        self._package_platform_sdk_headers(headers_path)

        # Step 2: Upload the package
        sha1 = self._git_sha1()

        sdkurl = join(sha1, 'engine').replace('\\', '/')
        self.upload_to_archive(headers_path, f'{sdkurl}/{filename}')

    def build_sdk(self):
        tempdir = tempfile.mkdtemp() # where the sdk ends up

        sha1 = self._git_sha1()
        u = urlparse(self.get_archive_path())
        bucket = s3.get_bucket(u.netloc)

        root = urlparse(self.get_archive_path()).path[1:]
        base_prefix = os.path.join(root, sha1)

        platforms = None
        # when we build the sdk in a private repo we only include the private platforms
        if build_private.is_repo_private():
            platforms = build_private.get_target_platforms()
        else:
            platforms = get_target_platforms()

        # For the linux build tools (protoc, dlib_shared etc)
        if 'x86_64-linux' not in platforms:
            platforms.append('x86_64-linux')

        # Since we usually want to use the scripts in this package on a linux machine, we'll unpack
        # it last, in order to preserve unix line endings in the files
        if 'x86_64-linux' in platforms:
            platforms.remove('x86_64-linux')
            platforms.append('x86_64-linux')

        for platform in platforms:
            prefix = os.path.join(base_prefix, 'engine', platform, 'defoldsdk.zip')
            entry = bucket.Object(prefix)

            platform_sdk_zip = tempfile.NamedTemporaryFile(delete = False)
            print ("Downloading", entry.key)
            entry.download_file(platform_sdk_zip.name)
            print ("Downloaded", entry.key, "to", platform_sdk_zip.name)

            self._extract_zip(platform_sdk_zip.name, tempdir)
            print ("Extracted", platform_sdk_zip.name, "to", tempdir)

            os.unlink(platform_sdk_zip.name)
            print ("")

        # Due to an issue with how the attributes are preserved, let's go through the bin/ folders
        # and set the flags explicitly
        for root, _, files in os.walk(tempdir):
            for f in files:
                p = os.path.join(root, f)
                if '/bin/' in p:
                    os.chmod(p, 0o755)

        treepath = os.path.join(tempdir, 'defoldsdk')
        sdkpath = self._ziptree(treepath, directory=tempdir)
        print ("Packaged defold sdk from", tempdir, "to", sdkpath)

        sdkurl = join(sha1, 'engine').replace('\\', '/')
        self.upload_to_archive(sdkpath, '%s/defoldsdk.zip' % sdkurl)

        print("Create sdk signature")
        sig_filename = self._create_sha256_signature_file(sdkpath)
        self.upload_to_archive(join(dirname(sdkpath), sig_filename), '%s/defoldsdk.sha256' % sdkurl)

        print("Upload platform sdks mappings")
        self.upload_to_archive(join(self.defold_root, "share", "platform.sdks.json"), '%s/platform.sdks.json' % sdkurl)

        shutil.rmtree(tempdir)
        print ("Removed", tempdir)

    def build_docs(self):
        skip_tests = '--skip-tests' if self.skip_tests or self.target_platform != self.host else ''
        self._log('Building API docs')
        cwd = join(self.defold_root, 'engine/docs')
        python_cmd = ' '.join(self.get_python())
        commands = 'build install'
        if not self.incremental:
            commands = "distclean configure " + commands
        cmd = '%s %s/ext/bin/waf configure --prefix=%s %s %s' % (python_cmd, self.dynamo_home, self.dynamo_home, skip_tests, commands)
        run.env_command(self._form_env(), [python_cmd, './scripts/bundle.py', 'docs', '--docs-dir', cwd], cwd = join(self.defold_root, 'editor'))
        run.env_command(self._form_env(), cmd.split() + self.waf_options, cwd = cwd)
        with open(join(self.dynamo_home, 'share', 'ref-doc.zip'), 'wb') as f:
            self._ziptree(join(self.dynamo_home, 'share', 'doc'), outfile = f, directory = join(self.dynamo_home, 'share'))


# ------------------------------------------------------------
# BEGIN: EDITOR 2
#
    def download_editor2(self):
        if not self.channel:
            raise Exception('No channel provided when downloading the editor')

        editor_filename = "Defold-%s.zip" % self.target_platform
        editor_path = join(self.defold_root, 'editor', 'target', 'editor', editor_filename)

        s3_path = join(self._git_sha1(), self.channel, 'editor2', editor_filename)
        self.download_from_archive(s3_path, editor_path)

    def archive_editor2(self):
        if not self.channel:
            raise Exception('No channel provided when archiving the editor')

        sha1 = self._git_sha1()
        full_archive_path = join(sha1, self.channel, 'editor2')

        zip_file = "Defold-%s.zip" % self.target_platform
        gz_file = "Defold-%s.tar.gz" % self.target_platform
        dmg_file = "Defold-%s.dmg" % self.target_platform
        zip_path = join(self.defold_root, 'editor', 'target', 'editor', zip_file)
        gz_path = join(self.defold_root, 'editor', 'target', 'editor', gz_file)
        dmg_path = join(self.defold_root, 'editor', 'target', 'editor', dmg_file)
        if os.path.exists(zip_path): self.upload_to_archive(zip_path, '%s/%s' % (full_archive_path, zip_file))
        if os.path.exists(gz_path): self.upload_to_archive(gz_path, '%s/%s' % (full_archive_path, gz_file))
        if os.path.exists(dmg_path): self.upload_to_archive(dmg_path, '%s/%s' % (full_archive_path, dmg_file))
        self.wait_uploads()

    def run_editor_script(self, cmd):
        cwd = join(self.defold_root, 'editor')
        run.env_command(self._form_env(), cmd, cwd = cwd)

    def build_editor2(self):
        cmd = self.get_python() + ['./scripts/bundle.py',
               '--engine-artifacts=%s' % self.engine_artifacts,
               '--archive-domain=%s' % self.archive_domain,
               'build']

        if self.skip_tests:
            cmd.append("--skip-tests")

        self.run_editor_script(cmd)

    def bundle_editor2(self):
        if not self.channel:
            raise Exception('No channel provided when bundling the editor')

        cmd = self.get_python() + ['./scripts/bundle.py',
               '--platform=%s' % self.target_platform,
               '--version=%s' % self.version,
               '--channel=%s' % self.channel,
               '--engine-artifacts=%s' % self.engine_artifacts,
               '--archive-domain=%s' % self.archive_domain,
               'bundle']
        self.run_editor_script(cmd)

    def sign_editor2(self):
        editor_bundle_dir = join(self.defold_root, 'editor', 'target', 'editor')
        cmd = self.get_python() + ['./scripts/bundle.py',
               '--platform=%s' % self.target_platform,
               '--bundle-dir=%s' % editor_bundle_dir,
               '--archive-domain=%s' % self.archive_domain,
               'sign']
        if self.skip_codesign:
            cmd.append('--skip-codesign')
        else:
            if self.gcloud_keyname:
                cmd.append('--gcloud-keyname=%s' % self.gcloud_keyname)
            if self.gcloud_certfile:
                cmd.append("--gcloud-certfile=%s" % self.gcloud_certfile)
            if self.gcloud_keyfile:
                cmd.append("--gcloud-keyfile=%s" % self.gcloud_keyfile)
            if self.gcloud_location:
                cmd.append("--gcloud-location=%s" % self.gcloud_location)
            if self.gcloud_projectid:
                cmd.append("--gcloud-projectid=%s" % self.gcloud_projectid)
            if self.gcloud_keyringname:
                cmd.append("--gcloud-keyringname=%s" % self.gcloud_keyringname)
            if self.codesigning_identity:
                cmd.append('--codesigning-identity="%s"' % self.codesigning_identity)
        self.run_editor_script(cmd)

    def notarize_editor2(self):
        if self.target_platform not in ('x86_64-macos', 'arm64-macos'):
            return

        editor_bundle_dir = join(self.defold_root, 'editor', 'target', 'editor')
        # create dmg installer
        cmd = ['./scripts/bundle.py',
               '--platform=%s' % self.target_platform,
               '--bundle-dir=%s' % editor_bundle_dir,
               '--archive-domain=%s' % self.archive_domain,
               'installer']
        if self.skip_codesign:
            cmd.append('--skip-codesign')
        else:
            if self.codesigning_identity:
                cmd.append('--codesigning-identity="%s"' % self.codesigning_identity)
        self.run_editor_script(cmd)

        # notarize dmg
        editor_dmg = join(editor_bundle_dir, 'Defold-%s.dmg' % self.target_platform)
        cmd = ['./scripts/notarize.py',
               editor_dmg,
               self.notarization_username,
               self.notarization_password,
               self.notarization_itc_provider]
        self.run_editor_script(cmd)
#
# END: EDITOR 2
# ------------------------------------------------------------


    def bump(self):
        sha1 = self._git_sha1()

        with open('VERSION', 'r') as f:
            current = f.readlines()[0].strip()

        if self.set_version:
            new_version = self.set_version
        else:
            lst = [int(x) for x in current.split('.')]
            lst[-1] += 1
            new_version = '.'.join(map(str, lst))

        with open('VERSION', 'w') as f:
            f.write(new_version)

        print ('Bumping engine version from %s to %s' % (current, new_version))
        print ('Review changes and commit')

    def save_env(self):
        if not self.save_env_path:
            self._log("No --save-env-path set when trying to save environment export")
            return

        env = self._form_env()
        res = ""
        for key in env:
            if bool(re.match('^[a-zA-Z0-9_]+$', key)):
                res = res + ("export %s='%s'\n" % (key, env[key]))
        with open(self.save_env_path, "w") as f:
            f.write(res)

    def find_and_set_java_home(self):
        cmd = ['java', '-XshowSettings:properties', '-version']
        process = subprocess.Popen(cmd, stdout = subprocess.PIPE, stderr = subprocess.PIPE, shell = False)
        output = process.communicate()[1]
        lines = output.decode("utf-8").replace('\r', '').split('\n')

        for line in lines:
            line = line.strip()

            if 'java.home' in line:
                tokens = line.split(' = ')
                java_home = tokens[1].strip()
                os.environ['JAVA_HOME'] = java_home


    def shell(self):
        print ('Setting up shell with DYNAMO_HOME, PATH, JAVA_HOME, and LD_LIBRARY_PATH/DYLD_LIBRARY_PATH (where applicable) set')

        args = [SHELL, '-l']

        process = subprocess.Popen(args, env=self._form_env(), shell=True)
        output = process.communicate()[0]

        if process.returncode != 0:
            self._log(str(output, encoding='utf-8'))
            sys.exit(process.returncode)

    def fatal(self, msg):
        self._log(msg)
        sys.exit(1)

# ------------------------------------------------------------
# BEGIN: RELEASE
#
    def compose_tag_name(self, version, channel):
        if channel and channel != 'stable':
            channel = '-' + channel
        else:
            channel = ''

        suffix = build_private.get_tag_suffix() # E.g. '' or 'switch'
        if suffix:
            suffix = '-' + suffix

        return '%s%s%s' % (version, channel, suffix)

    def create_tag(self):
        if self.channel is None:
            self._log("No channel specified!")
            sys.exit(1)

        is_stable = self.channel == 'stable'
        channel = '' if is_stable else self.channel
        msg = 'Release %s%s%s' % (self.version, '' if is_stable else ' - ', channel)

        tag_name = self.compose_tag_name(self.version, self.channel)

        cmd = 'git tag -f -a %s -m "%s"' % (tag_name, msg)

        # E.g.
        #   git tag -f -a 1.2.184 -m "Release 1.2.184" <- stable
        #   git tag -f -a 1.2.184-alpha -m "Release 1.2.184 - alpha"
        run.shell_command(cmd)
        return tag_name

    def push_tag(self, tag):
        cmd = 'git push -f origin %s' % tag
        run.shell_command(cmd)

    def _release_web_pages(self, releases):
        # We handle the stable channel seperately, since we want it to point
        # to the editor-dev release (which uses the latest stable engine).
        editor_channel = None
        if self.channel == "stable":
            editor_channel = "editor-alpha"
        else:
            editor_channel = self.channel or "stable"

        u = urlparse(self.get_archive_path())
        hostname = u.hostname
        bucket = s3.get_bucket(hostname)

        editor_archive_path = urlparse(self.get_archive_path(editor_channel)).path

        release_sha1 = releases[0]['sha1']

        html = None;
        with open(os.path.join("scripts", "resources", "downloads.html"), 'r') as file:
            html = file.read()
            file.close()

        # NOTE: We upload index.html to /CHANNEL/index.html
        # The root-index, /index.html, redirects to /stable/index.html
        self._log('Uploading %s/index.html' % self.channel)

        index_obj = bucket.Object('%s/index.html' % self.channel)
        index_obj.put(Body=html, ContentType='text/html')

        self._log('Uploading %s/info.json' % self.channel)
        new_obj = bucket.Object('%s/info.json' % self.channel)
        new_obj_content = json.dumps({'version': self.version,
                                                 'sha1' : release_sha1})
        new_obj.put(Body=new_obj_content, ContentType='application/json')

        # Editor update-v4.json
        v4_obj = bucket.Object('editor2/channels/%s/update-v4.json' % self.channel)
        self._log("Updating channel '%s' for update-v4.json: %s" % (self.channel, v4_obj.key))
        v4_content = json.dumps({'sha1': release_sha1})
        v4_obj.put(Body=v4_content, ContentType='application/json')

        # Set redirect urls so the editor can always be downloaded without knowing the latest sha1.
        # Used by www.defold.com/download
        # For example;
        #   redirect: /editor2/channels/editor-alpha/Defold-x86_64-macos.dmg -> /archive/<sha1>/editor-alpha/Defold-x86_64-macos.dmg
        for name in ['Defold-arm64-macos.dmg', 'Defold-x86_64-macos.dmg', 'Defold-x86_64-win32.zip', 'Defold-x86_64-linux.tar.gz', 'Defold-x86_64-linux.zip']:
            key_name = 'editor2/channels/%s/%s' % (editor_channel, name)
            redirect = '%s/%s/%s/editor2/%s' % (editor_archive_path, release_sha1, editor_channel, name)
            self._log('Creating link from %s -> %s' % (key_name, redirect))
            obj = bucket.Object(key_name)
            obj.copy_from(
                CopySource={'Bucket': hostname, 'Key': key_name},
                WebsiteRedirectLocation=redirect
            )

    def _get_tag_pattern_from_tag_name(self, channel, tag_name):
        # NOTE: Each of the main branches has a channel (stable, beta and alpha)
        #       and each of them have their separate tag patterns ("1.2.183" vs "1.2.183-beta"/"1.2.183-alpha")
        channel_pattern = ''
        if channel != 'stable':
            channel_pattern = '-' + channel
        platform_pattern = build_private.get_tag_suffix() # E.g. '' or 'switch'
        if platform_pattern:
            platform_pattern = '-' + platform_pattern

        # Example tags:
        #   1.2.184, 1.2.184-alpha, 1.2.184-beta
        #   1.2.184-switch, 1.2.184-alpha-switch, 1.2.184-beta-switch
        return r"(\d+\.\d+\.\d+%s)$" % (channel_pattern + platform_pattern)

    def _get_github_release_body(self):
        engine_channel = None
        editor_channel = None
        engine_sha1 = None
        editor_sha1 = None
        if self.channel in ('stable','beta'):
            engine_sha1 = self._git_sha1()

        elif self.channel in ('editor-alpha',):
            engine_channel = 'stable'
            editor_channel = self.channel
            editor_sha1 = self._git_sha1()
            engine_sha1 = self._git_sha1(self.version) # engine version

        else:
            engine_sha1 = self._git_sha1()
            engine_channel = self.channel
            editor_channel = self.channel

        if not editor_sha1:
            editor_sha1 = engine_sha1

        body  = "Defold version %s\n" % self.version
        body += "Engine channel=%s sha1: %s\n" % (engine_channel, engine_sha1)
        body += "Editor channel=%s sha1: %s\n" % (editor_channel, editor_sha1)
        body += "date = %s" % datetime.now().strftime("%Y-%m-%d %H:%M:%S")
        return body

    def release(self):
        """ This step creates a tag using the channel name
        * It will update the webpage on d.defold.com (or DM_ARCHIVE_PATH)
        * It will update the releases in the target repository
        """
        if self.channel is None:
            self._log("No channel specified!")
            sys.exit(0)

        if run.shell_command('git config -l').find('remote.origin.url') != -1 and os.environ.get('GITHUB_WORKFLOW', None) is None:
            # NOTE: Only run fetch when we have a configured remote branch.
            # When running on buildbot we don't but fetching should not be required either
            # as we're already up-to-date
            self._log('Running git fetch to get latest tags and refs...')
            run.shell_command('git fetch')

        # Create or update the tag for engine releases
        tag_name = None
        is_editor_branch = False
        engine_channel = None
        editor_channel = None
        prerelease = True
        if self.channel in ('stable', 'beta', 'alpha'):
            engine_channel = self.channel
            editor_channel = self.channel
            prerelease = self.channel in ('alpha', 'beta')
            tag_name = self.create_tag()
            self.push_tag(tag_name)

        elif self.channel in ('editor-alpha',):
            # We update the stable release with new editor builds
            engine_channel = 'stable'
            editor_channel = self.channel
            prerelease = False
            tag_name = self.compose_tag_name(self.version, engine_channel)
            is_editor_branch = True

        if tag_name is not None and not is_editor_branch:
            pattern = self._get_tag_pattern_from_tag_name(self.channel, tag_name)
            releases = s3.get_tagged_releases(self.get_archive_path(), pattern, num_releases=1)
        else:
            releases = [s3.get_single_release(self.get_archive_path(), self.version, self._git_sha1())]

        if not releases:
            self._log('Unable to find any releases')
            sys.exit(1)

        release_sha1 = releases[0]['sha1']

        if sys.stdin.isatty():
            sys.stdout.write('Release %s with SHA1 %s to channel %s? [y/n]: ' % (self.version, release_sha1, self.channel))
            sys.stdout.flush()
            response = sys.stdin.readline()
            if response[0] != 'y':
                return

        # Only release the web pages for the public repo
        if not build_private.is_repo_private():
            self._release_web_pages(releases);

        # Release to github as well
        if tag_name:
            # only allowed anyways with a github token
            body = self._get_github_release_body()
            release_name = 'v%s - %s' % (self.version, engine_channel or self.channel)
            release_to_github.release(self, tag_name, release_sha1, releases[0], release_name=release_name, body=body, prerelease=prerelease, editor_only=is_editor_branch)

        # Release to steam for stable only
        # if tag_name and (self.channel == 'editor-alpha'):
        #     self.release_to_steam()

    # E.g. use with ./scripts/build.py release_to_github --github-token=$CITOKEN --channel=editor-alpha
    # on a branch with the correct sha1 (e.g. beta or editor-dev)
    def release_to_github(self):
        engine_channel = None
        release_sha1 = None
        is_editor_branch = False
        prerelease = True
        if self.channel in ('editor-alpha',):
            engine_channel = 'stable'
            is_editor_branch = True
            prerelease = False
            release_sha1 = self._git_sha1()
        else:
            release_sha1 = self._git_sha1(self.version) # engine version
            if self.channel in ('stable', 'beta'):
                prerelease = False

        tag_name = self.compose_tag_name(self.version, engine_channel or self.channel)

        if tag_name is not None and not is_editor_branch:
            pattern = self._get_tag_pattern_from_tag_name(self.channel, tag_name)
            releases = s3.get_tagged_releases(self.get_archive_path(), pattern, num_releases=1)
        else:
            # e.g. editor-dev releases
            releases = [s3.get_single_release(self.get_archive_path(), self.version, self._git_sha1())]

        body = self._get_github_release_body()
        release_name = 'v%s - %s' % (self.version, engine_channel or self.channel)

        release_to_github.release(self, tag_name, release_sha1, releases[0], release_name=release_name, body=body, prerelease=prerelease, editor_only=is_editor_branch)

    def get_editor_urls_from_s3(self, archive_path, tag_name):
        release = s3.get_single_release(archive_path, tag_name)
        if not release.get("files"):
            log("No files found on S3")
            exit(1)

        # get a set of editor files only
        # for some reasons files are listed more than once in 'release'
        urls = set()
        base_url = "https://" + urlparse(archive_path).hostname
        for file in release.get("files", None):
            path = file.get("path")
            if os.path.basename(path) in ('Defold-x86_64-macos.dmg',
                                          'Defold-x86_64-linux.zip',
                                          'Defold-x86_64-win32.zip'):
                urls.add(base_url + path)

        return urls

    # Use with ./scripts/build.py release_to_steam --version=1.4.8
    def release_to_steam(self):
        editor_channel = "editor-alpha"
        engine_channel = "stable"
        tag_name = self.compose_tag_name(self.version, engine_channel)
        archive_path = self.get_archive_path(editor_channel)
        urls = self.get_editor_urls_from_s3(archive_path, tag_name)
        release_to_steam.release(self, urls)


    # Use with ./scripts/build.py release_to_egs --version=1.4.8
    def release_to_egs(self):
        editor_channel = "editor-alpha"
        engine_channel = "stable"
        tag_name = self.compose_tag_name(self.version, engine_channel)
        archive_path = self.get_archive_path(editor_channel)
        urls = self.get_editor_urls_from_s3(archive_path, tag_name)
        release_to_egs.release(self, urls, tag_name)

#
# END: RELEASE
# ------------------------------------------------------------

    def sync_archive(self):
        u = urlparse(self.get_archive_path())
        bucket_name = u.hostname
        bucket = s3.get_bucket(bucket_name)

        local_dir = os.path.join(self.dynamo_home, 'archive')
        self._mkdirs(local_dir)

        if not self.thread_pool:
            self.thread_pool = ThreadPool(8)

        def download(obj, path):
            self._log('s3://%s/%s -> %s' % (bucket_name, obj.key, path))
            obj.download_file(path)

        futures = []
        sha1 = self._git_sha1()
        # Only s3 is supported (scp is deprecated)
        # The pattern is used to filter out:
        # * Editor files
        # * Defold SDK files
        # * launcher files, used to launch editor2
        # * rarely used platforms: armv7-android , js-web  and x86-win32
        # * headless builds
        pattern = re.compile(
            r'(^|/)editor(2)*/|/defoldsdk\.zip$|/launcher(\.exe)*$|/(armv7-android|js-web|x86-win32)(/|$)|headless'
        )
        prefix = s3.get_archive_prefix(self.get_archive_path(), self._git_sha1())
        for obj_summary in bucket.objects.filter(Prefix=prefix):
            rel = os.path.relpath(obj_summary.key, prefix)

            if not pattern.search(rel):
                p = os.path.join(local_dir, sha1, rel)
                self._mkdirs(os.path.dirname(p))
                f = Future(self.thread_pool, download, bucket.Object(obj_summary.key), p)
                futures.append(f)

        for f in futures:
            f()

# ------------------------------------------------------------
# BEGIN: SMOKE TEST
#
    def _download_editor2(self, channel, sha1):
        bundles = {
            'arm64-macos': 'Defold-arm64-macos.dmg',
            'x86_64-macos': 'Defold-x86_64-macos.dmg',
            'x86_64-linux' : 'Defold-x86_64-linux.zip',
            'x86_64-win32' : 'Defold-x86_64-win32.zip'
        }
        host = get_host_platform()
        bundle = bundles.get(host)
        if bundle:
            url = join(self.get_archive_path(), sha1, channel, 'editor2', bundle).replace("s3", "https").replace("\\", "/")
            path = self._download(url)
            return path
        else:
            print("No editor2 bundle found for %s" % host)
            return None

    def _install_editor2(self, path):
        host = get_host_platform()
        install_path = join('tmp', 'smoke_test')
        if 'macos' in host:
            out = run.command(['hdiutil', 'attach', path])
            print("cmd:" + out)
            last = [l2 for l2 in (l1.strip() for l1 in out.split('\n')) if l2][-1]
            words = last.split()
            fs = words[0]
            volume = words[-1]
            install_path = join(install_path, 'Defold.app')
            self._copy_tree(join(volume, 'Defold.app'), install_path)
            result = {'volume': volume,
                      'fs': fs,
                      'install_path': install_path,
                      'resources_path': join('Defold.app', 'Contents', 'Resources'),
                      'config': join(install_path, 'Contents', 'Resources', 'config')}
            return result
        else:
            if 'win32' in host or 'linux' in host:
                self._extract_zip(path, install_path)
            else:
                self._extract(path, install_path)
            install_path = join(install_path, 'Defold')
            result = {'install_path': install_path,
                      'resources_path': 'Defold',
                      'config': join(install_path, 'config')}
            return result

    def _uninstall_editor2(self, info):
        host = get_host_platform()
        shutil.rmtree(info['install_path'])
        if 'macos' in host:
            out = run.command(['hdiutil', 'detach', info['fs']])

    def _get_config(self, config, section, option, overrides):
        combined = '%s.%s' % (section, option)
        if combined in overrides:
            return overrides[combined]
        if section == 'bootstrap' and option == 'resourcespath':
            return '.'
        v = config.get(section, option)
        m = re.search(r"\${(\w+).(\w+)}", v)
        while m:
            s = m.group(1)
            o = m.group(2)
            v = re.sub(r"\${(\w+).(\w+)}", self._get_config(config, s, o, overrides), v, 1)
            m = re.search(r"\${(\w+).(\w+)}", v)
        return v

    def smoke_test(self):
        sha1 = self._git_sha1()
        cwd = join('tmp', 'smoke_test')
        if os.path.exists(cwd):
            shutil.rmtree(cwd)
        path = self._download_editor2(self.channel, sha1)
        info = self._install_editor2(path)
        config = ConfigParser()
        config.read(info['config'])
        overrides = {'bootstrap.resourcespath': info['resources_path']}
        jdk = 'jdk-21.0.5+11'
        host = get_host_platform()
        if 'win32' in host:
            java = join('Defold', 'packages', jdk, 'bin', 'java.exe')
        elif 'linux' in host:
            run.command(['chmod', '-R', '755', 'tmp/smoke_test/Defold'])
            java = join('Defold', 'packages', jdk, 'bin', 'java')
        else:
            java = join('Defold.app', 'Contents', 'Resources', 'packages', jdk, 'bin', 'java')
        jar = self._get_config(config, 'launcher', 'jar', overrides)
        vmargs = self._get_config(config, 'launcher', 'vmargs', overrides).split(',') + ['-Ddefold.log.dir=.', '-Ddefold.smoke.log=true']
        vmargs = filter(lambda x: not str.startswith(x, '-Ddefold.update.url='), vmargs)
        main = self._get_config(config, 'launcher', 'main', overrides)
        game_project = '../../editor/test/resources/geometry_wars/game.project'
        args = [java, '-cp', jar] + vmargs + [main, '--preferences=../../editor/test/resources/smoke_test.editor_settings', game_project]
        robot_jar = '%s/ext/share/java/defold-robot.jar' % self.dynamo_home
        robot_args = [java, '-jar', robot_jar, '-s', '../../share/smoke-test.edn', '-o', 'result']
        origdir = os.getcwd()
        origcwd = cwd
        if 'win32' in host:
            os.chdir(cwd)
            cwd = '.'
        print('Running robot: %s' % robot_args)
        robot_proc = subprocess.Popen(robot_args, cwd = cwd, stdout = subprocess.PIPE, stderr = subprocess.PIPE, shell = False)
        time.sleep(2)
        self._log('Running editor: %s' % args)
        ed_proc = subprocess.Popen(args, cwd = cwd, shell = False)
        os.chdir(origdir)
        cwd = origcwd
        output = robot_proc.communicate()[0]
        if ed_proc.poll() == None:
            ed_proc.terminate()
            ed_proc.wait()
        self._uninstall_editor2(info)

        result_archive_path = '/'.join(['int.d.defold.com', 'archive', sha1, self.channel, 'editor2', 'smoke_test'])
        def _findwebfiles(libdir):
            paths = os.listdir(libdir)
            paths = [os.path.join(libdir, x) for x in paths if os.path.splitext(x)[1] in ('.html', '.css', '.png')]
            return paths
        for f in _findwebfiles(join(cwd, 'result')):
            self.upload_to_s3(f, 's3://%s/%s' % (result_archive_path, basename(f)))
        self.wait_uploads()
        self._log('Log: https://s3-eu-west-1.amazonaws.com/%s/index.html' % (result_archive_path))

        if robot_proc.returncode != 0:
            sys.exit(robot_proc.returncode)
        return True

    def local_smoke(self):
        host = get_host_platform()
        cwd = './editor'
        if os.path.exists('editor/log.txt'):
            os.remove('editor/log.txt')
        game_project = 'test/resources/geometry_wars/game.project'
        args = ['./scripts/lein', 'with-profile', '+smoke-test', 'run', game_project]
        robot_jar = '../defold-robot/target/defold-robot-0.7.0-standalone.jar'
        robot_args = ['java', '-jar', robot_jar, '-s', '../share/smoke-test.edn', '-o', 'local_smoke_result']
        origdir = os.getcwd()
        origcwd = cwd
        if 'win32' in host:
            os.chdir(cwd)
            args = ['sh'] + args
            cwd = '.'
        print('Running robot: %s' % robot_args)
        robot_proc = subprocess.Popen(robot_args, cwd = cwd, stdout = subprocess.PIPE, stderr = subprocess.PIPE, shell = False)
        time.sleep(2)
        self._log('Running editor: %s' % args)
        ed_proc = subprocess.Popen(args, cwd = cwd, shell = False)
        os.chdir(origdir)
        cwd = origcwd
        output = robot_proc.communicate()[0]
        if ed_proc.poll() == None:
            ed_proc.terminate()
            ed_proc.wait()
        if robot_proc.returncode != 0:
            sys.exit(robot_proc.returncode)
        return True
#
# END: SMOKE TEST
# ------------------------------------------------------------
    def get_archive_path(self, channel=None):
        if channel is None:
            channel = self.channel
        assert(type(channel) == str)
        return join(self.archive_path, channel)

    def get_archive_redirect_key(self, url):
        old_url = url.replace(self.get_archive_path().replace("\\", "/"), self.archive_path)
        u = urlparse(old_url)
        p = u.path
        return p.lstrip('/')

    def download_from_archive(self, src_path, dst_file):
        url = join(self.get_archive_path(), src_path)
        self.download_from_s3(dst_file, url)


    def upload_to_archive(self, src_file, dst_path):
        url = join(self.get_archive_path(), dst_path).replace("\\", "/")
        self.upload_to_s3(src_file, url)


    def download_from_s3(self, path, url):
        url = url.replace('\\', '/')
        self._log('Downloading %s -> %s' % (url, path))
        u = urlparse(url)

        if u.scheme == 's3':
            self._mkdirs(os.path.dirname(path))

            bucket = s3.get_bucket(u.netloc)
            bucket.download_file(u.path.lstrip('/'), path)
            self._log('Downloaded %s -> %s' % (url, path))
        else:
            raise Exception('Unsupported url %s' % (url))


    def upload_to_s3(self, path, url):
        url = url.replace('\\', '/')
        self._log('Uploading %s -> %s' % (path, url))

        u = urlparse(url)

        if u.scheme == 's3':
            bucket = s3.get_bucket(u.netloc)
            # create redirect so that the old s3 paths still work
            # s3://d.defold.com/archive/channel/sha1/engine/* -> http://d.defold.com/archive/sha1/engine/*
            redirect_key = self.get_archive_redirect_key(url)
            redirect_url = url.replace("s3://", "http://")

            if not self.thread_pool:
                self.thread_pool = ThreadPool(8)

            p = u.path
            if p[-1] == '/':
                p += basename(path)

            # strip first / character to make key like dir1/dir2/filename.ext
            p = p.lstrip('/')
            def upload_singlefile():
                bucket.upload_file(path, p)
                self._log('Uploaded %s -> %s' % (path, url))
                self._log("Create redirection %s -> %s : %s" % (url, redirect_key, redirect_url))
                bucket.put_object(Key=redirect_key, Body='0', WebsiteRedirectLocation=redirect_url)

            def upload_multipart():
                contenttype, _ = mimetypes.guess_type(path)
                mp = None
                if contenttype is not None:
                    mp = bucket.Object(p).initiate_multipart_upload(ContentType=contenttype)
                else:
                    mp = bucket.Object(p).initiate_multipart_upload()

                source_size = os.stat(path).st_size
                chunksize = 64 * 1024 * 1024 # 64 MiB
                chunkcount = int(math.ceil(source_size / float(chunksize)))

                def upload_part(filepath, part, offset, size):
                    with open(filepath, 'rb') as fhandle:
                        fhandle.seek(offset)
                        part_content = fhandle.read(size)
                        part = mp.Part(part)
                        part.upload(Body=part_content, ContentLength=size)
                        fhandle.close()

                _threads = []
                for i in range(chunkcount):
                    part = i + 1
                    offset = i * chunksize
                    remaining = source_size - offset
                    size = min(chunksize, remaining)
                    args = {'filepath': path, 'part': part, 'offset': offset, 'size': size}

                    self._log('Uploading #%d %s -> %s' % (part, path, url))
                    _thread = Thread(target=upload_part, kwargs=args)
                    _threads.append(_thread)
                    _thread.start()

                for i in range(chunkcount):
                    _threads[i].join()
                    self._log('Uploaded #%d %s -> %s' % (i + 1, path, url))

                
                if len(list(mp.parts.all())) == chunkcount:
                    try:
                        parts = []
                        for part_summary in mp.parts.all():
                            parts.append({ 'ETag': part_summary.e_tag, 'PartNumber': part_summary.part_number })

                        mp.complete(MultipartUpload={ 'Parts': parts })
                        self._log('Uploaded %s -> %s' % (path, url))
                        self._log("Create redirection %s -> %s : %s" % (url, redirect_key, redirect_url))
                        bucket.put_object(Key=redirect_key, Body='0', WebsiteRedirectLocation=redirect_url)

                    except:
                        # If any exception ocurred during completion - we need to call abort()
                        # to free storage from uploaded parts. S3 doesn't do it automatically
                        mp.abort()
                        self._log('Failed to upload %s -> %s' % (path, url))
                        raise RuntimeError('Failed to upload %s -> %s' % (path, url))

                else:
                    mp.abort()
                    self._log('Failed to upload %s -> %s' % (path, url))
                    raise RuntimeError('Failed to upload %s -> %s' % (path, url))

            f = None
            #if sys.platform == 'win32':
            f = Future(self.thread_pool, upload_singlefile)
            # else:
            #     f = Future(self.thread_pool, upload_multipart)
            self.futures.append(f)

        else:
            raise Exception('Unsupported url %s' % (url))

    def wait_uploads(self):
        for f in self.futures:
            f()
        self.futures = []

    def _form_env(self):
        env = os.environ.copy()

        host = self.host

        ld_library_path = 'DYLD_LIBRARY_PATH' if 'macos' in self.host else 'LD_LIBRARY_PATH'
        ld_library_paths = ['%s/lib/%s' % (self.dynamo_home, self.target_platform),
                            '%s/ext/lib/%s' % (self.dynamo_home, self.host)]
        if self.host in ['x86_64-linux', 'arm64-linux']:
            ld_library_paths.append('%s/ext/SDKs/%s/%s/%s/lib' % (self.dynamo_home, self.host, sdk.PACKAGES_LINUX_CLANG, PACKAGES_TAPI_VERSION))

        env[ld_library_path] = os.path.pathsep.join(ld_library_paths)

        pythonpaths = ['%s/lib/python' % self.dynamo_home,
                      '%s/build_tools' % self.defold,
                      '%s/ext/lib/python' % self.dynamo_home]
        env['PYTHONPATH'] = os.path.pathsep.join(pythonpaths)
        env['PYTHONIOENCODING'] = 'UTF-8'

        if not 'JAVA_HOME' in os.environ:
            self.find_and_set_java_home()
        if not 'JAVA_HOME' in os.environ:
            self.fatal("Failed to find JAVA_HOME environment variable or valid java executable")
        env['JAVA_HOME'] = os.environ['JAVA_HOME']

        env['DYNAMO_HOME'] = self.dynamo_home

        android_host = self.host
        if 'win32' in android_host:
            android_host = 'windows'
        paths = os.path.pathsep.join(['%s/bin/%s' % (self.dynamo_home, self.target_platform),
                                      '%s/bin' % (self.dynamo_home),
                                      '%s/ext/bin' % self.dynamo_home,
                                      '%s/ext/bin/%s' % (self.dynamo_home, host)])

        env['PATH'] = paths + os.path.pathsep + env['PATH']

        # This trickery is needed for the bash to properly inherit the PATH that we've set here
        # See /etc/profile for further details
        is_mingw = env.get('MSYSTEM', '') in ('MINGW64',)
        if is_mingw:
            env['ORIGINAL_PATH'] = env['PATH']

        env['MAVEN_OPTS'] = '-Xms256m -Xmx700m -XX:MaxPermSize=1024m'

        # Force 32-bit python 2.7 on darwin.
        env['VERSIONER_PYTHON_PREFER_32_BIT'] = 'yes'
        env['VERSIONER_PYTHON_VERSION'] = '2.7'

        if self.no_colors:
            env['NOCOLOR'] = '1'


        xhr2_path = os.path.join(self.dynamo_home, NODE_MODULE_LIB_DIR, 'xhr2', 'package', 'lib')
        if 'NODE_PATH' in env:
            env['NODE_PATH'] = xhr2_path + os.path.pathsep + env['NODE_PATH']
        else:
            env['NODE_PATH'] = xhr2_path

        return env

if __name__ == '__main__':
    s3.init_boto_data_path()
    usage = '''usage: %prog [options] command(s)

Commands:
distclean        - Removes the DYNAMO_HOME folder
install_ext      - Install external packages
install_sdk      - Install sdk
sync_archive     - Sync engine artifacts from S3
build_engine     - Build engine
archive_engine   - Archive engine (including builtins) to path specified with --archive-path
build_editor2    - Build editor
sign_editor2     - Sign editor
bundle_editor2   - Bundle editor (zip)
archive_editor2  - Archive editor to path specified with --archive-path
download_editor2 - Download editor bundle (zip)
notarize_editor2 - Notarize the macOS version of the editor
build_bob        - Build bob with native libraries included for cross platform deployment
build_bob_light  - Build a lighter version of bob (mostly used for test content during builds)
archive_bob      - Archive bob to path specified with --archive-path
build_docs       - Build documentation
build_builtins   - Build builtin content archive
bump             - Bump version number
release          - Release editor
shell            - Start development shell
smoke_test       - Test editor and engine in combination
local_smoke      - Test run smoke test using local dev environment
gen_sdk_source   - Regenerate the dmSDK bindings from our C sdk

Multiple commands can be specified

To pass on arbitrary options to waf: build.py OPTIONS COMMANDS -- WAF_OPTIONS
'''
    parser = optparse.OptionParser(usage)

    parser.add_option('--platform', dest='target_platform',
                      default = None,
                      choices = get_target_platforms(),
                      help = 'Target platform')

    parser.add_option('--skip-tests', dest='skip_tests',
                      action = 'store_true',
                      default = False,
                      help = 'Skip unit-tests. Default is false')

    parser.add_option('--skip-codesign', dest='skip_codesign',
                      action = 'store_true',
                      default = False,
                      help = 'skip code signing (engine and editor). Default is false')

    parser.add_option('--skip-docs', dest='skip_docs',
                      action = 'store_true',
                      default = False,
                      help = 'skip building docs when building the engine. Default is false')

    parser.add_option('--incremental', dest='incremental',
                      action = 'store_true',
                      default = False,
                      help = 'skip reconfigure/distclean when building the engine. Default is false')

    parser.add_option('--skip-builtins', dest='skip_builtins',
                      action = 'store_true',
                      default = False,
                      help = 'skip building builtins when building the engine. Default is false')

    parser.add_option('--skip-bob-light', dest='skip_bob_light',
                      action = 'store_true',
                      default = False,
                      help = 'skip building bob-light when building the engine. Default is false')

    parser.add_option('--disable-ccache', dest='disable_ccache',
                      action = 'store_true',
                      default = False,
                      help = 'force disable of ccache. Default is false')

    parser.add_option('--generate-compile-commands', dest='generate_compile_commands',
                      action = 'store_true',
                      default = False,
                      help = 'generate compile_commands.json file. Default is false')

    parser.add_option('--no-colors', dest='no_colors',
                      action = 'store_true',
                      default = False,
                      help = 'No color output. Default is color output')

    default_archive_domain = DEFAULT_ARCHIVE_DOMAIN
    parser.add_option('--archive-domain', dest='archive_domain',
                      default = default_archive_domain,
                      help = 'Domain where builds will be archived. Default is %s' % default_archive_domain)

    default_package_path = CDN_PACKAGES_URL
    parser.add_option('--package-path', dest='package_path',
                      default = default_package_path,
                      help = 'Either an url to a file server where the sdk packages are located, or a path to a local folder. Reads $DM_PACKAGES_URL. Default is %s.' % default_package_path)

    parser.add_option('--set-version', dest='set_version',
                      default = None,
                      help = 'Set version explicitily when bumping version')

    parser.add_option('--channel', dest='channel',
                      default = None,
                      help = 'Editor release channel (stable, beta, ...)')

    parser.add_option('--engine-artifacts', dest='engine_artifacts',
                      default = 'auto',
                      help = 'What engine version to bundle the Editor with (auto, dynamo-home, archived, archived-stable or a SHA1)')

    parser.add_option('--save-env-path', dest='save_env_path',
                      default = None,
                      help = 'Save environment variables to a file')

    parser.add_option('--notarization-username', dest='notarization_username',
                      default = None,
                      help = 'Username to use when sending the editor for notarization')

    parser.add_option('--notarization-password', dest='notarization_password',
                      default = None,
                      help = 'Password to use when sending the editor for notarization')

    parser.add_option('--notarization-itc-provider', dest='notarization_itc_provider',
                      default = None,
                      help = 'Optional iTunes Connect provider to use when sending the editor for notarization')

    parser.add_option('--github-token', dest='github_token',
                      default = None,
                      help = 'GitHub authentication token when releasing to GitHub')

    github_release_target_repo = DEFAULT_RELEASE_REPOSITORY
    parser.add_option('--github-target-repo', dest='github_target_repo',
                      default = github_release_target_repo,
                      help = 'GitHub target repo when releasing artefacts. Default is %s' % github_release_target_repo)

    parser.add_option('--github-sha1', dest='github_sha1',
                      default = None,
                      help = 'A specific sha1 to use in github operations')

    parser.add_option('--version', dest='version',
                      default = None,
                      help = 'Version to use instead of from VERSION file')

    parser.add_option('--codesigning-identity', dest='codesigning_identity',
                      default = None,
                      help = 'Codesigning identity for macOS version of the editor')

    parser.add_option('--gcloud-projectid', dest='gcloud_projectid',
                      default = None,
                      help = 'Google Cloud project id where key ring is stored')

    parser.add_option('--gcloud-location', dest='gcloud_location',
                      default = None,
                      help = 'Google cloud region where key ring is located')

    parser.add_option('--gcloud-keyringname', dest='gcloud_keyringname',
                      default = None,
                      help = 'Google Cloud key ring name')

    parser.add_option('--gcloud-keyname', dest='gcloud_keyname',
                      default = None,
                      help = 'Google Cloud key name')

    parser.add_option('--gcloud-certfile', dest='gcloud_certfile',
                      default = None,
                      help = 'Google Cloud certificate chain file')

    parser.add_option('--gcloud-keyfile', dest='gcloud_keyfile',
                      default = None,
                      help = 'Google Cloud service account key file')

    parser.add_option('--verbose', dest='verbose',
                      action = 'store_true',
                      default = False,
                      help = 'If used, outputs verbose logging')

    options, all_args = parser.parse_args()

    args = list(filter(lambda x: x[:2] != '--', all_args))
    waf_options = list(filter(lambda x: x[:2] == '--', all_args))

    if len(args) == 0:
        parser.error('No command specified')

    target_platform = options.target_platform
    if not options.target_platform:
        target_platform = get_host_platform()

    c = Configuration(dynamo_home = os.environ.get('DYNAMO_HOME', None),
                      target_platform = target_platform,
                      skip_tests = options.skip_tests,
                      skip_codesign = options.skip_codesign,
                      skip_docs = options.skip_docs,
                      incremental = options.incremental,
                      skip_builtins = options.skip_builtins,
                      skip_bob_light = options.skip_bob_light,
                      disable_ccache = options.disable_ccache,
                      generate_compile_commands = options.generate_compile_commands,
                      no_colors = options.no_colors,
                      archive_domain = options.archive_domain,
                      package_path = options.package_path,
                      set_version = options.set_version,
                      channel = options.channel,
                      engine_artifacts = options.engine_artifacts,
                      waf_options = waf_options,
                      save_env_path = options.save_env_path,
                      notarization_username = options.notarization_username,
                      notarization_password = options.notarization_password,
                      notarization_itc_provider = options.notarization_itc_provider,
                      github_token = options.github_token,
                      github_target_repo = options.github_target_repo,
                      github_sha1 = options.github_sha1,
                      version = options.version,
                      codesigning_identity = options.codesigning_identity,
                      gcloud_projectid = options.gcloud_projectid,
                      gcloud_location = options.gcloud_location,
                      gcloud_keyringname = options.gcloud_keyringname,
                      gcloud_keyname = options.gcloud_keyname,
                      gcloud_certfile = options.gcloud_certfile,
                      gcloud_keyfile = options.gcloud_keyfile,
                      verbose = options.verbose)

    needs_dynamo_home = True
    for cmd in args:
        if cmd in ['shell', 'save_env']:
            needs_dynamo_home = False
            break
    if needs_dynamo_home:
        for env_var in ['DYNAMO_HOME', 'PYTHONPATH', 'JAVA_HOME']:
            if not env_var in os.environ:
                c._log("CMD: " + ' '.join(sys.argv))
                msg = f"{env_var} was not found in environment.\nDid you use './scripts/build.py shell'?"
                c.fatal(msg)

    for cmd in args:
        f = getattr(c, cmd, None)
        if not f:
            parser.error('Unknown command %s' % cmd)
        else:
            start = time.time()
            print("Running '%s'" % cmd)
            f()
            c.wait_uploads()
            duration = (time.time() - start)
            print("'%s' completed in %.2f s" % (cmd, duration))

    print('Done')<|MERGE_RESOLUTION|>--- conflicted
+++ resolved
@@ -99,24 +99,6 @@
 def get_target_platforms():
     return BASE_PLATFORMS + build_private.get_target_platforms() 
 
-<<<<<<< HEAD
-PACKAGES_ALL="protobuf-3.20.1 waf-2.0.3 junit-4.6 jsign-4.2 protobuf-java-3.20.1 openal-1.1 maven-3.0.1 vecmath vpx-1.7.0 luajit-2.1.0-a4f56a4 tremolo-b0cb4d1 defold-robot-0.7.0 bullet-2.77 libunwind-395b27b68c5453222378bc5fe4dab4c6db89816a jctest-0.10.2 vulkan-v1.3.299 box2d-28adacf82377d4113f2ed00586141463244b9d10".split()
-PACKAGES_HOST="vpx-1.7.0 luajit-2.1.0-a4f56a4 tremolo-b0cb4d1".split()
-PACKAGES_IOS_X86_64="protobuf-3.20.1 luajit-2.1.0-a4f56a4 tremolo-b0cb4d1 bullet-2.77 glfw-2.7.1 box2d-28adacf82377d4113f2ed00586141463244b9d10".split()
-PACKAGES_IOS_64="protobuf-3.20.1 luajit-2.1.0-a4f56a4 tremolo-b0cb4d1 bullet-2.77 moltenvk-1.3.261.1 glfw-2.7.1 box2d-28adacf82377d4113f2ed00586141463244b9d10".split()
-PACKAGES_MACOS_X86_64="protobuf-3.20.1 luajit-2.1.0-a4f56a4 vpx-1.7.0 tremolo-b0cb4d1 bullet-2.77 spirv-cross-9040e0d2 spirv-tools-b21dda0e glslang-42d9adf5 moltenvk-1.3.261.1 lipo-9ffdea2 sassc-5472db213ec223a67482df2226622be372921847 glfw-3.4 tint-22b958 astcenc-8b0aa01 box2d-28adacf82377d4113f2ed00586141463244b9d10".split()
-PACKAGES_MACOS_ARM64="protobuf-3.20.1 luajit-2.1.0-a4f56a4 vpx-1.7.0 tremolo-b0cb4d1 bullet-2.77 spirv-cross-9040e0d2 spirv-tools-b21dda0e glslang-42d9adf5 moltenvk-1.3.261.1 lipo-9ffdea2 glfw-3.4 tint-22b958 astcenc-8b0aa01 box2d-28adacf82377d4113f2ed00586141463244b9d10".split()
-PACKAGES_WIN32="protobuf-3.20.1 luajit-2.1.0-a4f56a4 glut-3.7.6 bullet-2.77 vulkan-1.3.261.1 glfw-3.4 box2d-28adacf82377d4113f2ed00586141463244b9d10".split()
-PACKAGES_WIN32_64="protobuf-3.20.1 luajit-2.1.0-a4f56a4 glut-3.7.6 sassc-5472db213ec223a67482df2226622be372921847 bullet-2.77 glslang-42d9adf5 spirv-cross-9040e0d2 spirv-tools-d24a39a7 vulkan-1.3.261.1 lipo-9ffdea2 glfw-3.4 tint-22b958 astcenc-8b0aa01 directx-headers-1.611.0 box2d-28adacf82377d4113f2ed00586141463244b9d10".split()
-PACKAGES_LINUX_X86_64="protobuf-3.20.1 luajit-2.1.0-a4f56a4 bullet-2.77 glslang-ba5c010c spirv-cross-9040e0d2 spirv-tools-d24a39a7 vulkan-1.1.108  tremolo-b0cb4d1 lipo-9ffdea2 glfw-3.4 tint-22b958 sassc-5472db213ec223a67482df2226622be372921847 astcenc-8b0aa01 box2d-28adacf82377d4113f2ed00586141463244b9d10".split()
-PACKAGES_LINUX_ARM64 ="protobuf-3.20.1 luajit-2.1.0-a4f56a4 bullet-2.77 glslang-2fed4fc0 spirv-cross-9040e0d2 spirv-tools-4fab7435 vulkan-v1.3.299 tremolo-b0cb4d1 lipo-abb8ab1 glfw-3.4 tint-22b958 astcenc-8b0aa01 box2d-28adacf82377d4113f2ed00586141463244b9d10".split() # vulkan-1.1.108".split()
-PACKAGES_ANDROID="protobuf-3.20.1 android-support-multidex androidx-multidex luajit-2.1.0-a4f56a4 tremolo-b0cb4d1 bullet-2.77 glfw-2.7.1 box2d-28adacf82377d4113f2ed00586141463244b9d10".split()
-PACKAGES_ANDROID.append(sdk.ANDROID_PACKAGE)
-PACKAGES_ANDROID_64="protobuf-3.20.1 android-support-multidex androidx-multidex luajit-2.1.0-a4f56a4 tremolo-b0cb4d1 bullet-2.77 glfw-2.7.1 box2d-28adacf82377d4113f2ed00586141463244b9d10".split()
-PACKAGES_ANDROID_64.append(sdk.ANDROID_PACKAGE)
-PACKAGES_EMSCRIPTEN="protobuf-3.20.1 bullet-2.77 glfw-2.7.1 box2d-28adacf82377d4113f2ed00586141463244b9d10".split()
-PACKAGES_NODE_MODULES="xhr2-0.1.0".split()
-=======
 PACKAGES_ALL=[
     "protobuf-3.20.1",
     "waf-2.0.3",
@@ -133,7 +115,8 @@
     "bullet-2.77",
     "libunwind-395b27b68c5453222378bc5fe4dab4c6db89816a",
     "jctest-0.10.2",
-    "vulkan-v1.4.307"]
+    "vulkan-v1.4.307"
+    "box2d-28adacf82377d4113f2ed00586141463244b9d10"]
 
 PACKAGES_HOST=[
     "vpx-1.7.0",
@@ -145,7 +128,8 @@
     "luajit-2.1.0-a4f56a4",
     "tremolo-b0cb4d1",
     "bullet-2.77",
-    "glfw-2.7.1"]
+    "glfw-2.7.1",
+    "box2d-28adacf82377d4113f2ed00586141463244b9d10"]
 
 PACKAGES_IOS_64=[
     "protobuf-3.20.1",
@@ -153,7 +137,8 @@
     "tremolo-b0cb4d1",
     "bullet-2.77",
     "moltenvk-1474891",
-    "glfw-2.7.1"]
+    "glfw-2.7.1",
+    "box2d-28adacf82377d4113f2ed00586141463244b9d10"]
 
 PACKAGES_MACOS_X86_64=[
     "protobuf-3.20.1",
@@ -169,7 +154,8 @@
     "sassc-5472db213ec223a67482df2226622be372921847",
     "glfw-3.4",
     "tint-22b958",
-    "astcenc-8b0aa01"]
+    "astcenc-8b0aa01",
+    "box2d-28adacf82377d4113f2ed00586141463244b9d10"]
 
 PACKAGES_MACOS_ARM64=[
     "protobuf-3.20.1",
@@ -184,7 +170,8 @@
     "lipo-9ffdea2",
     "glfw-3.4",
     "tint-22b958",
-    "astcenc-8b0aa01"]
+    "astcenc-8b0aa01",
+    "box2d-28adacf82377d4113f2ed00586141463244b9d10"]
 
 PACKAGES_WIN32=[
     "protobuf-3.20.1",
@@ -192,7 +179,8 @@
     "glut-3.7.6",
     "bullet-2.77",
     "vulkan-v1.4.307",
-    "glfw-3.4"]
+    "glfw-3.4",
+    "box2d-28adacf82377d4113f2ed00586141463244b9d10"]
 
 PACKAGES_WIN32_64=[
     "protobuf-3.20.1",
@@ -208,7 +196,8 @@
     "glfw-3.4",
     "tint-22b958",
     "astcenc-8b0aa01",
-    "directx-headers-1.611.0"]
+    "directx-headers-1.611.0",
+    "box2d-28adacf82377d4113f2ed00586141463244b9d10"]
 
 PACKAGES_LINUX_X86_64=[
     "protobuf-3.20.1",
@@ -223,7 +212,8 @@
     "glfw-3.4",
     "tint-22b958",
     "sassc-5472db213ec223a67482df2226622be372921847",
-    "astcenc-8b0aa01"]
+    "astcenc-8b0aa01",
+    "box2d-28adacf82377d4113f2ed00586141463244b9d10"]
 
 PACKAGES_LINUX_ARM64=[
     "protobuf-3.20.1",
@@ -237,7 +227,8 @@
     "lipo-abb8ab1",
     "glfw-3.4",
     "tint-22b958",
-    "astcenc-8b0aa01"]
+    "astcenc-8b0aa01",
+    "box2d-28adacf82377d4113f2ed00586141463244b9d10"]
 
 PACKAGES_ANDROID=[
 "protobuf-3.20.1",
@@ -246,7 +237,8 @@
     "luajit-2.1.0-a4f56a4",
     "tremolo-b0cb4d1",
     "bullet-2.77",
-    "glfw-2.7.1"]
+    "glfw-2.7.1",
+    "box2d-28adacf82377d4113f2ed00586141463244b9d10"]
 PACKAGES_ANDROID.append(sdk.ANDROID_PACKAGE)
 
 PACKAGES_ANDROID_64=[
@@ -256,15 +248,17 @@
     "luajit-2.1.0-a4f56a4",
     "tremolo-b0cb4d1",
     "bullet-2.77",
-    "glfw-2.7.1"]
+    "glfw-2.7.1",
+    "box2d-28adacf82377d4113f2ed00586141463244b9d10"]
 PACKAGES_ANDROID_64.append(sdk.ANDROID_PACKAGE)
 
 PACKAGES_EMSCRIPTEN=[
     "protobuf-3.20.1",
     "bullet-2.77",
-    "glfw-2.7.1"]
+    "glfw-2.7.1",
+    "box2d-28adacf82377d4113f2ed00586141463244b9d10"]
+
 PACKAGES_NODE_MODULES=["xhr2-0.1.0"]
->>>>>>> 1a73fd62
 
 PLATFORM_PACKAGES = {
     'win32':          PACKAGES_WIN32,
