--- conflicted
+++ resolved
@@ -988,11 +988,7 @@
             self.upload_to_archive(resources, '%s/android-resources.zip' % (full_archive_path))
 
         if self.is_desktop_target():
-<<<<<<< HEAD
-            libs = ['dlib', 'texc', 'modelc', 'particle']
-=======
             libs = ['dlib', 'texc', 'particle', 'modelc']
->>>>>>> 2d60485f
             for lib in libs:
                 lib_name = format_lib('%s_shared' % (lib), self.target_platform)
                 lib_path = join(dynamo_home, 'lib', lib_dir, lib_name)
