--- conflicted
+++ resolved
@@ -445,29 +445,11 @@
         target_platform = self.target_platform
         if target_platform in ('darwin', 'x86_64-darwin', 'armv7-darwin', 'arm64-darwin'):
             # macOS SDK
-<<<<<<< HEAD
             download_sdk('%s/%s.tar.gz' % (DEFOLD_PACKAGES_URL, PACKAGES_MACOS_SDK), join(sdkfolder, PACKAGES_MACOS_SDK))
             download_sdk('%s/%s.tar.gz' % (DEFOLD_PACKAGES_URL, PACKAGES_XCODE_TOOLCHAIN), join(sdkfolder, PACKAGES_XCODE_TOOLCHAIN))
-=======
-            tgtfolder = join(self.ext, 'SDKs', PACKAGES_MACOS_SDK)
-            if not os.path.exists(tgtfolder):
-                url = '%s/%s.tar.gz' % (self.package_path, PACKAGES_MACOS_SDK)
-                dlpath = self._download(url)
-                tmpfolder = join(self.ext, 'SDKs')
-                self._extract_tgz(dlpath, tmpfolder)
-                os.rename(join(tmpfolder, 'MacOSX.sdk'), tgtfolder)
-
-            # Xcode toolchain
-            tgtfolder = join(self.ext, 'SDKs', PACKAGES_XCODE_TOOLCHAIN)
-            if not os.path.exists(tgtfolder):
-                url = '%s/%s.tar.gz' % (self.package_path, PACKAGES_XCODE_TOOLCHAIN)
-                dlpath = self._download(url)
-                self._extract_tgz(dlpath, join(self.ext, 'SDKs'))
->>>>>>> 290d66fc
 
         if target_platform in ('armv7-darwin', 'arm64-darwin', 'x86_64-ios'):
             # iOS SDK
-<<<<<<< HEAD
             download_sdk('%s/%s.tar.gz' % (DEFOLD_PACKAGES_URL, PACKAGES_IOS_SDK), join(sdkfolder, PACKAGES_IOS_SDK))
             download_sdk('%s/%s.tar.gz' % (DEFOLD_PACKAGES_URL, PACKAGES_IOS_SIMULATOR_SDK), join(sdkfolder, PACKAGES_IOS_SIMULATOR_SDK))
 
@@ -476,23 +458,7 @@
             download_sdk( '%s/%s.tar.gz' % (DEFOLD_PACKAGES_URL, PACKAGES_WIN32_SDK_8), join(win32_sdk_folder, 'WindowsKits', '8.1') )
             download_sdk( '%s/%s.tar.gz' % (DEFOLD_PACKAGES_URL, PACKAGES_WIN32_SDK_10), join(win32_sdk_folder, 'WindowsKits', '10') )
             download_sdk( '%s/%s.tar.gz' % (DEFOLD_PACKAGES_URL, PACKAGES_WIN32_TOOLCHAIN), join(win32_sdk_folder, 'MicrosoftVisualStudio14.0') )
-=======
-            tgtfolder = join(self.ext, 'SDKs', PACKAGES_IOS_SDK)
-            if not os.path.exists(tgtfolder):
-                url = '%s/%s.tar.gz' % (self.package_path, PACKAGES_IOS_SDK)
-                dlpath = self._download(url)
-                tmpfolder = join(self.ext, 'SDKs')
-                self._extract_tgz(dlpath, tmpfolder)
-                os.rename(join(tmpfolder, 'iPhoneOS.sdk'), tgtfolder)
-
-        if 'win32' in target_platform and not ('win32' in self.host):
-            win32_sdk_folder = join(self.ext, 'SDKs', 'Win32')
-            download_sdk( '%s/%s.tar.gz' % (self.package_path, PACKAGES_WIN32_SDK_8), join(win32_sdk_folder, 'WindowsKits', '8.1') )
-            download_sdk( '%s/%s.tar.gz' % (self.package_path, PACKAGES_WIN32_SDK_10), join(win32_sdk_folder, 'WindowsKits', '10') )
-            targetfolder = join(win32_sdk_folder, 'MicrosoftVisualStudio14.0') # let's avoid spaces in the paths
-            download_sdk( '%s/%s.tar.gz' % (self.package_path, PACKAGES_WIN32_TOOLCHAIN), targetfolder, 'Microsoft Visual Studio 14.0' )
-
->>>>>>> 290d66fc
+
             # On OSX, the file system is already case insensitive, so no need to duplicate the files as we do on the extender server
 
     def _form_ems_path(self):
