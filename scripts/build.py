--- conflicted
+++ resolved
@@ -93,11 +93,7 @@
 
 CDN_PACKAGES_URL=os.environ.get("DM_PACKAGES_URL", None)
 DEFAULT_ARCHIVE_DOMAIN=os.environ.get("DM_ARCHIVE_DOMAIN", "d.defold.com")
-<<<<<<< HEAD
-DEFAULT_RELEASE_REPOSITORY=os.environ.get("DM_RELEASE_REPOSITORY", release_to_github.get_current_repo())
-=======
 DEFAULT_RELEASE_REPOSITORY=os.environ.get("DM_RELEASE_REPOSITORY") if os.environ.get("DM_RELEASE_REPOSITORY") else release_to_github.get_current_repo()
->>>>>>> 9f7054ca
 
 PACKAGES_IOS_SDK="iPhoneOS14.0.sdk"
 PACKAGES_IOS_SIMULATOR_SDK="iPhoneSimulator14.0.sdk"
@@ -122,12 +118,8 @@
 SHELL = os.environ.get('SHELL', 'bash')
 # Don't use WSL from the msys/cygwin terminal
 if os.environ.get('TERM','') in ('cygwin',):
-<<<<<<< HEAD
-    SHELL= '%s\\bash.exe' % os.environ['WD'] # the binary directory
-=======
     if 'WD' in os.environ:
         SHELL= '%s\\bash.exe' % os.environ['WD'] # the binary directory
->>>>>>> 9f7054ca
 
 ENGINE_LIBS = "testmain ddf particle glfw graphics lua hid input physics resource extension script render rig gameobject gui sound liveupdate crash gamesys tools record iap push iac webview profiler facebook engine sdk".split()
 
