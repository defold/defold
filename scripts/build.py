--- conflicted
+++ resolved
@@ -97,22 +97,7 @@
 assert(hasattr(build_private, 'get_tag_suffix'))
 
 def get_target_platforms():
-<<<<<<< HEAD
     return BASE_PLATFORMS + build_private.get_target_platforms()
-
-PACKAGES_ALL="protobuf-3.20.1 waf-2.0.3 junit-4.6 jsign-4.2 protobuf-java-3.20.1 openal-1.1 maven-3.0.1 vecmath vpx-1.7.0 luajit-2.1.0-a4f56a4 tremolo-b0cb4d1 defold-robot-0.7.0 bullet-2.77 libunwind-395b27b68c5453222378bc5fe4dab4c6db89816a jctest-0.10.2 vulkan-v1.3.299".split()
-PACKAGES_HOST="vpx-1.7.0 luajit-2.1.0-a4f56a4 tremolo-b0cb4d1".split()
-PACKAGES_IOS_X86_64="protobuf-3.20.1 luajit-2.1.0-a4f56a4 tremolo-b0cb4d1 bullet-2.77 glfw-2.7.1 opus-1.5.2".split()
-PACKAGES_IOS_64="protobuf-3.20.1 luajit-2.1.0-a4f56a4 tremolo-b0cb4d1 bullet-2.77 moltenvk-1.3.261.1 glfw-2.7.1 opus-1.5.2".split()
-PACKAGES_MACOS_X86_64="protobuf-3.20.1 luajit-2.1.0-a4f56a4 vpx-1.7.0 tremolo-b0cb4d1 bullet-2.77 spirv-cross-9040e0d2 spirv-tools-b21dda0e glslang-42d9adf5 moltenvk-1.3.261.1 lipo-9ffdea2 sassc-5472db213ec223a67482df2226622be372921847 glfw-3.4 tint-22b958 astcenc-8b0aa01 opus-1.5.2".split()
-PACKAGES_MACOS_ARM64="protobuf-3.20.1 luajit-2.1.0-a4f56a4 vpx-1.7.0 tremolo-b0cb4d1 bullet-2.77 spirv-cross-9040e0d2 spirv-tools-b21dda0e glslang-42d9adf5 moltenvk-1.3.261.1 lipo-9ffdea2 glfw-3.4 tint-22b958 astcenc-8b0aa01 opus-1.5.2".split()
-PACKAGES_WIN32="protobuf-3.20.1 luajit-2.1.0-a4f56a4 glut-3.7.6 bullet-2.77 vulkan-1.3.261.1 glfw-3.4".split()
-PACKAGES_WIN32_64="protobuf-3.20.1 luajit-2.1.0-a4f56a4 glut-3.7.6 sassc-5472db213ec223a67482df2226622be372921847 bullet-2.77 glslang-42d9adf5 spirv-cross-9040e0d2 spirv-tools-d24a39a7 vulkan-1.3.261.1 lipo-9ffdea2 glfw-3.4 tint-22b958 astcenc-8b0aa01 directx-headers-1.611.0".split()
-PACKAGES_LINUX_X86_64="protobuf-3.20.1 luajit-2.1.0-a4f56a4 bullet-2.77 glslang-ba5c010c spirv-cross-9040e0d2 spirv-tools-d24a39a7 vulkan-1.1.108  tremolo-b0cb4d1 lipo-9ffdea2 glfw-3.4 tint-22b958 sassc-5472db213ec223a67482df2226622be372921847 astcenc-8b0aa01 opus-1.5.2".split()
-PACKAGES_LINUX_ARM64 ="protobuf-3.20.1 luajit-2.1.0-a4f56a4 bullet-2.77 glslang-2fed4fc0 spirv-cross-9040e0d2 spirv-tools-4fab7435 vulkan-v1.3.299 tremolo-b0cb4d1 lipo-abb8ab1 glfw-3.4 tint-22b958 astcenc-8b0aa01".split() # vulkan-1.1.108".split()
-PACKAGES_ANDROID="protobuf-3.20.1 android-support-multidex androidx-multidex luajit-2.1.0-a4f56a4 tremolo-b0cb4d1 bullet-2.77 glfw-2.7.1".split()
-=======
-    return BASE_PLATFORMS + build_private.get_target_platforms() 
 
 PACKAGES_ALL=[
     "protobuf-3.20.1",
@@ -146,7 +131,8 @@
     "bullet-2.77",
     "glfw-2.7.1",
     "box2d-28adacf82377d4113f2ed00586141463244b9d10",
-    "box2d_defold-2.2.1"]
+    "box2d_defold-2.2.1",
+    "opus-1.5.2"]
 
 PACKAGES_IOS_64=[
     "protobuf-3.20.1",
@@ -156,7 +142,8 @@
     "moltenvk-1474891",
     "glfw-2.7.1",
     "box2d-28adacf82377d4113f2ed00586141463244b9d10",
-    "box2d_defold-2.2.1"]
+    "box2d_defold-2.2.1",
+    "opus-1.5.2"]
 
 PACKAGES_MACOS_X86_64=[
     "protobuf-3.20.1",
@@ -174,7 +161,8 @@
     "tint-22b958",
     "astcenc-8b0aa01",
     "box2d-28adacf82377d4113f2ed00586141463244b9d10",
-    "box2d_defold-2.2.1"]
+    "box2d_defold-2.2.1",
+    "opus-1.5.2"]
 
 PACKAGES_MACOS_ARM64=[
     "protobuf-3.20.1",
@@ -191,7 +179,8 @@
     "tint-22b958",
     "astcenc-8b0aa01",
     "box2d-28adacf82377d4113f2ed00586141463244b9d10",
-    "box2d_defold-2.2.1"]
+    "box2d_defold-2.2.1",
+    "opus-1.5.2"]
 
 PACKAGES_WIN32=[
     "protobuf-3.20.1",
@@ -236,7 +225,8 @@
     "sassc-5472db213ec223a67482df2226622be372921847",
     "astcenc-8b0aa01",
     "box2d-28adacf82377d4113f2ed00586141463244b9d10",
-    "box2d_defold-2.2.1"]
+    "box2d_defold-2.2.1",
+    "opus-1.5.2"]
 
 PACKAGES_LINUX_ARM64=[
     "protobuf-3.20.1",
@@ -264,7 +254,6 @@
     "glfw-2.7.1",
     "box2d-28adacf82377d4113f2ed00586141463244b9d10",
     "box2d_defold-2.2.1"]
->>>>>>> a2391a62
 PACKAGES_ANDROID.append(sdk.ANDROID_PACKAGE)
 
 PACKAGES_ANDROID_64=[
@@ -278,20 +267,16 @@
     "box2d-28adacf82377d4113f2ed00586141463244b9d10",
     "box2d_defold-2.2.1"]
 PACKAGES_ANDROID_64.append(sdk.ANDROID_PACKAGE)
-<<<<<<< HEAD
-PACKAGES_EMSCRIPTEN="protobuf-3.20.1 bullet-2.77 glfw-2.7.1 opus-1.5.2".split()
-PACKAGES_NODE_MODULES="xhr2-0.1.0".split()
-=======
 
 PACKAGES_EMSCRIPTEN=[
     "protobuf-3.20.1",
     "bullet-2.77",
     "glfw-2.7.1",
     "box2d-28adacf82377d4113f2ed00586141463244b9d10",
-    "box2d_defold-2.2.1"]
+    "box2d_defold-2.2.1",
+    "opus-1.5.2"]
 
 PACKAGES_NODE_MODULES=["xhr2-0.1.0"]
->>>>>>> a2391a62
 
 PLATFORM_PACKAGES = {
     'win32':          PACKAGES_WIN32,
@@ -331,11 +316,7 @@
 ENGINE_LIBS = "testmain dlib jni texc modelc shaderc ddf platform graphics particle lua hid input physics resource extension script render rig gameobject gui sound liveupdate crash gamesys tools record profiler engine sdk".split()
 HOST_LIBS = "testmain dlib jni texc modelc shaderc".split()
 
-<<<<<<< HEAD
-EXTERNAL_LIBS = "glfw bullet3d opus".split()
-=======
-EXTERNAL_LIBS = "box2d glfw bullet3d".split()
->>>>>>> a2391a62
+EXTERNAL_LIBS = "box2d glfw bullet3d opus".split()
 
 def get_host_platform():
     return sdk.get_host_platform()
