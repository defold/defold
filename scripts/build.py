#!/usr/bin/env python

import os, sys, shutil, zipfile, re, itertools, json, platform, math, mimetypes
import optparse, subprocess, urllib, urlparse, tempfile, time
import imp
from datetime import datetime
from tarfile import TarFile
from os.path import join, dirname, basename, relpath, expanduser, normpath, abspath
from glob import glob
from threading import Thread, Event
from Queue import Queue
from ConfigParser import ConfigParser

"""
    Build utility for installing external packages, building engine, editor and cr
    Run build.py --help for help
"""

PACKAGES_ALL="protobuf-2.3.0 waf-1.5.9 gtest-1.8.0 junit-4.6 protobuf-java-2.3.0 openal-1.1 maven-3.0.1 ant-1.9.3 vecmath vpx-1.7.0 facebook-4.7.0 facebook-gameroom-2017-08-14 luajit-2.0.5 tremolo-0.0.8 PVRTexLib-4.18.0 webp-0.5.0 defold-robot-0.7.0 bullet-2.77 libunwind-395b27b68c5453222378bc5fe4dab4c6db89816a".split()
PACKAGES_HOST="protobuf-2.3.0 gtest-1.8.0 cg-3.1 vpx-1.7.0 webp-0.5.0 luajit-2.0.5 tremolo-0.0.8".split()
PACKAGES_EGGS="protobuf-2.3.0-py2.5.egg pyglet-1.1.3-py2.5.egg gdata-2.0.6-py2.6.egg Jinja2-2.6-py2.6.egg Markdown-2.6.7-py2.7.egg".split()
PACKAGES_IOS="protobuf-2.3.0 gtest-1.8.0 facebook-4.7.0 luajit-2.0.5 tremolo-0.0.8 bullet-2.77".split()
PACKAGES_IOS_64="protobuf-2.3.0 gtest-1.8.0 facebook-4.7.0 tremolo-0.0.8 bullet-2.77".split()
PACKAGES_DARWIN="protobuf-2.3.0 gtest-1.8.0 PVRTexLib-4.18.0 webp-0.5.0 luajit-2.0.5 vpx-1.7.0 tremolo-0.0.8 bullet-2.77".split()
PACKAGES_DARWIN_64="protobuf-2.3.0 gtest-1.8.0 PVRTexLib-4.18.0 webp-0.5.0 luajit-2.0.5 vpx-1.7.0 tremolo-0.0.8 sassc-5472db213ec223a67482df2226622be372921847 apkc-0.1.0 bullet-2.77 libunwind-395b27b68c5453222378bc5fe4dab4c6db89816a spirv-cross-2018-08-07 glslc-v2018.0".split()
PACKAGES_WIN32="facebook-gameroom-2017-08-14 webp-0.5.0 luajit-2.0.5 openal-1.1 glut-3.7.6 bullet-2.77".split()
PACKAGES_WIN32_64="facebook-gameroom-2017-08-14 PVRTexLib-4.18.0 webp-0.5.0 luajit-2.0.5 openal-1.1 glut-3.7.6 sassc-5472db213ec223a67482df2226622be372921847 apkc-0.1.0 bullet-2.77 spirv-cross-2018-08-07 glslc-v2018.0".split()
PACKAGES_LINUX_64="PVRTexLib-4.18.0 webp-0.5.0 luajit-2.0.5 sassc-5472db213ec223a67482df2226622be372921847 apkc-0.1.0 bullet-2.77 spirv-cross-2018-08-07 glslc-v2018.0".split()
PACKAGES_ANDROID="protobuf-2.3.0 gtest-1.8.0 facebook-4.7.0 android-support-v4 android-support-multidex android-27 luajit-2.0.5 tremolo-0.0.8 amazon-iap-2.0.16 bullet-2.77 libunwind-8ba86320a71bcdc7b411070c0c0f101cf2131cf2".split()
PACKAGES_EMSCRIPTEN="gtest-1.8.0 protobuf-2.3.0 bullet-2.77".split()

DMSDK_PACKAGES_ALL="vectormathlibrary-r1649".split()

CDN_PACKAGES_URL="https://s3-eu-west-1.amazonaws.com/defold-packages"
CDN_UPLOAD_URL="s3://d.defold.com/archive"

PACKAGES_EMSCRIPTEN_SDK="emsdk-1.38.12"
PACKAGES_IOS_SDK="iPhoneOS12.1.sdk"
PACKAGES_IOS_SIMULATOR_SDK="iPhoneSimulator12.1.sdk"
PACKAGES_MACOS_SDK="MacOSX10.13.sdk"
PACKAGES_XCODE_TOOLCHAIN="XcodeDefault10.1.xctoolchain"
PACKAGES_WIN32_TOOLCHAIN="Microsoft-Visual-Studio-14-0"
PACKAGES_WIN32_SDK_8="WindowsKits-8.1"
PACKAGES_WIN32_SDK_10="WindowsKits-10.0"
PACKAGES_NODE_MODULE_XHR2="xhr2-0.1.0-common"
NODE_MODULE_LIB_DIR = os.path.join("ext", "lib", "node_modules")
EMSCRIPTEN_VERSION_STR = "1.38.12"
EMSCRIPTEN_SDK = "sdk-{0}-64bit".format(EMSCRIPTEN_VERSION_STR)
EMSCRIPTEN_DIR = join('bin', 'emsdk_portable', 'emscripten', EMSCRIPTEN_VERSION_STR)
PACKAGES_FLASH=[]
SHELL = os.environ.get('SHELL', 'bash')

ENGINE_LIBS = "ddf particle glfw graphics lua hid input physics resource extension script tracking render rig gameobject gui sound liveupdate gamesys tools record gameroom iap push iac webview profiler facebook crash engine sdk".split()

class ExecException(Exception):
    def __init__(self, retcode, output):
        self.retcode = retcode
        self.output = output


def is_64bit_machine():
    return platform.machine().endswith('64')

# Legacy format, should be removed eventually
# Returns: [linux|x86_64-linux|win32|x86_64-win32|darwin]
def get_host_platform():
    if sys.platform == 'linux2':
        arch = platform.architecture()[0]
        if arch == '64bit':
            return 'x86_64-linux'
        else:
            return 'linux'
    elif sys.platform == 'win32' and is_64bit_machine():
        return 'x86_64-win32'
    else:
        return sys.platform

# The difference from get_host_platform is that it returns the correct platform
# Returns: [x86|x86_64][win32|linux|darwin]
def get_host_platform2():
    if sys.platform == 'linux2':
        arch = platform.architecture()[0]
        if arch == '64bit':
            return 'x86_64-linux'
        else:
            return 'x86-linux'
    elif sys.platform == 'win32':
        if is_64bit_machine():
            return 'x86_64-win32'
        else:
            return 'x86-win32'
    elif sys.platform == 'darwin':
        if is_64bit_machine():
            return 'x86_64-darwin'
        else:
            return 'x86-darwin'
    else:
        raise Exception("Unknown host platform: %s" % sys.platform)

def format_exes(name, platform):
    prefix = ''
    suffix = ['']
    if 'win32' in platform:
        suffix = ['.exe']
    elif 'android' in platform:
        prefix = 'lib'
        suffix = ['.so']
    elif 'js-web' in platform:
        prefix = ''
        suffix = ['.js']
    elif 'wasm-web' in platform:
        prefix = ''
        suffix = ['.js', '.wasm']
    else:
        suffix = ['']

    exes = []
    for suff in suffix:
        exes.append('%s%s%s' % (prefix, name, suff))
    return exes
    # return '%s%s%s' % (prefix, name, suffix)

def format_lib(name, platform):
    prefix = 'lib'
    suffix = ''
    if 'darwin' in platform:
        suffix = '.dylib'
    elif 'win32' in platform:
        prefix = ''
        suffix = '.dll'
    else:
        suffix = '.so'
    return '%s%s%s' % (prefix, name, suffix)

class ThreadPool(object):
    def __init__(self, worker_count):
        self.workers = []
        self.work_queue = Queue()

        for i in range(worker_count):
            w = Thread(target = self.worker)
            w.setDaemon(True)
            w.start()
            self.workers.append(w)

    def worker(self):
        func, args, future = self.work_queue.get()
        while func:
            try:
                result = func(*args)
                future.result = result
            except Exception,e:
                future.result = e
            future.event.set()
            func, args, future = self.work_queue.get()

class Future(object):
    def __init__(self, pool, f, *args):
        self.result = None
        self.event = Event()
        pool.work_queue.put([f, args, self])

    def __call__(self):
        try:
            # In order to respond to ctrl+c wait with timeout...
            while not self.event.is_set():
                self.event.wait(0.1)
        except KeyboardInterrupt,e:
            sys.exit(0)

        if isinstance(self.result, Exception):
            raise self.result
        else:
            return self.result

class Configuration(object):
    def __init__(self, dynamo_home = None,
                 target_platform = None,
                 eclipse_home = None,
                 skip_tests = False,
                 skip_codesign = False,
                 skip_docs = False,
                 skip_builtins = False,
                 skip_bob_light = False,
                 disable_ccache = False,
                 no_colors = False,
                 archive_path = None,
                 package_path = None,
                 set_version = None,
                 eclipse = False,
                 branch = None,
                 channel = None,
                 eclipse_version = None,
                 waf_options = []):

        if sys.platform == 'win32':
            home = os.environ['USERPROFILE']
        else:
            home = os.environ['HOME']

        self.dynamo_home = dynamo_home if dynamo_home else join(os.getcwd(), 'tmp', 'dynamo_home')
        self.ext = join(self.dynamo_home, 'ext')
        self.dmsdk = join(self.dynamo_home, 'sdk')
        self.defold = normpath(join(dirname(abspath(__file__)), '..'))
        self.eclipse_home = eclipse_home if eclipse_home else join(home, 'eclipse')
        self.defold_root = os.getcwd()
        self.host = get_host_platform()
        self.host2 = get_host_platform2()
        self.target_platform = target_platform

        # Like this, since we cannot guarantee that PYTHONPATH has been set up to include BuildUtility yet.
        # N.B. If we upgrade to more recent versions of python, then the method of module loading should also change.
        build_utility_module = imp.load_source('BuildUtility', os.path.join(self.defold, 'build_tools', 'BuildUtility.py'))
        self.build_utility = build_utility_module.BuildUtility(self.target_platform, self.host, self.dynamo_home)
        self._http_cache_module = imp.load_source('http_cache', os.path.join(self.defold, 'build_tools', 'http_cache.py'))

        self.skip_tests = skip_tests
        self.skip_codesign = skip_codesign
        self.skip_docs = skip_docs
        self.skip_builtins = skip_builtins
        self.skip_bob_light = skip_bob_light
        self.disable_ccache = disable_ccache
        self.no_colors = no_colors
        self.archive_path = archive_path
        self.package_path = package_path
        self.set_version = set_version
        self.eclipse = eclipse
        self.branch = branch
        self.channel = channel
        self.eclipse_version = eclipse_version
        self.waf_options = waf_options

        self.thread_pool = None
        self.s3buckets = {}
        self.futures = []

        with open('VERSION', 'r') as f:
            self.version = f.readlines()[0].strip()

        self._create_common_dirs()

    def __del__(self):
        if len(self.futures) > 0:
            print('ERROR: Pending futures (%d)' % len(self.futures))
            os._exit(5)

    def _create_common_dirs(self):
        for p in ['ext/lib/python', 'share', 'lib/js-web/js', 'lib/wasm-web/js']:
            self._mkdirs(join(self.dynamo_home, p))

    def _mkdirs(self, path):
        if not os.path.exists(path):
            os.makedirs(path)

    def _log(self, msg):
        print msg
        sys.stdout.flush()
        sys.stderr.flush()

    def distclean(self):
        if os.path.exists(self.dynamo_home):
            self._log('Removing %s' % self.dynamo_home)
            shutil.rmtree(self.dynamo_home)

        for lib in ['dlib','texc']+ENGINE_LIBS:
            builddir = join(self.defold_root, 'engine/%s/build' % lib)
            if os.path.exists(builddir):
                self._log('Removing %s' % builddir)
                shutil.rmtree(builddir)

        # Recreate dirs
        self._create_common_dirs()
        self._log('distclean done.')

    def _extract_tgz(self, file, path):
        self._log('Extracting %s to %s' % (file, path))
        version = sys.version_info
        # Avoid a bug in python 2.7 (fixed in 2.7.2) related to not being able to remove symlinks: http://bugs.python.org/issue10761
        if self.host == 'x86_64-linux' and version[0] == 2 and version[1] == 7 and version[2] < 2:
            self.exec_env_command(['tar', 'xfz', file], cwd = path)
        else:
            tf = TarFile.open(file, 'r:gz')
            tf.extractall(path)
            tf.close()

    def _extract_tgz_rename_folder(self, src, target_folder):
        self._log('Extracting %s to %s/' % (src, target_folder))
        parentdir, dirname = os.path.split(target_folder)
        old_dir = os.getcwd()
        os.chdir(parentdir)
        if not os.path.exists(dirname):
            os.makedirs(dirname)
        self.exec_env_command(['tar', 'xfz', src, '-C', dirname, '--strip-components', '1'])
        os.chdir(old_dir)

    def _extract_zip(self, file, path):
        self._log('Extracting %s to %s' % (file, path))
        zf = zipfile.ZipFile(file, 'r')
        zf.extractall(path)
        zf.close()

    def _extract(self, file, path):
        if os.path.splitext(file)[1] == '.zip':
            self._extract_zip(file, path)
        else:
            self._extract_tgz(file, path)

    def _copy(self, src, dst):
        self._log('Copying %s -> %s' % (src, dst))
        shutil.copy(src, dst)

    def _copy_tree(self, src, dst):
        self._log('Copying %s -> %s' % (src, dst))
        shutil.copytree(src, dst)

    def _download(self, url):
        self._log('Downloading %s' % (url))
        path = self._http_cache_module.download(url, lambda count, total: self._log('Downloading %s %.2f%%' % (url, 100 * count / float(total))))
        if not path:
            self._log('Downloading %s failed' % (url))
        return path

    def install_go(self):
        urls = {
            'x86_64-darwin': 'https://storage.googleapis.com/golang/go1.7.1.darwin-amd64.tar.gz',
            'x86_64-linux' : 'https://storage.googleapis.com/golang/go1.7.1.linux-amd64.tar.gz',
            'win32'        : 'https://storage.googleapis.com/golang/go1.7.1.windows-386.zip',
            'x86_64-win32' : 'https://storage.googleapis.com/golang/go1.7.1.windows-amd64.zip'
        }

        url = urls.get(self.target_platform)

        if url:
            path = self._download(url)
            target_path = join(self.ext, 'go', self.target_platform)
            self._extract(path, target_path)
        else:
            print("No go found for %s" % self.target_platform)

    def _make_package_path(self, platform, package):
        return join(self.defold_root, 'packages', package) + '-%s.tar.gz' % platform

    def _make_package_paths(self, platform, packages):
        return [self._make_package_path(platform, package) for package in packages]

    def _extract_packages(self, platform, packages):
        for package in packages:
            self._extract_tgz(self._make_package_path(platform, package), self.ext)

    def install_ext(self):
        print("Installing common packages")
        for p in PACKAGES_ALL:
            self._extract_tgz(self._make_package_path('common', p), self.ext)

        for p in DMSDK_PACKAGES_ALL:
            self._extract_tgz(self._make_package_path('common', p), self.dmsdk)

        # TODO: Make sure the order of install does not affect the outcome!

        platform_packages = {
            'win32':          PACKAGES_WIN32,
            'x86_64-win32':   PACKAGES_WIN32_64,
            'x86_64-linux':   PACKAGES_LINUX_64,
            'darwin':         PACKAGES_DARWIN,
            'x86_64-darwin':  PACKAGES_DARWIN_64,
            'armv7-darwin':   PACKAGES_IOS,
            'arm64-darwin':   PACKAGES_IOS_64,
            'armv7-android':  PACKAGES_ANDROID,
            'js-web':         PACKAGES_EMSCRIPTEN,
            'wasm-web':       PACKAGES_EMSCRIPTEN
        }

        base_platforms = self.get_base_platforms()
        target_platform = self.target_platform
        other_platforms = set(platform_packages.keys()).difference(set(base_platforms), set([target_platform, self.host]))

        installed_packages = set()

        for platform in other_platforms:
            packages = platform_packages.get(platform, [])
            package_paths = self._make_package_paths(platform, packages)
            print("Installing %s packages" % platform)
            for path in package_paths:
                self._extract_tgz(path, self.ext)
            installed_packages.update(package_paths)

        for base_platform in self.get_base_platforms():
            packages = list(PACKAGES_HOST)
            packages.extend(platform_packages.get(base_platform, []))
            package_paths = self._make_package_paths(base_platform, packages)
            package_paths = [path for path in package_paths if path not in installed_packages]
            if len(package_paths) != 0:
                print("Installing %s packages" % base_platform)
                for path in package_paths:
                    self._extract_tgz(path, self.ext)
                installed_packages.update(package_paths)

        target_packages = platform_packages.get(self.target_platform, [])
        target_package_paths = self._make_package_paths(self.target_platform, target_packages)
        target_package_paths = [path for path in target_package_paths if path not in installed_packages]

        if len(target_package_paths) != 0:
            print("Installing %s packages" % self.target_platform)
            for path in target_package_paths:
                self._extract_tgz(path, self.ext)
            installed_packages.update(target_package_paths)

        # Is as3-web a supported platform? doesn't say so in --platform?
        print("Installing flash packages")
        self._extract_packages('as3-web', PACKAGES_FLASH)

        print("Installing python eggs")
        for egg in glob(join(self.defold_root, 'packages', '*.egg')):
            self._log('Installing %s' % basename(egg))
            self.exec_env_command(['easy_install', '-q', '-d', join(self.ext, 'lib', 'python'), '-N', egg])

        print("Installing javascripts")
        for n in 'js-web-pre.js'.split():
            self._copy(join(self.defold_root, 'share', n), join(self.dynamo_home, 'share'))

        for n in 'js-web-pre-engine.js'.split():
            self._copy(join(self.defold_root, 'share', n), join(self.dynamo_home, 'share'))

        print("Installing profiles etc")
        for n in itertools.chain(*[ glob('share/*%s' % ext) for ext in ['.mobileprovision', '.xcent', '.supp']]):
            self._copy(join(self.defold_root, n), join(self.dynamo_home, 'share'))

        node_modules_dir = os.path.join(self.dynamo_home, NODE_MODULE_LIB_DIR)
        self._mkdirs(node_modules_dir)
        url = '%s/%s.tar.gz' % (self.package_path, PACKAGES_NODE_MODULE_XHR2)
        xhr2_tarball = self._download(url)
        self._extract_tgz(xhr2_tarball, node_modules_dir)

        # Simple way to reduce number of warnings in the build
        proto_path = os.path.join(self.dynamo_home, 'share', 'proto')
        if not os.path.exists(proto_path):
            os.makedirs(proto_path)

        self.install_sdk()

    def install_sdk(self):
        def download_sdk(url, targetfolder):
            if not os.path.exists(targetfolder):
                if not os.path.exists(os.path.dirname(targetfolder)):
                    os.makedirs(os.path.dirname(targetfolder))
                dlpath = self._download(url)
                self._extract_tgz_rename_folder(dlpath, targetfolder)

        sdkfolder = join(self.ext, 'SDKs')

        target_platform = self.target_platform
        if target_platform in ('darwin', 'x86_64-darwin', 'armv7-darwin', 'arm64-darwin'):
            # macOS SDK
            download_sdk('%s/%s.tar.gz' % (self.package_path, PACKAGES_MACOS_SDK), join(sdkfolder, PACKAGES_MACOS_SDK))
            download_sdk('%s/%s.tar.gz' % (self.package_path, PACKAGES_XCODE_TOOLCHAIN), join(sdkfolder, PACKAGES_XCODE_TOOLCHAIN))

        if target_platform in ('armv7-darwin', 'arm64-darwin', 'x86_64-ios'):
            # iOS SDK
            download_sdk('%s/%s.tar.gz' % (self.package_path, PACKAGES_IOS_SDK), join(sdkfolder, PACKAGES_IOS_SDK))
            download_sdk('%s/%s.tar.gz' % (self.package_path, PACKAGES_IOS_SIMULATOR_SDK), join(sdkfolder, PACKAGES_IOS_SIMULATOR_SDK))

        if 'win32' in target_platform and not ('win32' in self.host):
            win32_sdk_folder = join(self.ext, 'SDKs', 'Win32')
            download_sdk( '%s/%s.tar.gz' % (self.package_path, PACKAGES_WIN32_SDK_8), join(win32_sdk_folder, 'WindowsKits', '8.1') )
            download_sdk( '%s/%s.tar.gz' % (self.package_path, PACKAGES_WIN32_SDK_10), join(win32_sdk_folder, 'WindowsKits', '10') )
            download_sdk( '%s/%s.tar.gz' % (self.package_path, PACKAGES_WIN32_TOOLCHAIN), join(win32_sdk_folder, 'MicrosoftVisualStudio14.0') )

            # On OSX, the file system is already case insensitive, so no need to duplicate the files as we do on the extender server

    def _form_ems_path(self):
        path = join(self.ext, EMSCRIPTEN_DIR)
        return path

    def install_ems(self):
        url = '%s/%s-%s.tar.gz' % (self.package_path, PACKAGES_EMSCRIPTEN_SDK, self.host)
        dlpath = self._download(url)
        if dlpath is None:
            print("Error. Could not download %s" % url)
            sys.exit(1)
        self._extract(dlpath, self.ext)
        self.activate_ems()
        os.environ['EMSCRIPTEN'] = self._form_ems_path()

    def get_ems_sdk_name(self):
        sdk = EMSCRIPTEN_SDK
        return sdk;

    def get_ems_exe_path(self):
        return join(self.ext, 'bin', 'emsdk_portable', 'emsdk')

    def activate_ems(self):
        # Compile a file warm up the emscripten caches (libc etc)
        c_file = tempfile.mktemp(suffix='.c')
        exe_file = tempfile.mktemp(suffix='.js')
        with open(c_file, 'w') as f:
            f.write('int main() { return 0; }')

        self.exec_env_command([self.get_ems_exe_path(), 'activate', self.get_ems_sdk_name()])
        # This sporadically fails on OS X by inability to create the ~/.emscripten_cache dir.
        # Does not seem to help to pre-create it or explicitly setting the --cache flag
        self.exec_env_command(['%s/emcc' % self._form_ems_path(), c_file, '-o', '%s' % exe_file])

    def check_ems(self):
        home = os.path.expanduser('~')
        config = join(home, '.emscripten')
        err = False
        if not os.path.isfile(config):
            print 'No .emscripten file.'
            err = True
        emsDir = join(self.ext, EMSCRIPTEN_DIR)
        if not os.path.isdir(emsDir):
            print 'Emscripten tools not installed.'
            err = True
        if err:
            print 'Consider running install_ems'

    def _git_sha1(self, ref = None):
        return self.build_utility.git_sha1(ref)

    def _ziptree(self, path, outfile = None, directory = None):
        # Directory is similar to -C in tar
        if not outfile:
            outfile = tempfile.NamedTemporaryFile(delete = False)

        zip = zipfile.ZipFile(outfile, 'w', zipfile.ZIP_DEFLATED)
        for root, dirs, files in os.walk(path):
            for f in files:
                p = os.path.join(root, f)
                an = p
                if directory:
                    an = os.path.relpath(p, directory)
                zip.write(p, an)

        zip.close()
        return outfile.name

    def _add_files_to_zip(self, zip, paths, directory=None, topfolder=None):
        for p in paths:
            if not os.path.isfile(p):
                continue
            an = p
            if directory:
                an = os.path.relpath(p, directory)
            if topfolder:
                an = os.path.join(topfolder, an)
            zip.write(p, an)

    def is_cross_platform(self):
        return self.host != self.target_platform

    def is_desktop_target(self):
        return self.target_platform in ['x86_64-linux', 'x86_64-darwin', 'x86_64-win32']

    # package the native SDK, return the path to the zip file
    def _package_platform_sdk(self, platform):
        with open(join(self.dynamo_home, 'defoldsdk.zip'), 'wb') as outfile:
            zip = zipfile.ZipFile(outfile, 'w', zipfile.ZIP_DEFLATED)

            topfolder = 'defoldsdk'
            defold_home = os.path.normpath(os.path.join(self.dynamo_home, '..', '..'))

            # Includes
            includes = []
            cwd = os.getcwd()
            os.chdir(self.dynamo_home)
            for root, dirs, files in os.walk("sdk/include"):
                for file in files:
                    if file.endswith('.h'):
                        includes.append(os.path.join(root, file))

            os.chdir(cwd)
            includes = [os.path.join(self.dynamo_home, x) for x in includes]
            self._add_files_to_zip(zip, includes, os.path.join(self.dynamo_home, 'sdk'), topfolder)

            # Configs
            configs = ['extender/build.yml']
            configs = [os.path.join(self.dynamo_home, x) for x in configs]
            self._add_files_to_zip(zip, configs, self.dynamo_home, topfolder)

            # Variants
            variants = []
            cwd = os.getcwd()
            os.chdir(self.dynamo_home)
            for root, dirs, files in os.walk("extender/variants"):
                for file in files:
                    if file.endswith('.appmanifest'):
                        variants.append(os.path.join(root, file))

            os.chdir(cwd)
            variants = [os.path.join(self.dynamo_home, x) for x in variants]
            self._add_files_to_zip(zip, variants, self.dynamo_home, topfolder)

            def _findlibs(libdir):
                paths = os.listdir(libdir)
                paths = [os.path.join(libdir, x) for x in paths if os.path.splitext(x)[1] in ('.a', '.dylib', '.so', '.lib', '.dll')]
                return paths

            def _findjars(jardir, ends_with):
                paths = os.listdir(jardir)
                paths = [os.path.join(jardir, x) for x in paths if x.endswith(ends_with)]
                return paths

            def _findjslibs(libdir):
                paths = os.listdir(libdir)
                paths = [os.path.join(libdir, x) for x in paths if os.path.splitext(x)[1] in ('.js',)]
                return paths

            # Dynamo libs
            libdir = os.path.join(self.dynamo_home, 'lib/%s' % platform)
            paths = _findlibs(libdir)
            self._add_files_to_zip(zip, paths, self.dynamo_home, topfolder)
            # External libs
            libdir = os.path.join(self.dynamo_home, 'ext/lib/%s' % platform)
            paths = _findlibs(libdir)
            self._add_files_to_zip(zip, paths, self.dynamo_home, topfolder)

            # Android Jars (Dynamo)
            jardir = os.path.join(self.dynamo_home, 'share/java')
            paths = _findjars(jardir, ('android.jar', 'dlib.jar', 'r.jar'))
            self._add_files_to_zip(zip, paths, self.dynamo_home, topfolder)

            # Android Jars (external)
            external_jars = ("facebooksdk.jar",
                             "bolts-android-1.2.0.jar",
                             "android-support-v4.jar",
                             "android-support-multidex.jar",
                             "android.jar",
                             "in-app-purchasing-2.0.61.jar")
            jardir = os.path.join(self.dynamo_home, 'ext/share/java')
            paths = _findjars(jardir, external_jars)
            self._add_files_to_zip(zip, paths, self.dynamo_home, topfolder)

            # Win32 resource files
            engine_rc = os.path.join(self.dynamo_home, 'lib/%s/defold.ico' % platform)
            defold_ico = os.path.join(self.dynamo_home, 'lib/%s/engine.rc' % platform)
            self._add_files_to_zip(zip, [engine_rc, defold_ico], self.dynamo_home, topfolder)

            # JavaScript files
            # js-web-pre-x files
            jsdir = os.path.join(self.dynamo_home, 'share')
            paths = _findjslibs(jsdir)
            self._add_files_to_zip(zip, paths, self.dynamo_home, topfolder)
            # libraries for js-web
            jsdir = os.path.join(self.dynamo_home, 'lib/js-web/js/')
            paths = _findjslibs(jsdir)
            self._add_files_to_zip(zip, paths, self.dynamo_home, topfolder)
            # libraries for wasm-web
            jsdir = os.path.join(self.dynamo_home, 'lib/wasm-web/js/')
            paths = _findjslibs(jsdir)
            self._add_files_to_zip(zip, paths, self.dynamo_home, topfolder)


            # For logging, print all paths in zip:
            for x in zip.namelist():
                print(x)

            zip.close()
            return outfile.name
        return None

    def build_platform_sdk(self):
        # Helper function to make it easier to build a platform sdk locally
        try:
            path = self._package_platform_sdk(self.target_platform)
        except Exception, e:
            print "Failed to package sdk for platform %s: %s" % (self.target_platform, e)
        else:
            print "Wrote %s" % path

    def build_builtins(self):
        with open(join(self.dynamo_home, 'share', 'builtins.zip'), 'wb') as f:
            self._ziptree(join(self.dynamo_home, 'content', 'builtins'), outfile = f, directory = join(self.dynamo_home, 'content'))

    def _strip_engine(self, path):
        """ Strips the debug symbols from an executable """
        if self.target_platform not in ['x86_64-linux','x86_64-darwin','armv7-darwin','arm64-darwin','armv7-android','arm64-android']:
            return False

        strip = "strip"
        if 'android' in self.target_platform:
            HOME = os.environ['USERPROFILE' if sys.platform == 'win32' else 'HOME']
            ANDROID_ROOT = os.path.join(HOME, 'android')
            ANDROID_NDK_VERSION = '10e'
            ANDROID_GCC_VERSION = '4.8'
            ANDROID_HOST = 'linux' if sys.platform == 'linux2' else 'darwin'
            strip = "%s/android-ndk-r%s/toolchains/arm-linux-androideabi-%s/prebuilt/%s-x86_64/bin/arm-linux-androideabi-strip" % (ANDROID_ROOT, ANDROID_NDK_VERSION, ANDROID_GCC_VERSION, ANDROID_HOST)

        self.exec_shell_command("%s %s" % (strip, path))
        return True

    def archive_engine(self):
        sha1 = self._git_sha1()
        full_archive_path = join(self.archive_path, sha1, 'engine', self.target_platform).replace('\\', '/')
        share_archive_path = join(self.archive_path, sha1, 'engine', 'share').replace('\\', '/')
        java_archive_path = join(self.archive_path, sha1, 'engine', 'share', 'java').replace('\\', '/')
        dynamo_home = self.dynamo_home

        bin_dir = self.build_utility.get_binary_path()
        lib_dir = self.target_platform

        # upload editor 2.0 launcher
        if self.target_platform in ['x86_64-linux', 'x86_64-darwin', 'win32', 'x86_64-win32']:
            launcher_name = format_exes("launcher", self.target_platform)[0]
            launcherbin = join(bin_dir, launcher_name)
            self.upload_file(launcherbin, '%s/%s' % (full_archive_path, launcher_name))

        for n in ['dmengine', 'dmengine_release', 'dmengine_headless']:
            for engine_name in format_exes(n, self.target_platform):
                engine = join(bin_dir, engine_name)
                self.upload_file(engine, '%s/%s' % (full_archive_path, engine_name))
                engine_stripped = join(bin_dir, engine_name + "_stripped")
                shutil.copy2(engine, engine_stripped)
                if self._strip_engine(engine_stripped):
                    self.upload_file(engine_stripped, '%s/stripped/%s' % (full_archive_path, engine_name))

            if 'web' in self.target_platform:
                self.upload_file(join(bin_dir, 'defold_sound.swf'), join(full_archive_path, 'defold_sound.swf'))
                engine_mem = join(bin_dir, engine_name + '.mem')
                if os.path.exists(engine_mem):
                    self.upload_file(engine_mem, '%s/%s.mem' % (full_archive_path, engine_name))
                engine_symbols = join(bin_dir, engine_name + '.symbols')
                if os.path.exists(engine_symbols):
                    self.upload_file(engine_symbols, '%s/%s.symbols' % (full_archive_path, engine_name))
            elif 'darwin' in self.target_platform:
                engine_symbols = join(bin_dir, engine_name + '.dSYM.zip')
                if os.path.exists(engine_symbols):
                    self.upload_file(engine_symbols, '%s/%s' % (full_archive_path, os.path.basename(engine_symbols)))

        zip_archs = []
        if not self.skip_docs:
            zip_archs.append('ref-doc.zip')
        if not self.skip_builtins:
            zip_archs.append('builtins.zip')
        for zip_arch in zip_archs:
            self.upload_file(join(dynamo_home, 'share', zip_arch), '%s/%s' % (share_archive_path, zip_arch))

        if self.target_platform == 'x86_64-linux':
            # NOTE: It's arbitrary for which platform we archive dlib.jar. Currently set to linux 64-bit
            self.upload_file(join(dynamo_home, 'share', 'java', 'dlib.jar'), '%s/dlib.jar' % (java_archive_path))

        if 'android' in self.target_platform:
            files = [
                ('share/java', 'classes.dex'),
                ('bin/%s' % (self.target_platform), 'dmengine.apk'),
                ('bin/%s' % (self.target_platform), 'dmengine_release.apk'),
                ('ext/share/java', 'android.jar'),
            ]
            for f in files:
                src = join(dynamo_home, f[0], f[1])
                self.upload_file(src, '%s/%s' % (full_archive_path, f[1]))

            resources = self._ziptree(join(dynamo_home, 'ext', 'share', 'java', 'res'), directory = join(dynamo_home, 'ext', 'share', 'java'))
            self.upload_file(resources, '%s/android-resources.zip' % (full_archive_path))

        libs = ['particle']
        if self.is_desktop_target():
            libs.append('texc')
        for lib in libs:
            lib_name = format_lib('%s_shared' % (lib), self.target_platform)
            lib_path = join(dynamo_home, 'lib', lib_dir, lib_name)
            self.upload_file(lib_path, '%s/%s' % (full_archive_path, lib_name))

        sdkpath = self._package_platform_sdk(self.target_platform)
        self.upload_file(sdkpath, '%s/defoldsdk.zip' % full_archive_path)

    def _get_build_flags(self):
        supported_tests = {}
        supported_tests['darwin'] = ['darwin', 'x86_64-darwin']
        supported_tests['x86_64-win32'] = ['win32', 'x86_64-win32']

        supports_tests = self.target_platform in supported_tests.get(self.host, []) or self.host == self.target_platform
        skip_tests = '--skip-tests' if self.skip_tests or not supports_tests else ''
        skip_codesign = '--skip-codesign' if self.skip_codesign else ''
        disable_ccache = '--disable-ccache' if self.disable_ccache else ''
        eclipse = '--eclipse' if self.eclipse else ''
        return {'skip_tests':skip_tests, 'skip_codesign':skip_codesign, 'disable_ccache':disable_ccache, 'eclipse':eclipse}

    def get_base_platforms(self):
        # Base platforms is the platforms to build the base libs for.
        # The base libs are the libs needed to build bob, i.e. contains compiler code.

        platform_dependencies = {'darwin': ['darwin', 'x86_64-darwin'], # x86_64-darwin from IOS fix 3dea8222
                                 'x86_64-linux': [],
                                 'x86_64-win32': ['win32']}

        platforms = list(platform_dependencies.get(self.host, [self.host]))

        if not self.host in platforms:
            platforms.append(self.host)

        return platforms

    def _build_engine_cmd(self, skip_tests, skip_codesign, disable_ccache, eclipse):
        return 'python %s/ext/bin/waf --prefix=%s %s %s %s %s distclean configure build install' % (self.dynamo_home, self.dynamo_home, skip_tests, skip_codesign, disable_ccache, eclipse)

    def _build_engine_lib(self, args, lib, platform, skip_tests = False, dir = 'engine'):
        self._log('Building %s for %s' % (lib, platform))
        skip_build_tests = []
        if skip_tests and '--skip-build-tests' not in self.waf_options:
            skip_build_tests.append('--skip-tests')
            skip_build_tests.append('--skip-build-tests')
        cwd = join(self.defold_root, '%s/%s' % (dir, lib))
        plf_args = ['--platform=%s' % platform]
        self.exec_env_command(args + plf_args + self.waf_options + skip_build_tests, cwd = cwd)

    def build_bob_light(self):
        self._log('Building bob light')

        cwd = join(self.defold_root, 'com.dynamo.cr/com.dynamo.cr.bob')
        sha1 = self._git_sha1()
        if os.path.exists(os.path.join(self.dynamo_home, 'archive', sha1)):
            self.exec_env_shell_command("./scripts/copy.sh", cwd = cwd)

        env = self._form_env()
        self._set_java_8(env)
        self._exec_command(" ".join([join(self.dynamo_home, 'ext/share/ant/bin/ant'), 'clean', 'install']),
                                    cwd = join(self.defold_root, 'com.dynamo.cr/com.dynamo.cr.bob'), shell = True, env = env)

    def build_engine(self):
        # We want random folder to thoroughly test bob-light
        # We dont' want it to unpack for _every_ single invocation during the build
        os.environ['DM_BOB_ROOTFOLDER'] = tempfile.mkdtemp(prefix='bob-light-')
        self._log("env DM_BOB_ROOTFOLDER=" + os.environ['DM_BOB_ROOTFOLDER'])

        cmd = self._build_engine_cmd(**self._get_build_flags())
        args = cmd.split()
        host = self.host2
        if 'x86-' in host:
            host = self.host
        if host == 'darwin':
            host = 'x86_64-darwin'
        # There is a dependency between 32-bit python and the ctypes lib produced in dlib (something goes wrong when compiling .proto files)
        if host == 'x86_64-darwin' and self.target_platform != 'darwin':
            self._build_engine_lib(args, 'dlib', 'darwin', skip_tests = True)
        if host == 'x86_64-win32' and self.target_platform != 'win32':
            self._build_engine_lib(args, 'dlib', 'win32', skip_tests = True)
        # Make sure we build these for the host platform
        for lib in ['dlib', 'texc']:
            skip_tests = host != self.target_platform
            self._build_engine_lib(args, lib, host, skip_tests = skip_tests)
        if not self.skip_bob_light:
            # We must build bob-light, which builds content during the engine build
            self.build_bob_light()
        # Target libs to build
        engine_libs = list(ENGINE_LIBS)
        if host != self.target_platform:
            engine_libs.insert(0, 'dlib')
            if self.is_desktop_target():
                engine_libs.insert(1, 'texc')
        for lib in engine_libs:
            self._build_engine_lib(args, lib, target_platform)
        self._build_engine_lib(args, 'extender', target_platform, dir = 'share')
        if not self.skip_docs:
            self.build_docs()
        if not self.skip_builtins:
            self.build_builtins()
        if '--static-analyze' in self.waf_options:
            scan_output_dir = os.path.normpath(os.path.join(os.environ['DYNAMO_HOME'], '..', '..', 'static_analyze'))
            report_dir = os.path.normpath(os.path.join(os.environ['DYNAMO_HOME'], '..', '..', 'report'))
            self.exec_command(['python', './scripts/scan_build_gather_report.py', '-o', report_dir, '-i', scan_output_dir])
            print("Wrote report to %s. Open with 'scan-view .' or 'python -m SimpleHTTPServer'" % report_dir)
            shutil.rmtree(scan_output_dir)

        if os.path.exists(os.environ['DM_BOB_ROOTFOLDER']):
            print "Removing", os.environ['DM_BOB_ROOTFOLDER']
            shutil.rmtree(os.environ['DM_BOB_ROOTFOLDER'])
    def build_go(self):
        exe_ext = '.exe' if 'win32' in self.target_platform else ''
        go = '%s/ext/go/%s/go/bin/go%s' % (self.dynamo_home, self.target_platform, exe_ext)

        if not os.path.exists(go):
            self._log("Missing go for target platform, run install_ext with --platform set.")
            exit(5)

        self.exec_env_command([go, 'clean', '-i', 'github.com/...'])
        self.exec_env_command([go, 'install', 'github.com/...'])
        self.exec_env_command([go, 'clean', '-i', 'defold/...'])
        if not self.skip_tests:
            self.exec_env_command([go, 'test', 'defold/...'])
        self.exec_env_command([go, 'install', 'defold/...'])

        for f in glob(join(self.defold, 'go', 'bin', '*')):
            shutil.copy(f, join(self.dynamo_home, 'bin'))

    def archive_go(self):
        sha1 = self._git_sha1()
        full_archive_path = join(self.archive_path, sha1, 'go', self.target_platform)
        for p in glob(join(self.defold, 'go', 'bin', '*')):
            self.upload_file(p, '%s/%s' % (full_archive_path, basename(p)))

    def archive_bob(self):
        sha1 = self._git_sha1()
        full_archive_path = join(self.archive_path, sha1, 'bob').replace('\\', '/')
        for p in glob(join(self.dynamo_home, 'share', 'java', 'bob.jar')):
            self.upload_file(p, '%s/%s' % (full_archive_path, basename(p)))

    def copy_local_bob_artefacts(self):
        apkc_name = format_exes('apkc', self.host2)[0]
        texc_name = format_lib('texc_shared', self.host2)
        luajit_dir = tempfile.mkdtemp()
        cwd = join(self.defold_root, 'com.dynamo.cr/com.dynamo.cr.bob')
        missing = {}
        def add_missing(plf, txt):
            txts = []
            txts = missing.setdefault(plf, txts)
            txts = txts.append(txt)
        for plf in [['x86_64-win32', 'x86_64-win32'], ['x86_64-linux', 'x86_64-linux'], ['x86_64-darwin', 'x86_64-darwin']]:
            luajit_path = join(cwd, '../../packages/luajit-2.0.5-%s.tar.gz' % (plf[0]))
            if not os.path.exists(luajit_path):
                add_missing(plf[1], "package '%s' could not be found" % (luajit_path))
            else:
                self._extract(luajit_path, luajit_dir)
                luajit_exe = format_exes('luajit', plf[1])[0]
                self._copy(join(luajit_dir, 'bin/%s/%s' % (plf[0], luajit_exe)), join(cwd, 'libexec/%s/%s' % (plf[1], luajit_exe)))
        win32_files = dict([['ext/lib/%s/%s.dll' % (plf[0], lib), 'lib/%s/%s.dll' % (plf[1], lib)] for lib in ['OpenAL32', 'wrap_oal', 'PVRTexLib', 'msvcr120'] for plf in [['win32', 'x86-win32'], ['x86_64-win32', 'x86_64-win32']]])
        osx_files = dict([['ext/lib/%s/lib%s.dylib' % (plf[0], lib), 'lib/%s/lib%s.dylib' % (plf[1], lib)] for lib in ['PVRTexLib'] for plf in [['x86_64-darwin', 'x86_64-darwin']]])
        linux_files = dict([['ext/lib/%s/lib%s.so' % (plf[0], lib), 'lib/%s/lib%s.so' % (plf[1], lib)] for lib in ['PVRTexLib'] for plf in [['x86_64-linux', 'x86_64-linux']]])
        js_files = {'bin/js-web/defold_sound.swf': 'libexec/js-web/defold_sound.swf'}
        android_files = {'ext/bin/%s/%s' % (self.host2, apkc_name): 'libexec/%s/%s' % (self.host2, apkc_name),
                         'share/java/classes.dex': 'lib/classes.dex',
                         'ext/share/java/android.jar': 'lib/android.jar'}
        # This dict is being built up and will eventually be used for copying in the end
        # - "type" - what the files are needed for, for error reporting
        #   - pairs of src-file -> dst-file
        artefacts = {'generic': {'share/java/dlib.jar': 'lib/dlib.jar',
                                 'share/builtins.zip': 'lib/builtins.zip',
                                 'lib/%s/%s' % (self.host2, texc_name): 'lib/%s/%s' % (self.host2, texc_name)},
                     'android-bundling': android_files,
                     'win32-bundling': win32_files,
                     'js-bundling': js_files,
                     'ios-bundling': {},
                     'osx-bundling': osx_files,
                     'linux-bundling': linux_files}
        # Add dmengine to 'artefacts' procedurally
        for type, plfs in {'android-bundling': [['armv7-android', 'armv7-android']],
                           'win32-bundling': [['win32', 'x86-win32'], ['x86_64-win32', 'x86_64-win32']],
                           'js-bundling': [['js-web', 'js-web'], ['wasm-web', 'wasm-web']],
                           'ios-bundling': [['armv7-darwin', 'armv7-darwin'], ['arm64-darwin', 'arm64-darwin']],
                           'osx-bundling': [['x86_64-darwin', 'x86_64-darwin']],
                           'linux-bundling': [['x86_64-linux', 'x86_64-linux']]}.iteritems():
            # plfs is pairs of src-platform -> dst-platform
            for plf in plfs:
                exes = format_exes('dmengine', plf[1]) + format_exes('dmengine_release', plf[1])
                artefacts[type].update(dict([['bin/%s/%s' % (plf[0], exe), 'libexec/%s/%s' % (plf[1], exe)] for exe in exes]))
        # Perform the actual copy, or list which files are missing
        for type, files in artefacts.iteritems():
            m = []
            for src, dst in files.iteritems():
                src_path = join(self.dynamo_home, src)
                if not os.path.exists(src_path):
                    m.append(src_path)
                else:
                    dst_path = join(cwd, dst)
                    self._mkdirs(os.path.dirname(dst_path))
                    self._copy(src_path, dst_path)
            if m:
                add_missing(type, m)
        self.exec_env_command(['jar', 'cfM', 'lib/android-res.zip', '-C', '%s/ext/share/java/' % (self.dynamo_home), 'res'], cwd = cwd)
        if missing:
            print('*** NOTE! There are missing artefacts.')
            print(json.dumps(missing, indent=2))

    def build_bob(self):
        cwd = join(self.defold_root, 'com.dynamo.cr/com.dynamo.cr.bob')
        sha1 = self._git_sha1()
        if os.path.exists(os.path.join(self.dynamo_home, 'archive', sha1)):
            self.exec_env_shell_command("./scripts/copy.sh", cwd = cwd)
        else:
            self.copy_local_bob_artefacts()

        env = self._form_env()
        self._set_java_8(env)
        self._exec_command(" ".join([join(self.dynamo_home, 'ext/share/ant/bin/ant'), 'clean', 'install-full']),
                              cwd = cwd, shell = True, env = env)

    def build_sdk(self):
        tempdir = tempfile.mkdtemp() # where the sdk ends up

        sha1 = self._git_sha1()
        u = urlparse.urlparse(self.archive_path)
        bucket = self._get_s3_bucket(u.hostname)

        root = urlparse.urlparse(self.archive_path).path[1:]
        base_prefix = os.path.join(root, sha1)

        platforms = ['x86_64-linux', 'x86_64-darwin', 'win32', 'x86_64-win32', 'armv7-darwin', 'arm64-darwin', 'armv7-android', 'js-web', 'wasm-web']
        for platform in platforms:
            platform_sdk_url = join(self.archive_path, sha1, 'engine', platform).replace('\\', '/')

            prefix = os.path.join(base_prefix, 'engine', platform, 'defoldsdk.zip')
            entry = bucket.get_key(prefix)

            if entry is None:
                raise Exception("Could not find sdk: %s" % prefix)

            platform_sdk_zip = tempfile.NamedTemporaryFile(delete = False)
            print "Downloading", entry.key
            entry.get_contents_to_filename(platform_sdk_zip.name)
            print "Downloaded", entry.key, "to", platform_sdk_zip.name

            self._extract_zip(platform_sdk_zip.name, tempdir)
            print "Extracted", platform_sdk_zip.name, "to", tempdir

            os.unlink(platform_sdk_zip.name)
            print ""

        treepath = os.path.join(tempdir, 'defoldsdk')
        sdkpath = self._ziptree(treepath, directory=tempdir)
        print "Packaged defold sdk"

        sdkurl = join(self.archive_path, sha1, 'engine').replace('\\', '/')
        self.upload_file(sdkpath, '%s/defoldsdk.zip' % sdkurl)

    def build_docs(self):
        skip_tests = '--skip-tests' if self.skip_tests or self.target_platform != self.host else ''
        self._log('Building API docs')
        cwd = join(self.defold_root, 'engine/docs')
        cmd = 'python %s/ext/bin/waf configure --prefix=%s %s distclean configure build install' % (self.dynamo_home, self.dynamo_home, skip_tests)
        self.exec_env_command(cmd.split() + self.waf_options, cwd = cwd)
        with open(join(self.dynamo_home, 'share', 'ref-doc.zip'), 'wb') as f:
            self._ziptree(join(self.dynamo_home, 'share', 'doc'), outfile = f, directory = join(self.dynamo_home, 'share'))

    def test_cr(self):
        cwd = join(self.defold_root, 'com.dynamo.cr', 'com.dynamo.cr.parent')
        self.exec_env_command([join(self.dynamo_home, 'ext/share/maven/bin/mvn'), 'clean', 'verify', '-Declipse-version=%s' % self.eclipse_version],
                              cwd = cwd)

    def _get_cr_builddir(self, product):
        return join(os.getcwd(), 'com.dynamo.cr/com.dynamo.cr.%s-product' % product)

    def build_server(self):
        cwd = join(self.defold_root, 'server')
        self.exec_env_command(['./gradlew', 'clean', 'test', 'distZip'], cwd = cwd)

    def build_editor(self):
        import xml.etree.ElementTree as ET

        self.build_bob_light()

        sha1 = self._git_sha1()

        if self.channel != 'stable':
            qualified_version = self.version + ".qualifier"
        else:
            qualified_version = self.version

        icon_path = '/icons/%s' % self.channel

        tree = ET.parse('com.dynamo.cr/com.dynamo.cr.editor-product/template/cr.product')
        root = tree.getroot()

        root.attrib['version'] = qualified_version
        for n in root.find('launcher'):
            if n.tag == 'win':
                icon = n.find('ico')
                name = os.path.basename(icon.attrib['path'])
                icon.attrib['path'] = 'icons/%s/%s' % (self.channel, name)
            elif 'icon' in n.attrib:
                name = os.path.basename(n.attrib['icon'])
                n.attrib['icon'] = 'icons/%s/%s' % (self.channel, name)

        for n in root.find('configurations').findall('property'):
            if n.tag == 'property':
                name = n.attrib['name']
                if name == 'defold.version':
                    n.attrib['value'] = self.version
                elif name == 'defold.sha1':
                    n.attrib['value'] = sha1
                elif name == 'defold.channel':
                    n.attrib['value'] = options.channel

        with open('com.dynamo.cr/com.dynamo.cr.editor-product/cr-generated.product', 'wb') as f:
            f.write('<?xml version="1.0" encoding="UTF-8"?>\n')
            f.write('<?pde version="3.5"?>\n')
            f.write('\n')
            tree.write(f, encoding='utf-8')

        p2 = """
instructions.configure=\
  addRepository(type:0,location:http${#58}//d.defold.com/%(channel)s/update/);\
  addRepository(type:1,location:http${#58}//d.defold.com/%(channel)s/update/);
"""

        with open('com.dynamo.cr/com.dynamo.cr.editor-product/cr-generated.p2.inf', 'wb') as f:
            f.write(p2 % { 'channel': self.channel })

        self._build_cr('editor')

    def _archive_cr(self, product, build_dir):
        sha1 = self._git_sha1()
        full_archive_path = join(self.archive_path, sha1, self.channel, product).replace('\\', '/') + '/'
        host, path = full_archive_path.split(':', 1)
        for p in glob(join(build_dir, 'target/products/*.zip')):
            self.upload_file(p, full_archive_path)

        repo_dir = join(build_dir, 'target/repository')
        for root,dirs,files in os.walk(repo_dir):
            for f in files:
                p = join(root, f)
                u = join(full_archive_path, "repository", os.path.relpath(p, repo_dir))
                self.upload_file(p, u)

    def archive_editor(self):
        build_dir = self._get_cr_builddir('editor')
        self._archive_cr('editor', build_dir)

    def archive_server(self):
        sha1 = self._git_sha1()
        full_archive_path = join(self.archive_path, sha1, 'server').replace('\\', '/') + '/'
        host, path = full_archive_path.split(':', 1)
        build_dir = join(self.defold_root, 'server')
        for p in glob(join(build_dir, 'build/distributions/*.zip')):
            self.upload_file(p, full_archive_path)

    def _set_java_8(self, env):
        if 'linux' in self.host2:
            env['JAVA_HOME'] = '/usr/lib/jvm/java-8-oracle'
        elif 'darwin' in self.host2:
            env['JAVA_HOME'] = self.exec_command(['/usr/libexec/java_home','-v','1.8']).strip()
        elif 'win32' in self.host2:
            env['PATH'] = 'C:\\Program Files\\Java\\jdk1.8.0_162\\bin' + os.path.pathsep + env['PATH']
        self._log("Setting JAVA to 1.8")

    def _build_cr(self, product):
        cwd = join(self.defold_root, 'com.dynamo.cr', 'com.dynamo.cr.parent')
        env = self._form_env()
<<<<<<< HEAD
        if 'linux' in self.host2:
            env['JAVA_HOME'] = '/usr/lib/jvm/java-8-oracle'
=======
        self._set_java_8(env)
>>>>>>> bce276bd
        self._exec_command([join(self.dynamo_home, 'ext/share/maven/bin/mvn'), 'clean', 'verify'], cwd = cwd, env = env)

    def build_editor2(self):
        cmd = ['./scripts/bundle.py',
               '--platform=x86_64-darwin',
               '--platform=x86_64-linux',
               '--platform=x86_64-win32',
               '--version=%s' % self.version,
               '--channel=%s' % self.channel,
               '--engine-artifacts=auto']

        cwd = join(self.defold_root, 'editor')

        self.exec_env_command(cmd, cwd = cwd)

    def archive_editor2(self):
        sha1 = self._git_sha1()
        full_archive_path = join(self.archive_path, sha1, 'editor2')

        for ext in ['zip', 'dmg']:
            for p in glob(join(self.defold_root, 'editor', 'target', 'editor', 'Defold*.%s' % ext)):
                self.upload_file(p, '%s/%s' % (full_archive_path, basename(p)))

        self.wait_uploads()

    def release_editor2(self):
        if not self.channel:
            self._log("Tried to release with no channel specified, aborting")
            return

        sha1 = self._git_sha1()

        self._log("Releasing editor2 '%s' for channel '%s'" % (sha1, self.channel))

        # Rather than accessing S3 from its web end-point, we always go through the CDN
        archive_url = urlparse.urlparse(self.archive_path)
        bucket = self._get_s3_bucket(archive_url.hostname)

        key_v2 = bucket.new_key('editor2/channels/%(channel)s/update-v2.json' % {'channel': self.channel})
        key_v2.content_type = 'application/json'
        self._log("Updating channel '%s' for update-v2.json: %s" % (self.channel, key_v2))
        key_v2.set_contents_from_string(json.dumps({'sha1': sha1}))

    def bump(self):
        sha1 = self._git_sha1()

        with open('VERSION', 'r') as f:
            current = f.readlines()[0].strip()

        if self.set_version:
            new_version = self.set_version
        else:
            lst = map(int, current.split('.'))
            lst[-1] += 1
            new_version = '.'.join(map(str, lst))

        with open('VERSION', 'w') as f:
            f.write(new_version)

        print 'Bumping engine version from %s to %s' % (current, new_version)
        print 'Review changes and commit'

    def shell(self):
        print 'Setting up shell with DYNAMO_HOME, PATH and LD_LIBRARY_PATH/DYLD_LIBRARY_PATH (where applicable) set'
        if "win32" in self.host:
            preexec_fn = None
        else:
            preexec_fn = self.check_ems

        process = subprocess.Popen([SHELL, '-l'], env = self._form_env(), preexec_fn=preexec_fn)
        output = process.communicate()[0]

        if process.returncode != 0:
            self._log(output)
            sys.exit(process.returncode)

    # Get archive files for a single release/sha1
    def _get_files(self, bucket, sha1):
        root = urlparse.urlparse(self.archive_path).path[1:]
        base_prefix = os.path.join(root, sha1)
        files = []
        prefix = os.path.join(base_prefix, 'engine')
        for x in bucket.list(prefix = prefix):
            if x.name[-1] != '/':
                # Skip directory "keys". When creating empty directories
                # a psudeo-key is created. Directories isn't a first-class object on s3
                if re.match('.*(/dmengine.*|builtins.zip|classes.dex|android-resources.zip|android.jar)$', x.name):
                    name = os.path.relpath(x.name, base_prefix)
                    files.append({'name': name, 'path': '/' + x.name})

        prefix = os.path.join(base_prefix, 'bob')
        for x in bucket.list(prefix = prefix):
            if x.name[-1] != '/':
                # Skip directory "keys". When creating empty directories
                # a psudeo-key is created. Directories isn't a first-class object on s3
                if re.match('.*(/bob.jar)$', x.name):
                    name = os.path.relpath(x.name, base_prefix)
                    files.append({'name': name, 'path': '/' + x.name})

        prefix = os.path.join(base_prefix, self.channel, 'editor')
        for x in bucket.list(prefix = prefix):
            if x.name[-1] != '/':
                # Skip directory "keys". When creating empty directories
                # a psudeo-key is created. Directories isn't a first-class object on s3
                if re.match('.*(/Defold-*)$', x.name):
                    name = os.path.relpath(x.name, base_prefix)
                    files.append({'name': name, 'path': '/' + x.name})
        return files

    def _get_single_release(self, version_tag, sha1):
        u = urlparse.urlparse(self.archive_path)
        bucket = self._get_s3_bucket(u.hostname)
        files = self._get_files(bucket, sha1)

        return {'tag': version_tag,
                'sha1': sha1,
                'abbrevsha1': sha1[:7],
                'files': files}

    def _get_tagged_releases(self):
        u = urlparse.urlparse(self.archive_path)
        bucket = self._get_s3_bucket(u.hostname)

        tags = self.exec_shell_command("git for-each-ref --sort=taggerdate --format '%(*objectname) %(refname)' refs/tags").split('\n')
        tags.reverse()
        releases = []
        for line in tags:
            line = line.strip()
            if not line:
                continue
            m = re.match('(.*?) refs/tags/(.*?)$', line)
            sha1, tag = m.groups()
            epoch = self.exec_shell_command('git log -n1 --pretty=%%ct %s' % sha1.strip())
            date = datetime.fromtimestamp(float(epoch))
            files = self._get_files(bucket, sha1)
            if len(files) > 0:
                releases.append({'tag': tag,
                                 'sha1': sha1,
                                 'abbrevsha1': sha1[:7],
                                 'date': str(date),
                                 'files': files})

        return releases


    def release(self):
        page = """
<!DOCTYPE html>
<html>
    <head>
        <meta charset="utf-8">
        <meta http-equiv="X-UA-Compatible" content="IE=edge">
        <meta name="viewport" content="width=device-width, initial-scale=1">
        <title>Defold Downloads</title>
        <link href='//fonts.googleapis.com/css?family=Open+Sans:400,300' rel='stylesheet' type='text/css'>
        <link rel="stylesheet" href="//d.defold.com/static/bootstrap/css/bootstrap.min.css">
        <style>
            body {
                padding-top: 50px;
            }
            .starter-template {
                padding: 40px 15px;
                text-align: center;
            }
            #eula-text{
                height: 400px;
                overflow: scroll;
            }
        </style>

    </head>
    <body>
    <div class="navbar navbar-fixed-top">
        <div class="navbar-inner">
            <div class="container">
                <a class="brand" href="/">Defold Downloads</a>
                <ul class="nav">
                </ul>
            </div>
        </div>
    </div>

    <div class="container">

        <div id="releases"></div>
        <script src="//ajax.googleapis.com/ajax/libs/jquery/1.11.0/jquery.min.js"></script>
        <script src="//d.defold.com/static/bootstrap/js/bootstrap.min.js"></script>
        <script src="//cdnjs.cloudflare.com/ajax/libs/mustache.js/0.7.2/mustache.min.js"></script>

        <div id="eula" class="container">
            <div class="well well-large">
                <div id="eula-text"></div>
            </div>
            <div id="eula-form" class="alert alert-success">
                <input type="checkbox" id="accept">
                <b>Check to verify that you have read and accepted the "Defold Terms of Service" above.</b>
            </div>
        </div>

        <script id="templ-releases" type="text/html">
            <h2>{{release.channel}} {{release.version}}</h2>
            {{#release.editor}}
                <p>
                    <a href="{{url}}" class="btn btn-primary" style="width: 20em;" role="button">Download for {{name}}</a>
                </p>
            {{/release.editor}}

            {{#has_releases}}
                <h2>Releases</h2>
            {{/has_releases}}

            {{#releases}}
                <div class="panel-group" id="accordion">
                  <div class="panel panel-default">
                    <div class="panel-heading">
                      <h4 class="panel-title">
                        <a data-toggle="collapse" data-parent="#accordion" href="#{{sha1}}">
                          <h3>{{tag}} <small>{{date}} ({{abbrevsha1}})</small></h3>
                        </a>
                      </h4>
                    </div>
                    <div id="{{sha1}}" class="panel-collapse collapse ">
                      <div class="panel-body">
                        <table class="table table-striped">
                          <tbody>
                            {{#files}}
                            <tr><td><a href="{{path}}">{{name}}</a></td></tr>
                            {{/files}}
                            {{^files}}
                            <i>No files</i>
                            {{/files}}
                          </tbody>
                        </table>
                      </div>
                    </div>
                  </div>
                </div>
            {{/releases}}
        </script>

        <script>
            var model = %(model)s
            if(document.cookie.match(/^eula-accepted.*/)) {
                // Eula accepted
                $("#eula").html('');
                var output = Mustache.render($('#templ-releases').html(), model);
                $("#releases").html(output);
            } else {
                // Show eula
                var xhttp = new XMLHttpRequest();
                xhttp.onreadystatechange = function() {
                    if (this.readyState == 4 && this.status == 200) {
                        $("#eula-text").html(this.responseText);
                    }
                };
                xhttp.open("GET", "https://www.defold.com/terms-and-conditions/", true);
                xhttp.send();
                $("#accept").change(function() {
                    if(this.checked) {
                        alert('Thank you for accepting the Defold Terms of Service. You may now download Defold software.');
                        document.cookie = 'eula-accepted=yes; expires=Fri, 31 Dec 9999 23:59:59 GMT';
                        location.reload();
                    }
                });
            }
        </script>
      </body>
</html>
"""

        artifacts = """<?xml version='1.0' encoding='UTF-8'?>
<?compositeArtifactRepository version='1.0.0'?>
<repository name='"Defold"'
    type='org.eclipse.equinox.internal.p2.artifact.repository.CompositeArtifactRepository'
    version='1.0.0'>
  <children size='1'>
      <child location='http://%(host)s/archive/%(sha1)s/%(channel)s/editor/repository'/>
  </children>
</repository>"""

        content = """<?xml version='1.0' encoding='UTF-8'?>
<?compositeMetadataRepository version='1.0.0'?>
<repository name='"Defold"'
    type='org.eclipse.equinox.internal.p2.metadata.repository.CompositeMetadataRepository'
    version='1.0.0'>
  <children size='1'>
      <child location='http://%(host)s/archive/%(sha1)s/%(channel)s/editor/repository'/>
  </children>
</repository>
"""

        if self.exec_shell_command('git config -l').find('remote.origin.url') != -1:
            # NOTE: Only run fetch when we have a configured remote branch.
            # When running on buildbot we don't but fetching should not be required either
            # as we're already up-to-date
            self._log('Running git fetch to get latest tags and refs...')
            self.exec_shell_command('git fetch')

        u = urlparse.urlparse(self.archive_path)
        bucket = self._get_s3_bucket(u.hostname)
        host = 'd.defold.com'

        model = {'releases': [],
                 'has_releases': False}

        if self.channel == 'stable':
            # Move artifacts to a separate page?
            model['releases'] = self._get_tagged_releases()
            model['has_releases'] = True
        else:
            model['releases'] = self._get_single_release(self.version, self._git_sha1())
            model['has_releases'] = True

        # NOTE
        # - The stable channel is based on the latest tag
        # - The beta and alpha channels are based on the latest
        #   commit in their branches, i.e. origin/dev for alpha
        if self.channel == 'stable':
            release_sha1 = model['releases'][0]['sha1']
        else:
            release_sha1 = self._git_sha1()

        if sys.stdin.isatty():
            sys.stdout.write('Release %s with SHA1 %s to channel %s? [y/n]: ' % (self.version, release_sha1, self.channel))
            response = sys.stdin.readline()
            if response[0] != 'y':
                return

        model['release'] = { 'channel': "Unknown", 'version': self.version }
        if self.channel:
            model['release']['channel'] = self.channel.capitalize()

        # We handle the stable channel seperately, since we want it to point
        # to the editor-dev release (which uses the latest stable engine).
        if self.channel == "stable":
            model['release'] = {'editor': [ dict(name='macOS 10.7+', url='https://www.defold.com/download/editor2/Defold-x86_64-darwin.dmg'),
                                            dict(name='Windows', url='https://www.defold.com/download/editor2/Defold-x86_64-win32.zip'),
                                            dict(name='Ubuntu 16.04+', url='https://www.defold.com/download/editor2/Defold-x86_64-linux.zip')] }

        # NOTE: We upload index.html to /CHANNEL/index.html
        # The root-index, /index.html, redirects to /stable/index.html
        self._log('Uploading %s/index.html' % self.channel)
        html = page % {'model': json.dumps(model)}
        key = bucket.new_key('%s/index.html' % self.channel)
        key.content_type = 'text/html'
        key.set_contents_from_string(html)

        self._log('Uploading %s/info.json' % self.channel)
        key = bucket.new_key('%s/info.json' % self.channel)
        key.content_type = 'application/json'
        key.set_contents_from_string(json.dumps({'version': self.version,
                                                 'sha1' : release_sha1}))

        # Create redirection keys for editor
        for name in ['Defold-macosx.cocoa.x86_64.dmg', 'Defold-win32.win32.x86.zip', 'Defold-linux.gtk.x86_64.zip']:
            key_name = '%s/%s' % (self.channel, name)
            redirect = '/archive/%s/%s/editor/%s' % (release_sha1, self.channel, name)
            self._log('Creating link from %s -> %s' % (key_name, redirect))
            key = bucket.new_key(key_name)
            key.set_redirect(redirect)

        for name, template in [['compositeArtifacts.xml', artifacts], ['compositeContent.xml', content]]:
            full_name = '%s/update/%s' % (self.channel, name)
            self._log('Uploading %s' % full_name)
            key = bucket.new_key(full_name)
            key.content_type = 'text/xml'
            key.set_contents_from_string(template % {'host': host,
                                                     'sha1': release_sha1,
                                                     'channel': self.channel})

    def _get_s3_archive_prefix(self):
        u = urlparse.urlparse(self.archive_path)
        assert (u.scheme == 's3')
        sha1 = self._git_sha1()
        prefix = os.path.join(u.path, sha1)[1:]
        return prefix

    # TODO: Fix upload of .dmg (currently aborts if it finds it in the beta branch)
    def sign_editor(self):
        u = urlparse.urlparse(self.archive_path)
        bucket_name = u.hostname
        bucket = self._get_s3_bucket(bucket_name)
        prefix = self._get_s3_archive_prefix()
        bucket_items = bucket.list(prefix=prefix)

        candidates = {}
        print("Searching for editor signing candidates ...")
        for entry in bucket_items:
            entrypath = os.path.dirname(entry.key)
            if entry.key.endswith('Defold-macosx.cocoa.x86_64.zip'):
                if entrypath not in candidates.keys():
                    candidates[entrypath] = {}
                candidates[entrypath]['zip'] = entry
            if entry.key.endswith('Defold-macosx.cocoa.x86_64.dmg'):
                if entrypath not in candidates.keys():
                    candidates[entrypath] = {}
                candidates[entrypath]['dmg'] = entry

        print("Found %d candidate(s) for editor signing ..." % len(candidates.keys()))
        for candidate in candidates.keys():
            if 'zip' in candidates[candidate].keys():
                if 'dmg' in candidates[candidate].keys():
                    print("Pruning candidate, dmg found: %s" % candidate)
                    del candidates[candidate]
            elif 'dmg' in candidates[candidate].keys():
                print("Pruning candidate, dmg found but zip missing: %s" % candidate)
                del candidates[candidate]

        print("Found %d true candidate(s) for editor signing ..." % (len(candidates.keys())))
        result = False
        for candidate in candidates.keys():
            candidate = candidates[candidate]['zip']
            root = None
            builddir = None
            try:
                root = tempfile.mkdtemp(prefix='defsign.')
                builddir = os.path.join(root, 'build')
                self._mkdirs(builddir)

                # Download the editor from S3
                filepath = os.path.join(root, 'Defold-macosx.cocoa.x86_64.zip')
                if not os.path.isfile(filepath):
                    self._log('Downloading s3://%s/%s -> %s' % (bucket_name, candidate.name, filepath))
                    candidate.get_contents_to_filename(filepath)
                    self._log('Downloaded s3://%s/%s -> %s' % (bucket_name, candidate.name, filepath))

                # Prepare the build directory to create a signed container
                self._log('Signing %s' % (filepath))
                dp_defold = os.path.join(builddir, 'Defold-macosx.cocoa.x86_64')
                fp_defold_app = os.path.join(dp_defold, 'Defold.app')
                fp_defold_dmg = os.path.join(root, 'Defold-macosx.cocoa.x86_64.dmg')

                self.exec_command(['unzip', '-qq', '-o', filepath, '-d', dp_defold])
                self.exec_command(['chmod', '-R', '755', dp_defold])
                os.symlink('/Applications', os.path.join(builddir, 'Applications'))

                # Create a signature for Defold.app and the container
                # This certificate must be installed on the computer performing the operation
                certificate = 'Developer ID Application: Midasplayer Technology AB (ATT58V7T33)'
                self.exec_command(['codesign', '--deep', '-s', certificate, fp_defold_app])
                self.exec_command(['hdiutil', 'create', '-volname', 'Defold', '-srcfolder', builddir, fp_defold_dmg])

                # This step is intermittently failing. In such cases, we retry a few more times
                # E.g. "/var/folders/6l/p6nhw59s2ns2x9chznhy9k1r0000gp/T/defsign.MamsrV/Defold-macosx.cocoa.x86_64.dmg: The timestamp service is not available."
                max_tries = 5

                for i in range(max_tries):
                    try:
                        self.exec_command_no_quit(['codesign', '-s', certificate, fp_defold_dmg])
                        break # it went ok, let's continue the process
                    except ExecException, e:
                        self._log("Failed attempt %d/%d" % (i+1, max_tries))
                        if i == max_tries-1:
                            sys.exit(e.retcode)
                    time.sleep(10) # seconds

                self._log('Signed %s' % (fp_defold_dmg))

                # Upload the signed container to S3
                target = "s3://%s/%s.dmg" % (bucket_name, candidate.name[:-4])
                self.upload_file(fp_defold_dmg, target)
                result = True
            finally:
                self.wait_uploads()
                if root is not None:
                    if builddir is not None:
                        if os.path.islink(os.path.join(builddir, 'Applications')):
                            os.unlink(os.path.join(builddir, 'Applications'))
                    shutil.rmtree(root)

        return result

    def sync_archive(self):
        u = urlparse.urlparse(self.archive_path)
        bucket_name = u.hostname
        bucket = self._get_s3_bucket(bucket_name)

        local_dir = os.path.join(self.dynamo_home, 'archive')
        self._mkdirs(local_dir)

        if not self.thread_pool:
            self.thread_pool = ThreadPool(8)

        def download(key, path):
            self._log('s3://%s/%s -> %s' % (bucket_name, key.name, path))
            key.get_contents_to_filename(path)

        futures = []
        sha1 = self._git_sha1()
        # Only s3 is supported (scp is deprecated)
        # The pattern is used to filter out:
        # * Editor files
        # * Defold SDK files
        # * launcher files, used to launch editor2
        pattern = re.compile(r'(^|/)editor(2)*/|/defoldsdk\.zip$|/launcher(\.exe)*$')
        prefix = self._get_s3_archive_prefix()
        for key in bucket.list(prefix = prefix):
            rel = os.path.relpath(key.name, prefix)

            if not pattern.search(rel):
                p = os.path.join(local_dir, sha1, rel)
                self._mkdirs(os.path.dirname(p))
                f = Future(self.thread_pool, download, key, p)
                futures.append(f)

        for f in futures:
            f()

    def _download_editor2(self, sha1):
        bundles = {
            'x86_64-darwin': 'Defold-x86_64-darwin.dmg',
            'x86_64-linux' : 'Defold-x86_64-linux.zip',
            'x86_64-win32' : 'Defold-x86_64-win32.zip'
        }
        host2 = get_host_platform2()
        bundle = bundles.get(host2)
        if bundle:
            url = 'https://d.defold.com/archive/%s/editor2/%s' % (sha1, bundle)
            path = self._download(url)
            # the dev build currently publishes the editor to <host>/editor2 rather than <host>/archive
            if not path:
                url = 'https://d.defold.com/editor2/%s/editor2/%s' % (sha1, bundle)
                path = self._download(url)
            return path
        else:
            print("No editor2 bundle found for %s" % host2)
            return None

    def _install_editor2(self, path):
        host2 = get_host_platform2()
        install_path = join('tmp', 'smoke_test')
        if 'darwin' in host2:
            out = self.exec_command(['hdiutil', 'attach', path])
            print("cmd:" + out)
            last = [l2 for l2 in (l1.strip() for l1 in out.split('\n')) if l2][-1]
            words = last.split()
            fs = words[0]
            volume = words[-1]
            install_path = join(install_path, 'Defold.app')
            self._copy_tree(join(volume, 'Defold.app'), install_path)
            result = {'volume': volume,
                      'fs': fs,
                      'install_path': install_path,
                      'resources_path': join('Defold.app', 'Contents', 'Resources'),
                      'config': join(install_path, 'Contents', 'Resources', 'config')}
            return result
        else:
            if 'win32' in host2 or 'linux' in host2:
                self._extract_zip(path, install_path)
            else:
                self._extract(path, install_path)
            install_path = join(install_path, 'Defold')
            result = {'install_path': install_path,
                      'resources_path': 'Defold',
                      'config': join(install_path, 'config')}
            return result

    def _uninstall_editor2(self, info):
        host2 = get_host_platform2()
        shutil.rmtree(info['install_path'])
        if 'darwin' in host2:
            out = self.exec_command(['hdiutil', 'detach', info['fs']])

    def _get_config(self, config, section, option, overrides):
        combined = '%s.%s' % (section, option)
        if combined in overrides:
            return overrides[combined]
        if section == 'bootstrap' and option == 'resourcespath':
            return '.'
        v = config.get(section, option)
        m = re.search(r"\${(\w+).(\w+)}", v)
        while m:
            s = m.group(1)
            o = m.group(2)
            v = re.sub(r"\${(\w+).(\w+)}", self._get_config(config, s, o, overrides), v, 1)
            m = re.search(r"\${(\w+).(\w+)}", v)
        return v

    def smoke_test(self):
        sha1 = self._git_sha1()
        cwd = join('tmp', 'smoke_test')
        if os.path.exists(cwd):
            shutil.rmtree(cwd)
        path = self._download_editor2(sha1)
        info = self._install_editor2(path)
        config = ConfigParser()
        config.read(info['config'])
        overrides = {'bootstrap.resourcespath': info['resources_path']}
        jdk = 'jdk11.0.1'
        host2 = get_host_platform2()
        if 'win32' in host2:
            java = join('Defold', 'packages', jdk, 'bin', 'java.exe')
        elif 'linux' in host2:
            self.exec_command(['chmod', '-R', '755', 'tmp/smoke_test/Defold'])
            java = join('Defold', 'packages', jdk, 'bin', 'java')
        else:
            java = join('Defold.app', 'Contents', 'Resources', 'packages', jdk, 'bin', 'java')
        jar = self._get_config(config, 'launcher', 'jar', overrides)
        vmargs = self._get_config(config, 'launcher', 'vmargs', overrides).split(',') + ['-Ddefold.log.dir=.', '-Ddefold.smoke.log=true']
        vmargs = filter(lambda x: not str.startswith(x, '-Ddefold.update.url='), vmargs)
        main = self._get_config(config, 'launcher', 'main', overrides)
        game_project = '../../editor/test/resources/geometry_wars/game.project'
        args = [java, '-cp', jar] + vmargs + [main, '--preferences=../../editor/test/resources/smoke_test_prefs.json', game_project]
        robot_jar = '%s/ext/share/java/defold-robot.jar' % self.dynamo_home
        robot_args = [java, '-jar', robot_jar, '-s', '../../share/smoke-test.edn', '-o', 'result']
        origdir = os.getcwd()
        origcwd = cwd
        if 'win32' in host2:
            os.chdir(cwd)
            cwd = '.'
        print('Running robot: %s' % robot_args)
        robot_proc = subprocess.Popen(robot_args, cwd = cwd, stdout = subprocess.PIPE, stderr = subprocess.PIPE, shell = False)
        time.sleep(2)
        self._log('Running editor: %s' % args)
        ed_proc = subprocess.Popen(args, cwd = cwd, shell = False)
        os.chdir(origdir)
        cwd = origcwd
        output = robot_proc.communicate()[0]
        if ed_proc.poll() == None:
            ed_proc.terminate()
            ed_proc.wait()
        self._uninstall_editor2(info)

        result_archive_path = '/'.join(['int.d.defold.com', 'archive', sha1, 'editor2', 'smoke_test'])
        def _findwebfiles(libdir):
            paths = os.listdir(libdir)
            paths = [os.path.join(libdir, x) for x in paths if os.path.splitext(x)[1] in ('.html', '.css', '.png')]
            return paths
        for f in _findwebfiles(join(cwd, 'result')):
            self.upload_file(f, 's3://%s/%s' % (result_archive_path, basename(f)))
        self.wait_uploads()
        self._log('Log: https://s3-eu-west-1.amazonaws.com/%s/index.html' % (result_archive_path))

        if robot_proc.returncode != 0:
            sys.exit(robot_proc.returncode)
        return True

    def local_smoke(self):
        host2 = get_host_platform2()
        cwd = './editor'
        if os.path.exists('editor/log.txt'):
            os.remove('editor/log.txt')
        game_project = 'test/resources/geometry_wars/game.project'
        args = ['./scripts/lein', 'with-profile', '+smoke-test', 'run', game_project]
        robot_jar = '../defold-robot/target/defold-robot-0.7.0-standalone.jar'
        robot_args = ['java', '-jar', robot_jar, '-s', '../share/smoke-test.edn', '-o', 'local_smoke_result']
        origdir = os.getcwd()
        origcwd = cwd
        if 'win32' in host2:
            os.chdir(cwd)
            args = ['sh'] + args
            cwd = '.'
        print('Running robot: %s' % robot_args)
        robot_proc = subprocess.Popen(robot_args, cwd = cwd, stdout = subprocess.PIPE, stderr = subprocess.PIPE, shell = False)
        time.sleep(2)
        self._log('Running editor: %s' % args)
        ed_proc = subprocess.Popen(args, cwd = cwd, shell = False)
        os.chdir(origdir)
        cwd = origcwd
        output = robot_proc.communicate()[0]
        if ed_proc.poll() == None:
            ed_proc.terminate()
            ed_proc.wait()
        if robot_proc.returncode != 0:
            sys.exit(robot_proc.returncode)
        return True

    def _get_s3_bucket(self, bucket_name):
        if bucket_name in self.s3buckets:
            return self.s3buckets[bucket_name]

        config = ConfigParser()
        configpath = os.path.expanduser("~/.s3cfg")
        config.read(configpath)

        key = config.get('default', 'access_key')
        secret = config.get('default', 'secret_key')

        if not (key and secret):
            self._log('key/secret not found in "%s"' % configpath)
            sys.exit(5)

        from boto.s3.connection import S3Connection
        from boto.s3.connection import OrdinaryCallingFormat
        from boto.s3.key import Key

        # NOTE: We hard-code host (region) here and it should not be required.
        # but we had problems with certain buckets with period characters in the name.
        # Probably related to the following issue https://github.com/boto/boto/issues/621
        conn = S3Connection(key, secret, host='s3-eu-west-1.amazonaws.com', calling_format=OrdinaryCallingFormat())
        bucket = conn.get_bucket(bucket_name)
        self.s3buckets[bucket_name] = bucket
        return bucket

    def upload_file(self, path, url):
        url = url.replace('\\', '/')
        self._log('Uploading %s -> %s' % (path, url))

        u = urlparse.urlparse(url)

        if u.netloc == '':
            # Assume scp syntax, e.g. host:path
            if 'win32' in self.host:
                path = path.replace('\\', '/')
                # scp interpret c:\path as a network location (host "c")
                if path[1] == ':':
                    path = "/" + path[:1] + path[2:]

            self.exec_env_command(['ssh', u.scheme, 'mkdir -p %s' % u.path])
            self.exec_env_command(['scp', path, url])
        elif u.scheme == 's3':
            bucket = self._get_s3_bucket(u.netloc)

            if not self.thread_pool:
                self.thread_pool = ThreadPool(8)

            p = u.path
            if p[-1] == '/':
                p += basename(path)

            def upload_singlefile():
                key = bucket.new_key(p)
                key.set_contents_from_filename(path)
                self._log('Uploaded %s -> %s' % (path, url))

            def upload_multipart():
                headers = {}
                contenttype, _ = mimetypes.guess_type(path)
                if contenttype is not None:
                    headers['Content-Type'] = contenttype

                mp = bucket.initiate_multipart_upload(p, headers=headers)

                source_size = os.stat(path).st_size
                chunksize = 64 * 1024 * 1024 # 64 MiB
                chunkcount = int(math.ceil(source_size / float(chunksize)))

                def upload_part(filepath, part, offset, size):
                    with open(filepath, 'r') as fhandle:
                        fhandle.seek(offset)
                        mp.upload_part_from_file(fp=fhandle, part_num=part, size=size)

                _threads = []
                for i in range(chunkcount):
                    part = i + 1
                    offset = i * chunksize
                    remaining = source_size - offset
                    size = min(chunksize, remaining)
                    args = {'filepath': path, 'part': part, 'offset': offset, 'size': size}

                    self._log('Uploading #%d %s -> %s' % (i + 1, path, url))
                    _thread = Thread(target=upload_part, kwargs=args)
                    _threads.append(_thread)
                    _thread.start()

                for i in range(chunkcount):
                    _threads[i].join()
                    self._log('Uploaded #%d %s -> %s' % (i + 1, path, url))

                if len(mp.get_all_parts()) == chunkcount:
                    mp.complete_upload()
                    self._log('Uploaded %s -> %s' % (path, url))
                else:
                    mp.cancel_upload()
                    self._log('Failed to upload %s -> %s' % (path, url))

            f = None
            if sys.platform == 'win32':
                f = Future(self.thread_pool, upload_singlefile)
            else:
                f = Future(self.thread_pool, upload_multipart)
            self.futures.append(f)

        else:
            raise Exception('Unsupported url %s' % (url))

    def wait_uploads(self):
        for f in self.futures:
            f()
        self.futures = []

    def _exec_command(self, arg_list, **kwargs):
        arg_str = arg_list
        if not isinstance(arg_str, basestring):
            arg_str = ' '.join(arg_list)
        self._log('[exec] %s' % arg_str)

        if sys.stdout.isatty():
            # If not on CI, we want the colored output, and we get the output as it runs, in order to preserve the colors
            if not 'stdout' in kwargs:
                kwargs['stdout'] = subprocess.PIPE # Only way to get output from the command
            process = subprocess.Popen(arg_list, **kwargs)
            output = process.communicate()[0]
            if process.returncode != 0:
                self._log(output)
        else:
            # On the CI machines, we make sure we produce a steady stream of output
            # However, this also makes us lose the color information
            if 'stdout' in kwargs:
                del kwargs['stdout']
            process = subprocess.Popen(arg_list, stdout = subprocess.PIPE, stderr = subprocess.STDOUT, **kwargs)

            output = ''
            while True:
                line = process.stdout.readline()
                if line != '':
                    output += line
                    self._log(line.rstrip())
                else:
                    break

        if process.wait() != 0:
            raise ExecException(process.returncode, output)

        return output

    def exec_command_no_quit(self, args):
        # Executes a command and raises an ExecException if it fails
        return self._exec_command(args, shell = False)

    def exec_command(self, args):
        # Executes a command, and exits if it fails
        try:
            return self._exec_command(args, shell = False)
        except ExecException, e:
            sys.exit(e.returncode)

    def exec_shell_command(self, args):
        # Executes a command, and exits if it fails
        try:
            return self._exec_command(args, shell = True)
        except ExecException, e:
            sys.exit(e.returncode)

    def _form_env(self):
        env = dict(os.environ)

        host = self.host2
        if 'x86-' in host:
            host = self.host

        ld_library_path = 'DYLD_LIBRARY_PATH' if self.host == 'darwin' else 'LD_LIBRARY_PATH'
        env[ld_library_path] = os.path.pathsep.join(['%s/lib/%s' % (self.dynamo_home, self.target_platform),
                                                     '%s/ext/lib/%s' % (self.dynamo_home, self.host)])

        env['PYTHONPATH'] = os.path.pathsep.join(['%s/lib/python' % self.dynamo_home,
                                                  '%s/build_tools' % self.defold,
                                                  '%s/ext/lib/python' % self.dynamo_home])

        env['DYNAMO_HOME'] = self.dynamo_home

        go_root = '%s/ext/go/%s/go' % (self.dynamo_home, self.target_platform)

        paths = os.path.pathsep.join(['%s/bin/%s' % (self.dynamo_home, self.target_platform),
                                      '%s/bin' % (self.dynamo_home),
                                      '%s/ext/bin' % self.dynamo_home,
                                      '%s/ext/bin/%s' % (self.dynamo_home, host),
                                      '%s/bin' % go_root])

        env['PATH'] = paths + os.path.pathsep + env['PATH']

        go_paths = os.path.pathsep.join(['%s/go' % self.dynamo_home,
                                         join(self.defold, 'go')])
        env['GOPATH'] = go_paths
        env['GOROOT'] = go_root

        env['MAVEN_OPTS'] = '-Xms256m -Xmx700m -XX:MaxPermSize=1024m'

        # Force 32-bit python 2.7 on darwin.
        env['VERSIONER_PYTHON_PREFER_32_BIT'] = 'yes'
        env['VERSIONER_PYTHON_VERSION'] = '2.7'

        if self.no_colors:
            env['NOCOLOR'] = '1'
            env['GTEST_COLOR'] = 'no'

        env['EMSCRIPTEN'] = self._form_ems_path()

        xhr2_path = os.path.join(self.dynamo_home, NODE_MODULE_LIB_DIR, 'xhr2', 'lib')
        if 'NODE_PATH' in env:
            env['NODE_PATH'] = xhr2_path + os.path.pathsep + env['NODE_PATH']
        else:
            env['NODE_PATH'] = xhr2_path

        return env

    def exec_env_command(self, args, **kwargs):
        return self._exec_command(args, shell = False, stdout = None, env = self._form_env(), **kwargs)

    def exec_env_shell_command(self, args, **kwargs):
        return self._exec_command(args, shell = True, env = self._form_env(), **kwargs)

if __name__ == '__main__':
    boto_path = os.path.normpath(os.path.join(os.path.dirname(os.path.abspath(__file__)), '../packages/boto-2.28.0-py2.7.egg'))
    sys.path.insert(0, boto_path)
    usage = '''usage: %prog [options] command(s)

Commands:
distclean       - Removes the DYNAMO_HOME folder
install_ext     - Install external packages
install_ems     - Install emscripten sdk
sync_archive    - Sync engine artifacts from S3
activate_ems    - Used when changing to a branch that uses a different version of emscripten SDK (resets ~/.emscripten)
build_engine    - Build engine
archive_engine  - Archive engine (including builtins) to path specified with --archive-path
install_go      - Install go dev tools
build_go        - Build go code
archive_go      - Archive go binaries
test_cr         - Test editor and server
build_server    - Build server
build_editor    - Build editor
archive_editor  - Archive editor to path specified with --archive-path
sign_editor     - Sign the editor and upload a dmg archive to S3
archive_server  - Archive server to path specified with --archive-path
build_bob       - Build bob with native libraries included for cross platform deployment
archive_bob     - Archive bob to path specified with --archive-path
build_docs      - Build documentation
build_builtins  - Build builtin content archive
bump            - Bump version number
release         - Release editor
shell           - Start development shell
smoke_test      - Test editor and engine in combination
local_smoke     - Test run smoke test using local dev environment

Multiple commands can be specified

To pass on arbitrary options to waf: build.py OPTIONS COMMANDS -- WAF_OPTIONS
'''
    parser = optparse.OptionParser(usage)

    parser.add_option('--eclipse-home', dest='eclipse_home',
                      default = None,
                      help = 'Eclipse directory')

    parser.add_option('--platform', dest='target_platform',
                      default = None,
                      choices = ['x86_64-linux', 'x86_64-darwin', 'win32', 'x86_64-win32', 'armv7-darwin', 'arm64-darwin', 'armv7-android', 'js-web', 'wasm-web'],
                      help = 'Target platform')

    parser.add_option('--skip-tests', dest='skip_tests',
                      action = 'store_true',
                      default = False,
                      help = 'Skip unit-tests. Default is false')

    parser.add_option('--skip-codesign', dest='skip_codesign',
                      action = 'store_true',
                      default = False,
                      help = 'skip code signing. Default is false')

    parser.add_option('--skip-docs', dest='skip_docs',
                      action = 'store_true',
                      default = False,
                      help = 'skip building docs when building the engine. Default is false')

    parser.add_option('--skip-builtins', dest='skip_builtins',
                      action = 'store_true',
                      default = False,
                      help = 'skip building builtins when building the engine. Default is false')

    parser.add_option('--skip-bob-light', dest='skip_bob_light',
                      action = 'store_true',
                      default = False,
                      help = 'skip building bob-light when building the engine. Default is false')

    parser.add_option('--disable-ccache', dest='disable_ccache',
                      action = 'store_true',
                      default = False,
                      help = 'force disable of ccache. Default is false')

    parser.add_option('--no-colors', dest='no_colors',
                      action = 'store_true',
                      default = False,
                      help = 'No color output. Default is color output')

    default_archive_path = CDN_UPLOAD_URL
    parser.add_option('--archive-path', dest='archive_path',
                      default = default_archive_path,
                      help = 'Archive build. Set ssh-path, host:path, to archive build to. Default is %s' % default_archive_path)

    default_package_path = CDN_PACKAGES_URL
    parser.add_option('--package-path', dest='package_path',
                      default = default_package_path,
                      help = 'The CDN where the SDK packages are located. Default is %s' % default_package_path)

    parser.add_option('--set-version', dest='set_version',
                      default = None,
                      help = 'Set version explicitily when bumping version')

    parser.add_option('--eclipse', dest='eclipse',
                      action = 'store_true',
                      default = False,
                      help = 'Output build commands in a format eclipse can parse')

    parser.add_option('--branch', dest='branch',
                      default = None,
                      help = 'Current branch. Used only for symbolic information, such as links to latest editor for a branch')

    parser.add_option('--channel', dest='channel',
                      default = 'stable',
                      help = 'Editor release channel (stable, beta, ...)')

    parser.add_option('--eclipse-version', dest='eclipse_version',
                      default = '3.8',
                      help = 'Eclipse version')

    options, all_args = parser.parse_args()

    args = filter(lambda x: x[:2] != '--', all_args)
    waf_options = filter(lambda x: x[:2] == '--', all_args)

    if len(args) == 0:
        parser.error('No command specified')

    target_platform = options.target_platform
    if not options.target_platform:
        target_platform = get_host_platform2()
        if 'x86-' in target_platform:
            target_platform = get_host_platform() # we need even more cleanup to use "x86-linux" format for everything

    c = Configuration(dynamo_home = os.environ.get('DYNAMO_HOME', None),
                      target_platform = target_platform,
                      eclipse_home = options.eclipse_home,
                      skip_tests = options.skip_tests,
                      skip_codesign = options.skip_codesign,
                      skip_docs = options.skip_docs,
                      skip_builtins = options.skip_builtins,
                      skip_bob_light = options.skip_bob_light,
                      disable_ccache = options.disable_ccache,
                      no_colors = options.no_colors,
                      archive_path = options.archive_path,
                      package_path = options.package_path,
                      set_version = options.set_version,
                      eclipse = options.eclipse,
                      branch = options.branch,
                      channel = options.channel,
                      eclipse_version = options.eclipse_version,
                      waf_options = waf_options)

    for cmd in args:
        f = getattr(c, cmd, None)
        if not f:
            parser.error('Unknown command %s' % cmd)
        else:
            start = time.time()
            print("Running '%s'" % cmd)
            f()
            c.wait_uploads()
            duration = (time.time() - start)
            print("'%s' completed in %.2f s" % (cmd, duration))

    print('Done')<|MERGE_RESOLUTION|>--- conflicted
+++ resolved
@@ -1124,12 +1124,7 @@
     def _build_cr(self, product):
         cwd = join(self.defold_root, 'com.dynamo.cr', 'com.dynamo.cr.parent')
         env = self._form_env()
-<<<<<<< HEAD
-        if 'linux' in self.host2:
-            env['JAVA_HOME'] = '/usr/lib/jvm/java-8-oracle'
-=======
         self._set_java_8(env)
->>>>>>> bce276bd
         self._exec_command([join(self.dynamo_home, 'ext/share/maven/bin/mvn'), 'clean', 'verify'], cwd = cwd, env = env)
 
     def build_editor2(self):
