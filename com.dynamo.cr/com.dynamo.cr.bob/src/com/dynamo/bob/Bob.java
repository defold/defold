--- conflicted
+++ resolved
@@ -325,10 +325,7 @@
 
     private static String getExeWithExtension(Platform platform, String name, String extension) throws IOException {
         init();
-<<<<<<< HEAD
-=======
         TimeProfiler.start("getExeWithExtension %s.%s", name, extension);
->>>>>>> 68392f3b
         String exeName = platform.getPair() + "/" + platform.getExePrefix() + name + extension;
         File f = new File(rootFolder, exeName);
         if (!f.exists()) {
@@ -339,10 +336,7 @@
 
     public static String getLibExecPath(String filename) throws IOException {
         init();
-<<<<<<< HEAD
-=======
         TimeProfiler.start("getLibExecPath %s", filename);
->>>>>>> 68392f3b
         File f = new File(rootFolder, filename);
         if (!f.exists()) {
             copyResourceToFile(f, "/libexec/" + filename);
@@ -352,10 +346,7 @@
 
     public static String getJarFile(String filename) throws IOException {
         init();
-<<<<<<< HEAD
-=======
         TimeProfiler.start("getJarFile %s", filename);
->>>>>>> 68392f3b
         File f = new File(rootFolder, filename);
         if (!f.exists()) {
             copyResourceToFile(f, "/share/java/" + filename);
@@ -440,10 +431,7 @@
     public static String getLib(Platform platform, String name) throws IOException {
         init();
 
-<<<<<<< HEAD
-=======
         TimeProfiler.start("getLib %s", name);
->>>>>>> 68392f3b
         String libName = platform.getPair() + "/" + platform.getLibPrefix() + name + platform.getLibSuffix();
         File f = new File(rootFolder, libName);
         if (!f.exists()) {
