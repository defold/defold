--- conflicted
+++ resolved
@@ -596,20 +596,11 @@
                 opt(null, "debug-ne-upload", ZERO, "Outputs the files sent to build server as upload.zip", false),
                 opt(null, "debug-output-spirv", ONE, "Force build SPIR-V shaders", false),
                 opt(null, "debug-output-wgsl", ONE, "Force build WGSL shaders", false)
+                opt(null, "debug-output-hlsl", ONE, "Force build HLSL shaders", false)
         );
-
-<<<<<<< HEAD
-        // debug options
-        addOption(options, null, "debug-ne-upload", false, "Outputs the files sent to build server as upload.zip", false);
-        addOption(options, null, "debug-output-spirv", true, "Force build SPIR-V shaders", false);
-        addOption(options, null, "debug-output-hlsl", true, "Force build HLSL shaders", false);
-        addOption(options, null, "debug-output-wgsl", true, "Force build WGSL shaders", false);
-=======
->>>>>>> 7403aa9e
-
-    }
-
-    private static CommandLine parse(String[] args) throws OptionValidationException {
+    }
+
+    private static CommandLine parse(String[] args) {
         Options options = new Options();
         getCommandLineOptions().forEach(opt -> options.addOption(opt.shortOpt, opt.longOpt, opt.argCount != ZERO, opt.description));
 
