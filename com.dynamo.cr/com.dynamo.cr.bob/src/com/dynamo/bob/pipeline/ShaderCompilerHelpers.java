--- conflicted
+++ resolved
@@ -193,7 +193,6 @@
 
             int version = 430;
 
-<<<<<<< HEAD
             ES2ToES3Converter.Result es3Result = ES2ToES3Converter.transform(shaderSource, shaderType, targetProfile, version, true);
 
             File file_in_compute = File.createTempFile(FilenameUtils.getName(resourceOutput), ".compute");
@@ -217,33 +216,35 @@
                 version = 310;
             }
 
-=======
-        Common.GLSLShaderInfo shaderInfo = Common.getShaderInfo(shaderSource);
-        String shaderVersionStr = null;
-        String shaderProfileStr = "";
-
-        // If the shader already has a version, we expect it to be already written in valid GLSL for that version
-        if (shaderInfo != null && shaderInfo.version >= version) {
-            shaderVersionStr = Integer.toString(shaderInfo.version);
-            shaderProfileStr = shaderInfo.profile;
-        } else {
->>>>>>> 130484e7
-            // Convert to ES3 (or GL 140+)
-            ES2ToES3Converter.Result es3Result = ES2ToES3Converter.transform(shaderSource, shaderType, targetProfile, version, true);
-
-            // Update version for SPIR-V (GLES >= 310, Core >= 140)
-            es3Result.shaderVersion = es3Result.shaderVersion.isEmpty() ? "0" : es3Result.shaderVersion;
-            if(es3Result.shaderProfile.equals("es")) {
-                es3Result.shaderVersion = Integer.parseInt(es3Result.shaderVersion) < 310 ? "310" : es3Result.shaderVersion;
+            Common.GLSLShaderInfo shaderInfo = Common.getShaderInfo(shaderSource);
+            String shaderVersionStr = null;
+            String shaderProfileStr = "";
+
+            // If the shader already has a version, we expect it to be already written in valid GLSL for that version
+            if (shaderInfo != null && shaderInfo.version >= version) {
+                shaderVersionStr = Integer.toString(shaderInfo.version);
+                shaderProfileStr = shaderInfo.profile;
             } else {
-                es3Result.shaderVersion = Integer.parseInt(es3Result.shaderVersion) < 140 ? "140" : es3Result.shaderVersion;
-            }
-<<<<<<< HEAD
+                // Convert to ES3 (or GL 140+)
+                ES2ToES3Converter.Result es3Result = ES2ToES3Converter.transform(shaderSource, shaderType, targetProfile, version, true);
+
+                // Update version for SPIR-V (GLES >= 310, Core >= 140)
+                es3Result.shaderVersion = es3Result.shaderVersion.isEmpty() ? "0" : es3Result.shaderVersion;
+                if(es3Result.shaderProfile.equals("es")) {
+                    es3Result.shaderVersion = Integer.parseInt(es3Result.shaderVersion) < 310 ? "310" : es3Result.shaderVersion;
+                } else {
+                    es3Result.shaderVersion = Integer.parseInt(es3Result.shaderVersion) < 140 ? "140" : es3Result.shaderVersion;
+                }
+
+                shaderVersionStr = es3Result.shaderVersion;
+                shaderProfileStr = es3Result.shaderProfile;
+                shaderSource     = es3Result.output;
+            }
 
             // compile GLSL (ES3 or Desktop 140) to SPIR-V
             File file_in_glsl = File.createTempFile(FilenameUtils.getName(resourceOutput), ".glsl");
             file_in_glsl.deleteOnExit();
-            FileUtils.writeByteArrayToFile(file_in_glsl, es3Result.output.getBytes());
+            FileUtils.writeByteArrayToFile(file_in_glsl, shaderSource.getBytes());
 
             file_out_spv = File.createTempFile(FilenameUtils.getName(resourceOutput), ".spv");
             file_out_spv.deleteOnExit();
@@ -253,36 +254,11 @@
                     "-w",
                     "-fauto-bind-uniforms",
                     "-fauto-map-locations",
-                    "-std=" + es3Result.shaderVersion + es3Result.shaderProfile,
+                    "-std=" + shaderVersionStr + shaderProfileStr,
                     "-fshader-stage=" + spirvShaderStage,
                     "-o", file_out_spv.getAbsolutePath(),
                     file_in_glsl.getAbsolutePath());
         }
-=======
-            shaderVersionStr = es3Result.shaderVersion;
-            shaderProfileStr = es3Result.shaderProfile;
-            shaderSource     = es3Result.output;
-        }
-
-        // compile GLSL (ES3 or Desktop 140) to SPIR-V
-        File file_in_glsl = File.createTempFile(FilenameUtils.getName(resourceOutput), ".glsl");
-        file_in_glsl.deleteOnExit();
-        FileUtils.writeByteArrayToFile(file_in_glsl, shaderSource.getBytes());
-
-        File file_out_spv = File.createTempFile(FilenameUtils.getName(resourceOutput), ".spv");
-        file_out_spv.deleteOnExit();
-
-        String spirvShaderStage = (shaderType == ES2ToES3Converter.ShaderType.VERTEX_SHADER ? "vert" : "frag");
-        Result result = Exec.execResult(Bob.getExe(Platform.getHostPlatform(), "glslc"),
-                "-w",
-                "-fauto-bind-uniforms",
-                "-fauto-map-locations",
-                "-std=" + shaderVersionStr + shaderProfileStr,
-                "-fshader-stage=" + spirvShaderStage,
-                "-o", file_out_spv.getAbsolutePath(),
-                file_in_glsl.getAbsolutePath()
-                );
->>>>>>> 130484e7
 
         String result_string = getResultString(result);
         if (soft_fail && result_string != null) {
