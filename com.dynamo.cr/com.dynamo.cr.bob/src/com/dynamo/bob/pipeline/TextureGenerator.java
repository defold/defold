// Copyright 2020-2024 The Defold Foundation
// Copyright 2014-2020 King
// Copyright 2009-2014 Ragnar Svensson, Christian Murray
// Licensed under the Defold License version 1.0 (the "License"); you may not use
// this file except in compliance with the License.
//
// You may obtain a copy of the License, together with FAQs at
// https://www.defold.com/license
//
// Unless required by applicable law or agreed to in writing, software distributed
// under the License is distributed on an "AS IS" BASIS, WITHOUT WARRANTIES OR
// CONDITIONS OF ANY KIND, either express or implied. See the License for the
// specific language governing permissions and limitations under the License.

package com.dynamo.bob.pipeline;

import java.awt.Graphics2D;
import java.awt.image.BufferedImage;
import java.awt.image.ColorModel;

import java.awt.image.DataBuffer;
import java.awt.image.DataBufferByte;
import java.awt.image.DataBufferShort;
import java.awt.image.DataBufferUShort;
import java.awt.image.DataBufferInt;

import java.nio.ShortBuffer;
import java.nio.IntBuffer;

import java.io.BufferedInputStream;
import java.io.BufferedOutputStream;
import java.io.FileInputStream;
import java.io.FileOutputStream;
import java.io.IOException;
import java.io.InputStream;
import java.nio.ByteBuffer;
import java.util.ArrayList;
import java.util.HashMap;
import java.util.EnumSet;
import java.util.List;

import javax.imageio.ImageIO;

import com.defold.extension.pipeline.texture.*;
import com.dynamo.bob.pipeline.Texc.FlipAxis;

import com.dynamo.bob.logging.Logger;
import com.dynamo.bob.Project;
import com.dynamo.bob.util.TextureUtil;
import com.dynamo.bob.util.TimeProfiler;
import com.dynamo.graphics.proto.Graphics.PlatformProfile;
import com.dynamo.graphics.proto.Graphics.TextureImage;
import com.dynamo.graphics.proto.Graphics.TextureImage.TextureFormat;
import com.dynamo.graphics.proto.Graphics.TextureFormatAlternative;
import com.dynamo.graphics.proto.Graphics.TextureImage.Type;
import com.dynamo.graphics.proto.Graphics.TextureProfile;
import com.google.protobuf.ByteString;

public class TextureGenerator {

    // specify what is maximum of threads TextureGenerator may use
    public static int maxThreads = Project.getDefaultMaxCpuThreads();

<<<<<<< HEAD
    private static HashMap<TextureFormatAlternative.CompressionLevel, Integer> compressionLevelLUT = new HashMap<TextureFormatAlternative.CompressionLevel, Integer>();
    static {
        compressionLevelLUT.put(TextureFormatAlternative.CompressionLevel.FAST, Texc.CompressionLevel.CL_FAST.getValue());
        compressionLevelLUT.put(TextureFormatAlternative.CompressionLevel.NORMAL, Texc.CompressionLevel.CL_NORMAL.getValue());
        compressionLevelLUT.put(TextureFormatAlternative.CompressionLevel.HIGH, Texc.CompressionLevel.CL_HIGH.getValue());
        compressionLevelLUT.put(TextureFormatAlternative.CompressionLevel.BEST, Texc.CompressionLevel.CL_BEST.getValue());
    }

    private static HashMap<TextureImage.CompressionType, Integer> compressionTypeLUT = new HashMap<TextureImage.CompressionType, Integer>();
    static {
        compressionTypeLUT.put(TextureImage.CompressionType.COMPRESSION_TYPE_DEFAULT, Texc.CompressionType.CT_DEFAULT.getValue());
        // For backwards compatibility, we automatically convert the WEBP to either DEFAULT, or UASTC
        compressionTypeLUT.put(TextureImage.CompressionType.COMPRESSION_TYPE_WEBP, Texc.CompressionType.CT_DEFAULT.getValue());
        compressionTypeLUT.put(TextureImage.CompressionType.COMPRESSION_TYPE_WEBP_LOSSY, Texc.CompressionType.CT_BASIS_UASTC.getValue());

        compressionTypeLUT.put(TextureImage.CompressionType.COMPRESSION_TYPE_BASIS_UASTC, Texc.CompressionType.CT_BASIS_UASTC.getValue());
        compressionTypeLUT.put(TextureImage.CompressionType.COMPRESSION_TYPE_BASIS_ETC1S, Texc.CompressionType.CT_BASIS_ETC1S.getValue());

        // Hardware compressed formats
        compressionTypeLUT.put(TextureImage.CompressionType.COMPRESSION_TYPE_ASTC, CompressionType.CT_ASTC.getValue());
    }

    private static HashMap<TextureFormat, Integer> pixelFormatLUT = new HashMap<TextureFormat, Integer>();
=======
    private static final HashMap<TextureFormat, Integer> pixelFormatLUT = new HashMap<>();
>>>>>>> c3ce9e0e
    static {
        pixelFormatLUT.put(TextureFormat.TEXTURE_FORMAT_LUMINANCE, Texc.PixelFormat.PF_L8.getValue());
        pixelFormatLUT.put(TextureFormat.TEXTURE_FORMAT_RGB, Texc.PixelFormat.PF_R8G8B8.getValue());
        pixelFormatLUT.put(TextureFormat.TEXTURE_FORMAT_RGBA, Texc.PixelFormat.PF_R8G8B8A8.getValue());
        pixelFormatLUT.put(TextureFormat.TEXTURE_FORMAT_RGB_PVRTC_2BPPV1, Texc.PixelFormat.PF_RGB_PVRTC_2BPPV1.getValue());
        pixelFormatLUT.put(TextureFormat.TEXTURE_FORMAT_RGB_PVRTC_4BPPV1, Texc.PixelFormat.PF_RGB_PVRTC_4BPPV1.getValue());
        pixelFormatLUT.put(TextureFormat.TEXTURE_FORMAT_RGBA_PVRTC_2BPPV1, Texc.PixelFormat.PF_RGBA_PVRTC_2BPPV1.getValue());
        pixelFormatLUT.put(TextureFormat.TEXTURE_FORMAT_RGBA_PVRTC_4BPPV1, Texc.PixelFormat.PF_RGBA_PVRTC_4BPPV1.getValue());
        pixelFormatLUT.put(TextureFormat.TEXTURE_FORMAT_RGB_ETC1, Texc.PixelFormat.PF_RGB_ETC1.getValue());
        pixelFormatLUT.put(TextureFormat.TEXTURE_FORMAT_RGB_16BPP, Texc.PixelFormat.PF_R5G6B5.getValue());
        pixelFormatLUT.put(TextureFormat.TEXTURE_FORMAT_RGBA_16BPP, Texc.PixelFormat.PF_R4G4B4A4.getValue());
        pixelFormatLUT.put(TextureFormat.TEXTURE_FORMAT_LUMINANCE_ALPHA, Texc.PixelFormat.PF_L8A8.getValue());

        pixelFormatLUT.put(TextureFormat.TEXTURE_FORMAT_RGBA_ETC2, Texc.PixelFormat.PF_RGBA_ETC2.getValue());
        pixelFormatLUT.put(TextureFormat.TEXTURE_FORMAT_RGB_BC1, Texc.PixelFormat.PF_RGB_BC1.getValue());
        pixelFormatLUT.put(TextureFormat.TEXTURE_FORMAT_RGBA_BC3, Texc.PixelFormat.PF_RGBA_BC3.getValue());
        pixelFormatLUT.put(TextureFormat.TEXTURE_FORMAT_R_BC4, Texc.PixelFormat.PF_R_BC4.getValue());
        pixelFormatLUT.put(TextureFormat.TEXTURE_FORMAT_RG_BC5, Texc.PixelFormat.PF_RG_BC5.getValue());
        pixelFormatLUT.put(TextureFormat.TEXTURE_FORMAT_RGBA_BC7, Texc.PixelFormat.PF_RGBA_BC7.getValue());

        // ASTC formats
        pixelFormatLUT.put(TextureFormat.TEXTURE_FORMAT_RGBA_ASTC_4x4, Texc.PixelFormat.PF_RGBA_ASTC_4x4.getValue());
        pixelFormatLUT.put(TextureFormat.TEXTURE_FORMAT_RGBA_ASTC_5x4, Texc.PixelFormat.PF_RGBA_ASTC_5x4.getValue());
        pixelFormatLUT.put(TextureFormat.TEXTURE_FORMAT_RGBA_ASTC_5x5, Texc.PixelFormat.PF_RGBA_ASTC_5x5.getValue());
        pixelFormatLUT.put(TextureFormat.TEXTURE_FORMAT_RGBA_ASTC_6x5, Texc.PixelFormat.PF_RGBA_ASTC_6x5.getValue());
        pixelFormatLUT.put(TextureFormat.TEXTURE_FORMAT_RGBA_ASTC_6x6, Texc.PixelFormat.PF_RGBA_ASTC_6x6.getValue());
        pixelFormatLUT.put(TextureFormat.TEXTURE_FORMAT_RGBA_ASTC_8x5, Texc.PixelFormat.PF_RGBA_ASTC_8x5.getValue());
        pixelFormatLUT.put(TextureFormat.TEXTURE_FORMAT_RGBA_ASTC_8x6, Texc.PixelFormat.PF_RGBA_ASTC_8x6.getValue());
        pixelFormatLUT.put(TextureFormat.TEXTURE_FORMAT_RGBA_ASTC_8x8, Texc.PixelFormat.PF_RGBA_ASTC_8x8.getValue());
        pixelFormatLUT.put(TextureFormat.TEXTURE_FORMAT_RGBA_ASTC_10x5, Texc.PixelFormat.PF_RGBA_ASTC_10x5.getValue());
        pixelFormatLUT.put(TextureFormat.TEXTURE_FORMAT_RGBA_ASTC_10x6, Texc.PixelFormat.PF_RGBA_ASTC_10x6.getValue());
        pixelFormatLUT.put(TextureFormat.TEXTURE_FORMAT_RGBA_ASTC_10x8, Texc.PixelFormat.PF_RGBA_ASTC_10x8.getValue());
        pixelFormatLUT.put(TextureFormat.TEXTURE_FORMAT_RGBA_ASTC_10x10, Texc.PixelFormat.PF_RGBA_ASTC_10x10.getValue());
        pixelFormatLUT.put(TextureFormat.TEXTURE_FORMAT_RGBA_ASTC_12x10, Texc.PixelFormat.PF_RGBA_ASTC_12x10.getValue());
        pixelFormatLUT.put(TextureFormat.TEXTURE_FORMAT_RGBA_ASTC_12x12, Texc.PixelFormat.PF_RGBA_ASTC_12x12.getValue());
    }

    private static BufferedImage convertImage(BufferedImage origImage, int type) {
        BufferedImage image = new BufferedImage(origImage.getWidth(), origImage.getHeight(), type);
        Graphics2D g2d = image.createGraphics();
        g2d.drawImage(origImage, 0, 0, null);
        g2d.dispose();
        return image;
    }

    // pickOptimalFormat will try to pick a texture format with the same number of channels as componentCount,
    // while still using a texture format within the same "family".
    private static TextureFormat pickOptimalFormat(int componentCount, TextureFormat targetFormat) {

        switch (targetFormat) {

            // Force down to luminance if only 1 input component
            case TEXTURE_FORMAT_RGB: {
                if (componentCount == 1)
                    return TextureFormat.TEXTURE_FORMAT_LUMINANCE;
                else if (componentCount == 2)
                    return TextureFormat.TEXTURE_FORMAT_LUMINANCE_ALPHA;
                return TextureFormat.TEXTURE_FORMAT_RGB;
            }

            case TEXTURE_FORMAT_RGBA: {
                if (componentCount == 1)
                    return TextureFormat.TEXTURE_FORMAT_LUMINANCE;
                else if (componentCount == 2)
                    return TextureFormat.TEXTURE_FORMAT_LUMINANCE_ALPHA;
                else if (componentCount == 3)
                    return TextureFormat.TEXTURE_FORMAT_RGB;

                return TextureFormat.TEXTURE_FORMAT_RGBA;
            }

            // PVRTC with 4 channels
            case TEXTURE_FORMAT_RGBA_PVRTC_4BPPV1: {
                if (componentCount < 4)
                    return TextureFormat.TEXTURE_FORMAT_RGB_PVRTC_4BPPV1;
                return TextureFormat.TEXTURE_FORMAT_RGBA_PVRTC_4BPPV1;
            }

            case TEXTURE_FORMAT_RGBA_PVRTC_2BPPV1: {
                if (componentCount < 4)
                    return TextureFormat.TEXTURE_FORMAT_RGB_PVRTC_2BPPV1;
                return TextureFormat.TEXTURE_FORMAT_RGBA_PVRTC_2BPPV1;
            }

            case TEXTURE_FORMAT_RGBA_16BPP: {
                if (componentCount < 4)
                    return TextureFormat.TEXTURE_FORMAT_RGB_16BPP;
                return TextureFormat.TEXTURE_FORMAT_RGBA_16BPP;
            }


            case TEXTURE_FORMAT_RGBA_ETC2: {
                if (componentCount < 4)
                    return TextureFormat.TEXTURE_FORMAT_RGB_BC1;
                return TextureFormat.TEXTURE_FORMAT_RGBA_ETC2;
            }

            case TEXTURE_FORMAT_RGBA_ASTC_4x4: {
                if (componentCount < 4)
                    return TextureFormat.TEXTURE_FORMAT_RGB_BC1;
                return TextureFormat.TEXTURE_FORMAT_RGBA_ASTC_4x4;
            }

            case TEXTURE_FORMAT_RGBA_BC3: {
                if (componentCount < 4)
                    return TextureFormat.TEXTURE_FORMAT_RGB_BC1;
                return TextureFormat.TEXTURE_FORMAT_RGBA_BC3;
            }

            case TEXTURE_FORMAT_RGBA_BC7: {
                if (componentCount == 1)
                    return TextureFormat.TEXTURE_FORMAT_R_BC4;
                else if (componentCount == 2)
                    return TextureFormat.TEXTURE_FORMAT_RG_BC5;
                else if (componentCount == 3)
                    return TextureFormat.TEXTURE_FORMAT_RGB_BC1;
                return TextureFormat.TEXTURE_FORMAT_RGBA_BC7;
            }
        }

        return targetFormat;
    }

    private static ByteBuffer getByteBuffer(BufferedImage bi)
    {
        ByteBuffer byteBuffer;
        DataBuffer dataBuffer = bi.getRaster().getDataBuffer();

        if (dataBuffer instanceof DataBufferByte) { // This is the usual case, where data is simply wrapped
            byte[] pixelData = ((DataBufferByte) dataBuffer).getData();
            byteBuffer = ByteBuffer.wrap(pixelData);
        }
        else if (dataBuffer instanceof DataBufferUShort) {
            short[] pixelData = ((DataBufferUShort) dataBuffer).getData();
            byteBuffer = ByteBuffer.allocate(pixelData.length * 2);
            byteBuffer.asShortBuffer().put(ShortBuffer.wrap(pixelData));
        }
        else if (dataBuffer instanceof DataBufferShort) {
            short[] pixelData = ((DataBufferShort) dataBuffer).getData();
            byteBuffer = ByteBuffer.allocate(pixelData.length * 2);
            byteBuffer.asShortBuffer().put(ShortBuffer.wrap(pixelData));
        }
        else if (dataBuffer instanceof DataBufferInt) {
            int[] pixelData = ((DataBufferInt) dataBuffer).getData();
            byteBuffer = ByteBuffer.allocate(pixelData.length * 4);
            byteBuffer.asIntBuffer().put(IntBuffer.wrap(pixelData));
        }
        else {
            throw new IllegalArgumentException("Not implemented for data buffer type: " + dataBuffer.getClass());
        }

        return byteBuffer;
    }

    private static ITextureCompressor getDefaultTextureCompressor() {
        ITextureCompressor defaultCompressor = TextureCompression.getCompressor("Default");
        if (defaultCompressor == null) {
            defaultCompressor = new TextureCompressorDefault();
            TextureCompression.registerCompressor(defaultCompressor);
        }
        return defaultCompressor;
    }

    private static TextureCompressorPreset getTextureCompressorPresetFromCompressionLevel(int compressionLevel, String prefix) {
        if (compressionLevel == Texc.CompressionLevel.CL_FAST.getValue()) {
            return TextureCompression.getPreset(prefix + "_FAST");
        } else if (compressionLevel == CompressionLevel.CL_NORMAL.getValue()) {
            return TextureCompression.getPreset(prefix + "_NORMAL");
        } else if (compressionLevel == CompressionLevel.CL_HIGH.getValue()) {
            return TextureCompression.getPreset(prefix + "_HIGH");
        } else if (compressionLevel == CompressionLevel.CL_BEST.getValue()) {
            return TextureCompression.getPreset(prefix + "_BEST");
        }
        return null;
    }

    private static List<Long> GenerateImages(long image, int width, int height, boolean generateMipChain) throws TextureGeneratorException {
        List<Long> images = new ArrayList<>();
        int mipWidth = width;
        int mipHeight = height;
        int mipLevel = 0;
        long prevImage = image;

        while (mipWidth != 0 || mipHeight != 0) {
            mipWidth = Math.max(mipWidth, 1);
            mipHeight = Math.max(mipHeight, 1);
            long resizedImage;

            TimeProfiler.start("ResizeMipLevel" + mipLevel);
            resizedImage = TexcLibraryJni.Resize(prevImage, mipWidth, mipHeight);
            if (resizedImage == 0) {
                throw new TextureGeneratorException("Failed to create mipmap " + mipLevel);
            }
            TimeProfiler.stop();

            images.add(resizedImage);

            // If we don't need all the mipmap images, just return the first.
            if (!generateMipChain) {
                return images;
            }

            prevImage = resizedImage;

            mipLevel++;
            mipWidth /= 2;
            mipHeight /= 2;
        }

        return images;
    }

    private static TextureImage.Image.Builder generateFromColorAndFormat(String name,
                                                                BufferedImage image,
                                                                ColorModel colorModel,
                                                                TextureFormat textureFormat,
                                                                String compressorName,
                                                                String compressorPresetName,
                                                                boolean generateMipMaps,
                                                                int maxTextureSize,
                                                                boolean premulAlpha,
                                                                EnumSet<Texc.FlipAxis> flipAxis) throws TextureGeneratorException {

        int width = image.getWidth();
        int height = image.getHeight();
        int componentCount = colorModel.getNumComponents();
        Integer pixelFormat;
<<<<<<< HEAD
        int texcCompressionLevel;
        int texcCompressionType;

        // convert from protobuf specified compressionlevel to texc int
        texcCompressionLevel = compressionLevelLUT.get(compressionLevel);

        // convert compression type from WebP to something else
        if (compressionType == TextureImage.CompressionType.COMPRESSION_TYPE_WEBP) {
            compressionType = TextureImage.CompressionType.COMPRESSION_TYPE_DEFAULT;
        }  else  if (compressionType == TextureImage.CompressionType.COMPRESSION_TYPE_WEBP_LOSSY) {
            compressionType = TextureImage.CompressionType.COMPRESSION_TYPE_BASIS_UASTC;
        }

        // convert from protobuf specified compressionType to texc int
        texcCompressionType = compressionTypeLUT.get(compressionType);

        if (!compress) {
            texcCompressionLevel = Texc.CompressionLevel.CL_FAST.getValue();
            texcCompressionType = Texc.CompressionType.CT_DEFAULT.getValue();
            compressionType = TextureImage.CompressionType.COMPRESSION_TYPE_DEFAULT;

            // If pvrtc or etc1, set these as rgba instead. Since these formats will take some time to compress even
            // with "fast" setting and we don't want to increase the build time more than we have to.
            if (textureFormat == TextureFormat.TEXTURE_FORMAT_RGB_PVRTC_2BPPV1 || textureFormat == TextureFormat.TEXTURE_FORMAT_RGB_PVRTC_4BPPV1 || textureFormat == TextureFormat.TEXTURE_FORMAT_RGB_ETC1) {
                textureFormat = TextureFormat.TEXTURE_FORMAT_RGB;
            } else if (textureFormat == TextureFormat.TEXTURE_FORMAT_RGBA_PVRTC_2BPPV1 || textureFormat == TextureFormat.TEXTURE_FORMAT_RGBA_PVRTC_4BPPV1) {
                textureFormat = TextureFormat.TEXTURE_FORMAT_RGBA;
            }
        }
        else {
            // Issue 5753: Since we currently don't support pre compressed hardware textures, so we use UASTC instead
            if (textureFormat == TextureFormat.TEXTURE_FORMAT_RGB_PVRTC_2BPPV1 || textureFormat == TextureFormat.TEXTURE_FORMAT_RGB_PVRTC_4BPPV1 || textureFormat == TextureFormat.TEXTURE_FORMAT_RGB_ETC1) {
                compressionType = TextureImage.CompressionType.COMPRESSION_TYPE_BASIS_UASTC;
                textureFormat = TextureFormat.TEXTURE_FORMAT_RGB;
            } else if (textureFormat == TextureFormat.TEXTURE_FORMAT_RGBA_PVRTC_2BPPV1 || textureFormat == TextureFormat.TEXTURE_FORMAT_RGBA_PVRTC_4BPPV1) {
                compressionType = TextureImage.CompressionType.COMPRESSION_TYPE_BASIS_UASTC;
                textureFormat = TextureFormat.TEXTURE_FORMAT_RGBA;
            }
        }
=======

        Logger logger = Logger.getLogger(TextureGenerator.class.getName());

        // Transform the texture format to a supported texture format
        textureFormat = textureFormatToSupportedTextureFormat(textureFormat);
>>>>>>> c3ce9e0e

        // pick a pixel format (for texc) based on the texture format
        pixelFormat = pixelFormatLUT.get(textureFormat);
        if (pixelFormat == null) {
            throw new TextureGeneratorException("Invalid texture format.");
        }

        ByteBuffer byteBuffer = getByteBuffer(image);
        byte[] bytes = byteBuffer.array();

        TimeProfiler.start("CreateTexture");
        long textureImage = TexcLibraryJni.CreateImage(name, width, height,
                                                        Texc.PixelFormat.PF_A8B8G8R8.getValue(),
                                                        Texc.ColorSpace.CS_SRGB.getValue(), bytes);

        TimeProfiler.stop();
        if (textureImage == 0) {
            throw new TextureGeneratorException("Failed to create texture");
        }

        try {

            int newWidth  = image.getWidth();
            int newHeight = image.getHeight();

            // For pvrtc textures
            newWidth = TextureUtil.closestPOT(newWidth);
            newHeight = TextureUtil.closestPOT(newHeight);

            // Shrink sides until width & height fit max texture size specified in tex profile
            if (maxTextureSize > 0) {
                while (newWidth > maxTextureSize || newHeight > maxTextureSize) {
                    newWidth = Math.max(newWidth / 2, 1);
                    newHeight = Math.max(newHeight / 2, 1);
                }

                assert(newWidth <= maxTextureSize && newHeight <= maxTextureSize);
            }

            // PVR textures need to be square on iOS
            if ((newHeight != newWidth) &&
                (textureFormat == TextureFormat.TEXTURE_FORMAT_RGB_PVRTC_4BPPV1 ||
                textureFormat == TextureFormat.TEXTURE_FORMAT_RGBA_PVRTC_4BPPV1 ||
                textureFormat == TextureFormat.TEXTURE_FORMAT_RGB_PVRTC_2BPPV1 ||
                textureFormat == TextureFormat.TEXTURE_FORMAT_RGBA_PVRTC_2BPPV1)) {

                logger.warning("PVR compressed texture is not square and will be resized.");

                newWidth = Math.max(newWidth, newHeight);
                newHeight = newWidth;
            }

            // Premultiply before scale so filtering cannot introduce colour artefacts.
            if (premulAlpha && !ColorModel.getRGBdefault().isAlphaPremultiplied()) {
                TimeProfiler.start("PreMultiplyAlpha");
                if (!TexcLibraryJni.PreMultiplyAlpha(textureImage)) {
                    throw new TextureGeneratorException("could not premultiply alpha");
                }
                TimeProfiler.stop();
            }

            // Resize to POT if necessary
            if (width != newWidth || height != newHeight) {
                TimeProfiler.start("Resize");
                long resizedTextureImage = TexcLibraryJni.Resize(textureImage, newWidth, newHeight);
                if (resizedTextureImage == 0) {
                    throw new TextureGeneratorException("could not resize texture to POT");
                }
                textureImage = resizedTextureImage;
                TimeProfiler.stop();
            }

            // Loop over all axis that should be flipped.
            for (Texc.FlipAxis flip : flipAxis) {
                TimeProfiler.start("FlipAxis");
                if (!TexcLibraryJni.Flip(textureImage, flip.getValue())) {
                    throw new TextureGeneratorException("could not flip on " + flip);
                }
                TimeProfiler.stop();
            }

            if (pixelFormat == Texc.PixelFormat.PF_R4G4B4A4.getValue() || pixelFormat == Texc.PixelFormat.PF_R5G6B5.getValue()) {

                TimeProfiler.start("Dither");
                if (!TexcLibraryJni.Dither(textureImage, pixelFormat)) {
                    throw new TextureGeneratorException("could not dither image");
                }
                TimeProfiler.stop();
            }

<<<<<<< HEAD
            ITextureCompressor textureCompressor;
            TextureCompressorPreset textureCompressorPreset = null;

            if (texcCompressionType == CompressionType.CT_BASIS_UASTC.getValue() ||
                    texcCompressionType == CompressionType.CT_BASIS_ETC1S.getValue() )
            {
                textureCompressor = TextureCompression.getCompressor("BasisU");
                textureCompressorPreset = getTextureCompressorPresetFromCompressionLevel(texcCompressionLevel, "BASISU");
            } else if (texcCompressionType == CompressionType.CT_ASTC.getValue()) {
                textureCompressor       = TextureCompression.getCompressor("ASTC");
                textureCompressorPreset = getTextureCompressorPresetFromCompressionLevel(texcCompressionLevel, "ASTC");
            } else {
                textureCompressor       = getDefaultTextureCompressor();
                textureCompressorPreset = TextureCompression.getPreset("DEFAULT");
=======
            ITextureCompressor textureCompressor = TextureCompression.getCompressor(compressorName);

            if (textureCompressor == null) {
                logger.warning(String.format("Texture compressor '%s' not found, using the default texture compressor.", compressorName));
                textureCompressor = getDefaultTextureCompressor();
                compressorPresetName = "DEFAULT";
>>>>>>> c3ce9e0e
            }

            TextureCompressorPreset textureCompressorPreset = TextureCompression.getPreset(compressorPresetName);
            if (textureCompressorPreset == null) {
                throw new TextureGeneratorException("Texture compressor preset not found.");
            }

            // Generate output images for builder
            TextureImage.Image.Builder builder = TextureImage.Image.newBuilder()
                    .setWidth(newWidth)
                    .setHeight(newHeight)
                    .setOriginalWidth(width)
                    .setOriginalHeight(height)
                    .setFormat(textureFormat);

            int mipMapLevel = 0;
            int offset = 0;

            List<Long> mipImages = GenerateImages(textureImage, newWidth, newHeight, generateMipMaps);
            List<byte[]> compressedMipImageDatas = new ArrayList<>();

            for (Long mipImage : mipImages) {

                byte[] uncompressed = TexcLibraryJni.GetData(mipImage);
                int mipWidth        = TexcLibraryJni.GetWidth(mipImage);
                int mipHeight       = TexcLibraryJni.GetHeight(mipImage);

                String paramsName = name;
                if (paramsName == null) {
                    paramsName = "MipMap_" + mipMapLevel;
                }

                TextureCompressorParams params = new TextureCompressorParams(paramsName, mipMapLevel, mipWidth, mipHeight, 0, componentCount, Texc.PixelFormat.PF_R8G8B8A8.getValue(), pixelFormat, Texc.ColorSpace.CS_SRGB.getValue());
                byte[] compressedData = textureCompressor.compress(textureCompressorPreset, params, uncompressed);

                if (compressedData.length == 0) {
                    throw new TextureGeneratorException("could not encode");
                }

                compressedMipImageDatas.add(compressedData);
                builder.addMipMapOffset(offset);
                builder.addMipMapSize(compressedData.length);
                builder.addMipMapSizeCompressed(compressedData.length);

                offset += compressedData.length;
                mipMapLevel++;
            }

            // Copy each slice into the final byte buffer
            // Offset == total size
            byte[] textureData = new byte[offset];
            int currentPos = 0;
            for(byte[] mipImageData : compressedMipImageDatas) {
                System.arraycopy(mipImageData, 0, textureData, currentPos, mipImageData.length);
                currentPos += mipImageData.length;
            }

            // Cleanup the texture images
            for (Long mipImage : mipImages) {
                TexcLibraryJni.DestroyImage(mipImage);
            }

<<<<<<< HEAD
            raw.setData(ByteString.copyFrom(textureData));
            raw.setFormat(textureFormat);
            raw.setCompressionType(compressionType);

            return raw.build();
=======
            builder.setData(ByteString.copyFrom(textureData));
            builder.setFormat(textureFormat);

            return builder;
>>>>>>> c3ce9e0e

        } finally {
            TexcLibraryJni.DestroyImage(textureImage);
        }
    }

    // For convenience, some methods without the flipAxis and/or compress argument.
    // It will always try to flip on Y axis since this is the byte order that OpenGL expects for regular/most textures,
    // for those methods without this argument.
    public static TextureImage generate(InputStream inputStream) throws TextureGeneratorException, IOException {
        TimeProfiler.start("Read Input Stream");
        BufferedImage origImage = ImageIO.read(inputStream);
        inputStream.close();
        TimeProfiler.stop();
        return generate(origImage, null, false, EnumSet.of(FlipAxis.FLIP_AXIS_Y));
    }

    public static TextureImage generate(InputStream inputStream, TextureProfile texProfile) throws TextureGeneratorException, IOException {
        TimeProfiler.start("Read Input Stream");
        BufferedImage origImage = ImageIO.read(inputStream);
        inputStream.close();
        TimeProfiler.stop();
        return generate(origImage, texProfile, false, EnumSet.of(FlipAxis.FLIP_AXIS_Y));
    }

    public static TextureImage generate(InputStream inputStream, TextureProfile texProfile, boolean compress) throws TextureGeneratorException, IOException {
        TimeProfiler.start("Read Input Stream");
        BufferedImage origImage = ImageIO.read(inputStream);
        inputStream.close();
        TimeProfiler.stop();
        if (origImage == null) {
            throw new TextureGeneratorException("Unknown texture format.");
        }
        return generate(origImage, texProfile, compress, EnumSet.of(FlipAxis.FLIP_AXIS_Y));
    }

    public static TextureImage generate(InputStream inputStream, TextureProfile texProfile, boolean compress, EnumSet<FlipAxis> flipAxis) throws TextureGeneratorException, IOException {
        TimeProfiler.start("Read Input Stream");
        BufferedImage origImage = ImageIO.read(inputStream);
        inputStream.close();
        TimeProfiler.stop();
        return generate(origImage, texProfile, compress, flipAxis);
    }

    public static TextureImage generate(BufferedImage origImage, TextureProfile texProfile, boolean compress) throws TextureGeneratorException, IOException {
        return generate(origImage, texProfile, compress, EnumSet.of(FlipAxis.FLIP_AXIS_Y));
    }

    private static TextureImage.CompressionType textureFormatToSupportedCompressionTypeOrDefault(TextureImage.TextureFormat format, TextureImage.CompressionType defaultType) {
        // Issue 5753: Since we currently don't support pre compressed hardware textures, so we use UASTC instead
        if (format == TextureFormat.TEXTURE_FORMAT_RGB_PVRTC_2BPPV1 || format == TextureFormat.TEXTURE_FORMAT_RGB_PVRTC_4BPPV1 || format == TextureFormat.TEXTURE_FORMAT_RGB_ETC1) {
            return TextureImage.CompressionType.COMPRESSION_TYPE_BASIS_UASTC;
        } else if (format == TextureFormat.TEXTURE_FORMAT_RGBA_PVRTC_2BPPV1 || format == TextureFormat.TEXTURE_FORMAT_RGBA_PVRTC_4BPPV1) {
            return TextureImage.CompressionType.COMPRESSION_TYPE_BASIS_UASTC;
        }
        return defaultType;
    }

    private static TextureImage.TextureFormat textureFormatToSupportedTextureFormat(TextureImage.TextureFormat format) {
        // Issue 5753: Since we currently don't support pre compressed hardware textures, so we use UASTC instead
        if (format == TextureFormat.TEXTURE_FORMAT_RGB_PVRTC_2BPPV1 || format == TextureFormat.TEXTURE_FORMAT_RGB_PVRTC_4BPPV1 || format == TextureFormat.TEXTURE_FORMAT_RGB_ETC1) {
            return TextureFormat.TEXTURE_FORMAT_RGB;
        } else if (format == TextureFormat.TEXTURE_FORMAT_RGBA_PVRTC_2BPPV1 || format == TextureFormat.TEXTURE_FORMAT_RGBA_PVRTC_4BPPV1) {
            return TextureFormat.TEXTURE_FORMAT_RGBA;
        }
        return format;
    }

    private static String compressionTypeToTextureCompressor(TextureImage.CompressionType type) {
        return switch (type) {
            case COMPRESSION_TYPE_DEFAULT,
                 COMPRESSION_TYPE_WEBP -> TextureCompressorDefault.TextureCompressorName;
            case COMPRESSION_TYPE_BASIS_ETC1S,
                 COMPRESSION_TYPE_BASIS_UASTC,
                 COMPRESSION_TYPE_WEBP_LOSSY -> TextureCompressorBasisU.TextureCompressorName;
        };
    }

    private static String compressionLevelToTextureCompressorPreset(TextureImage.CompressionType type, TextureFormatAlternative.CompressionLevel level) {
        // Convert from basis to basis preset
        if (type == TextureImage.CompressionType.COMPRESSION_TYPE_BASIS_UASTC || type == TextureImage.CompressionType.COMPRESSION_TYPE_BASIS_ETC1S) {
            if (level == TextureFormatAlternative.CompressionLevel.FAST) {
                return "BASISU_FAST";
            } else if (level == TextureFormatAlternative.CompressionLevel.NORMAL) {
                return "BASISU_NORMAL";
            } else if (level == TextureFormatAlternative.CompressionLevel.HIGH) {
                return "BASISU_HIGH";
            } else if (level == TextureFormatAlternative.CompressionLevel.BEST) {
                return "BASISU_BEST";
            }
        }
        else if (type == TextureImage.CompressionType.COMPRESSION_TYPE_DEFAULT) {
            return "DEFAULT";
        }
        return null;
    }

    private static TextureImage.CompressionType textureCompressorToCompressionType(String compressor) {
        if (compressor.equals(TextureCompressorDefault.TextureCompressorName)) {
            return TextureImage.CompressionType.COMPRESSION_TYPE_DEFAULT;
        } else if (compressor.equals(TextureCompressorBasisU.TextureCompressorName)) {
            return TextureImage.CompressionType.COMPRESSION_TYPE_BASIS_UASTC;
        }
        // TODO: This shouldn't be needed eventually, but right now we need a compression type in the engine.
        return TextureImage.CompressionType.COMPRESSION_TYPE_DEFAULT;
    }

    // Main TextureGenerator.generate method that has all required arguments and the expected BufferedImage type for origImage.
    // Used by the editor
    public static TextureImage generate(BufferedImage origImage, TextureProfile texProfile, boolean compress, EnumSet<FlipAxis> flipAxis) throws TextureGeneratorException {
        // Convert image into readable format
        // Always convert to ABGR since the texc lib demands that for resizing etc
        TimeProfiler.start("generateTexture");
        BufferedImage image;
        if (origImage.getType() != BufferedImage.TYPE_4BYTE_ABGR) {
            image = convertImage(origImage, BufferedImage.TYPE_4BYTE_ABGR);
        } else {
            image = origImage;
        }

        // Setup texture format and settings
        ColorModel colorModel = origImage.getColorModel();
        int componentCount = colorModel.getNumComponents();
        TextureImage.Builder textureBuilder = TextureImage.newBuilder();

        if (texProfile != null) {

            // Generate an image for each format specified in the profile
            for (PlatformProfile platformProfile : texProfile.getPlatformsList()) {
                for (int i = 0; i < platformProfile.getFormatsList().size(); ++i) {
                    TextureFormat textureFormat = platformProfile.getFormats(i).getFormat();
                    String textureCompressor = platformProfile.getFormats(i).getCompressor();
                    String textureCompressorPreset = platformProfile.getFormats(i).getCompressorPreset();
                    TextureImage.CompressionType compressionType;

                    // We pick a "new" format based on the input image component count and a "target" format.
                    // For example we would rather have a texture format with 3 channels if the input
                    // image has 3 channels, even if the texture profile specified a format with 4 channels.
                    textureFormat = pickOptimalFormat(componentCount, textureFormat);

                    // Legacy options
                    boolean hasCompressionLevel = platformProfile.getFormats(i).hasCompressionLevel();
                    boolean hasCompressionType = platformProfile.getFormats(i).hasCompressionType();

                    if (hasCompressionType) {
                        compressionType = textureFormatToSupportedCompressionTypeOrDefault(textureFormat, platformProfile.getFormats(i).getCompressionType());
                    } else {
                        compressionType = textureCompressorToCompressionType(textureCompressor);
                    }

                    if (hasCompressionLevel) {
                        TextureFormatAlternative.CompressionLevel compressionLevel = platformProfile.getFormats(i).getCompressionLevel();
                        textureCompressor = compressionTypeToTextureCompressor(compressionType);
                        textureCompressorPreset = compressionLevelToTextureCompressorPreset(compressionType, compressionLevel);
                    }

                    try {
                        TextureImage.Image.Builder imageBuilder = generateFromColorAndFormat(null, image, colorModel, textureFormat, textureCompressor, textureCompressorPreset, platformProfile.getMipmaps(), platformProfile.getMaxTextureSize(), platformProfile.getPremultiplyAlpha(), flipAxis);
                        imageBuilder.setCompressionType(compressionType);
                        textureBuilder.addAlternatives(imageBuilder);
                    } catch (TextureGeneratorException e) {
                        throw e;
                    }

                }
            }

            textureBuilder.setCount(1);
            if (textureBuilder.getAlternativesCount() == 0) {
                texProfile = null;
            }
        }

        // If no texture profile was supplied, or no matching format was found, or no compression has been requested
        if (texProfile == null) {

            // Guess texture format based on number color components of input image
            TextureFormat textureFormat = pickOptimalFormat(componentCount, TextureFormat.TEXTURE_FORMAT_RGBA);
            TextureImage.Image.Builder imageBuilder = generateFromColorAndFormat(null, image, colorModel, textureFormat, "Default", "DEFAULT", true, 0, true, flipAxis);
            imageBuilder.setCompressionType(TextureImage.CompressionType.COMPRESSION_TYPE_DEFAULT);
            textureBuilder.addAlternatives(imageBuilder);
            textureBuilder.setCount(1);
        }

        textureBuilder.setType(Type.TYPE_2D);
        TextureImage textureImage = textureBuilder.build();
        TimeProfiler.stop();
        return textureImage;

    }

    public static void main(String[] args) throws IOException, TextureGeneratorException {
        System.setProperty("java.awt.headless", "true");

        // Install default texture compressors
        TextureCompression.registerCompressor(new TextureCompressorBasisU());

        try (BufferedInputStream is = new BufferedInputStream(new FileInputStream(args[0]));
             BufferedOutputStream os = new BufferedOutputStream(new FileOutputStream(args[1]))) {
            TextureImage texture = generate(is);
            texture.writeTo(os);
        }
    }
}<|MERGE_RESOLUTION|>--- conflicted
+++ resolved
@@ -61,33 +61,7 @@
     // specify what is maximum of threads TextureGenerator may use
     public static int maxThreads = Project.getDefaultMaxCpuThreads();
 
-<<<<<<< HEAD
-    private static HashMap<TextureFormatAlternative.CompressionLevel, Integer> compressionLevelLUT = new HashMap<TextureFormatAlternative.CompressionLevel, Integer>();
-    static {
-        compressionLevelLUT.put(TextureFormatAlternative.CompressionLevel.FAST, Texc.CompressionLevel.CL_FAST.getValue());
-        compressionLevelLUT.put(TextureFormatAlternative.CompressionLevel.NORMAL, Texc.CompressionLevel.CL_NORMAL.getValue());
-        compressionLevelLUT.put(TextureFormatAlternative.CompressionLevel.HIGH, Texc.CompressionLevel.CL_HIGH.getValue());
-        compressionLevelLUT.put(TextureFormatAlternative.CompressionLevel.BEST, Texc.CompressionLevel.CL_BEST.getValue());
-    }
-
-    private static HashMap<TextureImage.CompressionType, Integer> compressionTypeLUT = new HashMap<TextureImage.CompressionType, Integer>();
-    static {
-        compressionTypeLUT.put(TextureImage.CompressionType.COMPRESSION_TYPE_DEFAULT, Texc.CompressionType.CT_DEFAULT.getValue());
-        // For backwards compatibility, we automatically convert the WEBP to either DEFAULT, or UASTC
-        compressionTypeLUT.put(TextureImage.CompressionType.COMPRESSION_TYPE_WEBP, Texc.CompressionType.CT_DEFAULT.getValue());
-        compressionTypeLUT.put(TextureImage.CompressionType.COMPRESSION_TYPE_WEBP_LOSSY, Texc.CompressionType.CT_BASIS_UASTC.getValue());
-
-        compressionTypeLUT.put(TextureImage.CompressionType.COMPRESSION_TYPE_BASIS_UASTC, Texc.CompressionType.CT_BASIS_UASTC.getValue());
-        compressionTypeLUT.put(TextureImage.CompressionType.COMPRESSION_TYPE_BASIS_ETC1S, Texc.CompressionType.CT_BASIS_ETC1S.getValue());
-
-        // Hardware compressed formats
-        compressionTypeLUT.put(TextureImage.CompressionType.COMPRESSION_TYPE_ASTC, CompressionType.CT_ASTC.getValue());
-    }
-
-    private static HashMap<TextureFormat, Integer> pixelFormatLUT = new HashMap<TextureFormat, Integer>();
-=======
     private static final HashMap<TextureFormat, Integer> pixelFormatLUT = new HashMap<>();
->>>>>>> c3ce9e0e
     static {
         pixelFormatLUT.put(TextureFormat.TEXTURE_FORMAT_LUMINANCE, Texc.PixelFormat.PF_L8.getValue());
         pixelFormatLUT.put(TextureFormat.TEXTURE_FORMAT_RGB, Texc.PixelFormat.PF_R8G8B8.getValue());
@@ -315,53 +289,11 @@
         int height = image.getHeight();
         int componentCount = colorModel.getNumComponents();
         Integer pixelFormat;
-<<<<<<< HEAD
-        int texcCompressionLevel;
-        int texcCompressionType;
-
-        // convert from protobuf specified compressionlevel to texc int
-        texcCompressionLevel = compressionLevelLUT.get(compressionLevel);
-
-        // convert compression type from WebP to something else
-        if (compressionType == TextureImage.CompressionType.COMPRESSION_TYPE_WEBP) {
-            compressionType = TextureImage.CompressionType.COMPRESSION_TYPE_DEFAULT;
-        }  else  if (compressionType == TextureImage.CompressionType.COMPRESSION_TYPE_WEBP_LOSSY) {
-            compressionType = TextureImage.CompressionType.COMPRESSION_TYPE_BASIS_UASTC;
-        }
-
-        // convert from protobuf specified compressionType to texc int
-        texcCompressionType = compressionTypeLUT.get(compressionType);
-
-        if (!compress) {
-            texcCompressionLevel = Texc.CompressionLevel.CL_FAST.getValue();
-            texcCompressionType = Texc.CompressionType.CT_DEFAULT.getValue();
-            compressionType = TextureImage.CompressionType.COMPRESSION_TYPE_DEFAULT;
-
-            // If pvrtc or etc1, set these as rgba instead. Since these formats will take some time to compress even
-            // with "fast" setting and we don't want to increase the build time more than we have to.
-            if (textureFormat == TextureFormat.TEXTURE_FORMAT_RGB_PVRTC_2BPPV1 || textureFormat == TextureFormat.TEXTURE_FORMAT_RGB_PVRTC_4BPPV1 || textureFormat == TextureFormat.TEXTURE_FORMAT_RGB_ETC1) {
-                textureFormat = TextureFormat.TEXTURE_FORMAT_RGB;
-            } else if (textureFormat == TextureFormat.TEXTURE_FORMAT_RGBA_PVRTC_2BPPV1 || textureFormat == TextureFormat.TEXTURE_FORMAT_RGBA_PVRTC_4BPPV1) {
-                textureFormat = TextureFormat.TEXTURE_FORMAT_RGBA;
-            }
-        }
-        else {
-            // Issue 5753: Since we currently don't support pre compressed hardware textures, so we use UASTC instead
-            if (textureFormat == TextureFormat.TEXTURE_FORMAT_RGB_PVRTC_2BPPV1 || textureFormat == TextureFormat.TEXTURE_FORMAT_RGB_PVRTC_4BPPV1 || textureFormat == TextureFormat.TEXTURE_FORMAT_RGB_ETC1) {
-                compressionType = TextureImage.CompressionType.COMPRESSION_TYPE_BASIS_UASTC;
-                textureFormat = TextureFormat.TEXTURE_FORMAT_RGB;
-            } else if (textureFormat == TextureFormat.TEXTURE_FORMAT_RGBA_PVRTC_2BPPV1 || textureFormat == TextureFormat.TEXTURE_FORMAT_RGBA_PVRTC_4BPPV1) {
-                compressionType = TextureImage.CompressionType.COMPRESSION_TYPE_BASIS_UASTC;
-                textureFormat = TextureFormat.TEXTURE_FORMAT_RGBA;
-            }
-        }
-=======
 
         Logger logger = Logger.getLogger(TextureGenerator.class.getName());
 
         // Transform the texture format to a supported texture format
         textureFormat = textureFormatToSupportedTextureFormat(textureFormat);
->>>>>>> c3ce9e0e
 
         // pick a pixel format (for texc) based on the texture format
         pixelFormat = pixelFormatLUT.get(textureFormat);
@@ -452,29 +384,12 @@
                 TimeProfiler.stop();
             }
 
-<<<<<<< HEAD
-            ITextureCompressor textureCompressor;
-            TextureCompressorPreset textureCompressorPreset = null;
-
-            if (texcCompressionType == CompressionType.CT_BASIS_UASTC.getValue() ||
-                    texcCompressionType == CompressionType.CT_BASIS_ETC1S.getValue() )
-            {
-                textureCompressor = TextureCompression.getCompressor("BasisU");
-                textureCompressorPreset = getTextureCompressorPresetFromCompressionLevel(texcCompressionLevel, "BASISU");
-            } else if (texcCompressionType == CompressionType.CT_ASTC.getValue()) {
-                textureCompressor       = TextureCompression.getCompressor("ASTC");
-                textureCompressorPreset = getTextureCompressorPresetFromCompressionLevel(texcCompressionLevel, "ASTC");
-            } else {
-                textureCompressor       = getDefaultTextureCompressor();
-                textureCompressorPreset = TextureCompression.getPreset("DEFAULT");
-=======
             ITextureCompressor textureCompressor = TextureCompression.getCompressor(compressorName);
 
             if (textureCompressor == null) {
                 logger.warning(String.format("Texture compressor '%s' not found, using the default texture compressor.", compressorName));
                 textureCompressor = getDefaultTextureCompressor();
                 compressorPresetName = "DEFAULT";
->>>>>>> c3ce9e0e
             }
 
             TextureCompressorPreset textureCompressorPreset = TextureCompression.getPreset(compressorPresetName);
@@ -537,19 +452,10 @@
                 TexcLibraryJni.DestroyImage(mipImage);
             }
 
-<<<<<<< HEAD
-            raw.setData(ByteString.copyFrom(textureData));
-            raw.setFormat(textureFormat);
-            raw.setCompressionType(compressionType);
-
-            return raw.build();
-=======
             builder.setData(ByteString.copyFrom(textureData));
             builder.setFormat(textureFormat);
 
             return builder;
->>>>>>> c3ce9e0e
-
         } finally {
             TexcLibraryJni.DestroyImage(textureImage);
         }
