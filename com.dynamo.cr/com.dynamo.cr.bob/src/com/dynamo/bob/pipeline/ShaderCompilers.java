--- conflicted
+++ resolved
@@ -46,11 +46,6 @@
             else
             if (platform == Platform.X86Win32 ||
                 platform == Platform.X86_64Win32 ||
-<<<<<<< HEAD
-                platform == Platform.X86Linux ||
-=======
-                platform == Platform.Arm64Linux ||
->>>>>>> 870feb83
                 platform == Platform.X86_64Linux) {
                     if (isComputeType) {
                         shaderLanguages.add(ShaderDesc.Language.LANGUAGE_GLSL_SM430);
