--- conflicted
+++ resolved
@@ -93,17 +93,12 @@
             return shaderLanguages;
         }
 
-<<<<<<< HEAD
         public ShaderProgramBuilder.ShaderCompileResult compile(String shaderSource, ShaderDesc.ShaderType shaderType, String resourceOutputPath, boolean outputSpirv, boolean outputHlsl, boolean outputWGSL) throws IOException, CompileExceptionError {
-            ShaderCompilePipeline pipeline = ShaderProgramBuilder.getShaderPipelineFromShaderSource(shaderType, resourceOutputPath, shaderSource);
-=======
-        public ShaderProgramBuilder.ShaderCompileResult compile(String shaderSource, ShaderDesc.ShaderType shaderType, String resourceOutputPath, boolean outputSpirv, boolean outputWGSL) throws IOException, CompileExceptionError {
 
             ShaderCompilePipeline.Options opts = new ShaderCompilePipeline.Options();
             opts.splitTextureSamplers = outputWGSL;
 
             ShaderCompilePipeline pipeline = ShaderProgramBuilder.newShaderPipelineFromShaderSource(shaderType, resourceOutputPath, shaderSource, opts);
->>>>>>> 7403aa9e
             ArrayList<ShaderProgramBuilder.ShaderBuildResult> shaderBuildResults = new ArrayList<>();
             ArrayList<ShaderDesc.Language> shaderLanguages = getPlatformShaderLanguages(shaderType, outputSpirv, outputHlsl, outputWGSL);
 
