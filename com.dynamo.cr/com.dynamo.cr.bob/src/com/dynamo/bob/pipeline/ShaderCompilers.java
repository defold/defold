--- conflicted
+++ resolved
@@ -32,11 +32,7 @@
             this.platform = platform;
         }
 
-<<<<<<< HEAD
         private ArrayList<ShaderDesc.Language> getPlatformShaderLanguages(boolean isComputeType, boolean outputSpirvRequested, boolean outputWGSLRequested) {
-=======
-        private ArrayList<ShaderDesc.Language> getPlatformShaderLanguages(ShaderDesc.ShaderType shaderType, boolean outputSpirvRequested, boolean outputHlslRequested, boolean outputWGSLRequested) {
->>>>>>> e93c7cc0
             ArrayList<ShaderDesc.Language> shaderLanguages = new ArrayList<>();
             boolean spirvSupported = true;
             boolean hlslSupported = platform == Platform.X86_64Win32;
@@ -99,7 +95,6 @@
             return shaderLanguages;
         }
 
-<<<<<<< HEAD
         private static void validateModules(ArrayList<ShaderCompilePipeline.ShaderModuleDesc> descs) throws CompileExceptionError{
             if (descs.isEmpty())
                 throw new CompileExceptionError("No shader modules");
@@ -118,19 +113,14 @@
         }
 
         public ShaderProgramBuilder.ShaderCompileResult compile(ArrayList<ShaderCompilePipeline.ShaderModuleDesc> shaderModules, String resourceOutputPath, boolean outputSpirv, boolean outputWGSL) throws IOException, CompileExceptionError {
-=======
-        public ShaderProgramBuilder.ShaderCompileResult compile(String shaderSource, ShaderDesc.ShaderType shaderType, String resourceOutputPath, boolean outputSpirv, boolean outputHlsl, boolean outputWGSL) throws IOException, CompileExceptionError {
->>>>>>> e93c7cc0
 
             ShaderCompilePipeline.Options opts = new ShaderCompilePipeline.Options();
             opts.splitTextureSamplers = outputWGSL || outputHlsl;
 
             ShaderCompilePipeline pipeline = ShaderProgramBuilder.newShaderPipeline(resourceOutputPath, shaderModules, opts);
             ArrayList<ShaderProgramBuilder.ShaderBuildResult> shaderBuildResults = new ArrayList<>();
-<<<<<<< HEAD
-=======
+
             ArrayList<ShaderDesc.Language> shaderLanguages = getPlatformShaderLanguages(shaderType, outputSpirv, outputHlsl, outputWGSL);
->>>>>>> e93c7cc0
 
             validateModules(shaderModules);
 
