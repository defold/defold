--- conflicted
+++ resolved
@@ -109,7 +109,6 @@
         return taskBuilder.build();
     }
 
-<<<<<<< HEAD
     @Override
     public void build(Task task) throws IOException, CompileExceptionError {
         boolean outputSpirv = getOutputSpirvFlag();
@@ -144,9 +143,6 @@
         }
     }
 
-    static public ShaderDescBuildResult buildResultsToShaderDescBuildResults(ShaderCompileResult shaderCompileresult) throws CompileExceptionError {
-
-=======
     private boolean getOutputShaderFlag(String projectOption, String projectProperty) {
         boolean fromProjectOptions    = this.project.option(projectOption, "false").equals("true");
         boolean fromProjectProperties = this.project.getProjectProperties().getBooleanValue("shader", projectProperty, false);
@@ -158,7 +154,6 @@
     private boolean getOutputWGSLFlag() { return getOutputShaderFlag("output-wgsl", "output_wgsl"); }
 
     static public ShaderDescBuildResult buildResultsToShaderDescBuildResults(ShaderCompileResult shaderCompileresult, ShaderDesc.ShaderType shaderType) throws CompileExceptionError {
->>>>>>> e93c7cc0
         ShaderDescBuildResult shaderDescBuildResult = new ShaderDescBuildResult();
         ShaderDesc.Builder shaderDescBuilder = ShaderDesc.newBuilder();
 
@@ -180,8 +175,6 @@
         return shaderDescBuildResult;
     }
 
-<<<<<<< HEAD
-=======
     public ShaderDescBuildResult makeShaderDesc(String resourceOutputPath, ShaderPreprocessor shaderPreprocessor, ShaderDesc.ShaderType shaderType, String platform, boolean outputSpirv, boolean outputHlsl, boolean outputWGSL) throws IOException, CompileExceptionError {
         Platform platformKey = Platform.get(platform);
         if(platformKey == null) {
@@ -203,19 +196,15 @@
         }
     }
 
->>>>>>> e93c7cc0
     public ShaderDesc getCompiledShaderDesc(Task task, ShaderDesc.ShaderType shaderType) throws IOException, CompileExceptionError {
         boolean outputSpirv       = getOutputSpirvFlag();
         boolean outputHlsl        = getOutputHlslFlag();
         boolean outputWGSL        = getOutputWGSLFlag();
         String resourceOutputPath = task.getOutputs().get(0).getPath();
 
-<<<<<<< HEAD
         /*
         ShaderDescBuildResult shaderDescBuildResult = makeShaderDesc(resourceOutputPath, shaderPreprocessor, shaderType, this.project.getPlatformStrings()[0], outputSpirv, outputWGSL);
-=======
         ShaderDescBuildResult shaderDescBuildResult = makeShaderDesc(resourceOutputPath, shaderPreprocessor, shaderType, this.project.getPlatformStrings()[0], outputSpirv, outputHlsl, outputWGSL);
->>>>>>> e93c7cc0
 
         handleShaderDescBuildResult(shaderDescBuildResult, resourceOutputPath);
 
@@ -224,23 +213,6 @@
 
         return null;
     }
-
-    /*
-    static public ShaderCompilePipeline newShaderPipelineFromShaderSource(ShaderDesc.ShaderType type, String resourcePath, String shaderSource, ShaderCompilePipeline.Options options) throws IOException, CompileExceptionError {
-        ShaderCompilePipeline pipeline;
-        Common.GLSLShaderInfo shaderInfo = Common.getShaderInfo(shaderSource);
-
-        if (shaderInfo == null) {
-            pipeline = new ShaderCompilePipelineLegacy(resourcePath);
-        } else {
-            pipeline = new ShaderCompilePipeline(resourcePath);
-        }
-
-        createShaderPipeline(ShaderCompilePipeline pipeline, ArrayList<ShaderModuleDesc> descs, Options options)
-
-        return ShaderCompilePipeline.createShaderPipeline(pipeline, shaderSource, type, options);
-    }
-    */
 
     static public ShaderProgramBuilder.ShaderBuildResult makeShaderBuilderFromGLSLSource(String source, ShaderDesc.Language shaderLanguage) throws IOException {
         ShaderDesc.Shader.Builder builder = ShaderDesc.Shader.newBuilder();
@@ -591,7 +563,6 @@
 
         String outputPath, platform;
 
-<<<<<<< HEAD
         if (args.length == 3) {
             modules.add(GetShaderDesc(project, args[0]));
             outputPath   = args[1];
@@ -610,10 +581,6 @@
             System.err.printf("Unable to build shader - no shader compiler found.%n");
             return;
         }
-=======
-            ShaderCompileResult shaderCompilerResult = shaderCompiler.compile(finalShaderSource, shaderType, args[1], true, true, true);
-            ShaderDescBuildResult shaderDescResult = buildResultsToShaderDescBuildResults(shaderCompilerResult, shaderType);
->>>>>>> e93c7cc0
 
         try (BufferedOutputStream os = new BufferedOutputStream(new FileOutputStream(outputPath))) {
             ShaderCompileResult shaderCompilerResult = shaderCompiler.compile(modules, outputPath, true, true);
