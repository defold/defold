package com.dynamo.bob.pipeline;

import static org.apache.commons.io.FilenameUtils.normalize;

import java.io.BufferedInputStream;
import java.io.File;
import java.io.FileInputStream;
import java.io.IOException;
import java.io.InputStream;
import java.nio.charset.StandardCharsets;
import java.nio.file.Files;
import java.nio.file.Path;
import java.security.MessageDigest;
import java.security.NoSuchAlgorithmException;
import java.util.ArrayList;
import java.util.Arrays;
import java.util.HashMap;
import java.util.HashSet;
import java.util.Iterator;
import java.util.LinkedHashSet;
import java.util.List;
import java.util.Map;
import java.util.Set;
import java.util.zip.ZipEntry;
import java.util.zip.ZipOutputStream;

import org.apache.commons.io.FileUtils;
import org.apache.commons.io.FilenameUtils;
import org.yaml.snakeyaml.Yaml;
import org.yaml.snakeyaml.error.YAMLException;

import com.defold.extender.client.ExtenderClient;
import com.defold.extender.client.ExtenderResource;

import com.dynamo.bob.CompileExceptionError;
import com.dynamo.bob.Platform;
import com.dynamo.bob.Project;
import com.dynamo.bob.fs.IResource;
import com.dynamo.bob.util.BobProjectProperties;

public class ExtenderUtil {

    public static final String appManifestPath = "_app/" + ExtenderClient.appManifestFilename;

    private static class FSExtenderResource implements ExtenderResource {

        private IResource resource;
        FSExtenderResource(IResource resource) {
            this.resource = resource;
        }

        public IResource getResource() {
            return resource;
        }

        @Override
        public byte[] sha1() throws IOException {
            return resource.sha1();
        }

        @Override
        public String getAbsPath() {
            return resource.getAbsPath().replace('\\', '/');
        }

        @Override
        public String getPath() {
            return resource.getPath().replace('\\', '/');
        }

        @Override
        public byte[] getContent() throws IOException {
            return resource.getContent();
        }

        @Override
        public long getLastModified() {
            return resource.getLastModified();
        }

        @Override
        public String toString() {
            return resource.getPath().replace('\\', '/');
        }
    }

    public static class JavaRExtenderResource implements ExtenderResource {

        private File javaFile;
        private String path;
        public JavaRExtenderResource(File javaFile, String path) {
            this.javaFile = javaFile;
            this.path = path;
        }

        @Override
        public byte[] sha1() throws IOException {
            byte[] content = getContent();
            if (content == null) {
                throw new IllegalArgumentException(String.format("Resource '%s' is not created", getPath()));
            }
            MessageDigest sha1;
            try {
                sha1 = MessageDigest.getInstance("SHA1");
            } catch (NoSuchAlgorithmException e) {
                throw new RuntimeException(e);
            }
            sha1.update(content);
            return sha1.digest();
        }

        @Override
        public String getAbsPath() {
            return path;
        }

        @Override
        public String getPath() {
            return path;
        }

        @Override
        public byte[] getContent() throws IOException {
            File f = javaFile;
            if (!f.exists())
                return null;

            byte[] buf = new byte[(int) f.length()];
            BufferedInputStream is = new BufferedInputStream(new FileInputStream(f));
            try {
                is.read(buf);
                return buf;
            } finally {
                is.close();
            }
        }

        @Override
        public long getLastModified() {
            return javaFile.lastModified();
        }

        @Override
        public String toString() {
            return getPath();
        }
    }

    private static class EmptyResource implements IResource {
    	private String rootDir;
    	private String path;

    	public EmptyResource(String rootDir, String path) {
            this.rootDir = rootDir;
            this.path = path;
        }

    	@Override
		public IResource changeExt(String ext) {
			return null;
		}

		@Override
		public byte[] getContent() throws IOException {
			return new byte[0];
		}

		@Override
		public void setContent(byte[] content) throws IOException {
		}

		@Override
		public byte[] sha1() throws IOException {
            byte[] content = getContent();
            if (content == null) {
                throw new IllegalArgumentException(String.format("Resource '%s' is not created", getPath()));
            }
            MessageDigest sha1;
            try {
                sha1 = MessageDigest.getInstance("SHA1");
            } catch (NoSuchAlgorithmException e) {
                throw new RuntimeException(e);
            }
            sha1.update(content);
            return sha1.digest();
		}

		@Override
		public boolean exists() {
			return true;
		}

		@Override
		public boolean isFile() {
			return false;
		}

		@Override
		public String getAbsPath() {
            return rootDir + "/" + path;
		}

		@Override
		public String getPath() {
			return path;
		}

		@Override
		public void remove() {
		}

		@Override
		public IResource getResource(String name) {
			return null;
		}

		@Override
		public IResource output() {
			return null;
		}

		@Override
		public boolean isOutput() {
			return false;
		}

		@Override
		public void setContent(InputStream stream) throws IOException {
		}

		@Override
		public long getLastModified() {
	        return new File(rootDir).lastModified();
		}

    }

    // Used to rename a resource in the multipart request and prefix the content with a base variant
    public static class FSAppManifestResource extends FSExtenderResource {

        private IResource resource;
        private String alias;
        private String rootDir;
        private Map<String, String> options;

        FSAppManifestResource(IResource resource, String rootDir, String alias, Map<String, String> options) {
            super(resource);
            this.resource = resource;
            this.rootDir = rootDir;
            this.alias = alias;
            this.options = options;
        }

        public IResource getResource() {
            return resource;
        }

        @Override
        public byte[] sha1() throws IOException {
            byte[] content = getContent();
            if (content == null) {
                throw new IllegalArgumentException(String.format("Resource '%s' is not created", getPath()));
            }
            MessageDigest sha1;
            try {
                sha1 = MessageDigest.getInstance("SHA1");
            } catch (NoSuchAlgorithmException e) {
                throw new RuntimeException(e);
            }
            sha1.update(content);
            return sha1.digest();
        }

        @Override
        public String getAbsPath() {
            return rootDir + "/" + alias;
        }

        @Override
        public String getPath() {
            return alias;
        }

        @Override
        public byte[] getContent() throws IOException {
            String prefix = "";
            if (options != null) {
                prefix += "context:" + System.getProperty("line.separator");
                for (String key : options.keySet()) {
                    String value = options.get(key);
                    prefix += String.format("    %s: %s", key, value) + System.getProperty("line.separator");
                }
            }

            byte[] prefixBytes = prefix.getBytes();
            byte[] content = resource.getContent();
            byte[] c = new byte[prefixBytes.length + content.length];
            System.arraycopy(prefixBytes, 0, c, 0, prefixBytes.length);
            System.arraycopy(content, 0, c, prefixBytes.length, content.length);
            return c;
        }

        @Override
        public long getLastModified() {
            return resource.getLastModified();
        }

        @Override
        public String toString() {
            return getPath();
        }
    }


    private static List<ExtenderResource> listFilesRecursive(Project project, String path) {
        List<ExtenderResource> resources = new ArrayList<ExtenderResource>();
        ArrayList<String> paths = new ArrayList<>();
        project.findResourcePaths(path, paths);
        for (String p : paths) {
            IResource r = project.getResource(p);
            // Note: findResourcePaths will return the supplied path even if it's not a file.
            // We need to check if the resource is not a directory before adding it to the list of paths found.
            if (r.isFile()) {
                resources.add(new FSExtenderResource(r));
            }
        }

        return resources;
    }

    private static List<String> trimExcludePaths(List<String> excludes) {
        List<String> trimmedExcludes = new ArrayList<String>();
        for (String path : excludes) {
            trimmedExcludes.add(path.trim());
        }
        return trimmedExcludes;
    }

    private static void mergeBundleMap(Map<String, IResource> into, Map<String, IResource> from) throws CompileExceptionError{

        Iterator<Map.Entry<String, IResource>> it = from.entrySet().iterator();
        while (it.hasNext()) {
            Map.Entry<String, IResource> entry = (Map.Entry<String, IResource>)it.next();
            String outputPath = entry.getKey();
            if (into.containsKey(outputPath)) {
                IResource inputA = into.get(outputPath);
                IResource inputB = entry.getValue();

                String errMsg = "Conflicting output bundle resource '" + outputPath + "‘ generated by the following input files: " + inputA.toString() + " <-> " + inputB.toString();
                throw new CompileExceptionError(inputB, 0, errMsg);
            } else {
                into.put(outputPath, entry.getValue());
            }
        }
    }

    /**
     * Get a list of paths to extension directories in the project.
     * @param project
     * @return A list of paths to extension directories
     */
    public static List<String> getExtensionFolders(Project project) {
        ArrayList<String> paths = new ArrayList<>();
        project.findResourcePaths("", paths);

        List<String> folders = new ArrayList<>();
        for (String p : paths) {
            File f = new File(p);
            if (f.getName().equals(ExtenderClient.extensionFilename)) {
                folders.add( f.getParent() );
            }
        }
        return folders;
    }

    /**
     * Returns true if the project should build remotely
     * @param project
     * @return True if it contains native extension code
     */
    public static boolean hasNativeExtensions(Project project) {
        BobProjectProperties projectProperties = project.getProjectProperties();
        String appManifest = projectProperties.getStringValue("native_extension", "app_manifest", "");
        if (!appManifest.isEmpty()) {
            IResource resource = project.getResource(appManifest);
            if (resource.exists()) {
                return true;
            }
        }

        ArrayList<String> paths = new ArrayList<>();
        project.findResourcePaths("", paths);
        for (String p : paths) {
            File f = new File(p);
            if (f.getName().equals(ExtenderClient.extensionFilename)) {
                return true;
            }
        }
        return false;
    }

    /**
     * Get a list of all extension sources and libraries from a project for a specific platform.
     * @param project
     * @return A list of IExtenderResources that can be supplied to ExtenderClient
     */
    public static List<ExtenderResource> getExtensionSources(Project project, Platform platform, Map<String, String> appmanifestOptions) throws CompileExceptionError {
        List<ExtenderResource> sources = new ArrayList<>();

        List<String> platformFolderAlternatives = new ArrayList<String>();
        platformFolderAlternatives.addAll(Arrays.asList(platform.getExtenderPaths()));
        platformFolderAlternatives.add("common");

        // Find app manifest if there is one
        BobProjectProperties projectProperties = project.getProjectProperties();
        String appManifest = projectProperties.getStringValue("native_extension", "app_manifest", "");
        if (!appManifest.isEmpty()) {
            IResource resource = project.getResource(appManifest);
            if (resource.exists()) {
                // We use an alias so the the app manifest has a predefined name
                sources.add( new FSAppManifestResource( resource, project.getRootDirectory(), appManifestPath, appmanifestOptions ) );
            } else {
                IResource projectResource = project.getResource("game.project");
                throw new CompileExceptionError(projectResource, 0, String.format("No such resource: %s", resource.getAbsPath()));
            }
        }
        else if (appmanifestOptions != null)
        {
            // Make up appmanifest
        	IResource resource = new EmptyResource(project.getRootDirectory(), appManifestPath);
        	sources.add( new FSAppManifestResource( resource, project.getRootDirectory(), appManifestPath, appmanifestOptions ) );
        }

        // Find extension folders
        List<String> extensionFolders = getExtensionFolders(project);
        for (String extension : extensionFolders) {
            IResource resource = project.getResource(extension + "/" + ExtenderClient.extensionFilename);
            if (!resource.exists()) {
                throw new CompileExceptionError(resource, 1, "Resource doesn't exist!");
            }

            sources.add( new FSExtenderResource( resource ) );
            sources.addAll( listFilesRecursive( project, extension + "/include/" ) );
            sources.addAll( listFilesRecursive( project, extension + "/src/") );

            // Get "lib" folder; branches of into sub folders such as "common" and platform specifics
            for (String platformAlt : platformFolderAlternatives) {
                sources.addAll( listFilesRecursive( project, extension + "/lib/" + platformAlt + "/") );
            }
        }

        return sources;
    }

    /** Makes sure the project doesn't have duplicates wrt relative paths.
     * This is important since we use both files on disc and in memory. (DEF-3868, )
     * @return Doesn't return anything. It throws CompileExceptionError if the check fails.
     */
    public static void checkProjectForDuplicates(Project project) throws CompileExceptionError {
        Map<String, IResource> files = new HashMap<String, IResource>();

        ArrayList<String> paths = new ArrayList<>();
        project.findResourcePaths("", paths);
        for (String p : paths) {
            IResource r = project.getResource(p);
            if (!r.isFile()) // Skip directories
                continue;

            if (files.containsKey(r.getPath())) {
                IResource previous = files.get(r.getPath());
                throw new CompileExceptionError(r, 0, String.format("The files' relative path conflict:\n'%s' and\n'%s", r.getAbsPath(), r.getAbsPath()));
            }
            files.put(r.getPath(), r);
        }
    }

    /** Get the platform manifests from the extensions
     */
    public static List<IResource> getExtensionPlatformManifests(Project project, Platform platform, String name) throws CompileExceptionError {
        List<IResource> out = new ArrayList<>();

        List<String> platformFolderAlternatives = new ArrayList<String>();
        platformFolderAlternatives.addAll(Arrays.asList(platform.getExtenderPaths())); // we skip "common" here since it makes little sense

        // Find extension folders
        List<String> extensionFolders = getExtensionFolders(project);
        for (String extension : extensionFolders) {
            for (String platformAlt : platformFolderAlternatives) {
                List<ExtenderResource> files = listFilesRecursive( project, extension + "/manifests/" + platformAlt + "/");
                for (ExtenderResource r : files) {
                    if (!(r instanceof FSExtenderResource))
                        continue;
                    File f = new File(r.getAbsPath());
                    if (f.getName().equals(name)) {
                        out.add( ((FSExtenderResource)r).getResource() );
                    }
                }
            }
        }
        return out;
    }

    private static String stripLeadingSlash(String path) {
        while (path.charAt(0) == '/') {
            path = path.substring(1);
        }
        return path;
    }

    /**
     * Collect bundle resources from a specific project path and a list of exclude paths.
     * @param project
     * @param platform String representing the target platform.
     * @param excludes A list of project relative paths for resources to exclude.
     * @return Returns a map with output paths as keys and the corresponding IResource that should be used as value.
     * @throws CompileExceptionError if a output conflict occurs.
     */
    public static Map<String, IResource> collectResources(Project project, String path, List<String> excludes) throws CompileExceptionError {
        if (excludes == null) {
            excludes = new ArrayList<>();
        }

        HashMap<String, IResource> resources = new HashMap<String, IResource>();
        ArrayList<String> paths = new ArrayList<>();
        project.findResourcePaths(ExtenderUtil.stripLeadingSlash(path), paths);
        for (String p : paths) {
            String pathProjectAbsolute = "/" + p;
            if (!excludes.contains(pathProjectAbsolute)) {
                IResource r = project.getResource(p);
                // Note: findResourcePaths will return the supplied path even if it's not a file.
                // We need to check if the resource is not a directory before adding it to the list of paths found.
                if (r.isFile()) {
                    String bundleRelativePath = pathProjectAbsolute.substring(path.length());
                    resources.put(bundleRelativePath, r);
                }
            }
        }

        return resources;
    }
    private static String[] getBundleResourcePaths(Project project) {
        return project.getProjectProperties().getStringValue("project", "bundle_resources", "").trim().split(",");
    }

    /**
     * Collect bundle resources based on a Project and a target platform string used to collect correct platform specific resources.
     * @param project
     * @param platform String representing the target platform.
     * @return Returns a map with output paths as keys and the corresponding IResource that should be used as value.
     * @throws CompileExceptionError if a output conflict occurs.
     */
    public static Map<String, IResource> collectResources(Project project, Platform platform) throws CompileExceptionError {

        Map<String, IResource> bundleResources = new HashMap<String, IResource>();
        List<String> bundleExcludeList = trimExcludePaths(Arrays.asList(project.getProjectProperties().getStringValue("project", "bundle_exclude_resources", "").split(",")));
        List<String> platformFolderAlternatives = new ArrayList<String>();
        platformFolderAlternatives.addAll(Arrays.asList(platform.getExtenderPaths()));
        platformFolderAlternatives.add("common");

        // Project specific bundle resources
        String[] bundleResourcesPaths = getBundleResourcePaths(project);
        for (String bundleResourcesPath : bundleResourcesPaths) {
            for (String platformAlt : platformFolderAlternatives) {
                Map<String, IResource> projectBundleResources = ExtenderUtil.collectResources(project, FilenameUtils.concat(bundleResourcesPath, platformAlt + "/"), bundleExcludeList);
                mergeBundleMap(bundleResources, projectBundleResources);
            }
        }

        // Get bundle resources from extensions
        List<String> extensionFolders = getExtensionFolders(project);
        for (String extension : extensionFolders) {
            for (String platformAlt : platformFolderAlternatives) {
                Map<String, IResource> extensionBundleResources = ExtenderUtil.collectResources(project, FilenameUtils.concat("/" + extension, "res/" + platformAlt + "/"), bundleExcludeList);
                mergeBundleMap(bundleResources, extensionBundleResources);
            }
        }

        return bundleResources;
    }

<<<<<<< HEAD
    public static boolean isAndroidAssetDirectory(Project project, String path) {
        List<String> subdirs = new ArrayList<>();
        project.findResourceDirs(ExtenderUtil.stripLeadingSlash(path), subdirs);

        for (String subdir : subdirs) {
            String name = FilenameUtils.getName(subdir);
            // For the list of reserved names, see Table 1: https://developer.android.com/guide/topics/resources/providing-resources
            String[] assetDirs = new String[]{"animator", "anim", "color", "drawable", "mipmap", "layout", "menu", "raw", "values", "xml", "font"};
            for (String reserved : assetDirs) {
                if (name.startsWith(reserved)) {
                    return true;
=======
    /** Gets a list of all android specific folders (/res) from all project and extension resource folders
     * E.g. "res/android/res" but not "res/android/foo"
     */
    public static List<String> getAndroidResourcePaths(Project project, Platform platform) throws CompileExceptionError {

        List<String> platformFolderAlternatives = new ArrayList<String>();
        platformFolderAlternatives.addAll(Arrays.asList(platform.getExtenderPaths()));

        List<String> out = new ArrayList<String>();
        String rootDir = project.getRootDirectory();

        // Project specific bundle resources
        String[] bundleResourcesPaths = getBundleResourcePaths(project);
        for (String path : bundleResourcesPaths) {
            String bundleResourcesPath = rootDir + "/" + path;
            for (String platformAlt : platformFolderAlternatives) {
                File dir = new File(FilenameUtils.concat(bundleResourcesPath, platformAlt + "/res"));
                if (dir.exists() && dir.isDirectory() )
                {
                    out.add(dir.getAbsolutePath());
                }
            }
        }

        // Get bundle resources from extensions
        List<String> extensionFolders = getExtensionFolders(project);
        for (String extension : extensionFolders) {
            for (String platformAlt : platformFolderAlternatives) {
                File dir = new File(FilenameUtils.concat(rootDir +"/" + extension, "res/" + platformAlt + "/res"));
                if (dir.exists() && dir.isDirectory() )
                {
                    out.add(dir.getAbsolutePath());
>>>>>>> 344b89c4
                }
            }
        }
        return false;
    }

    // Collects all resources (even those inside the zip packages) and stores them into one single folder
    public static void storeAndroidResources(File targetDirectory, Map<String, IResource> resources) throws IOException, CompileExceptionError {
        for (String relativePath : resources.keySet()) {
            IResource r = resources.get(relativePath);
            File outputFile = new File(targetDirectory, relativePath);
            if (!outputFile.getParentFile().exists()) {
                outputFile.getParentFile().mkdirs();
            } else if (outputFile.exists()) {
                throw new CompileExceptionError(r, 0, "The resource already exists in another extension: " + relativePath);
            }
            byte[] data = r.getContent();
            FileUtils.writeByteArrayToFile(outputFile, data);
        }
    }

    public static Map<String, IResource> getAndroidResources(Project project) throws CompileExceptionError {

        Map<String, IResource> androidResources = new HashMap<String, IResource>();
        List<String> bundleExcludeList = trimExcludePaths(Arrays.asList(project.getProjectProperties().getStringValue("project", "bundle_exclude_resources", "").split(",")));
        List<String> platformFolderAlternatives = new ArrayList<String>();

        List<String> armv7ExtenderPaths = new ArrayList<String>(Arrays.asList(Platform.Armv7Android.getExtenderPaths()));
        List<String> arm64ExtenderPaths = new ArrayList<String>(Arrays.asList(Platform.Arm64Android.getExtenderPaths()));
        Set<String> set = new LinkedHashSet<>(armv7ExtenderPaths);
        set.addAll(arm64ExtenderPaths);
        platformFolderAlternatives = new ArrayList<>(set);

        // Project specific bundle resources
        for (String bundleResourcesPath : getBundleResourcePaths(project)) {
            if (bundleResourcesPath.length() > 0) {
                for (String platformAlt : platformFolderAlternatives) {
                    String platformPath = FilenameUtils.concat(bundleResourcesPath, platformAlt + "/res");
                    if (ExtenderUtil.isAndroidAssetDirectory(project, platformPath)) {
                        Map<String, IResource> projectBundleResources = ExtenderUtil.collectResources(project, platformPath, bundleExcludeList);
                        mergeBundleMap(androidResources, projectBundleResources);
                    } else {
                        List<String> subdirs = new ArrayList<>();
                        project.findResourceDirs(platformPath, subdirs);
                        for (String subdir : subdirs) {
                            String subdirPath = FilenameUtils.concat(platformPath, subdir);
                            Map<String, IResource> projectBundleResources = ExtenderUtil.collectResources(project, subdirPath, bundleExcludeList);
                            mergeBundleMap(androidResources, projectBundleResources);
                        }
                    }
                }
            }
        }

        // Get bundle resources from extensions
        List<String> extensionFolders = getExtensionFolders(project);
        for (String extension : extensionFolders) {
            for (String platformAlt : platformFolderAlternatives) {
                String platformPath = FilenameUtils.concat("/" + extension, "res/" + platformAlt + "/res");
                if (ExtenderUtil.isAndroidAssetDirectory(project, platformPath)) {
                    Map<String, IResource> projectBundleResources = ExtenderUtil.collectResources(project, platformPath, bundleExcludeList);
                    Map<String, IResource> tmp = new HashMap<>();
                    for (String relativePath : projectBundleResources.keySet()) {
                        // make sure the resources under /res/** doesn't collide between extensions by prepending the extension name
                        String key = FilenameUtils.concat(extension, ExtenderUtil.stripLeadingSlash(relativePath));
                        tmp.put(key, projectBundleResources.get(relativePath));
                    }
                    projectBundleResources = tmp;
                    mergeBundleMap(androidResources, projectBundleResources);

                } else {
                    List<String> subdirs = new ArrayList<>();
                    project.findResourceDirs(platformPath, subdirs);
                    for (String subdir : subdirs) {
                        String subdirPath = FilenameUtils.concat(platformPath, subdir);
                        Map<String, IResource> projectBundleResources = ExtenderUtil.collectResources(project, subdirPath, bundleExcludeList);
                        mergeBundleMap(androidResources, projectBundleResources);
                    }
                }
            }
        }

        return androidResources;
    }

    /**
     * Collect bundle resources based on a Project, will automatically retrieve the target platform to collect correct platform specific resources.
     * @param project
     * @return Returns a map with output paths as keys and the corresponding IResource that should be used as value.
     * @throws CompileExceptionError if a output conflict occurs.
     */
    public static Map<String, IResource> collectResources(Project project) throws CompileExceptionError {
        return collectResources(project, Platform.getHostPlatform());
    }

    /**
     * Write a map of bundle resources to a specific disk directory.
     * @param resources Map of resources to write to disk.
     * @param directory File object pointing to a output directory.
     * @throws IOException
     */
    public static void writeResourcesToDirectory(Map<String, IResource> resources, File directory) throws IOException {
        Iterator<Map.Entry<String, IResource>> it = resources.entrySet().iterator();
        while (it.hasNext()) {
            Map.Entry<String, IResource> entry = (Map.Entry<String, IResource>)it.next();
            File outputFile = new File(directory, entry.getKey());
            outputFile.getParentFile().mkdirs();
            FileUtils.writeByteArrayToFile(outputFile, entry.getValue().getContent());
        }
    }

    /**
     * Write a map of bundle resources to a Zip output stream.
     * @param resources Map of resources to write to disk.
     * @param zipOutputStream A ZipOutputStream where bundle resources should be written as Zip entries.
     * @throws IOException
     */
    public static void writeResourcesToZip(Map<String, IResource> resources, ZipOutputStream zipOutputStream) throws IOException {
        Iterator<Map.Entry<String, IResource>> it = resources.entrySet().iterator();
        while (it.hasNext()) {
            Map.Entry<String, IResource> entry = (Map.Entry<String, IResource>)it.next();
            ZipEntry ze = new ZipEntry(normalize(entry.getKey(), true));
            zipOutputStream.putNextEntry(ze);
            zipOutputStream.write(entry.getValue().getContent());
        }
    }

    /** Finds a resource given a relative path
     * @param path  The relative path to the resource
     * @param source A list of all source files
     * @return The resource, or null if not found
     */
    public static IResource getResource(String path, List<ExtenderResource> source) {
        for (ExtenderResource r : source) {
            if (r.getPath().equals(path)) {
                if (r instanceof ExtenderUtil.FSExtenderResource) {
                    ExtenderUtil.FSExtenderResource fsr = (ExtenderUtil.FSExtenderResource)r;
                    return fsr.getResource();
                } else {
                    // It was a generated file (e.g. R.java) which doesn't exist in the project
                    break;
                }
            }
        }
        return null;
    }

    private static int countLines(String str){
       String[] lines = str.split("\r\n|\r|\n");
       return lines.length;
    }

    public static Map<String, Object> readYaml(IResource resource) throws IOException {
        String yaml = new String(resource.getContent(), StandardCharsets.UTF_8);
        if (yaml.contains("\t")) {
            int numLines = 1 + countLines(yaml.substring(0, yaml.indexOf("\t")));
            throw new IOException(String.format("%s:%d: error: Manifest files are YAML files and cannot contain tabs. Indentation should be done with spaces.", resource.getAbsPath(), numLines));
        }

        try {
            return new Yaml().load(yaml);
        } catch(YAMLException e) {
            throw new IOException(String.format("%s:1: error: %s", resource.getAbsPath(), e.toString()));
        }
    }

    static boolean isListOfStrings(List<Object> list) {
        for (Object o : list) {
            if (!(o instanceof String)) {
                return false;
            }
        }
        return true;
    }

    /* Merges a and b
    Lists are merged: a + b = [*a, *b]
    Strings are not allowed, they will throw an error
    */
    @SuppressWarnings("unchecked")
    public static Map<String, Object> mergeManifestContext(Map<String, Object> a, Map<String, Object> b) throws RuntimeException {
        Map<String, Object> merged = new HashMap<String, Object>();
        Set<String> allKeys = new HashSet<String>();
        allKeys.addAll(a.keySet());
        allKeys.addAll(b.keySet());
        for (String key : allKeys) {
            Object objA = a.getOrDefault(key, null);
            Object objB = b.getOrDefault(key, null);
            if (objA == null || objB == null) {
                merged.put(key, objA == null ? objB : objA);
                continue;
            }

            if (!objA.getClass().equals(objB.getClass())) {
                throw new RuntimeException(String.format("Class types differ: '%s' != '%s' for values '%s' and '%s'", objA.getClass(), objB.getClass(), objA, objB));
            }

            if (objA instanceof List && isListOfStrings((List<Object>)objA)) {
                List<String> listA = (List<String>)objA;
                List<String> listB = (List<String>)objB;
                List<String> list = new ArrayList<String>();
                list.addAll(listA);
                list.addAll(listB);
                merged.put(key, list);
            } else if (objA instanceof Map<?, ?>) {
                Map<String, Object> mergedChildren = ExtenderUtil.mergeManifestContext((Map<String, Object>)objA, (Map<String, Object>)objB);
                merged.put(key, mergedChildren);
            } else {
                throw new RuntimeException(String.format("Unsupported value types: '%s' != '%s' for values '%s' and '%s'", objA.getClass(), objB.getClass(), objA, objB));
            }
        }
        return merged;
    }

    /*
    Reads all extension manifests and merges the platform context + children.
    An example of a manifest:

    name: foo
    platforms:
        armv7-android:
            context:
                ...
            bundle:
                ...
            ...


    In this case the values _under_ 'armv7-android' will be returned.
    */

    public static Map<String, Object> getPlatformSettingsFromExtensions(Project project, String platform) throws IOException, CompileExceptionError {
        List<String> folders = ExtenderUtil.getExtensionFolders(project);
        Map<String, Object> ctx = new HashMap<String, Object>();
        for (String folder : folders) {
            IResource resource = project.getResource(folder + "/" + ExtenderClient.extensionFilename);
            Map<String, Object> manifest = ExtenderUtil.readYaml(resource);

            Map<String, Object> platforms = (Map<String, Object>)manifest.getOrDefault("platforms", null);
            if (platforms == null) {
                continue;
            }

            Map<String, Object> platform_ctx = (Map<String, Object>)platforms.getOrDefault(platform, null);
            if (platform_ctx == null) {
                continue;
            }

            try {
                ctx = mergeManifestContext(ctx, platform_ctx);
            } catch (RuntimeException e) {
                throw new CompileExceptionError(resource, -1, String.format("Extension manifest '%s' contains invalid values: %s", e.toString()));
            }
        }
        return ctx;
    }
}<|MERGE_RESOLUTION|>--- conflicted
+++ resolved
@@ -578,7 +578,6 @@
         return bundleResources;
     }
 
-<<<<<<< HEAD
     public static boolean isAndroidAssetDirectory(Project project, String path) {
         List<String> subdirs = new ArrayList<>();
         project.findResourceDirs(ExtenderUtil.stripLeadingSlash(path), subdirs);
@@ -590,40 +589,6 @@
             for (String reserved : assetDirs) {
                 if (name.startsWith(reserved)) {
                     return true;
-=======
-    /** Gets a list of all android specific folders (/res) from all project and extension resource folders
-     * E.g. "res/android/res" but not "res/android/foo"
-     */
-    public static List<String> getAndroidResourcePaths(Project project, Platform platform) throws CompileExceptionError {
-
-        List<String> platformFolderAlternatives = new ArrayList<String>();
-        platformFolderAlternatives.addAll(Arrays.asList(platform.getExtenderPaths()));
-
-        List<String> out = new ArrayList<String>();
-        String rootDir = project.getRootDirectory();
-
-        // Project specific bundle resources
-        String[] bundleResourcesPaths = getBundleResourcePaths(project);
-        for (String path : bundleResourcesPaths) {
-            String bundleResourcesPath = rootDir + "/" + path;
-            for (String platformAlt : platformFolderAlternatives) {
-                File dir = new File(FilenameUtils.concat(bundleResourcesPath, platformAlt + "/res"));
-                if (dir.exists() && dir.isDirectory() )
-                {
-                    out.add(dir.getAbsolutePath());
-                }
-            }
-        }
-
-        // Get bundle resources from extensions
-        List<String> extensionFolders = getExtensionFolders(project);
-        for (String extension : extensionFolders) {
-            for (String platformAlt : platformFolderAlternatives) {
-                File dir = new File(FilenameUtils.concat(rootDir +"/" + extension, "res/" + platformAlt + "/res"));
-                if (dir.exists() && dir.isDirectory() )
-                {
-                    out.add(dir.getAbsolutePath());
->>>>>>> 344b89c4
                 }
             }
         }
