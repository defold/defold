--- conflicted
+++ resolved
@@ -3,11 +3,6 @@
 import java.io.IOException;
 import java.io.InputStream;
 import java.util.ArrayList;
-<<<<<<< HEAD
-=======
-import java.util.Arrays;
-import java.util.Collection;
->>>>>>> c3aa84b0
 import java.util.HashMap;
 import java.util.Iterator;
 import java.util.List;
@@ -176,7 +171,7 @@
             track.keys.add(key);
         }
     }
-    
+
     private static void loadComponentTrack(XMLAnimation animation, AnimationTrack.Builder trackBuilder, RigUtil.AnimationTrack.Property componentProperty, double defaultValue, float duration, float sampleRate, double spf) {
         RigUtil.PositionComponentBuilder posXBuilder = new RigUtil.PositionComponentBuilder(trackBuilder);
         RigUtil.AnimationTrack track = new RigUtil.AnimationTrack();
@@ -184,7 +179,7 @@
         loadTrack(animation, track);
         RigUtil.sampleTrack(track, posXBuilder, defaultValue, duration, sampleRate, spf, true);
     }
-    
+
     private static void eulerToQuat(Tuple3d euler, Quat4d quat) {
         // Implementation based on:
         // http://ntrs.nasa.gov/archive/nasa/casi.ntrs.nasa.gov/19770024290.pdf
@@ -228,12 +223,12 @@
 
                 AnimationTrack.Builder animTrackBuilder = AnimationTrack.newBuilder();
                 animTrackBuilder.setBoneIndex(bi);
-                
+
                 // Animation tracks in collada are split on different components of properties,
                 // i.e. X, Y and Z components of the position/location property.
                 //
                 // We load each of these tracks (for each component), then sample them individually,
-                // finally we assemble the final track by picking samples from each component-track. 
+                // finally we assemble the final track by picking samples from each component-track.
 
                 // Positions
                 if (propAnimations.containsKey("location.X") || propAnimations.containsKey("location.Y") || propAnimations.containsKey("location.Z")) {
@@ -241,9 +236,9 @@
                     AnimationTrack.Builder animTrackBuilderX = AnimationTrack.newBuilder();
                     AnimationTrack.Builder animTrackBuilderY = AnimationTrack.newBuilder();
                     AnimationTrack.Builder animTrackBuilderZ = AnimationTrack.newBuilder();
-                    
+
                     loadComponentTrack(propAnimations.get("location.X"), animTrackBuilderX, Property.POSITION_COMPONENT, 0.0, duration, sampleRate, spf);
-                    loadComponentTrack(propAnimations.get("location.Y"), animTrackBuilderY, Property.POSITION_COMPONENT, 0.0, duration, sampleRate, spf);                    
+                    loadComponentTrack(propAnimations.get("location.Y"), animTrackBuilderY, Property.POSITION_COMPONENT, 0.0, duration, sampleRate, spf);
                     loadComponentTrack(propAnimations.get("location.Z"), animTrackBuilderZ, Property.POSITION_COMPONENT, 0.0, duration, sampleRate, spf);
 
                     assert(animTrackBuilderX.getPositionsCount() == animTrackBuilderY.getPositionsCount());
@@ -256,16 +251,16 @@
 
                     }
                 }
-                
+
                 // Euler rotations
                 if (propAnimations.containsKey("rotationX.ANGLE") || propAnimations.containsKey("rotationY.ANGLE") || propAnimations.containsKey("rotationZ.ANGLE")) {
 
                     AnimationTrack.Builder animTrackBuilderX = AnimationTrack.newBuilder();
                     AnimationTrack.Builder animTrackBuilderY = AnimationTrack.newBuilder();
                     AnimationTrack.Builder animTrackBuilderZ = AnimationTrack.newBuilder();
-                    
+
                     loadComponentTrack(propAnimations.get("rotationX.ANGLE"), animTrackBuilderX, Property.ROTATION_COMPONENT, 0.0, duration, sampleRate, spf);
-                    loadComponentTrack(propAnimations.get("rotationY.ANGLE"), animTrackBuilderY, Property.ROTATION_COMPONENT, 0.0, duration, sampleRate, spf);                    
+                    loadComponentTrack(propAnimations.get("rotationY.ANGLE"), animTrackBuilderY, Property.ROTATION_COMPONENT, 0.0, duration, sampleRate, spf);
                     loadComponentTrack(propAnimations.get("rotationZ.ANGLE"), animTrackBuilderZ, Property.ROTATION_COMPONENT, 0.0, duration, sampleRate, spf);
 
                     assert(animTrackBuilderX.getPositionsCount() == animTrackBuilderY.getPositionsCount());
@@ -286,16 +281,16 @@
                         animTrackBuilder.addRotations((float)quat.getW());
                     }
                 }
-                
+
                 // Scale
                 if (propAnimations.containsKey("scale.X") || propAnimations.containsKey("scale.Y") || propAnimations.containsKey("scale.Z")) {
 
                     AnimationTrack.Builder animTrackBuilderX = AnimationTrack.newBuilder();
                     AnimationTrack.Builder animTrackBuilderY = AnimationTrack.newBuilder();
                     AnimationTrack.Builder animTrackBuilderZ = AnimationTrack.newBuilder();
-                    
+
                     loadComponentTrack(propAnimations.get("scale.X"), animTrackBuilderX, Property.POSITION_COMPONENT, 1.0, duration, sampleRate, spf);
-                    loadComponentTrack(propAnimations.get("scale.Y"), animTrackBuilderY, Property.POSITION_COMPONENT, 1.0, duration, sampleRate, spf);                    
+                    loadComponentTrack(propAnimations.get("scale.Y"), animTrackBuilderY, Property.POSITION_COMPONENT, 1.0, duration, sampleRate, spf);
                     loadComponentTrack(propAnimations.get("scale.Z"), animTrackBuilderZ, Property.POSITION_COMPONENT, 1.0, duration, sampleRate, spf);
 
                     assert(animTrackBuilderX.getPositionsCount() == animTrackBuilderY.getPositionsCount());
