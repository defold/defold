--- conflicted
+++ resolved
@@ -69,17 +69,10 @@
 
     @Override
     public void build(Task task) throws CompileExceptionError, IOException {
-<<<<<<< HEAD
-        FontDesc.Builder fontDescbuilder = FontDesc.newBuilder();
-        ProtoUtil.merge(task.firstInput(), fontDescbuilder);
-        FontDesc fontDesc = fontDescbuilder.build();
+        FontDesc.Builder builder = getSrcBuilder(task.firstInput());
+        FontDesc fontDesc = builder.build();
         boolean dynamic = fontDesc.getDynamic();
         FontMap.Builder fontMapBuilder = FontMap.newBuilder();
-=======
-        FontDesc.Builder builder = getSrcBuilder(task.firstInput());
-        FontDesc fontDesc = builder.build();
->>>>>>> 226adeb6
-
 
         BuilderUtil.checkResource(this.project, task.firstInput(), "material", fontDesc.getMaterial());
         if (dynamic)
