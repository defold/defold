// Copyright 2020-2024 The Defold Foundation
// Copyright 2014-2020 King
// Copyright 2009-2014 Ragnar Svensson, Christian Murray
// Licensed under the Defold License version 1.0 (the "License"); you may not use
// this file except in compliance with the License.
//
// You may obtain a copy of the License, together with FAQs at
// https://www.defold.com/license
//
// Unless required by applicable law or agreed to in writing, software distributed
// under the License is distributed on an "AS IS" BASIS, WITHOUT WARRANTIES OR
// CONDITIONS OF ANY KIND, either express or implied. See the License for the
// specific language governing permissions and limitations under the License.

package com.dynamo.bob.pipeline;

import java.io.ByteArrayOutputStream;
import java.io.File;
import java.io.IOException;
import java.io.InputStream;
import java.io.RandomAccessFile;
import java.io.FileOutputStream;
<<<<<<< HEAD
import java.io.ByteArrayInputStream;
import java.nio.file.Files;
import java.nio.file.attribute.BasicFileAttributes;
=======
import java.nio.file.attribute.BasicFileAttributes;
import java.io.ByteArrayInputStream;
import java.nio.file.Files;
>>>>>>> 5ec4c4e8
import java.util.Collection;
import java.util.Map;
import java.util.HashMap;
import java.util.HashSet;
import java.util.ArrayList;
import java.util.Arrays;
import java.util.List;

import javax.vecmath.Quat4d;
import javax.vecmath.Vector3d;
import javax.vecmath.Vector4d;

import org.apache.commons.io.IOUtils;
import org.apache.commons.io.FileUtils;

import com.defold.extension.pipeline.ILuaObfuscator;
import com.defold.extension.pipeline.ILuaPreprocessor;

import com.dynamo.bob.Bob;
import com.dynamo.bob.Builder;
import com.dynamo.bob.Project;
import com.dynamo.bob.BuilderParams;
import com.dynamo.bob.CompileExceptionError;
import com.dynamo.bob.Platform;
import com.dynamo.bob.Task;
import com.dynamo.bob.fs.IResource;
import com.dynamo.bob.logging.Logger;
import com.dynamo.bob.pipeline.LuaScanner.Property.Status;
import com.dynamo.bob.plugin.PluginScanner;
import com.dynamo.bob.util.Exec;
import com.dynamo.bob.util.Exec.Result;
import com.dynamo.bob.util.MurmurHash;
import com.dynamo.bob.util.PropertiesUtil;
import com.dynamo.lua.proto.Lua.LuaModule;
import com.dynamo.properties.proto.PropertiesProto.PropertyDeclarationEntry;
import com.dynamo.properties.proto.PropertiesProto.PropertyDeclarations;
import com.dynamo.script.proto.Lua.LuaSource;
import com.google.protobuf.ByteString;
import com.google.protobuf.Message;

/**
 * Lua builder. This class is abstract. Inherit from this class
 * and add appropriate {@link BuilderParams}
 * @author chmu
 *
 */
public abstract class LuaBuilder extends Builder {

    private static Logger logger = Logger.getLogger(LuaBuilder.class.getName());

    private static ArrayList<Platform> LUA51_PLATFORMS = new ArrayList<Platform>(Arrays.asList(Platform.JsWeb, Platform.WasmWeb));
    private static boolean useLua51;
    private static String luaJITExePath;

    private static List<ILuaPreprocessor> luaPreprocessors = null;
    private static List<ILuaObfuscator> luaObfuscators = null;

    private LuaScanner luaScanner;

    /**
     * Get a LuaScanner instance for a resource
     * This will cache the LuaScanner instance per resource to avoid parsing the
     * resource more than once
     * @param resource The resource to get a LuaScanner for
     * @return A LuaScanner instance
     */
    private LuaScanner getLuaScanner(IResource resource) throws IOException, CompileExceptionError {
        final String path = resource.getAbsPath();
        final String variant = project.option("variant", Bob.VARIANT_RELEASE);
        if (luaScanner == null) {
            final byte[] scriptBytes = resource.getContent();
            String script = new String(scriptBytes, "UTF-8");

            // Create and run preprocessors if some exists.
            if (luaPreprocessors == null) {
                luaPreprocessors = PluginScanner.getOrCreatePlugins("com.defold.extension.pipeline", ILuaPreprocessor.class);

                if (luaPreprocessors == null) {
                    luaPreprocessors = new ArrayList<ILuaPreprocessor>(0);
                }
            }

            for (ILuaPreprocessor luaPreprocessor : luaPreprocessors) {
                try {
                    script = luaPreprocessor.preprocess(script, path, variant);
                }
                catch (Exception e) {
                    throw new CompileExceptionError(resource, 0, "Unable to run Lua preprocessor", e);
                }
            }

            luaScanner = new LuaScanner();
            if (variant == Bob.VARIANT_DEBUG)
            {
                luaScanner.setDebug();
            }
            luaScanner.parse(script);
        }
        return luaScanner;
    }

    @Override
    public Task create(IResource input) throws IOException, CompileExceptionError {
        Task.TaskBuilder taskBuilder = Task.newBuilder(this)
                .setName(params.name())
                .addInput(input)
                .addOutput(input.changeExt(params.outExt()));

        LuaScanner scanner = getLuaScanner(input);
        long finalLuaHash = MurmurHash.hash64(scanner.getParsedLua());
        taskBuilder.addExtraCacheKey(Long.toString(finalLuaHash));

        for (LuaScanner.Property property : scanner.getProperties()) {

            if (property.isResource) {
                String value = (String) property.value;

                if (value.isEmpty())
                {
                    continue;
                }
                else if (!PropertiesUtil.isResourceProperty(project, property.type, value)) {
                    throw new IOException(String.format("Resource '%s' referenced from script resource property '%s' does not exist", value, property.name));
                }

                createSubTask(value, property.name, taskBuilder);
            }
        }

        for (String module : scanner.getModules()) {
            String module_file = String.format("/%s.lua", module.replaceAll("\\.", "/"));
            createSubTask(module_file, "Lua module", taskBuilder);
        }

        // check if the platform is using Lua 5.1 or LuaJIT
        // get path of LuaJIT executable if the platform uses LuaJIT
        //
        // note: Bob.getExe() will also copy the executable from the archive
        // so that it can be used. We do this here to avoid problems if the
        // exe is copied in the multi-threaded build stage
        // https://bugs.openjdk.org/browse/JDK-8068370
        Bob.initLua();
        useLua51 = LUA51_PLATFORMS.contains(this.project.getPlatform());
        if (!useLua51 && luaJITExePath == null) {
            final Platform host = Platform.getHostPlatform();
            luaJITExePath = Bob.getExe(host, host.is64bit() ? "luajit-64" : "luajit-32");
        }

        return taskBuilder.build();
    }

<<<<<<< HEAD

=======
>>>>>>> 5ec4c4e8
    private long getSize(File f) throws IOException {
        BasicFileAttributes attr = Files.readAttributes(f.toPath(), BasicFileAttributes.class);
        return attr.size();
    }
<<<<<<< HEAD

=======
>>>>>>> 5ec4c4e8
    private void writeToFile(File f, byte[] b) throws CompileExceptionError, IOException {
        InputStream in = new ByteArrayInputStream(b);
        FileUtils.copyInputStreamToFile(in, f);
        try {
            int retries = 40;
            while (getSize(f) < b.length) {
<<<<<<< HEAD
                Thread.sleep(50);
                if (--retries == 0) {
                    throw new CompileExceptionError("File is not of the expected size");
=======
                logger.info("File '%s' isn't written. Retry %d.", f.getPath(), retries);
                Thread.sleep(50);
                if (--retries == 0) {
                    throw new CompileExceptionError(String.format("File '%s' is not of the expected size", f.getPath()));
>>>>>>> 5ec4c4e8
                }
            }
        }
        catch (java.lang.InterruptedException e) {
            e.printStackTrace();
        }
    }

<<<<<<< HEAD
=======
    private int executeProces(Task task, ProcessBuilder pb, File inputFile) throws IOException, CompileExceptionError {
        InputStream is = null;
        try {
            Process p = pb.start();
            int ret = p.waitFor();
            is = p.getInputStream();

            int toRead = is.available();
            byte[] buf = new byte[toRead];
            is.read(buf);

            String cmdOutput = new String(buf);
            if (ret != 0) {
                logger.info("Bytecode construction failed with exit code %d", ret);

                // Parse and handle the error output
                int execSep = cmdOutput.indexOf(':');
                if (execSep > 0) {
                    int lineBegin = cmdOutput.indexOf(':', execSep + 1);
                    if (lineBegin > 0) {
                        int lineEnd = cmdOutput.indexOf(':', lineBegin + 1);
                        if (lineEnd > 0) {
                            throw new CompileExceptionError(task.input(0),
                                    Integer.parseInt(cmdOutput.substring(
                                            lineBegin + 1, lineEnd)),
                                    cmdOutput.substring(lineEnd + 2));
                        }
                    }
                } else {
                    System.out.printf("Lua Error: for file %s: '%s'\n", task.input(0).getPath(), cmdOutput);
                }

                inputFile.delete();
                throw new CompileExceptionError(task.input(0), 1, cmdOutput);
            }

            return ret; // Return the process result code
        } catch (InterruptedException e) {
            logger.severe("Unexpected interruption", e);
            return -1; // Return an error code to indicate interruption
        } finally {
            IOUtils.closeQuietly(is);
        }
    }

>>>>>>> 5ec4c4e8
    public byte[] constructBytecode(Task task, String source, File inputFile, File outputFile, List<String> options, Map<String, String> env) throws IOException, CompileExceptionError {
        FileOutputStream fo = null;
        RandomAccessFile rdr = null;

        try {

            // Need to write the input file separately in case it comes from built-in, and cannot
            // be found through its path alone.
            writeToFile(inputFile, source.getBytes());

<<<<<<< HEAD
            Result r = Exec.execResultWithEnvironment(env, options);
            int ret = r.ret;
            String cmdOutput = new String(r.stdOutErr);
            if (ret != 0) {
                logger.info("Bytecode construction failed with exit code %d", ret);
                // first delimiter is the executable name "luajit:" or "luac:"
                int execSep = cmdOutput.indexOf(':');
                if (execSep > 0) {
                    // then comes the filename and the line like this:
                    // "file.lua:30: <error message>"
                    int lineBegin = cmdOutput.indexOf(':', execSep + 1);
                    if (lineBegin > 0) {
                        int lineEnd = cmdOutput.indexOf(':', lineBegin + 1);
                        if (lineEnd > 0) {
                            throw new CompileExceptionError(task.input(0),
                                    Integer.parseInt(cmdOutput.substring(
                                            lineBegin + 1, lineEnd)),
                                    cmdOutput.substring(lineEnd + 2));
                        }
                    }
                }
                else {
                    System.out.printf("Lua Error: for file %s: '%s'\n", task.input(0).getPath(), cmdOutput);
                }
                // Since parsing out the actual error failed, as a backup just
                // spit out whatever luajit/luac said.
                inputFile.delete();
                throw new CompileExceptionError(task.input(0), 1, cmdOutput);
=======
            ProcessBuilder pb = new ProcessBuilder(options).redirectErrorStream(true);
            pb.environment().putAll(env);

            int maxRetries = 10;
            int retries = 0;
            int retrievableFailure = 139; //segfault

            while (retries < maxRetries) {
                int ret = executeProces(task, pb, inputFile);
                if (ret == retrievableFailure) {
                    retries++;
                    logger.info("Attempt %d failed with exit code %d, retrying...", retries, retrievableFailure);
                    try {
                        Thread.sleep(50);
                    } catch (InterruptedException e) {
                        logger.severe("Unexpected interruption", e);
                    }
                } else {
                    break;
                }
            }
            if (retries == maxRetries) {
                throw new RuntimeException(String.format("Exceeded maximum retry attempts (%d) due to repeated exit code %d.", maxRetries, retrievableFailure));
>>>>>>> 5ec4c4e8
            }

            // Read output file contents
            long resultBytes = outputFile.length();
            rdr = new RandomAccessFile(outputFile, "r");
            byte tmp[] = new byte[(int) resultBytes];
            rdr.readFully(tmp);

            outputFile.delete();
            inputFile.delete();
            return tmp;
        } finally {
            IOUtils.closeQuietly(fo);
            IOUtils.closeQuietly(rdr);
        }
    }

    // we use the same chunk name across the board
    // we always use @ + full path
    // if the path is shorter than 60 characters the runtime will show the full path
    // if the path is longer than 60 characters the runtime will show ... and the last portion of the path
    private String getChunkName(Task task) {
        String chunkName = "@" + task.input(0).getPath();
        return chunkName;
    }

    /* We currently prefer source code over plain lua byte code due to the smaller size
    public byte[] constructLuaBytecode(Task task, String luacExe, String source) throws IOException, CompileExceptionError {
        File outputFile = File.createTempFile("script", ".raw");
        File inputFile = File.createTempFile("script", ".lua");

        List<String> options = new ArrayList<String>();
        options.add(Bob.getExe(Platform.getHostPlatform(), luacExe));
        options.add("-o"); options.add(outputFile.getAbsolutePath());
        options.add(inputFile.getAbsolutePath());

        Map<String, String> env = new HashMap<String, String>();

        byte[] bytecode = constructBytecode(task, source, inputFile, outputFile, options, env);

        // we need to patch the bytecode with the proper filename for the chunk and not the
        // temporary filename (outputFile created above)
        //
        // we do this by first reading the length of the tmp name from the bytecode
        // next we create the actual name from the original filename, taken from the task
        // finally we create the new bytecode

        final int LUAC_HEADERSIZE = 12; // from lundump.c

        // read length of tmp chunkname
        final int tmpChunkNameLength = bytecode[LUAC_HEADERSIZE]
            + (bytecode[LUAC_HEADERSIZE + 1] << 8)
            + (bytecode[LUAC_HEADERSIZE + 2] << 16)
            + (bytecode[LUAC_HEADERSIZE + 3] << 24);

        // the new chunkname, created from the original filename
        final String chunkName = getChunkName(task);
        final byte[] chunkNameBytes = chunkName.getBytes();
        final int chunkNameLength = chunkNameBytes.length;

        // create new bytecode
        // write Lua header
        // write real chunkname length
        // write real chunkname bytes + null termination
        // write rest of bytecode
        ByteArrayOutputStream baos = new ByteArrayOutputStream(bytecode.length - tmpChunkNameLength + chunkNameLength + 1);
        baos.write(bytecode, 0, LUAC_HEADERSIZE);
        baos.write(chunkNameLength & 0xff);
        baos.write((chunkNameLength >> 8) & 0xff);
        baos.write((chunkNameLength >> 16) & 0xff);
        baos.write((chunkNameLength >> 24) & 0xff);
        baos.write(chunkNameBytes);
        baos.write(0);
        baos.write(bytecode, 12 + 4 + tmpChunkNameLength + 1, bytecode.length - LUAC_HEADERSIZE - 4 - tmpChunkNameLength - 1);

        // get new bytes
        bytecode = baos.toByteArray();
        baos.close();
        return bytecode;
    }
    */

    public byte[] constructLuaJITBytecode(Task task, String source, boolean gen32bit) throws IOException, CompileExceptionError {

        File outputFile = File.createTempFile("script", ".raw");
        File inputFile = File.createTempFile("script", ".lua");

        // -b = generate bytecode
        // 
        // -W = Generate 32 bit (non-GC64) bytecode.
        // -X = Generate 64 bit (GC64) bytecode.
        // -d = Generate bytecode in deterministic manner.
        // 
        // -F = supply the correct chunk name (the original source file)
        //      The chunk name is prefixed with @ so that the last 60
        //      characters of the name are shown. See implementation of
        //      luaO_chunkid in lobject.c. If a script error occurs in
        //      runtime we want Lua to report the end of the filepath
        //      associated with the chunk, since this is where the filename
        //      is visible.
        //
        // -g = keep debug info
        final String chunkName = getChunkName(task);
        List<String> options = new ArrayList<String>();
        options.add(luaJITExePath);
        options.add("-b");
        options.add("-d");
        options.add("-g");
        options.add(gen32bit ? "-W" : "-X");
        options.add("-F"); options.add(task.input(0).getPath());
        options.add(inputFile.getAbsolutePath());
        options.add(outputFile.getAbsolutePath());

        Map<String, String> env = new HashMap<String, String>();
        env.put("LUA_PATH", Bob.getPath("share/luajit/") + "/?.lua");

        return constructBytecode(task, source, inputFile, outputFile, options, env);
    }

    public byte[] constructBytecodeDelta(byte[] bytecode64, byte[] bytecode32) throws CompileExceptionError
    {
        // expect same length on 32 and 64 bit bytecode if storing a delta
        if (bytecode32.length != bytecode64.length) {
            throw new CompileExceptionError("Byte code length mismatch");
        }

       /**
         * Calculate the difference/delta between the 64-bit and 32-bit
         * bytecode.
         * The delta is stored together with the 64-bit bytecode and when
         * the 32-bit bytecode is needed the delta is applied to the 64-bit
         * bytecode to transform it to the equivalent 32-bit version.
         *
         * The delta is stored in the following format:
         *
         * * index - The index where to apply the next change. 1-4 bytes.
         *           The size depends on the size of the entire bytecode:
         *           1 byte - Size less than 2^8
         *           2 bytes - Size less than 2^16
         *           3 bytes - Size less than 2^24
         *           4 bytes - Size more than or equal to 2^24
         * * count - The number of consecutive bytes to alter. 1 byte (ie max 255 changes)
         * * bytes - The 32-bit bytecode values to apply to the 64-bit bytecode starting
         *           at the index.
         */
        ByteArrayOutputStream bos = new ByteArrayOutputStream();
        int i = 0;
        while(i < bytecode32.length) {
            // find sequences of consecutive bytes that differ
            // max 255 at a time
            int count = 0;
            while(count < 255 && (i + count) < bytecode32.length) {
                if (bytecode32[i + count] == bytecode64[i + count]) {
                    break;
                }
                count++;
            }

            // found a sequence of bytes
            // write index, count and bytes
            if (count > 0) {
                if (count == 256) {
                    logger.info("\n\nLuaBuilder count %d\n\n", count);
                }

                // write index of diff
                bos.write(i);
                if (bytecode32.length >= (1 << 8)) {
                    bos.write((i & 0xFF00) >> 8);
                }
                if (bytecode32.length >= (1 << 16)) {
                    bos.write((i & 0xFF0000) >> 16);
                }
                if (bytecode32.length >= (1 << 24)) {
                    bos.write((i & 0xFF000000) >> 24);
                }

                bos.write(count);

                // write consecutive bytes that differ
                bos.write(bytecode32, i, count);
                i += count;
            }
            else {
                i += 1;
            }
        }

        byte[] delta = bos.toByteArray();
        return delta;
    }

    @Override
    public void build(Task task) throws CompileExceptionError, IOException {

        LuaModule.Builder builder = LuaModule.newBuilder();

        // get and remove require and properties from LuaScanner
        LuaScanner scanner = getLuaScanner(task.firstInput());
        String script = scanner.getParsedLua();
        List<String> modules = scanner.getModules();
        List<LuaScanner.Property> properties = scanner.getProperties();

        // add detected modules to builder
        for (String module : modules) {
            String module_file = String.format("/%s.lua", module.replaceAll("\\.", "/"));
            BuilderUtil.checkResource(this.project, task.firstInput(), "module", module_file);
            builder.addModules(module);
            builder.addResources(module_file + "c");
        }

        // add detected properties to builder
        Collection<String> propertyResources = new HashSet<String>();
        PropertyDeclarations propertiesMsg = buildProperties(task.firstInput(), properties, propertyResources);
        builder.setProperties(propertiesMsg);
        builder.addAllPropertyResources(propertyResources);

        // Create and run obfuscators if some exists.
        if (luaObfuscators == null) {
            luaObfuscators = PluginScanner.getOrCreatePlugins("com.defold.extension.pipeline", ILuaObfuscator.class);

            if (luaObfuscators == null) {
                luaObfuscators = new ArrayList<ILuaObfuscator>(0);
            }
        }

        final IResource sourceResource = task.firstInput();
        final String sourcePath = sourceResource.getAbsPath();
        final String variant = project.option("variant", Bob.VARIANT_RELEASE);

        for (ILuaObfuscator luaObfuscator : luaObfuscators) {
            try {
                script = luaObfuscator.obfuscate(script, sourcePath, variant);
            }
            catch (Exception e) {
                throw new CompileExceptionError(sourceResource, 0, "Unable to run Lua obfuscator", e);
            }
        }

        boolean useUncompressedLuaSource = this.project.option("use-uncompressed-lua-source", "false").equals("true");
        // set compression and encryption flags
        // if the use-uncompressed-lua-source flag is set the project will use uncompressed plain text Lua script files
        // if the use-uncompressed-lua-source flag is NOT set the project will use encrypted and possibly also compressed bytecode
        for(IResource res : task.getOutputs()) {
            String path = res.getAbsPath();
            if(path.endsWith("luac") || path.endsWith("scriptc") || path.endsWith("gui_scriptc") || path.endsWith("render_scriptc")) {
                if (useUncompressedLuaSource) {
                    project.addOutputFlags(path, Project.OutputFlags.UNCOMPRESSED);
                }
                else {
                    project.addOutputFlags(path, Project.OutputFlags.ENCRYPTED);
                }
            }
        }

        LuaSource.Builder srcBuilder = LuaSource.newBuilder();
        srcBuilder.setFilename(getChunkName(task));

        // for platforms using Lua 5.1 we include Lua source code even though
        // there is a constructLuaBytecode() function above
        // tests have shown that Lua 5.1 bytecode becomes larger than source,
        // even when compressed using lz4
        // this is unacceptable for html5 games where size is a key factor
        // see https://github.com/defold/defold/issues/6891 for more info
        if (useLua51) {
            srcBuilder.setScript(ByteString.copyFrom(script.getBytes()));
        }
        // include uncompressed Lua source code instead of bytecode
        // see https://forum.defold.com/t/urgent-need-help-i-have-huge-problem-with-game-submission-to-apple/68031
        else if (useUncompressedLuaSource) {
            srcBuilder.setScript(ByteString.copyFrom(script.getBytes()));
        }
        else {
            boolean useLuaBytecodeDelta = this.project.option("use-lua-bytecode-delta", "false").equals("true");

            // We may have multiple archs with same bitness
            boolean needs32bit = false;
            boolean needs64bit = false;
            List<Platform> architectures = project.getArchitectures();
            for (Platform platform : architectures)
            {
                if (platform.is64bit())
                    needs64bit = true;
                else
                    needs32bit = true;
            }

            byte[] bytecode32 = new byte[0];
            byte[] bytecode64 = new byte[0];
            if (needs32bit)
                bytecode32 = constructLuaJITBytecode(task, script, true);
            if (needs64bit)
                bytecode64 = constructLuaJITBytecode(task, script, false);

            if ( needs32bit ^ needs64bit ) { // if only one of them is set
                if (needs64bit) {
                    srcBuilder.setBytecode(ByteString.copyFrom(bytecode64));
                    logger.fine("Writing 64-bit bytecode without delta for %s", task.input(0).getPath());
                }
                else {
                    srcBuilder.setBytecode(ByteString.copyFrom(bytecode32));
                    logger.fine("Writing 32-bit bytecode without delta for %s", task.input(0).getPath());
                }
            }
            else if (!useLuaBytecodeDelta) {
                logger.fine("Writing 32 and 64-bit bytecode for %s", task.input(0).getPath());
                srcBuilder.setBytecode32(ByteString.copyFrom(bytecode32));
                srcBuilder.setBytecode64(ByteString.copyFrom(bytecode64));
            }
            else {
                byte[] delta = constructBytecodeDelta(bytecode32, bytecode64);
                srcBuilder.setDelta(ByteString.copyFrom(delta));

                logger.fine("Writing 64-bit bytecode with 32-bit delta for %s", task.input(0).getPath());
                srcBuilder.setBytecode(ByteString.copyFrom(bytecode64));
            }
        }

        builder.setSource(srcBuilder);

        Message msg = builder.build();
        ByteArrayOutputStream out = new ByteArrayOutputStream(4 * 1024);
        msg.writeTo(out);
        out.close();
        task.output(0).setContent(out.toByteArray());
    }

    private PropertyDeclarations buildProperties(IResource resource, List<LuaScanner.Property> properties, Collection<String> propertyResources) throws CompileExceptionError {
        PropertyDeclarations.Builder builder = PropertyDeclarations.newBuilder();
        if (!properties.isEmpty()) {
            for (LuaScanner.Property property : properties) {
                if (property.status == Status.OK) {
                    PropertyDeclarationEntry.Builder entryBuilder = PropertyDeclarationEntry.newBuilder();
                    entryBuilder.setKey(property.name);
                    entryBuilder.setId(MurmurHash.hash64(property.name));
                    switch (property.type) {
                    case PROPERTY_TYPE_NUMBER:
                        entryBuilder.setIndex(builder.getFloatValuesCount());
                        builder.addFloatValues(((Double)property.value).floatValue());
                        builder.addNumberEntries(entryBuilder);
                        break;
                    case PROPERTY_TYPE_HASH:
                        String value = (String)property.value;
                        if (PropertiesUtil.isResourceProperty(project, property.type, value)) {
                            value = PropertiesUtil.transformResourcePropertyValue(resource, value);
                            propertyResources.add(value);
                        }
                        entryBuilder.setIndex(builder.getHashValuesCount());
                        builder.addHashValues(MurmurHash.hash64(value));
                        builder.addHashEntries(entryBuilder);
                        break;
                    case PROPERTY_TYPE_URL:
                        entryBuilder.setIndex(builder.getStringValuesCount());
                        builder.addStringValues((String)property.value);
                        builder.addUrlEntries(entryBuilder);
                        break;
                    case PROPERTY_TYPE_VECTOR3:
                        entryBuilder.setIndex(builder.getFloatValuesCount());
                        entryBuilder.addElementIds(MurmurHash.hash64(property.name + ".x"));
                        entryBuilder.addElementIds(MurmurHash.hash64(property.name + ".y"));
                        entryBuilder.addElementIds(MurmurHash.hash64(property.name + ".z"));
                        Vector3d v3 = (Vector3d)property.value;
                        builder.addFloatValues((float)v3.getX());
                        builder.addFloatValues((float)v3.getY());
                        builder.addFloatValues((float)v3.getZ());
                        builder.addVector3Entries(entryBuilder);
                        break;
                    case PROPERTY_TYPE_VECTOR4:
                        entryBuilder.setIndex(builder.getFloatValuesCount());
                        entryBuilder.addElementIds(MurmurHash.hash64(property.name + ".x"));
                        entryBuilder.addElementIds(MurmurHash.hash64(property.name + ".y"));
                        entryBuilder.addElementIds(MurmurHash.hash64(property.name + ".z"));
                        entryBuilder.addElementIds(MurmurHash.hash64(property.name + ".w"));
                        Vector4d v4 = (Vector4d)property.value;
                        builder.addFloatValues((float)v4.getX());
                        builder.addFloatValues((float)v4.getY());
                        builder.addFloatValues((float)v4.getZ());
                        builder.addFloatValues((float)v4.getW());
                        builder.addVector4Entries(entryBuilder);
                        break;
                    case PROPERTY_TYPE_QUAT:
                        entryBuilder.setIndex(builder.getFloatValuesCount());
                        entryBuilder.addElementIds(MurmurHash.hash64(property.name + ".x"));
                        entryBuilder.addElementIds(MurmurHash.hash64(property.name + ".y"));
                        entryBuilder.addElementIds(MurmurHash.hash64(property.name + ".z"));
                        entryBuilder.addElementIds(MurmurHash.hash64(property.name + ".w"));
                        Quat4d q = (Quat4d)property.value;
                        builder.addFloatValues((float)q.getX());
                        builder.addFloatValues((float)q.getY());
                        builder.addFloatValues((float)q.getZ());
                        builder.addFloatValues((float)q.getW());
                        builder.addQuatEntries(entryBuilder);
                        break;
                    case PROPERTY_TYPE_BOOLEAN:
                        entryBuilder.setIndex(builder.getFloatValuesCount());
                        builder.addFloatValues(((Boolean)property.value) ? 1.0f : 0.0f);
                        builder.addBoolEntries(entryBuilder);
                        break;
                    }
                } else if (property.status == Status.INVALID_ARGS) {
                    throw new CompileExceptionError(resource, property.line + 1, "go.property takes a string and a value as arguments. The value must have the type number, boolean, hash, msg.url, vmath.vector3, vmath.vector4, vmath.quat, or resource.*.");
                } else if (property.status == Status.INVALID_VALUE) {
                    throw new CompileExceptionError(resource, property.line + 1, "Only these types are available: number, hash, msg.url, vmath.vector3, vmath.vector4, vmath.quat, resource.*");
                }
            }
        }
        return builder.build();
    }

    @Override
    public void clearState() {
        super.clearState();
        luaScanner = null;
    }
}<|MERGE_RESOLUTION|>--- conflicted
+++ resolved
@@ -20,15 +20,9 @@
 import java.io.InputStream;
 import java.io.RandomAccessFile;
 import java.io.FileOutputStream;
-<<<<<<< HEAD
 import java.io.ByteArrayInputStream;
 import java.nio.file.Files;
 import java.nio.file.attribute.BasicFileAttributes;
-=======
-import java.nio.file.attribute.BasicFileAttributes;
-import java.io.ByteArrayInputStream;
-import java.nio.file.Files;
->>>>>>> 5ec4c4e8
 import java.util.Collection;
 import java.util.Map;
 import java.util.HashMap;
@@ -180,34 +174,21 @@
         return taskBuilder.build();
     }
 
-<<<<<<< HEAD
-
-=======
->>>>>>> 5ec4c4e8
     private long getSize(File f) throws IOException {
         BasicFileAttributes attr = Files.readAttributes(f.toPath(), BasicFileAttributes.class);
         return attr.size();
     }
-<<<<<<< HEAD
-
-=======
->>>>>>> 5ec4c4e8
+    
     private void writeToFile(File f, byte[] b) throws CompileExceptionError, IOException {
         InputStream in = new ByteArrayInputStream(b);
         FileUtils.copyInputStreamToFile(in, f);
         try {
             int retries = 40;
             while (getSize(f) < b.length) {
-<<<<<<< HEAD
-                Thread.sleep(50);
-                if (--retries == 0) {
-                    throw new CompileExceptionError("File is not of the expected size");
-=======
                 logger.info("File '%s' isn't written. Retry %d.", f.getPath(), retries);
                 Thread.sleep(50);
                 if (--retries == 0) {
                     throw new CompileExceptionError(String.format("File '%s' is not of the expected size", f.getPath()));
->>>>>>> 5ec4c4e8
                 }
             }
         }
@@ -216,130 +197,85 @@
         }
     }
 
-<<<<<<< HEAD
-=======
-    private int executeProces(Task task, ProcessBuilder pb, File inputFile) throws IOException, CompileExceptionError {
-        InputStream is = null;
-        try {
-            Process p = pb.start();
-            int ret = p.waitFor();
-            is = p.getInputStream();
-
-            int toRead = is.available();
-            byte[] buf = new byte[toRead];
-            is.read(buf);
-
-            String cmdOutput = new String(buf);
-            if (ret != 0) {
-                logger.info("Bytecode construction failed with exit code %d", ret);
-
-                // Parse and handle the error output
-                int execSep = cmdOutput.indexOf(':');
-                if (execSep > 0) {
-                    int lineBegin = cmdOutput.indexOf(':', execSep + 1);
-                    if (lineBegin > 0) {
-                        int lineEnd = cmdOutput.indexOf(':', lineBegin + 1);
-                        if (lineEnd > 0) {
-                            throw new CompileExceptionError(task.input(0),
-                                    Integer.parseInt(cmdOutput.substring(
-                                            lineBegin + 1, lineEnd)),
-                                    cmdOutput.substring(lineEnd + 2));
-                        }
+    private int executeProcess(Task task, List<String> options, Map<String, String> env, File inputFile) throws IOException, CompileExceptionError {
+        Result r = Exec.execResultWithEnvironment(env, options);
+        int ret = r.ret;
+        String cmdOutput = new String(r.stdOutErr);
+
+        if (ret != 0) {
+            logger.info("Bytecode construction failed with exit code %d", ret);
+
+            // Parse and handle the error output
+            int execSep = cmdOutput.indexOf(':');
+            if (execSep > 0) {
+	            // then comes the filename and the line like this:
+	            // "file.lua:30: <error message>"
+                int lineBegin = cmdOutput.indexOf(':', execSep + 1);
+                if (lineBegin > 0) {
+                    int lineEnd = cmdOutput.indexOf(':', lineBegin + 1);
+                    if (lineEnd > 0) {
+                        throw new CompileExceptionError(task.input(0),
+                                Integer.parseInt(cmdOutput.substring(
+                                        lineBegin + 1, lineEnd)),
+                                cmdOutput.substring(lineEnd + 2));
                     }
-                } else {
-                    System.out.printf("Lua Error: for file %s: '%s'\n", task.input(0).getPath(), cmdOutput);
-                }
-
-                inputFile.delete();
-                throw new CompileExceptionError(task.input(0), 1, cmdOutput);
-            }
-
-            return ret; // Return the process result code
-        } catch (InterruptedException e) {
-            logger.severe("Unexpected interruption", e);
-            return -1; // Return an error code to indicate interruption
-        } finally {
-            IOUtils.closeQuietly(is);
-        }
-    }
-
->>>>>>> 5ec4c4e8
+                }
+            } else {
+                System.out.printf("Lua Error: for file %s: '%s'\n", task.input(0).getPath(), cmdOutput);
+            }
+	        // Since parsing out the actual error failed, as a backup just
+           	// spit out whatever luajit/luac said.
+            inputFile.delete();
+            throw new CompileExceptionError(task.input(0), 1, cmdOutput);
+        }
+
+        return ret;
+    }
+
     public byte[] constructBytecode(Task task, String source, File inputFile, File outputFile, List<String> options, Map<String, String> env) throws IOException, CompileExceptionError {
         FileOutputStream fo = null;
         RandomAccessFile rdr = null;
 
         try {
-
             // Need to write the input file separately in case it comes from built-in, and cannot
             // be found through its path alone.
             writeToFile(inputFile, source.getBytes());
 
-<<<<<<< HEAD
-            Result r = Exec.execResultWithEnvironment(env, options);
-            int ret = r.ret;
-            String cmdOutput = new String(r.stdOutErr);
-            if (ret != 0) {
-                logger.info("Bytecode construction failed with exit code %d", ret);
-                // first delimiter is the executable name "luajit:" or "luac:"
-                int execSep = cmdOutput.indexOf(':');
-                if (execSep > 0) {
-                    // then comes the filename and the line like this:
-                    // "file.lua:30: <error message>"
-                    int lineBegin = cmdOutput.indexOf(':', execSep + 1);
-                    if (lineBegin > 0) {
-                        int lineEnd = cmdOutput.indexOf(':', lineBegin + 1);
-                        if (lineEnd > 0) {
-                            throw new CompileExceptionError(task.input(0),
-                                    Integer.parseInt(cmdOutput.substring(
-                                            lineBegin + 1, lineEnd)),
-                                    cmdOutput.substring(lineEnd + 2));
-                        }
-                    }
-                }
-                else {
-                    System.out.printf("Lua Error: for file %s: '%s'\n", task.input(0).getPath(), cmdOutput);
-                }
-                // Since parsing out the actual error failed, as a backup just
-                // spit out whatever luajit/luac said.
-                inputFile.delete();
-                throw new CompileExceptionError(task.input(0), 1, cmdOutput);
-=======
-            ProcessBuilder pb = new ProcessBuilder(options).redirectErrorStream(true);
-            pb.environment().putAll(env);
-
             int maxRetries = 10;
             int retries = 0;
-            int retrievableFailure = 139; //segfault
+            int retrievableFailure = 139; // Segmentation fault or similar retrievable failure
 
             while (retries < maxRetries) {
-                int ret = executeProces(task, pb, inputFile);
+                int ret = executeProcess(task, options, env, inputFile);
                 if (ret == retrievableFailure) {
                     retries++;
                     logger.info("Attempt %d failed with exit code %d, retrying...", retries, retrievableFailure);
                     try {
-                        Thread.sleep(50);
+                        Thread.sleep(50); // Pause before retrying
                     } catch (InterruptedException e) {
-                        logger.severe("Unexpected interruption", e);
+                        logger.severe("Unexpected interruption during retry", e);
                     }
                 } else {
+                    // Process completed successfully or failed with a non-retriable code
                     break;
                 }
             }
+
             if (retries == maxRetries) {
                 throw new RuntimeException(String.format("Exceeded maximum retry attempts (%d) due to repeated exit code %d.", maxRetries, retrievableFailure));
->>>>>>> 5ec4c4e8
             }
 
             // Read output file contents
             long resultBytes = outputFile.length();
             rdr = new RandomAccessFile(outputFile, "r");
-            byte tmp[] = new byte[(int) resultBytes];
+            byte[] tmp = new byte[(int) resultBytes];
             rdr.readFully(tmp);
 
             outputFile.delete();
             inputFile.delete();
             return tmp;
-        } finally {
+        }
+        finally {
             IOUtils.closeQuietly(fo);
             IOUtils.closeQuietly(rdr);
         }
