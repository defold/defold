--- conflicted
+++ resolved
@@ -1,4 +1,4 @@
-// Copyright 2020-2025 The Defold Foundation
+<// Copyright 2020-2025 The Defold Foundation
 // Copyright 2014-2020 King
 // Copyright 2009-2014 Ragnar Svensson, Christian Murray
 // Licensed under the Defold License version 1.0 (the "License"); you may not use
@@ -282,7 +282,7 @@
             module.spirvFile = fileOutSpvOpt;
             module.spirvContext = ShadercJni.NewShaderContext(FileUtils.readFileToByteArray(fileOutSpvOpt));
             module.spirvReflector = new SPIRVReflector(module.spirvContext, module.desc.type);
-<<<<<<< HEAD
+            module.shaderInfo = ShaderUtil.Common.getShaderInfo(module.desc.source);
 
             if (module.desc.type == ShaderDesc.ShaderType.SHADER_TYPE_VERTEX) {
                 vertexModule = module;
@@ -339,9 +339,6 @@
                 fragmentModule.spirvReflector = new SPIRVReflector(remappedSpvContext, fragmentModule.desc.type);
                 fragmentModule.spirvFile = remappedSpvFile;
             }
-=======
-            module.shaderInfo = ShaderUtil.Common.getShaderInfo(module.desc.source);
->>>>>>> a891ce95
         }
     }
 
