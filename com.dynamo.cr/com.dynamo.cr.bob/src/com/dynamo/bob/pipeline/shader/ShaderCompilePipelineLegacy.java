--- conflicted
+++ resolved
@@ -191,31 +191,8 @@
             checkResult(resultString, null, resourceOutput);
         }
 
-<<<<<<< HEAD
         this.spirvContext = ShadercJni.NewShaderContext(FileUtils.readFileToByteArray(file_out_spv));
         res.reflector = new SPIRVReflector(this.spirvContext);
-=======
-        // Generate reflection data
-        File file_out_refl = File.createTempFile(FilenameUtils.getName(resourceOutput), ".json");
-        FileUtil.deleteOnExit(file_out_refl);
-
-        result = Exec.execResult(spirvCrossExe,
-                file_out_spv_opt.getAbsolutePath(),
-                "--output",file_out_refl.getAbsolutePath(),
-                "--reflect");
-
-        resultString = getResultString(result);
-        if (softFail && resultString != null) {
-            res.compile_warnings.add("\nUnable to get reflection data: " + resultString);
-            return res;
-        } else {
-            checkResult(resultString, null, resourceOutput);
-        }
-
-        String result_json = FileUtils.readFileToString(file_out_refl, StandardCharsets.UTF_8);
-
-        res.reflector = new SPIRVReflector(result_json);
->>>>>>> c68d192a
         res.source = FileUtils.readFileToByteArray(file_out_spv);
 
         return res;
