--- conflicted
+++ resolved
@@ -89,9 +89,6 @@
         return FileUtils.readFileToString(file_out_wgsl);
     }
 
-<<<<<<< HEAD
-    private SPIRVCompileResult compileGLSLToSPIRV(ShaderModuleLegacy moduleLegacy, String resourceOutput, String targetProfile, boolean softFail, boolean splitTextureSamplers)  throws IOException, CompileExceptionError {
-=======
     static private String compileSPIRVToHLSL(byte[] shaderSource, String resourceOutput)  throws IOException, CompileExceptionError {
         File file_in_spv = File.createTempFile(FilenameUtils.getName(resourceOutput), ".spv");
         FileUtil.deleteOnExit(file_in_spv);
@@ -103,8 +100,9 @@
         return FileUtils.readFileToString(file_out_hlsl);
     }
 
-    private SPIRVCompileResult compileGLSLToSPIRV(String shaderSource, ShaderDesc.ShaderType shaderType, String resourceOutput, String targetProfile, boolean softFail, boolean splitTextureSamplers)  throws IOException, CompileExceptionError {
->>>>>>> e93c7cc0
+
+    private SPIRVCompileResult compileGLSLToSPIRV(ShaderModuleLegacy moduleLegacy, String resourceOutput, String targetProfile, boolean softFail, boolean splitTextureSamplers)  throws IOException, CompileExceptionError {
+
         SPIRVCompileResult res = new SPIRVCompileResult();
 
         Exec.Result result;
