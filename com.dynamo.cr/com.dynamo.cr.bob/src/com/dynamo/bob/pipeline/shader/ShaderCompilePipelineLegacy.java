--- conflicted
+++ resolved
@@ -84,7 +84,6 @@
         return FileUtils.readFileToString(file_out_wgsl);
     }
 
-<<<<<<< HEAD
     static private String compileSPIRVToHLSL(byte[] shaderSource, String resourceOutput)  throws IOException, CompileExceptionError {
         File file_in_spv = File.createTempFile(FilenameUtils.getName(resourceOutput), ".spv");
         FileUtil.deleteOnExit(file_in_spv);
@@ -96,10 +95,7 @@
         return FileUtils.readFileToString(file_out_hlsl);
     }
 
-    static private SPIRVCompileResult compileGLSLToSPIRV(String shaderSource, ShaderDesc.ShaderType shaderType, String resourceOutput, String targetProfile, boolean isDebug, boolean soft_fail)  throws IOException, CompileExceptionError {
-=======
     static private SPIRVCompileResult compileGLSLToSPIRV(String shaderSource, ShaderDesc.ShaderType shaderType, String resourceOutput, String targetProfile, boolean softFail, boolean splitTextureSamplers)  throws IOException, CompileExceptionError {
->>>>>>> 7403aa9e
         SPIRVCompileResult res = new SPIRVCompileResult();
 
         Exec.Result result;
