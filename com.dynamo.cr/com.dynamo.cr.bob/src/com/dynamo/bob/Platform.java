// Copyright 2020-2024 The Defold Foundation
// Copyright 2014-2020 King
// Copyright 2009-2014 Ragnar Svensson, Christian Murray
// Licensed under the Defold License version 1.0 (the "License"); you may not use
// this file except in compliance with the License.
//
// You may obtain a copy of the License, together with FAQs at
// https://www.defold.com/license
//
// Unless required by applicable law or agreed to in writing, software distributed
// under the License is distributed on an "AS IS" BASIS, WITHOUT WARRANTIES OR
// CONDITIONS OF ANY KIND, either express or implied. See the License for the
// specific language governing permissions and limitations under the License.

package com.dynamo.bob;

import java.util.HashMap;
import java.util.List;
import java.util.ArrayList;

import com.dynamo.bob.util.StringUtil;

import com.dynamo.graphics.proto.Graphics.PlatformProfile;
import com.dynamo.graphics.proto.Graphics.PlatformProfile.OS;


public enum Platform {
    // arch, is64bit, os, exeSuffixes, exePrefix, libSuffix, libPrefix, extenderPaths, architectures, extenderPair
    //    extenderPaths: The extenderPaths are the search directories that we use when looking for platform resources for a remote build
<<<<<<< HEAD
    X86_64MacOS( "x86_64",  true,   "macos",   new String[] {""}, "", "lib", ".dylib", new String[] {"osx", "x86_64-osx"}, PlatformArchitectures.MacOS, "x86_64-osx"),
    Arm64MacOS(  "arm64",   true,   "macos",   new String[] {""}, "", "lib", ".dylib", new String[] {"osx", "arm64-osx"}, PlatformArchitectures.MacOS, "arm64-osx"),
    X86Win32(    "x86",     false,  "win32",   new String[] {".exe"}, "", "", ".dll", new String[] {"win32", "x86-win32"}, PlatformArchitectures.Windows32, "x86-win32"),
    X86_64Win32( "x86_64",  true,   "win32",   new String[] {".exe"}, "", "", ".dll", new String[] {"win32", "x86_64-win32"}, PlatformArchitectures.Windows64, "x86_64-win32"),
    X86Linux(    "x86",     false,  "linux",   new String[] {""}, "", "lib", ".so", new String[] {"linux", "x86-linux"}, PlatformArchitectures.Linux, "x86-linux"),
    X86_64Linux( "x86_64",  true,   "linux",   new String[] {""}, "", "lib", ".so", new String[] {"linux", "x86_64-linux"}, PlatformArchitectures.Linux, "x86_64-linux"),
    Arm64Linux(  "arm64",   true,   "linux",   new String[] {""}, "", "lib", ".so", new String[] {"linux", "arm64-linux"}, PlatformArchitectures.Linux, "arm64-linux"),
    Arm64Ios(    "arm64",   true,   "ios",     new String[] {""}, "", "lib", ".so", new String[] {"ios", "arm64-ios"}, PlatformArchitectures.iOS, "arm64-ios"),
    X86_64Ios(   "x86_64",  true,   "ios",     new String[] {""}, "", "lib", ".so", new String[] {"ios", "x86_64-ios"}, PlatformArchitectures.iOS, "x86_64-ios"),
    Armv7Android("armv7",   false,  "android", new String[] {".so"}, "lib", "lib", ".so", new String[] {"android", "armv7-android"}, PlatformArchitectures.Android, "armv7-android"),
    Arm64Android("arm64",   true,   "android", new String[] {".so"}, "lib", "lib", ".so", new String[] {"android", "arm64-android"}, PlatformArchitectures.Android, "arm64-android"),
    JsWeb(       "js",      true,   "web",     new String[] {".js"}, "", "lib", "", new String[] {"web", "js-web"}, PlatformArchitectures.Web, "js-web"),
    WasmWeb(     "wasm",    true,   "web",     new String[] {".js", ".wasm"}, "", "lib", "", new String[] {"web", "wasm-web"}, PlatformArchitectures.Web, "wasm-web"),
    Arm64NX64(   "arm64",   true,   "nx64",    new String[] {".nss"}, "", "", "", new String[] {"nx64", "arm64-nx64"}, PlatformArchitectures.NX64, "arm64-nx64"),
    X86_64PS4(   "x86_64",  true,   "ps4",     new String[] {".elf"}, "", "", "", new String[] {"ps4", "x86_64-ps4"}, PlatformArchitectures.PS4, "x86_64-ps4"),
    X86_64PS5(   "x86_64",  true,   "ps5",     new String[] {".elf"}, "", "", "", new String[] {"ps5", "x86_64-ps5"}, PlatformArchitectures.PS5, "x86_64-ps5");
=======
    X86_64MacOS( "x86_64",  true,   "macos",   new String[] {""},               "",     "lib",  ".dylib",   new String[] {"osx", "x86_64-osx"},         PlatformArchitectures.MacOS,        "x86_64-osx"),
    Arm64MacOS(  "arm64",   true,   "macos",   new String[] {""},               "",     "lib",  ".dylib",   new String[] {"osx", "arm64-osx"},          PlatformArchitectures.MacOS,        "arm64-osx"),
    X86Win32(    "x86",     false,  "win32",   new String[] {".exe"},           "",     "",     ".dll",     new String[] {"win32", "x86-win32"},        PlatformArchitectures.Windows32,    "x86-win32"),
    X86_64Win32( "x86_64",  true,   "win32",   new String[] {".exe"},           "",     "",     ".dll",     new String[] {"win32", "x86_64-win32"},     PlatformArchitectures.Windows64,    "x86_64-win32"),
    X86Linux(    "x86",     false,  "linux",   new String[] {""},               "",     "lib",  ".so",      new String[] {"linux", "x86-linux"},        PlatformArchitectures.Linux,        "x86-linux"),
    X86_64Linux( "x86_64",  true,   "linux",   new String[] {""},               "",     "lib",  ".so",      new String[] {"linux", "x86_64-linux"},     PlatformArchitectures.Linux,        "x86_64-linux"),
    Arm64Ios(    "arm64",   true,   "ios",     new String[] {""},               "",     "lib",  ".so",      new String[] {"ios", "arm64-ios"},          PlatformArchitectures.iOS,          "arm64-ios"),
    X86_64Ios(   "x86_64",  true,   "ios",     new String[] {""},               "",     "lib",  ".so",      new String[] {"ios", "x86_64-ios"},         PlatformArchitectures.iOS,          "x86_64-ios"),
    Armv7Android("armv7",   false,  "android", new String[] {".so"},            "lib", "lib",   ".so",      new String[] {"android", "armv7-android"},  PlatformArchitectures.Android,      "armv7-android"),
    Arm64Android("arm64",   true,   "android", new String[] {".so"},            "lib", "lib",   ".so",      new String[] {"android", "arm64-android"},  PlatformArchitectures.Android,      "arm64-android"),
    JsWeb(       "js",      true,   "web",     new String[] {".js"},            "",     "lib",  "",         new String[] {"web", "js-web"},             PlatformArchitectures.Web,          "js-web"),
    WasmWeb(     "wasm",    true,   "web",     new String[] {".js", ".wasm"},   "",     "lib",  "",         new String[] {"web", "wasm-web"},           PlatformArchitectures.Web,          "wasm-web"),
    Arm64NX64(   "arm64",   true,   "nx64",    new String[] {".nss"},           "",     "",     "",         new String[] {"nx64", "arm64-nx64"},        PlatformArchitectures.NX64,         "arm64-nx64"),
    X86_64PS4(   "x86_64",  true,   "ps4",     new String[] {".elf"},           "",     "",     "",         new String[] {"ps4", "x86_64-ps4"},         PlatformArchitectures.PS4,          "x86_64-ps4"),
    X86_64PS5(   "x86_64",  true,   "ps5",     new String[] {".elf"},           "",     "",     "",         new String[] {"ps5", "x86_64-ps5"},         PlatformArchitectures.PS5,          "x86_64-ps5");
>>>>>>> f3f7e759

    private static HashMap<OS, String> platformPatterns = new HashMap<OS, String>();
    static {
        // See graphics_ddf.proto
        platformPatterns.put(PlatformProfile.OS.OS_ID_GENERIC, "^$");
        platformPatterns.put(PlatformProfile.OS.OS_ID_WINDOWS, "^x86(_64)?-win32$");
        platformPatterns.put(PlatformProfile.OS.OS_ID_OSX,     "^((arm64)|(x86_64))-macos$");
        platformPatterns.put(PlatformProfile.OS.OS_ID_LINUX,   "^x86(_64)?-linux$");
        platformPatterns.put(PlatformProfile.OS.OS_ID_IOS,     "^((arm64)|(x86_64))-ios$");
        platformPatterns.put(PlatformProfile.OS.OS_ID_ANDROID, "^arm((v7)|(64))-android$");
        platformPatterns.put(PlatformProfile.OS.OS_ID_WEB,     "^((js)|(wasm))-web$");
        platformPatterns.put(PlatformProfile.OS.OS_ID_SWITCH,  "^(arm64-nx64)$");
        platformPatterns.put(PlatformProfile.OS.OS_ID_PS4,     "^(x86_64-ps4)$");
        platformPatterns.put(PlatformProfile.OS.OS_ID_PS5,     "^(x86_64-ps5)$");
    }


    public static boolean matchPlatformAgainstOS(String platform, PlatformProfile.OS os) {
        if (os == PlatformProfile.OS.OS_ID_GENERIC) {
            return true;
        }

        String platformPattern = platformPatterns.get(os);
        if (platformPattern != null && platform.matches(platformPattern)) {
            return true;
        }

        return false;
    }

    String arch, os;
    Boolean isPlatform64bit;
    String[] exeSuffixes;
    String exePrefix;
    String libSuffix;
    String libPrefix;
    String[] extenderPaths = null;
    PlatformArchitectures architectures;
    String extenderPair;
    Platform(String arch, boolean isPlatform64bit, String os, String[] exeSuffixes, String exePrefix, String libPrefix, String libSuffix, String[] extenderPaths, PlatformArchitectures architectures, String extenderPair) {
        this.arch = arch;
        this.isPlatform64bit = isPlatform64bit;
        this.os = os;
        this.exeSuffixes = exeSuffixes;
        this.exePrefix = exePrefix;
        this.libSuffix = libSuffix;
        this.libPrefix = libPrefix;
        this.extenderPaths = extenderPaths;
        this.architectures = architectures;
        this.extenderPair = extenderPair;
    }

    public Boolean is64bit() {
        return isPlatform64bit;
    }

    public String[] getExeSuffixes() {
        return exeSuffixes;
    }

    public String getExePrefix() {
        return exePrefix;
    }

    public String getLibPrefix() {
        return libPrefix;
    }

    public String getLibSuffix() {
        return libSuffix;
    }

    public String[] getExtenderPaths() {
        return extenderPaths;
    }

    public String getPair() {
        return String.format("%s-%s", this.arch, this.os);
    }

    public String getOs() {
        return this.os;
    }

    public String getExtenderPair() {
        return extenderPair;
    }

    public PlatformArchitectures getArchitectures() {
        return architectures;
    }

    public static List<Platform> getArchitecturesFromString(String architectures, Platform defaultPlatform) {

        String[] architecturesStrings;
        if (architectures == null || architectures.length() == 0) {
            architecturesStrings = defaultPlatform.getArchitectures().getDefaultArchitectures();
        }
        else {
            architecturesStrings = architectures.split(",");
        }

        List<Platform> out = new ArrayList<Platform>();
        for (String architecture : architecturesStrings) {
            out.add(Platform.get(architecture));
        }
        return out;
    }

    public String toString() {
        return getExtenderPair();
    }

    public List<String> formatBinaryName(String basename) {
        List<String> names = new ArrayList<String>();
        for (String exeSuffix : exeSuffixes) {
            names.add(exePrefix + basename + exeSuffix);
        }
        return names;
    }

    public String formatLibraryName(String basename) {
        return libPrefix + basename + libSuffix;
    }

    public static Platform get(String pair) {
        // support for legacy platform name (until we've changed all occurrances to "x86-win32")
        if (pair.equals("win32"))
            pair = "x86_64-win32";

        Platform[] platforms = Platform.values();
        for (Platform p : platforms) {
            if (p.getPair().equals(pair)) {
                return p;
            }
        }
        return null;
    }

    public static Platform getJavaPlatform() {
        String os_name = StringUtil.toLowerCase(System.getProperty("os.name"));
        String arch = StringUtil.toLowerCase(System.getProperty("os.arch"));

        if (os_name.indexOf("win") != -1) {
            if (arch.equals("x86_64") || arch.equals("amd64")) {
                return Platform.X86_64Win32;
            }
            else {
                return Platform.X86Win32;
            }
        } else if (os_name.indexOf("mac") != -1) {
            return Platform.X86_64MacOS;
        } else if (os_name.indexOf("linux") != -1) {
            if (arch.equals("x86_64") || arch.equals("amd64")) {
                return Platform.X86_64Linux;
            } else {
                return Platform.X86Linux;
            }
        } else {
            throw new RuntimeException(String.format("Could not identify OS: '%s'", os_name));
        }
    }

    public static Platform getHostPlatform() {
        String os_name = StringUtil.toLowerCase(System.getProperty("os.name"));
        String arch = StringUtil.toLowerCase(System.getProperty("os.arch"));

        if (os_name.indexOf("win") != -1) {
            if (arch.equals("x86_64") || arch.equals("amd64")) {
                return Platform.X86_64Win32;
            }
            else {
                return Platform.X86Win32;
            }
        } else if (os_name.indexOf("mac") != -1) {
            // Intel java reports: os_name: mac os x  arch: x86_64
            // Arm java reports: os_name: mac os x  arch: aarch64
            if (arch.equals("x86_64"))
                return Platform.X86_64MacOS;
            else if (arch.equals("aarch64"))
                return Platform.Arm64MacOS;
        } else if (os_name.indexOf("linux") != -1) {
            if (arch.equals("x86_64") || arch.equals("amd64")) {
                return Platform.X86_64Linux;
            }
            else if (arch.equals("aarch64")) {
                return Platform.Arm64Linux;
            } else {
                return Platform.X86Linux;
            }
        }

        throw new RuntimeException(String.format("Could not identify OS: '%s'", os_name));
    }
}<|MERGE_RESOLUTION|>--- conflicted
+++ resolved
@@ -27,30 +27,13 @@
 public enum Platform {
     // arch, is64bit, os, exeSuffixes, exePrefix, libSuffix, libPrefix, extenderPaths, architectures, extenderPair
     //    extenderPaths: The extenderPaths are the search directories that we use when looking for platform resources for a remote build
-<<<<<<< HEAD
-    X86_64MacOS( "x86_64",  true,   "macos",   new String[] {""}, "", "lib", ".dylib", new String[] {"osx", "x86_64-osx"}, PlatformArchitectures.MacOS, "x86_64-osx"),
-    Arm64MacOS(  "arm64",   true,   "macos",   new String[] {""}, "", "lib", ".dylib", new String[] {"osx", "arm64-osx"}, PlatformArchitectures.MacOS, "arm64-osx"),
-    X86Win32(    "x86",     false,  "win32",   new String[] {".exe"}, "", "", ".dll", new String[] {"win32", "x86-win32"}, PlatformArchitectures.Windows32, "x86-win32"),
-    X86_64Win32( "x86_64",  true,   "win32",   new String[] {".exe"}, "", "", ".dll", new String[] {"win32", "x86_64-win32"}, PlatformArchitectures.Windows64, "x86_64-win32"),
-    X86Linux(    "x86",     false,  "linux",   new String[] {""}, "", "lib", ".so", new String[] {"linux", "x86-linux"}, PlatformArchitectures.Linux, "x86-linux"),
-    X86_64Linux( "x86_64",  true,   "linux",   new String[] {""}, "", "lib", ".so", new String[] {"linux", "x86_64-linux"}, PlatformArchitectures.Linux, "x86_64-linux"),
-    Arm64Linux(  "arm64",   true,   "linux",   new String[] {""}, "", "lib", ".so", new String[] {"linux", "arm64-linux"}, PlatformArchitectures.Linux, "arm64-linux"),
-    Arm64Ios(    "arm64",   true,   "ios",     new String[] {""}, "", "lib", ".so", new String[] {"ios", "arm64-ios"}, PlatformArchitectures.iOS, "arm64-ios"),
-    X86_64Ios(   "x86_64",  true,   "ios",     new String[] {""}, "", "lib", ".so", new String[] {"ios", "x86_64-ios"}, PlatformArchitectures.iOS, "x86_64-ios"),
-    Armv7Android("armv7",   false,  "android", new String[] {".so"}, "lib", "lib", ".so", new String[] {"android", "armv7-android"}, PlatformArchitectures.Android, "armv7-android"),
-    Arm64Android("arm64",   true,   "android", new String[] {".so"}, "lib", "lib", ".so", new String[] {"android", "arm64-android"}, PlatformArchitectures.Android, "arm64-android"),
-    JsWeb(       "js",      true,   "web",     new String[] {".js"}, "", "lib", "", new String[] {"web", "js-web"}, PlatformArchitectures.Web, "js-web"),
-    WasmWeb(     "wasm",    true,   "web",     new String[] {".js", ".wasm"}, "", "lib", "", new String[] {"web", "wasm-web"}, PlatformArchitectures.Web, "wasm-web"),
-    Arm64NX64(   "arm64",   true,   "nx64",    new String[] {".nss"}, "", "", "", new String[] {"nx64", "arm64-nx64"}, PlatformArchitectures.NX64, "arm64-nx64"),
-    X86_64PS4(   "x86_64",  true,   "ps4",     new String[] {".elf"}, "", "", "", new String[] {"ps4", "x86_64-ps4"}, PlatformArchitectures.PS4, "x86_64-ps4"),
-    X86_64PS5(   "x86_64",  true,   "ps5",     new String[] {".elf"}, "", "", "", new String[] {"ps5", "x86_64-ps5"}, PlatformArchitectures.PS5, "x86_64-ps5");
-=======
     X86_64MacOS( "x86_64",  true,   "macos",   new String[] {""},               "",     "lib",  ".dylib",   new String[] {"osx", "x86_64-osx"},         PlatformArchitectures.MacOS,        "x86_64-osx"),
     Arm64MacOS(  "arm64",   true,   "macos",   new String[] {""},               "",     "lib",  ".dylib",   new String[] {"osx", "arm64-osx"},          PlatformArchitectures.MacOS,        "arm64-osx"),
     X86Win32(    "x86",     false,  "win32",   new String[] {".exe"},           "",     "",     ".dll",     new String[] {"win32", "x86-win32"},        PlatformArchitectures.Windows32,    "x86-win32"),
     X86_64Win32( "x86_64",  true,   "win32",   new String[] {".exe"},           "",     "",     ".dll",     new String[] {"win32", "x86_64-win32"},     PlatformArchitectures.Windows64,    "x86_64-win32"),
     X86Linux(    "x86",     false,  "linux",   new String[] {""},               "",     "lib",  ".so",      new String[] {"linux", "x86-linux"},        PlatformArchitectures.Linux,        "x86-linux"),
     X86_64Linux( "x86_64",  true,   "linux",   new String[] {""},               "",     "lib",  ".so",      new String[] {"linux", "x86_64-linux"},     PlatformArchitectures.Linux,        "x86_64-linux"),
+    Arm64Linux(  "arm64",   true,   "linux",   new String[] {""},               "",     "lib",  ".so",      new String[] {"linux", "arm64-linux"},      PlatformArchitectures.Linux,        "arm64-linux"),
     Arm64Ios(    "arm64",   true,   "ios",     new String[] {""},               "",     "lib",  ".so",      new String[] {"ios", "arm64-ios"},          PlatformArchitectures.iOS,          "arm64-ios"),
     X86_64Ios(   "x86_64",  true,   "ios",     new String[] {""},               "",     "lib",  ".so",      new String[] {"ios", "x86_64-ios"},         PlatformArchitectures.iOS,          "x86_64-ios"),
     Armv7Android("armv7",   false,  "android", new String[] {".so"},            "lib", "lib",   ".so",      new String[] {"android", "armv7-android"},  PlatformArchitectures.Android,      "armv7-android"),
@@ -60,7 +43,6 @@
     Arm64NX64(   "arm64",   true,   "nx64",    new String[] {".nss"},           "",     "",     "",         new String[] {"nx64", "arm64-nx64"},        PlatformArchitectures.NX64,         "arm64-nx64"),
     X86_64PS4(   "x86_64",  true,   "ps4",     new String[] {".elf"},           "",     "",     "",         new String[] {"ps4", "x86_64-ps4"},         PlatformArchitectures.PS4,          "x86_64-ps4"),
     X86_64PS5(   "x86_64",  true,   "ps5",     new String[] {".elf"},           "",     "",     "",         new String[] {"ps5", "x86_64-ps5"},         PlatformArchitectures.PS5,          "x86_64-ps5");
->>>>>>> f3f7e759
 
     private static HashMap<OS, String> platformPatterns = new HashMap<OS, String>();
     static {
