--- conflicted
+++ resolved
@@ -9,19 +9,6 @@
 
 
 public enum Platform {
-<<<<<<< HEAD
-    X86Darwin("x86", "darwin", "", "", "lib", ".dylib", new String[] {"osx", "x86-osx"}, PlatformArchitectures.OSX, "x86-osx"),
-    X86_64Darwin("x86_64", "darwin", "", "", "lib", ".dylib", new String[] {"osx", "x86_64-osx"}, PlatformArchitectures.OSX, "x86_64-osx"),
-    X86Win32("x86", "win32", ".exe", "", "", ".dll", new String[] {"win32", "x86-win32"}, PlatformArchitectures.Windows, "x86-win32"),
-    X86_64Win32("x86_64", "win32", ".exe", "", "", ".dll", new String[] {"win32", "x86_64-win32"}, PlatformArchitectures.Windows, "x86_64-win32"),
-    X86Linux("x86", "linux", "", "", "lib", ".so", new String[] {"linux", "x86-linux"}, PlatformArchitectures.Linux, "x86-linux"),
-    X86_64Linux("x86_64", "linux", "", "", "lib", ".so", new String[] {"linux", "x86_64-linux"}, PlatformArchitectures.Linux, "x86_64-linux"),
-    Armv7Darwin("armv7", "darwin", "", "", "lib", ".so", new String[] {"ios", "armv7-ios"}, PlatformArchitectures.iOS, "armv7-ios"),
-    Arm64Darwin("arm64", "darwin", "", "", "lib", ".so", new String[] {"ios", "arm64-ios"}, PlatformArchitectures.iOS, "arm64-ios"),
-    X86_64Ios("x86_64", "ios", "", "", "lib", ".so", new String[] {"ios", "x86_64-ios"}, PlatformArchitectures.iOS, "x86_64-ios"),
-    Armv7Android("armv7", "android", ".so", "lib", "lib", ".so", new String[] {"android", "armv7-android"}, PlatformArchitectures.Android, "armv7-android"),
-    JsWeb("js", "web", ".js", "", "lib", "", new String[] {"web", "js-web"}, PlatformArchitectures.Web, "js-web");
-=======
     X86Darwin("x86", "darwin", new String[] {""}, "", "lib", ".dylib", new String[] {"osx", "x86-osx"}, PlatformArchitectures.OSX, "x86-osx"),
     X86_64Darwin("x86_64", "darwin", new String[] {""}, "", "lib", ".dylib", new String[] {"osx", "x86_64-osx"}, PlatformArchitectures.OSX, "x86_64-osx"),
     X86Win32("x86", "win32", new String[] {".exe"}, "", "", ".dll", new String[] {"win32", "x86-win32"}, PlatformArchitectures.Windows, "x86-win32"),
@@ -30,10 +17,10 @@
     X86_64Linux("x86_64", "linux", new String[] {""}, "", "lib", ".so", new String[] {"linux", "x86_64-linux"}, PlatformArchitectures.Linux, "x86_64-linux"),
     Armv7Darwin("armv7", "darwin", new String[] {""}, "", "lib", ".so", new String[] {"ios", "armv7-ios"}, PlatformArchitectures.iOS, "armv7-ios"),
     Arm64Darwin("arm64", "darwin", new String[] {""}, "", "lib", ".so", new String[] {"ios", "arm64-ios"}, PlatformArchitectures.iOS, "arm64-ios"),
+    X86_64Ios("x86_64", "ios", new String[] {""}, "", "lib", ".so", new String[] {"ios", "x86_64-ios"}, PlatformArchitectures.iOS, "x86_64-ios"),
     Armv7Android("armv7", "android", new String[] {".so"}, "lib", "lib", ".so", new String[] {"android", "armv7-android"}, PlatformArchitectures.Android, "armv7-android"),
     JsWeb("js", "web", new String[] {".js"}, "", "lib", "", new String[] {"web", "js-web"}, PlatformArchitectures.Web, "js-web"),
     WasmWeb("wasm", "web", new String[] {".js", ".wasm"}, "", "lib", "", new String[] {"web", "wasm-web"}, PlatformArchitectures.Web, "wasm-web");
->>>>>>> f241bbcc
 
     private static HashMap<OS, String> platformPatterns = new HashMap<OS, String>();
     static {
