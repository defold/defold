// Copyright 2020 The Defold Foundation
// Licensed under the Defold License version 1.0 (the "License"); you may not use
// this file except in compliance with the License.
//
// You may obtain a copy of the License, together with FAQs at
// https://www.defold.com/license
//
// Unless required by applicable law or agreed to in writing, software distributed
// under the License is distributed on an "AS IS" BASIS, WITHOUT WARRANTIES OR
// CONDITIONS OF ANY KIND, either express or implied. See the License for the
// specific language governing permissions and limitations under the License.

package com.dynamo.bob.archive;

import java.io.FileOutputStream;
import java.io.IOException;
import java.nio.ByteBuffer;
import java.nio.file.Files;
import java.nio.file.Path;
import java.nio.file.Paths;
import java.security.InvalidKeyException;
import java.security.KeyFactory;
import java.security.KeyPair;
import java.security.KeyPairGenerator;
import java.security.MessageDigest;
import java.security.NoSuchAlgorithmException;
import java.security.PrivateKey;
import java.security.PublicKey;
import java.security.spec.InvalidKeySpecException;
import java.security.spec.PKCS8EncodedKeySpec;
import java.security.spec.X509EncodedKeySpec;
import java.util.ArrayList;
import java.util.Arrays;
import java.util.Comparator;
import java.util.HashMap;
import java.util.HashSet;
import java.util.LinkedList;
import java.util.List;
import java.util.Set;
import java.util.TreeSet;

import javax.crypto.BadPaddingException;
import javax.crypto.Cipher;
import javax.crypto.IllegalBlockSizeException;
import javax.crypto.NoSuchPaddingException;
import javax.security.auth.DestroyFailedException;

import com.dynamo.bob.Bob;
import com.dynamo.bob.pipeline.ResourceNode;
import com.dynamo.bob.util.MurmurHash;
import com.dynamo.liveupdate.proto.Manifest.HashAlgorithm;
import com.dynamo.liveupdate.proto.Manifest.HashDigest;
import com.dynamo.liveupdate.proto.Manifest.ManifestData;
import com.dynamo.liveupdate.proto.Manifest.ManifestFile;
import com.dynamo.liveupdate.proto.Manifest.ManifestHeader;
import com.dynamo.liveupdate.proto.Manifest.ResourceEntry;
import com.dynamo.liveupdate.proto.Manifest.SignAlgorithm;
import com.google.protobuf.ByteString;

public class ManifestBuilder {

    public static class CryptographicOperations {

        private CryptographicOperations() {

        }

        public static byte[] hash(byte[] data, HashAlgorithm algorithm) throws NoSuchAlgorithmException {
            MessageDigest messageDigest = null;
            if (algorithm.equals(HashAlgorithm.HASH_MD5)) {
                messageDigest = MessageDigest.getInstance("MD5");
            } else if (algorithm.equals(HashAlgorithm.HASH_SHA1)) {
                messageDigest = MessageDigest.getInstance("SHA-1");
            } else if (algorithm.equals(HashAlgorithm.HASH_SHA256)) {
                messageDigest = MessageDigest.getInstance("SHA-256");
            } else if (algorithm.equals(HashAlgorithm.HASH_SHA512)) {
                messageDigest = MessageDigest.getInstance("SHA-512");
            } else {
                throw new NoSuchAlgorithmException("The algorithm specified is not supported!");
            }

            messageDigest.update(data);
            return messageDigest.digest();
        }

        public static String hexdigest(byte[] bytes) {
            char[] hexArray = "0123456789abcdef".toCharArray();
            char[] hexChars = new char[bytes.length * 2];
            for ( int j = 0; j < bytes.length; j++ ) {
                int v = bytes[j] & 0xFF;
                hexChars[j * 2] = hexArray[v >>> 4];
                hexChars[j * 2 + 1] = hexArray[v & 0x0F];
            }

            return new String(hexChars);
        }

        public static int getHashSize(HashAlgorithm algorithm) {
            if (algorithm.equals(HashAlgorithm.HASH_MD5)) {
                return 128 / 8;
            } else if (algorithm.equals(HashAlgorithm.HASH_SHA1)) {
                return 160 / 8;
            } else if (algorithm.equals(HashAlgorithm.HASH_SHA256)) {
                return 256 / 8;
            } else if (algorithm.equals(HashAlgorithm.HASH_SHA512)) {
                return 512 / 8;
            }

            return 0;
        }

        public static byte[] encrypt(byte[] plaintext, SignAlgorithm algorithm, PrivateKey privateKey) throws NoSuchAlgorithmException, NoSuchPaddingException, InvalidKeyException, IllegalBlockSizeException, BadPaddingException {
            byte[] result = null;
            if (algorithm.equals(SignAlgorithm.SIGN_RSA)) {
                try {
                    final Cipher cipher = Cipher.getInstance("RSA");
                    cipher.init(Cipher.ENCRYPT_MODE, privateKey);
                    result = cipher.doFinal(plaintext);
                } finally {
                    if (privateKey != null) {
                        try {
                            privateKey.destroy();
                        } catch (DestroyFailedException exception) {
                            // java.security.PrivateKey does not implement destroy() for RSA.
                            // It is implemented using BigInteger which is immutable.
                            // This is a security risk, although a very small one.
                            // System.err.println("Warning! Failed to destroy the private key after creating signature, key may remain in memory!");
                        }
                    }
                }
            } else {
                throw new NoSuchAlgorithmException("The algorithm specified is not supported!");
            }

            return result;
        }

        public static byte[] decrypt(byte[] ciphertext, SignAlgorithm algorithm, PublicKey publicKey) throws NoSuchAlgorithmException, NoSuchPaddingException, InvalidKeyException, IllegalBlockSizeException, BadPaddingException {
            byte[] result = null;
            if (algorithm.equals(SignAlgorithm.SIGN_RSA)) {
                final Cipher cipher = Cipher.getInstance("RSA");
                cipher.init(Cipher.DECRYPT_MODE, publicKey);
                result = cipher.doFinal(ciphertext);
            } else {
                throw new NoSuchAlgorithmException("The algorithm specified is not supported!");
            }

            return result;
        }

        public static byte[] sign(byte[] data, HashAlgorithm hashAlgorithm, SignAlgorithm signAlgorithm, PrivateKey privateKey) throws NoSuchAlgorithmException, InvalidKeyException, IllegalBlockSizeException, BadPaddingException, NoSuchPaddingException {
            byte[] hash = CryptographicOperations.hash(data, hashAlgorithm);
            byte[] ciphertext = CryptographicOperations.encrypt(hash, signAlgorithm, privateKey);
            return ciphertext;
        }

        public static HashDigest createHashDigest(byte[] data, HashAlgorithm algorithm) throws NoSuchAlgorithmException {
            byte[] hashDigest = CryptographicOperations.hash(data, algorithm);
            HashDigest.Builder builder = HashDigest.newBuilder();
            builder.setData(ByteString.copyFrom(hashDigest));
            return builder.build();
        }

        public static void generateKeyPair(SignAlgorithm algorithm, String privateKeyFilepath, String publicKeyFilepath) throws NoSuchAlgorithmException, IOException {
            byte[] privateKeyContent = null;
            byte[] publicKeyContent = null;
            if (algorithm.equals(SignAlgorithm.SIGN_RSA)) {
                KeyPairGenerator generator = KeyPairGenerator.getInstance("RSA");
                generator.initialize(1024);
                KeyPair keyPair = generator.generateKeyPair();

                // Private key
                PKCS8EncodedKeySpec privateSpecification = new PKCS8EncodedKeySpec(keyPair.getPrivate().getEncoded());
                privateKeyContent = privateSpecification.getEncoded();

                // Public key
                X509EncodedKeySpec publicSpecification = new X509EncodedKeySpec(keyPair.getPublic().getEncoded());
                publicKeyContent = publicSpecification.getEncoded();
            } else {
                throw new NoSuchAlgorithmException("The algorithm specified is not supported!");
            }

            // Private key
            FileOutputStream privateOutputStream = null;
            try {
                privateOutputStream = new FileOutputStream(privateKeyFilepath);
                privateOutputStream.write(privateKeyContent);
            } catch (IOException exception) {
                throw new IOException("Unable to create asymmetric keypair, cannot write to file: " + privateKeyFilepath);
            } finally {
                if (privateOutputStream != null) {
                    try {
                        privateOutputStream.close();
                    } catch (Exception exception) {
                        // Nothing to do at this point
                    }
                }
            }

            // Public key
            FileOutputStream publicOutputStream = null;
            try {
                publicOutputStream = new FileOutputStream(publicKeyFilepath);
                publicOutputStream.write(publicKeyContent);
            } catch (IOException exception) {
                throw new IOException("Unable to create asymmetric keypair, cannot write to file: " + publicKeyFilepath);
            } finally {
                if (publicOutputStream != null) {
                    try {
                        publicOutputStream.close();
                    } catch (Exception exception) {
                        // Nothing to do at this point
                    }
                }
            }
        }

        public static PrivateKey loadPrivateKey(String filepath, SignAlgorithm algorithm) throws NoSuchAlgorithmException, InvalidKeySpecException, IOException {
            PrivateKey result = null;
            byte[] data = null;
            try {
                Path pathHandle = Paths.get(filepath);
                data = Files.readAllBytes(pathHandle);
                PKCS8EncodedKeySpec specification = new PKCS8EncodedKeySpec(data);
                KeyFactory keyFactory = null;
                if (algorithm.equals(SignAlgorithm.SIGN_RSA)) {
                    keyFactory = KeyFactory.getInstance("RSA");
                } else {
                    throw new NoSuchAlgorithmException("The algorithm specified is not supported!");
                }

                result = keyFactory.generatePrivate(specification);
            } finally {
                if (data != null) {
                    // Always make sure that we wipe key content from memory!
                    // When using a byte array we don't have to rely on GC to zeroize memory.
                    Arrays.fill(data, (byte) 0x0);
                }
            }

            // The private key should be destroyed as soon as it has been used.
            return result;
        }

        public static PublicKey loadPublicKey(String filepath, SignAlgorithm algorithm) throws IOException, NoSuchAlgorithmException, InvalidKeySpecException {
            PublicKey result = null;
            byte[] data = null;
            try {
                Path pathHandle = Paths.get(filepath);
                data = Files.readAllBytes(pathHandle);
                X509EncodedKeySpec specification = new X509EncodedKeySpec(data);
                KeyFactory keyFactory = null;
                if (algorithm.equals(SignAlgorithm.SIGN_RSA)) {
                    keyFactory = KeyFactory.getInstance("RSA");
                } else {
                    throw new NoSuchAlgorithmException("The algorithm specified is not supported!");
                }

                result = keyFactory.generatePublic(specification);
            } finally {
                if (data != null) {
                    // Always make sure that we wipe key content from memory!
                    // When using a byte array we don't have to rely on GC to zeroize memory.
                    Arrays.fill(data, (byte) 0x0);
                }
            }

            // The public key should be destroyed shortly after it has been used.
            return result;
        }

    }

    public static final int CONST_MAGIC_NUMBER = 0x43cb6d06;
    public static final int CONST_VERSION = 0x04;

    private HashAlgorithm resourceHashAlgorithm = HashAlgorithm.HASH_UNKNOWN;
    private HashAlgorithm signatureHashAlgorithm = HashAlgorithm.HASH_UNKNOWN;
    private SignAlgorithm signatureSignAlgorithm = SignAlgorithm.SIGN_UNKNOWN;
    private String privateKeyFilepath = null;
    private String publicKeyFilepath = null;
    private String projectIdentifier = null;
    private ResourceNode root = null;
    private boolean outputManifestHash = false;
    private byte[] manifestDataHash = null;
    private byte[] archiveIdentifier = new byte[ArchiveBuilder.MD5_HASH_DIGEST_BYTE_LENGTH];
<<<<<<< HEAD
    private Set<String> excludedResources = new HashSet<>();
=======
>>>>>>> fdf13e5c
    private HashMap<String, ResourceNode> pathToNode = new HashMap<>();
    private HashMap<String, List<String>> pathToDependants = new HashMap<>();
    private HashMap<String, ResourceEntry> urlToResource = new HashMap<>();
    private HashMap<String, List<ResourceNode>> pathToOccurrances = null; // We build it at first request
    private Set<HashDigest> supportedEngineVersions = new HashSet<HashDigest>();
    private Set<ResourceEntry> resourceEntries = new TreeSet<ResourceEntry>(new Comparator<ResourceEntry>() {
        // We need to make sure the entries are sorted properly in order to do the binary search
        private int compare(byte[] left, byte[] right) {
            for (int i = 0, j = 0; i < left.length && j < right.length; i++, j++) {
                int a = (left[i] & 0xff);
                int b = (right[j] & 0xff);
                if (a != b) {
                    return a - b;
                }
            }
            return left.length - right.length;
        }

        public int compare(ResourceEntry s1, ResourceEntry s2) {
            // We want a set sorted on hashes, so we can do binary search at runtime

            // byte compare, because java does not have unsigned types
            byte[] s1_bytes = ByteBuffer.allocate(Long.SIZE / Byte.SIZE).putLong(s1.getUrlHash()).array();
            byte[] s2_bytes = ByteBuffer.allocate(Long.SIZE / Byte.SIZE).putLong(s2.getUrlHash()).array();
            return compare(s1_bytes, s2_bytes);
        }
    });

    public ManifestBuilder() {

    }

    public ManifestBuilder(boolean outputManifestHash) {
        this.outputManifestHash = outputManifestHash;
    }

    public byte[] getManifestDataHash() {
        return this.manifestDataHash;
    }

    public void setResourceHashAlgorithm(HashAlgorithm algorithm) {
        this.resourceHashAlgorithm = algorithm;
    }

    public HashAlgorithm getResourceHashAlgorithm() {
        return this.resourceHashAlgorithm;
    }

    public void setSignatureHashAlgorithm(HashAlgorithm algorithm) {
        this.signatureHashAlgorithm = algorithm;
    }

    public HashAlgorithm getSignatureHashAlgorithm() {
        return this.signatureHashAlgorithm;
    }

    public void setSignatureSignAlgorithm(SignAlgorithm algorithm) {
        this.signatureSignAlgorithm = algorithm;
    }

    public SignAlgorithm getSignAlgorithm() {
        return this.signatureSignAlgorithm;
    }

    public void setRoot(ResourceNode root) {
        this.root = root;
    }

    public ResourceNode getRoot() {
        return this.root;
    }

    public void setPrivateKeyFilepath(String filepath) {
        this.privateKeyFilepath = filepath;
    }

    public String getPrivateKeyFilepath() {
        return this.privateKeyFilepath;
    }

    public void setPublicKeyFilepath(String filepath) {
        this.publicKeyFilepath = filepath;
    }

    public String getPublicKeyFilepath() {
        return this.publicKeyFilepath;
    }

    public void setProjectIdentifier(String projectIdentifier) {
        this.projectIdentifier = projectIdentifier;
    }

    public void setArchiveIdentifier(byte[] archiveIdentifier) {
        if (archiveIdentifier.length == ArchiveBuilder.MD5_HASH_DIGEST_BYTE_LENGTH) {
            this.archiveIdentifier = archiveIdentifier;
        }
    }

    public void addSupportedEngineVersion(String version) {
        try {
            // strip any leading or trailing quotation marks
            version = version.replaceAll("^\"|\"$", "");
            byte[] hashBytes = CryptographicOperations.hash(version.getBytes(), HashAlgorithm.HASH_SHA1);
            HashDigest.Builder builder = HashDigest.newBuilder();
            builder.setData(ByteString.copyFrom(hashBytes));
            this.supportedEngineVersions.add(builder.build());
        } catch (NoSuchAlgorithmException e) {
            System.out.println("Algorithm not found when adding supported engine versions to manifest, msg: " + e.getMessage());
        } catch (Exception e) {
            System.out.println("Failed to add supported engine versions to manifest, msg: " + e.getMessage());
        }
    }

    public void addResourceEntry(String url, byte[] data, int flags) throws IOException {
        try {
            ResourceEntry.Builder builder = ResourceEntry.newBuilder();
            builder.setUrl(url);
            builder.setUrlHash(MurmurHash.hash64(url)); // sort on this
            HashDigest hash = CryptographicOperations.createHashDigest(data, this.resourceHashAlgorithm);
            builder.setHash(hash);
            builder.setFlags(flags);
            this.resourceEntries.add(builder.buildPartial());
        } catch (NoSuchAlgorithmException exception) {
            throw new IOException("Unable to create Manifest, hashing algorithm is not supported!");
        }
    }

    private void buildResourceOccurrancesMap(ResourceNode node) {
        // The resource may occur at many instances in the tree
        // This map contains the mapping url -> occurrances (i.e. nodes)

        String key = node.relativeFilepath;
        if (!pathToOccurrances.containsKey(key)) {
            pathToOccurrances.put(key, new ArrayList<ResourceNode>());
        }

        List<ResourceNode> list = pathToOccurrances.get(key);
        list.add(node);

        for (ResourceNode child : node.getChildren()) {
            buildResourceOccurrancesMap(child);
        }
    }

    // Calculate all parent collection paths (to the root) for a resource
    // Resource could occur multiple times in the tree (referenced from several collections) or several times within the same collection
    public List<ArrayList<String>> getParentCollections(String filepath) {
<<<<<<< HEAD

=======
>>>>>>> fdf13e5c
        if (pathToOccurrances == null) {
            pathToOccurrances = new HashMap<>();

            ResourceNode root = getRoot();
            if (root != null) // for tests really
                buildResourceOccurrancesMap(root);
        }

        List<ArrayList<String>> result = new ArrayList<ArrayList<String>>();

        List<ResourceNode> candidates = pathToOccurrances.get(filepath);
        if (candidates == null)
            return result;

        int i = 0;
        while (!candidates.isEmpty()) {
            ResourceNode current = candidates.remove(0).getParent();
            result.add(new ArrayList<String>());
            while (current != null) {
                if (current.relativeFilepath.endsWith("collectionproxyc") ||
                    current.relativeFilepath.endsWith("collectionc")) {
                    result.get(i).add(current.relativeFilepath);
                }

                current = current.getParent();
            }
            ++i;
        }
        return result;
    }

    public List<String> getDependants(String filepath) throws IOException {
        /* Once a candidate has been found the children, the children, and so
           on are added to the list of dependants. If a CollectionProxy is
           found that resource itself is added to the list of dependants, but
           it is seen as a leaf and the Collection that it points to is ignored.

           The reason children of a CollectionProxy is ignored is that they are
           not required to load the parent Collection. This allows us to
           exclude an entire Collection that is loaded through a CollectionProxy
           and thus create a partial archive that has to be updated (through
           LiveUpdate) before that CollectionProxy can be loaded.
        */

        ResourceNode candidate = pathToNode.get(filepath);

        if (candidate == null)
            return new ArrayList<String>();

        List<String> dependants = pathToDependants.get(filepath);
        if (dependants != null) {
            return dependants;
        }

        dependants = new ArrayList<String>();

        for (ResourceNode child : candidate.getChildren()) {
            dependants.add(child.relativeFilepath);

            if (!child.relativeFilepath.endsWith("collectionproxyc")) {
                dependants.addAll(getDependants(child.relativeFilepath));
            }
        }

        pathToDependants.put(filepath, dependants);

        return dependants;
    }

    public ManifestHeader buildManifestHeader() throws IOException {
        HashDigest projectIdentifierHash = null;
        try {
            projectIdentifierHash = CryptographicOperations.createHashDigest(this.projectIdentifier.getBytes(), HashAlgorithm.HASH_SHA1);
        } catch (NoSuchAlgorithmException exception) {
            throw new IOException("Unable to create ManifestHeader, hashing algorithm is not supported!");
        }

        ManifestHeader.Builder builder = ManifestHeader.newBuilder();
        builder.setMagicNumber(ManifestBuilder.CONST_MAGIC_NUMBER);
        builder.setVersion(ManifestBuilder.CONST_VERSION);
        builder.setProjectIdentifier(projectIdentifierHash);
        builder.setResourceHashAlgorithm(this.resourceHashAlgorithm);
        builder.setSignatureHashAlgorithm(this.signatureHashAlgorithm);
        builder.setSignatureSignAlgorithm(this.signatureSignAlgorithm);
        return builder.build();
    }

    private void buildPathToNodeMap(ResourceNode node) {
        pathToNode.put(node.relativeFilepath, node);
        for (ResourceNode child : node.getChildren()) {
            buildPathToNodeMap(child);
        }
    }

    private void buildUrlToResourceMap(Set<ResourceEntry> entries) throws IOException {
        for (ResourceEntry entry : entries) {
            if (entry.hasHash()) {
                urlToResource.put(entry.getUrl(), entry);
            }
            else {
                throw new IOException(String.format("Unable to create ManifestData, an incomplete resource was found (missing hash)! %s", entry.getUrl() ));
            }
        }
    }

<<<<<<< HEAD
    public void setExcludedResources(List<String> excludedResources) {
        this.excludedResources.addAll(excludedResources);
    }

=======
>>>>>>> fdf13e5c
    public ManifestData buildManifestData() throws IOException {
        Bob.verbose("buildManifestData begin\n");
        long tstart = System.currentTimeMillis();

        ManifestData.Builder builder = ManifestData.newBuilder();

        ManifestHeader manifestHeader = this.buildManifestHeader();
        builder.setHeader(manifestHeader);

        buildPathToNodeMap(getRoot());
        buildUrlToResourceMap(this.resourceEntries);

        builder.addAllEngineVersions(this.supportedEngineVersions);

        int resourceIndex = 0;
        HashMap<String, Integer> resourceToIndex = new HashMap<>(); // at what index is the resource stored?
        for (ResourceEntry entry : this.resourceEntries) {
            resourceToIndex.put(entry.getUrl(), resourceIndex);
            resourceIndex++;
        }

        for (ResourceEntry entry : this.resourceEntries) {
            String url = entry.getUrl();
            ResourceEntry.Builder resourceEntryBuilder = entry.toBuilder();

<<<<<<< HEAD
            // Since we'll only ever ask collection proxies, we only store those lists
            if (url.endsWith("collectionproxyc"))
            {
                // We'll only store the dependencies for the excluded collection proxies
                if (excludedResources.contains(url)) {
                    List<String> dependants = this.getDependants(url);

                    for (String dependant : dependants) {
                        ResourceEntry resource = urlToResource.get(dependant);
                        if (resource == null) {
                            continue;
                        }


                        int index = resourceToIndex.get(dependant);
                        resourceEntryBuilder.addDependants(index);
                    }
=======
            List<String> dependants = this.getDependants(entry.getUrl());

            for (String dependant : dependants) {
                ResourceEntry resource = urlToResource.get(dependant);
                if (resource == null) {
                    continue;
>>>>>>> fdf13e5c
                }
                resourceEntryBuilder.addDependants(resource.getHash());
            }

            builder.addResources(resourceEntryBuilder.build());
        }

        long tend = System.currentTimeMillis();
        Bob.verbose("ManifestBuilder.buildManifestData took %f\n", (tend-tstart)/1000.0);

        return builder.build();
    }

    public ManifestFile buildManifestFile() throws IOException {
        ManifestFile.Builder builder = ManifestFile.newBuilder();

        ManifestData manifestData = this.buildManifestData();
        builder.setData(ByteString.copyFrom(manifestData.toByteArray()));
        builder.setArchiveIdentifier(ByteString.copyFrom(this.archiveIdentifier));
        PrivateKey privateKey = null;
        try {
            privateKey = CryptographicOperations.loadPrivateKey(this.privateKeyFilepath, this.signatureSignAlgorithm);
            byte[] signature = CryptographicOperations.sign(manifestData.toByteArray(), this.signatureHashAlgorithm, this.signatureSignAlgorithm, privateKey);
            builder.setSignature(ByteString.copyFrom(signature));
            if (this.outputManifestHash) {
                this.manifestDataHash = CryptographicOperations.hash(manifestData.toByteArray(), this.signatureHashAlgorithm);
            }
        } catch (NoSuchAlgorithmException exception) {
            throw new IOException("Unable to create ManifestFile, hashing algorithm is not supported!");
        } catch (InvalidKeySpecException | InvalidKeyException exception) {
            throw new IOException("Unable to create ManifestFile, private key has invalid format!");
        } catch (IllegalBlockSizeException | BadPaddingException | NoSuchPaddingException exception) {
            throw new IOException("Unable to create ManifestFile, cryptographic error!");
        } finally {
            if (privateKey != null && !privateKey.isDestroyed()) {
                try {
                    privateKey.destroy();
                } catch (DestroyFailedException exception) {
                    // java.security.PrivateKey does not implement destroy() for RSA.
                    // It is implemented using BigInteger which is immutable.
                    // This is a security risk, although a very small one.
                    // System.err.println("Warning! Failed to destroy the private key after creating signature, key may remain in memory!");
                }
            }
        }

        return builder.build();
    }

    public byte[] buildManifest() throws IOException {
        return this.buildManifestFile().toByteArray();
    }

}<|MERGE_RESOLUTION|>--- conflicted
+++ resolved
@@ -284,10 +284,7 @@
     private boolean outputManifestHash = false;
     private byte[] manifestDataHash = null;
     private byte[] archiveIdentifier = new byte[ArchiveBuilder.MD5_HASH_DIGEST_BYTE_LENGTH];
-<<<<<<< HEAD
     private Set<String> excludedResources = new HashSet<>();
-=======
->>>>>>> fdf13e5c
     private HashMap<String, ResourceNode> pathToNode = new HashMap<>();
     private HashMap<String, List<String>> pathToDependants = new HashMap<>();
     private HashMap<String, ResourceEntry> urlToResource = new HashMap<>();
@@ -435,10 +432,6 @@
     // Calculate all parent collection paths (to the root) for a resource
     // Resource could occur multiple times in the tree (referenced from several collections) or several times within the same collection
     public List<ArrayList<String>> getParentCollections(String filepath) {
-<<<<<<< HEAD
-
-=======
->>>>>>> fdf13e5c
         if (pathToOccurrances == null) {
             pathToOccurrances = new HashMap<>();
 
@@ -544,13 +537,10 @@
         }
     }
 
-<<<<<<< HEAD
     public void setExcludedResources(List<String> excludedResources) {
         this.excludedResources.addAll(excludedResources);
     }
 
-=======
->>>>>>> fdf13e5c
     public ManifestData buildManifestData() throws IOException {
         Bob.verbose("buildManifestData begin\n");
         long tstart = System.currentTimeMillis();
@@ -576,7 +566,6 @@
             String url = entry.getUrl();
             ResourceEntry.Builder resourceEntryBuilder = entry.toBuilder();
 
-<<<<<<< HEAD
             // Since we'll only ever ask collection proxies, we only store those lists
             if (url.endsWith("collectionproxyc"))
             {
@@ -594,16 +583,7 @@
                         int index = resourceToIndex.get(dependant);
                         resourceEntryBuilder.addDependants(index);
                     }
-=======
-            List<String> dependants = this.getDependants(entry.getUrl());
-
-            for (String dependant : dependants) {
-                ResourceEntry resource = urlToResource.get(dependant);
-                if (resource == null) {
-                    continue;
->>>>>>> fdf13e5c
-                }
-                resourceEntryBuilder.addDependants(resource.getHash());
+                }
             }
 
             builder.addResources(resourceEntryBuilder.build());
