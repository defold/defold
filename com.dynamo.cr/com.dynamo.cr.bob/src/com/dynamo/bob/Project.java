package com.dynamo.bob;

import static org.apache.commons.io.FilenameUtils.normalizeNoEndSeparator;

import java.io.BufferedInputStream;
import java.io.ByteArrayInputStream;
import java.io.File;
import java.io.FileNotFoundException;
import java.io.FileWriter;
import java.io.IOException;
import java.io.InputStream;
import java.nio.file.Files;
import java.nio.file.Path;
import java.nio.file.Paths;
import java.net.ConnectException;
import java.net.HttpURLConnection;
import java.net.URISyntaxException;
import java.net.URL;
import java.net.URI;
import java.text.ParseException;
import java.util.ArrayList;
import java.util.Arrays;
import java.util.Collection;
import java.util.Collections;
import java.util.Comparator;
import java.util.Enumeration;
import java.util.EnumSet;
import java.util.HashMap;
import java.util.HashSet;
import java.util.List;
import java.util.Map;
import java.util.Set;
import java.util.jar.Attributes;
import java.util.jar.JarFile;
import java.util.jar.Manifest;
import java.util.zip.ZipException;
import java.util.zip.ZipFile;

import org.apache.commons.io.FileUtils;
import org.apache.commons.io.FilenameUtils;
import org.apache.commons.io.IOUtils;
import org.apache.commons.codec.binary.Base64;

import com.defold.extender.client.ExtenderClient;
import com.defold.extender.client.ExtenderResource;

import com.dynamo.bob.archive.EngineVersion;
import com.dynamo.bob.archive.publisher.AWSPublisher;
import com.dynamo.bob.archive.publisher.DefoldPublisher;
import com.dynamo.bob.archive.publisher.NullPublisher;
import com.dynamo.bob.archive.publisher.Publisher;
import com.dynamo.bob.archive.publisher.PublisherSettings;
import com.dynamo.bob.archive.publisher.ZipPublisher;

import com.dynamo.bob.bundle.AndroidBundler;
import com.dynamo.bob.bundle.BundleHelper;
import com.dynamo.bob.bundle.HTML5Bundler;
import com.dynamo.bob.bundle.IBundler;
import com.dynamo.bob.bundle.IOSBundler;
import com.dynamo.bob.bundle.LinuxBundler;
import com.dynamo.bob.bundle.OSXBundler;
import com.dynamo.bob.bundle.Win32Bundler;
import com.dynamo.bob.bundle.Win64Bundler;
import com.dynamo.bob.fs.ClassLoaderMountPoint;
import com.dynamo.bob.fs.FileSystemWalker;
import com.dynamo.bob.fs.IFileSystem;
import com.dynamo.bob.fs.IResource;
import com.dynamo.bob.fs.ZipMountPoint;
import com.dynamo.bob.pipeline.ExtenderUtil;
import com.dynamo.bob.util.BobProjectProperties;
import com.dynamo.bob.util.LibraryUtil;
import com.dynamo.bob.util.ReportGenerator;
import com.dynamo.graphics.proto.Graphics.TextureProfiles;

/**
 * Project abstraction. Contains input files, builder, tasks, etc
 * @author Christian Murray
 *
 */
public class Project {

    public final static String LIB_DIR = ".internal/lib";
    public final static String CACHE_DIR = ".internal/cache";

    public enum OutputFlags {
        NONE,
        UNCOMPRESSED
    }

    private IFileSystem fileSystem;
    private Map<String, Class<? extends Builder<?>>> extToBuilder = new HashMap<String, Class<? extends Builder<?>>>();
    private List<String> inputs = new ArrayList<String>();
    private HashMap<String, EnumSet<OutputFlags>> outputs = new HashMap<String, EnumSet<OutputFlags>>();
    private ArrayList<Task<?>> newTasks;
    private State state;
    private String rootDirectory = ".";
    private String buildDirectory = "build";
    private Map<String, String> options = new HashMap<String, String>();
    private List<URL> libUrls = new ArrayList<URL>();
    private final List<String> excludedCollectionProxies = new ArrayList<String>();
    private List<String> propertyFiles = new ArrayList<String>();

    private BobProjectProperties projectProperties;
    private Publisher publisher;

    private TextureProfiles textureProfiles;

    public Project(IFileSystem fileSystem) {
        this.fileSystem = fileSystem;
        this.fileSystem.setRootDirectory(rootDirectory);
        this.fileSystem.setBuildDirectory(buildDirectory);
        clearProjectProperties();
    }

    public Project(IFileSystem fileSystem, String sourceRootDirectory, String buildDirectory) {
        this.rootDirectory = normalizeNoEndSeparator(new File(sourceRootDirectory).getAbsolutePath(), true);
        this.buildDirectory = normalizeNoEndSeparator(buildDirectory, true);
        this.fileSystem = fileSystem;
        this.fileSystem.setRootDirectory(this.rootDirectory);
        this.fileSystem.setBuildDirectory(this.buildDirectory);
        clearProjectProperties();
    }

    public void dispose() {
        this.fileSystem.close();
    }

    public String getRootDirectory() {
        return rootDirectory;
    }

    public String getBuildDirectory() {
        return buildDirectory;
    }

    public String getLibPath() {
        return FilenameUtils.concat(this.rootDirectory, LIB_DIR);
    }

    public String getBuildCachePath() {
        return FilenameUtils.concat(this.rootDirectory, CACHE_DIR);
    }

    public BobProjectProperties getProjectProperties() {
        return projectProperties;
    }

    public void setPublisher(Publisher publisher) {
        this.publisher = publisher;
    }

    public Publisher getPublisher() {
        return this.publisher;
    }

    /**
     * Scan package for builder classes
     * @param scanner class scanner
     * @param pkg package name to be scanned
     */
    public void scan(IClassScanner scanner, String pkg) {
        Set<String> classNames = scanner.scan(pkg);
        doScan(classNames);
    }

    private static String getManifestInfo(String attribute) {
        Enumeration resEnum;
        try {
            resEnum = Thread.currentThread().getContextClassLoader().getResources(JarFile.MANIFEST_NAME);
            while (resEnum.hasMoreElements()) {
                try {
                    URL url = (URL)resEnum.nextElement();
                    InputStream is = url.openStream();
                    if (is != null) {
                        Manifest manifest = new Manifest(is);
                        Attributes mainAttribs = manifest.getMainAttributes();
                        String value = mainAttribs.getValue(attribute);
                        if(value != null) {
                            return value;
                        }
                    }
                }
                catch (Exception e) {
                    // Silently ignore wrong manifests on classpath?
                }
            }
        } catch (IOException e1) {
            // Silently ignore wrong manifests on classpath?
        }
        return null;
    }

    @SuppressWarnings("unchecked")
    private void doScan(Set<String> classNames) {
        boolean is_bob_light = getManifestInfo("is-bob-light") != null;

        for (String className : classNames) {
            // Ignore TexcLibrary to avoid it being loaded and initialized
            // We're also skipping some of the bundler classes, since we're only building content,
            // not doing bundling when using bob-light
            boolean skip = className.startsWith("com.dynamo.bob.TexcLibrary") ||
                    (is_bob_light && className.startsWith("com.dynamo.bob.archive.publisher.AWSPublisher")) ||
                    (is_bob_light && className.startsWith("com.dynamo.bob.pipeline.ExtenderUtil")) ||
                    (is_bob_light && className.startsWith("com.dynamo.bob.bundle.ManifestMergeTool")) ||
                    (is_bob_light && className.startsWith("com.dynamo.bob.bundle.BundleHelper"));
            if (!skip) {
                try {
                    Class<?> klass = Class.forName(className);
                    BuilderParams params = klass.getAnnotation(BuilderParams.class);
                    if (params != null) {
                        for (String inExt : params.inExts()) {
                            extToBuilder.put(inExt, (Class<? extends Builder<?>>) klass);
                        }
                    }
                } catch (Exception e) {
                    throw new RuntimeException(e);
                }
            }
        }
    }

    private Task<?> doCreateTask(String input) throws CompileExceptionError {
        Class<? extends Builder<?>> builderClass = getBuilderFromExtension(input);
        if (builderClass != null) {
            return doCreateTask(input, builderClass);
        } else {
            logWarning("No builder for '%s' found", input);
        }
        return null;
    }

    private Task<?> doCreateTask(String input, Class<? extends Builder<?>> builderClass) throws CompileExceptionError {
        Builder<?> builder;
        try {
            builder = builderClass.newInstance();
            builder.setProject(this);
            IResource inputResource = fileSystem.get(input);
            Task<?> task = builder.create(inputResource);
            return task;
        } catch (CompileExceptionError e) {
            // Just pass CompileExceptionError on unmodified
            throw e;
        } catch (Exception e) {
            throw new RuntimeException(e);
        }
    }

    private Class<? extends Builder<?>> getBuilderFromExtension(String input) {
        String ext = "." + FilenameUtils.getExtension(input);
        Class<? extends Builder<?>> builderClass = extToBuilder.get(ext);
        return builderClass;
    }

    /**
     * Create task from resource. Typically called from builder
     * that create intermediate output/input-files
     * @param input input resource
     * @return task
     * @throws CompileExceptionError
     */
    public Task<?> buildResource(IResource input) throws CompileExceptionError {
        Class<? extends Builder<?>> builderClass = getBuilderFromExtension(input.getPath());
        if (builderClass == null) {
            logWarning("No builder for '%s' found", input);
            return null;
        }

        Task<?> task = doCreateTask(input.getPath(), builderClass);
        if (task != null) {
            newTasks.add(task);
        }
        return task;
    }

    /**
     * Create task from resource with explicit builder.
     * @param input input resource
     * @param builderClass class to build resource with
     * @return
     * @throws CompileExceptionError
     */
    public Task<?> buildResource(IResource input, Class<? extends Builder<?>> builderClass) throws CompileExceptionError {
        Task<?> task = doCreateTask(input.getPath(), builderClass);
        if (task != null) {
            newTasks.add(task);
        }
        return task;
    }

    private List<String> sortInputs() {
        ArrayList<String> sortedInputs = new ArrayList<String>(inputs);
        Collections.sort(sortedInputs, new Comparator<String>() {

            @Override
            public int compare(String i1, String i2) {
                Class<? extends Builder<?>> b1 = getBuilderFromExtension(i1);
                Class<? extends Builder<?>> b2 = getBuilderFromExtension(i2);

                BuilderParams p1 = b1.getAnnotation(BuilderParams.class);
                BuilderParams p2 = b2.getAnnotation(BuilderParams.class);

                return p1.createOrder() - p2.createOrder();
            }
        });
        return sortedInputs;
    }

    private void createTasks() throws CompileExceptionError {
        newTasks = new ArrayList<Task<?>>();
        List<String> sortedInputs = sortInputs();

        for (String input : sortedInputs) {
            Task<?> task = doCreateTask(input);
            if (task != null) {
                newTasks.add(task);
            }
        }
    }

    private void logWarning(String fmt, Object... args) {
        System.err.println(String.format(fmt, args));
    }

    public void createPublisher(boolean shouldPublish) throws CompileExceptionError {
        try {
            String settingsPath = this.getProjectProperties().getStringValue("liveupdate", "settings", "/liveupdate.settings"); // if no value set use old hardcoded path (backward compatability)
            IResource publisherSettings = this.fileSystem.get(settingsPath);
            if (!publisherSettings.exists()) {
                if (shouldPublish) {
                    IResource gameProject = this.fileSystem.get("/game.project");
                    throw new CompileExceptionError(gameProject, 0, "There is no liveupdate.settings file specified in game.project or the file is missing from disk.");
                } else {
                    this.publisher = new NullPublisher(new PublisherSettings());
                }
            } else {
                ByteArrayInputStream is = new ByteArrayInputStream(publisherSettings.getContent());
                PublisherSettings settings = PublisherSettings.load(is);
                if (shouldPublish) {
                    if (PublisherSettings.PublishMode.Amazon.equals(settings.getMode())) {
                        this.publisher = new AWSPublisher(settings);
                    } else if (PublisherSettings.PublishMode.Defold.equals(settings.getMode())) {
                        this.publisher = new DefoldPublisher(settings);
                    } else if (PublisherSettings.PublishMode.Zip.equals(settings.getMode())) {
                        this.publisher = new ZipPublisher(settings);
                    } else {
                        throw new CompileExceptionError("The publisher specified is not supported", null);
                    }
                } else {
                    this.publisher = new NullPublisher(settings);
                }
            }
        } catch (CompileExceptionError e) {
            throw e;
        } catch (Throwable e) {
            throw new CompileExceptionError(null, 0, e.getMessage(), e);
        }
    }

    public void clearProjectProperties() {
        projectProperties = new BobProjectProperties();
    }

    public void loadProjectFile() throws IOException, ParseException {
        clearProjectProperties();
        IResource gameProject = this.fileSystem.get("/game.project");
        if (gameProject.exists()) {
            ByteArrayInputStream is = new ByteArrayInputStream(gameProject.getContent());
            projectProperties.load(is);

            for (String filepath : propertyFiles) {
                loadPropertyFile(filepath);
            }
        } else {
            logWarning("No game.project found");
        }
    }

    public void addPropertyFile(String filepath) {
        propertyFiles.add(filepath);
    }

    public void loadPropertyFile(String filepath) throws IOException, ParseException {
        Path pathHandle = Paths.get(filepath);
        if (!Files.exists(pathHandle) || !pathHandle.toFile().isFile())
            throw new IOException(filepath + " is not a file");
        byte[] data = Files.readAllBytes(pathHandle);
        ByteArrayInputStream is = new ByteArrayInputStream(data);
        projectProperties.load(is);
    }

    private void logExceptionToStdErr(IResource res, int line)
    {
        String resourceString = "unspecified";
        String resourceLineString = "";
        if (res != null) {
            resourceString = res.toString();
        }
        if (line > 0) {
            resourceLineString = String.format(" at line %d", line);
        }
        System.err.println("Error in resource: " + resourceString + resourceLineString);
    }

    /**
     * Build the project
     * @param monitor
     * @return list of {@link TaskResult}. Only executed nodes are part of the list.
     * @throws IOException
     * @throws CompileExceptionError
     */
    public List<TaskResult> build(IProgress monitor, String... commands) throws IOException, CompileExceptionError, MultipleCompileException {
        try {
            loadProjectFile();
            return doBuild(monitor, commands);
        } catch (CompileExceptionError e) {
            logExceptionToStdErr(e.getResource(), e.getLineNumber());
            // Pass on unmodified
            throw e;
        } catch (MultipleCompileException e) {
            logExceptionToStdErr(e.getContextResource(), -1);
            // Pass on unmodified
            throw e;
        } catch (Throwable e) {
            throw new CompileExceptionError(null, 0, e.getMessage(), e);
        }
    }

    /**
     * Mounts all the mount point associated with the project.
     * @param resourceScanner scanner to use for finding resources in the java class path
     * @throws IOException
     * @throws CompileExceptionError
     */
    public void mount(IResourceScanner resourceScanner) throws IOException, CompileExceptionError {
        this.fileSystem.clearMountPoints();
        this.fileSystem.addMountPoint(new ClassLoaderMountPoint(this.fileSystem, "builtins/**", resourceScanner));
        List<File> libFiles = LibraryUtil.convertLibraryUrlsToFiles(getLibPath(), this.libUrls);
        boolean missingFiles = false;
        for (File file : libFiles) {
            if (file.exists()) {
                this.fileSystem.addMountPoint(new ZipMountPoint(this.fileSystem, file.getAbsolutePath()));
            } else {
                missingFiles = true;
            }
        }
        if (missingFiles) {
            logWarning("Some libraries could not be found locally, use the resolve command to fetch them.");
        }
    }

    /**
     * Match resource name by resource list. Comparison is case-insensitive and stripped by resource path and extension.
     * @param resource resource
     * @param resourceList list of resources to match to resource
     * @return matching resource in resource list, or null.
     */
    private IResource getMatchingResourceByName(IResource resource, List<IResource> resourceList) {
        String resourceName = FilenameUtils.removeExtension(FilenameUtils.getBaseName(resource.toString())).toLowerCase();
        for (IResource input : resourceList) {
            if (FilenameUtils.removeExtension(FilenameUtils.getBaseName(input.toString())).toLowerCase().equals(resourceName)) {
                return input;
            }
        }
        return null;
    }

    /**
     * Get the conflicting output resource given two list of input resources.
     * If no direct resource can be determined, try finding a matching resource by name in either input resource list.
     * Finally, failing that, resort to the first resource in primary input resource list.
     * @param output output resource
     * @param inputs1 primary resource list of input resource filenames
     * @param inputs2 secondary resource list of input resource filenames
     * @return conflicting resource
     */
    private IResource getConflictingResource(IResource output, List<IResource> inputs1, List<IResource> inputs2) {
        if (inputs1.size() == 1) {
            return inputs1.get(0);
        } else if (inputs2.size() == 1) {
            return inputs2.get(0);
        }
        IResource resource = getMatchingResourceByName(output, inputs1);
        if(resource != null){
            return resource;
        }
        resource = getMatchingResourceByName(output, inputs2);
        if(resource != null){
            return resource;
        }
        return inputs1.get(0);
    }

    /**
     * Validate there are no conflicting input resources for any given output
     * resource. If any output resource exists more than once in the list of
     * build output tasks, there is a conflict.
     * @throws CompileExceptionError
     */
    private void validateBuildResourceMapping() throws CompileExceptionError {
        Map<String, List<IResource>> build_map = new HashMap<String, List<IResource>>();
        for (Task<?> t : this.newTasks) {
            List<IResource> inputs = t.getInputs();
            List<IResource> outputs = t.getOutputs();
            for (IResource output : outputs) {
                String outStr = output.toString();
                if (build_map.containsKey(outStr)) {
                    List<IResource> inputsStored = build_map.get(outStr);
                    String errMsg = "Conflicting output resource '" + outStr + "‘ generated by the following input files: " + inputs.toString() + " <-> " + inputsStored.toString();
                    IResource errRes = getConflictingResource(output, inputs, inputsStored);
                    throw new CompileExceptionError(errRes, 0, errMsg);
                }
                build_map.put(outStr, inputs);
            }
        }
    }


    static Map<Platform, Class<? extends IBundler>> bundlers;
    static {
        bundlers = new HashMap<>();
        bundlers.put(Platform.X86_64Darwin, OSXBundler.class);
        bundlers.put(Platform.X86_64Linux, LinuxBundler.class);
        bundlers.put(Platform.X86Win32, Win32Bundler.class);
        bundlers.put(Platform.X86_64Win32, Win64Bundler.class);
        bundlers.put(Platform.Armv7Android, AndroidBundler.class);
        bundlers.put(Platform.Armv7Darwin, IOSBundler.class);
        bundlers.put(Platform.X86_64Ios, IOSBundler.class);
        bundlers.put(Platform.JsWeb, HTML5Bundler.class);
    }

    private void bundle(IProgress monitor) throws IOException, CompileExceptionError {
        IProgress m = monitor.subProgress(1);
        m.beginTask("Bundling...", 1);
        String pair = option("platform", null);
        if (pair == null) {
            throw new CompileExceptionError(null, -1, "No platform specified");
        }

        Platform platform = Platform.get(pair);
        if (platform == null) {
            throw new CompileExceptionError(null, -1, String.format("Platform %s not supported", pair));
        }

        Class<? extends IBundler> bundlerClass = bundlers.get(platform);
        if (bundlerClass == null) {
            throw new CompileExceptionError(null, -1, String.format("Platform %s not supported", pair));
        }

        IBundler bundler;
        try {
            bundler = bundlerClass.newInstance();
        } catch (Exception e) {
            throw new RuntimeException(e);
        }

        String bundleOutput = option("bundle-output", null);
        File bundleDir = null;
        if (bundleOutput != null) {
            bundleDir = new File(bundleOutput);
        } else {
            bundleDir = new File(getRootDirectory(), getBuildDirectory());
        }
        BundleHelper.throwIfCanceled(monitor);
        bundleDir.mkdirs();
        bundler.bundleApplication(this, bundleDir, monitor);
        m.worked(1);
        m.done();
    }

    private static boolean anyFailing(Collection<TaskResult> results) {
        for (TaskResult taskResult : results) {
            if (!taskResult.isOk()) {
                return true;
            }
        }

        return false;
    }

    public Platform getPlatform() throws CompileExceptionError {
        String pair = option("platform", null);
        Platform p = Platform.getHostPlatform();
        if (pair != null) {
            p = Platform.get(pair);
        }

        if (p == null) {
            throw new CompileExceptionError(null, -1, String.format("Platform %s not supported", pair));
        }

        return p;
    }

    public String[] getPlatformStrings() throws CompileExceptionError {
        Platform p = getPlatform();
        PlatformArchitectures platformArchs = p.getArchitectures();
        String[] platformStrings;
        if (p == Platform.Armv7Darwin || p == Platform.Arm64Darwin || p == Platform.JsWeb || p == Platform.WasmWeb || p == Platform.Armv7Android || p == Platform.Arm64Android)
        {
            // Here we'll get a list of all associated architectures (armv7, arm64) and build them at the same time
            platformStrings = platformArchs.getArchitectures();
        }
        else
        {
            platformStrings = new String[1];
            platformStrings[0] = p.getPair();
        }
        return platformStrings;
    }

    public void buildEngine(IProgress monitor, String[] architectures, Map<String,String> appmanifestOptions) throws IOException, CompileExceptionError, MultipleCompileException {

        // Store the engine one level above the content build since that folder gets removed during a distclean
        String internalDir = FilenameUtils.concat(rootDirectory, ".internal");
        File cacheDir = new File(FilenameUtils.concat(internalDir, "cache"));
        cacheDir.mkdirs();

        String serverURL = this.option("build-server", "https://build.defold.com");

        // Get SHA1 and create log file
        final String sdkVersion = this.option("defoldsdk", EngineVersion.sha1);
        File logFile = File.createTempFile("build_" + sdkVersion + "_", ".txt");
        logFile.deleteOnExit();

        IProgress m = monitor.subProgress(architectures.length);
        m.beginTask("Building engine...", 0);

        final String variant = appmanifestOptions.get("baseVariant");

        // Build all skews of platform
        boolean androidResourcesGenerated = false;
        String outputDir = options.getOrDefault("binary-output", FilenameUtils.concat(rootDirectory, "build"));
        for (int i = 0; i < architectures.length; ++i) {
            Platform platform = Platform.get(architectures[i]);

            String buildPlatform = platform.getExtenderPair();
            File buildDir = new File(FilenameUtils.concat(outputDir, buildPlatform));
            buildDir.mkdirs();

            List<String> defaultNames = platform.formatBinaryName("dmengine");
            List<File> exes = new ArrayList<File>();
            for (String name : defaultNames) {
                File exe = new File(FilenameUtils.concat(buildDir.getAbsolutePath(), name));
                exes.add(exe);
            }

            List<ExtenderResource> allSource = ExtenderUtil.getExtensionSources(this, platform, appmanifestOptions);

            File classesDexFile = null;
            File tmpDir = null;
            if ((platform.equals(Platform.Armv7Android) || platform.equals(Platform.Arm64Android)) && !androidResourcesGenerated) {
                androidResourcesGenerated = true;

                Bob.initAndroid(); // extract resources

                // If we are building for Android, we expect a classes.dex file to be returned as well.
                classesDexFile = new File(FilenameUtils.concat(buildDir.getAbsolutePath(), "classes.dex"));

                List<String> resDirs = new ArrayList<>();
                List<String> extraPackages = new ArrayList<>();

                // Create temp files and directories needed to run aapt and output R.java files
                tmpDir = Files.createTempDirectory("bob_bundle_tmp").toFile();
                tmpDir.mkdirs();

                // <tmpDir>/res - Where to collect all resources needed for aapt
                File resDir = new File(tmpDir, "res");
                resDir.mkdir();

                String title = projectProperties.getStringValue("project", "title", "Unnamed");
                String exeName = BundleHelper.projectNameToBinaryName(title);

                BundleHelper helper = new BundleHelper(this, platform, tmpDir, "", variant);

                File manifestFile = new File(tmpDir, "AndroidManifest.xml"); // the final, merged manifest
                IResource sourceManifestFile = helper.getResource("android", "manifest");

                Map<String, Object> properties = helper.createAndroidManifestProperties(this.getRootDirectory(), resDir, exeName);
                helper.mergeManifests(properties, sourceManifestFile, manifestFile);

                BundleHelper.throwIfCanceled(monitor);

                List<ExtenderResource> extraSource = helper.generateAndroidResources(this, resDir, manifestFile, null, tmpDir);
                allSource.addAll(extraSource);
            }

            ExtenderClient extender = new ExtenderClient(serverURL, cacheDir);
            BundleHelper.buildEngineRemote(extender, buildPlatform, sdkVersion, allSource, logFile, defaultNames, exes, classesDexFile);

            if (tmpDir != null) {
                FileUtils.deleteDirectory(tmpDir);
            }

            m.worked(1);
        }

        m.done();
    }

    private void cleanEngine(IProgress monitor, String[] platformStrings) throws IOException, CompileExceptionError {
        IProgress m = monitor.subProgress(platformStrings.length);
        m.beginTask("Cleaning engine...", 0);

        String outputDir = options.getOrDefault("binary-output", FilenameUtils.concat(rootDirectory, "build"));
        for (int i = 0; i < platformStrings.length; ++i) {
            Platform platform = Platform.get(platformStrings[i]);

            String buildPlatform = platform.getExtenderPair();
            File buildDir = new File(FilenameUtils.concat(outputDir, buildPlatform));
            if (!buildDir.exists()) {
                continue;
            }

            List<String> defaultNames = platform.formatBinaryName("dmengine");
            for (String defaultName : defaultNames) {
                File exe = new File(FilenameUtils.concat(buildDir.getAbsolutePath(), defaultName));
                if (exe.exists()) {
                    exe.delete();
                }
            }

            // If we are building for Android, we expect a classes.dex file to be returned as well.
            if (platform.equals(Platform.Armv7Android) || platform.equals(Platform.Arm64Android)) {
                int nameindex = 1;
                while(true)
                {
                    String name = nameindex == 1 ? "classes.dex" : String.format("classes%d.dex", nameindex);
                    ++nameindex;

                    File classesDexFile = new File(FilenameUtils.concat(buildDir.getAbsolutePath(), name));
                    if (classesDexFile.exists()) {
                        classesDexFile.delete();
                    } else {
                        break;
                    }
                }
            }

            m.worked(1);
        }

        m.done();
    }

    private List<TaskResult> doBuild(IProgress monitor, String... commands) throws IOException, CompileExceptionError, MultipleCompileException {
        fileSystem.loadCache();
        IResource stateResource = fileSystem.get(FilenameUtils.concat(buildDirectory, "state"));
        state = State.load(stateResource);
        createTasks();
        validateBuildResourceMapping();
        List<TaskResult> result = new ArrayList<TaskResult>();

        BundleHelper.throwIfCanceled(monitor);

        monitor.beginTask("", 100);

        loop:
        for (String command : commands) {
            BundleHelper.throwIfCanceled(monitor);
            switch (command) {
                case "build": {
                    ExtenderUtil.checkProjectForDuplicates(this); // Throws if there are duplicate files in the project (i.e. library and local files conflict)

                    // Do early test if report files are writable before we start building
                    boolean generateReport = this.hasOption("build-report") || this.hasOption("build-report-html");
                    FileWriter fileJSONWriter = null;
                    FileWriter fileHTMLWriter = null;

                    if (this.hasOption("build-report")) {
                        String reportJSONPath = this.option("build-report", "report.json");
                        File reportJSONFile = new File(reportJSONPath);
                        fileJSONWriter = new FileWriter(reportJSONFile);
                    }
                    if (this.hasOption("build-report-html")) {
                        String reportHTMLPath = this.option("build-report-html", "report.html");
                        File reportHTMLFile = new File(reportHTMLPath);
                        fileHTMLWriter = new FileWriter(reportHTMLFile);
                    }

                    IProgress m = monitor.subProgress(99);
                    BundleHelper.throwIfCanceled(monitor);
                    m.beginTask("Building...", newTasks.size());
                    result = runTasks(m);
                    m.done();
                    if (anyFailing(result)) {
                        break loop;
                    }
                    BundleHelper.throwIfCanceled(monitor);

                    final String[] platforms = getPlatformStrings();
                    // Get or build engine binary
                    boolean buildRemoteEngine = ExtenderUtil.hasNativeExtensions(this);
                    if (buildRemoteEngine) {

                        final String variant = this.option("variant", Bob.VARIANT_RELEASE);
                        final Boolean withSymbols = this.hasOption("with-symbols");

                        Map<String, String> appmanifestOptions = new HashMap<>();
                        appmanifestOptions.put("baseVariant", variant);
                        appmanifestOptions.put("withSymbols", withSymbols.toString());

                        // Since this can be a call from Editor we can't expect the architectures option to be set.
                        // We default to the default architectures for the platform, and take the option value
                        // only if it has been set.
                        Platform platform = this.getPlatform();
                        String[] architectures = platform.getArchitectures().getDefaultArchitectures();
                        String customArchitectures = this.option("architectures", null);
                        if (customArchitectures != null) {
                            architectures = customArchitectures.split(",");
                        }

                        buildEngine(monitor, architectures, appmanifestOptions);
                    } else {
                        // Remove the remote built executables in the build folder, they're still in the cache
                        cleanEngine(monitor, platforms);
                    }

                    BundleHelper.throwIfCanceled(monitor);

                    // Generate and save build report
                    if (generateReport) {
                        IProgress mrep = monitor.subProgress(1);
                        mrep.beginTask("Generating report...", 1);
                        ReportGenerator rg = new ReportGenerator(this);
                        String reportJSON = rg.generateJSON();

                        // Save JSON report
                        if (this.hasOption("build-report")) {
                            fileJSONWriter.write(reportJSON);
                            fileJSONWriter.close();
                        }

                        // Save HTML report
                        if (this.hasOption("build-report-html")) {
                            String reportHTML = rg.generateHTML(reportJSON);
                            fileHTMLWriter.write(reportHTML);
                            fileHTMLWriter.close();
                        }
                        mrep.done();
                    }

                    break;
                }
                case "clean": {
                    IProgress m = monitor.subProgress(1);
                    m.beginTask("Cleaning...", newTasks.size());
                    for (Task<?> t : newTasks) {
                        List<IResource> outputs = t.getOutputs();
                        for (IResource r : outputs) {
                            BundleHelper.throwIfCanceled(monitor);
                            r.remove();
                            m.worked(1);
                        }
                    }
                    m.done();
                    break;
                }
                case "distclean": {
                    IProgress m = monitor.subProgress(1);
                    m.beginTask("Cleaning...", newTasks.size());
                    BundleHelper.throwIfCanceled(monitor);
                    FileUtils.deleteDirectory(new File(FilenameUtils.concat(rootDirectory, buildDirectory)));
                    m.worked(1);
                    m.done();
                    break;
                }
                case "bundle": {
                    bundle(monitor);
                    break;
                }
                default: break;
            }
        }

        monitor.done();
        state.save(stateResource);
        fileSystem.saveCache();
        return result;
    }

    @SuppressWarnings({ "rawtypes", "unchecked" })
    private List<TaskResult> runTasks(IProgress monitor) throws IOException {

        // set of all completed tasks. The set includes both task run
        // in this session and task already completed (output already exists with correct signatures, see below)
        // the set also contains failed tasks
        Set<Task> completedTasks = new HashSet<>();

        // the set of all output files generated
        // in this or previous session
        Set<IResource> completedOutputs = new HashSet<>();

        List<TaskResult> result = new ArrayList<>();

        List<Task<?>> tasks = new ArrayList<>(newTasks);
        // set of *all* possible output files
        Set<IResource> allOutputs = new HashSet<>();
        for (Task<?> task : newTasks) {
            allOutputs.addAll(task.getOutputs());
        }
        newTasks.clear();

        // Keep track of the paths for all outputs
        outputs = new HashMap<>(allOutputs.size());
        for (IResource res : allOutputs) {
            outputs.put(res.getAbsPath(), EnumSet.noneOf(OutputFlags.class));
        }

        // This flag is set to true as soon as one task has failed. This will
        // break out of the outer loop after the remaining tasks has been tried once.
        // NOTE The underlying problem is that if a task fails and has dependent
        // tasks, the dependent tasks will be tried forever. It should be solved
        // by marking all dependent tasks as failed instead of this flag.
        boolean taskFailed = false;
run:
        while (completedTasks.size() < tasks.size()) {
            for (Task<?> task : tasks) {
                BundleHelper.throwIfCanceled(monitor);
                // deps are the task input files generated by another task not yet completed,
                // i.e. "solve" the dependency graph
                Set<IResource> deps = new HashSet<>(task.getInputs());
                deps.retainAll(allOutputs);
                deps.removeAll(completedOutputs);
                if (deps.size() > 0) {
                    // postpone task. dependent input not yet generated
                    continue;
                }

                monitor.worked(1);

                byte[] taskSignature = task.calculateSignature(this);

                // do all output files exist?
                boolean allOutputExists = true;
                for (IResource r : task.getOutputs()) {
                    if (!r.exists()) {
                        allOutputExists = false;
                        break;
                    }
                }

                // compare all task signature. current task signature between previous
                // signature from state on disk
                List<byte[]> outputSigs = new ArrayList<byte[]>();
                for (IResource r : task.getOutputs()) {
                    byte[] s = state.getSignature(r.getAbsPath());
                    outputSigs.add(s);
                }
                boolean allSigsEquals = true;
                for (byte[] sig : outputSigs) {
                    if (!Arrays.equals(sig, taskSignature)) {
                        allSigsEquals = false;
                        break;
                    }
                }

                boolean shouldRun = (!allOutputExists || !allSigsEquals) && !completedTasks.contains(task);

                if (!shouldRun) {
                    if (allOutputExists && allSigsEquals)
                    {
                        // Task is successfully completed now or in a previous build.
                        // Only if the conditions in the if-statements are true add the task to the completed set and the
                        // output files to the completed output set
                        completedTasks.add(task);
                        completedOutputs.addAll(task.getOutputs());
                    }
                    continue;
                }

                completedTasks.add(task);

                TaskResult taskResult = new TaskResult(task);
                result.add(taskResult);
                Builder builder = task.getBuilder();
                boolean ok = true;
                int lineNumber = 0;
                String message = null;
                Throwable exception = null;
                boolean abort = false;
                try {
                    builder.build(task);
                    for (IResource r : task.getOutputs()) {
                        state.putSignature(r.getAbsPath(), taskSignature);
                    }

                    for (IResource r : task.getOutputs()) {
                        if (!r.exists()) {
                            message = String.format("Output '%s' not found", r.getAbsPath());
                            ok = false;
                            break;
                        }
                    }
                    completedOutputs.addAll(task.getOutputs());

                } catch (CompileExceptionError e) {
                    ok = false;
                    lineNumber = e.getLineNumber();
                    message = e.getMessage();
                } catch (Throwable e) {
                    ok = false;
                    message = e.getMessage();
                    exception = e;
                    abort = true;

                    // to fix the issue it's easier to see the actual callstack
                    exception.printStackTrace(new java.io.PrintStream(System.out));
                }
                if (!ok) {
                    taskFailed = true;
                    taskResult.setOk(ok);
                    taskResult.setLineNumber(lineNumber);
                    taskResult.setMessage(message);
                    taskResult.setException(exception);
                    // Clear sigs for all outputs when a task fails
                    for (IResource r : task.getOutputs()) {
                        state.putSignature(r.getAbsPath(), new byte[0]);
                    }
                    if (abort) {
                        break run;
                    }
                }
            }
            if (taskFailed) {
                break;
            }
            // set of *all* possible output files
            for (Task<?> task : newTasks) {
                allOutputs.addAll(task.getOutputs());
            }
            tasks.addAll(newTasks);
            newTasks.clear();
        }
        return result;
    }

    /**
     * Set files to compile
     * @param inputs list of input files
     */
    public void setInputs(List<String> inputs) {
        this.inputs = new ArrayList<String>(inputs);
    }

    public HashMap<String, EnumSet<OutputFlags>> getOutputs() {
        return outputs;
    }

    /**
     * Add output flag to resource
     * @param resourcePath output resource absolute path
     * @param flag OutputFlag to add
     */
    public boolean addOutputFlags(String resourcePath, OutputFlags flag) {
        EnumSet<OutputFlags> currentFlags = outputs.get(resourcePath);
        if(currentFlags == null) {
            return false;
        }
        currentFlags.add(flag);
        outputs.replace(resourcePath, currentFlags);
        return true;
    }

    /**
     * Set URLs of libraries to use.
     * @param libUrls list of library URLs
     * @throws IOException
     */
    public void setLibUrls(List<URL> libUrls) throws IOException {
        this.libUrls = libUrls;
    }

    /**
     * Resolve (i.e. download from server) the stored lib URLs.
     * @throws IOException
     */
    public void resolveLibUrls(IProgress progress) throws IOException, LibraryException {
        try {
            String libPath = getLibPath();
            File libDir = new File(libPath);
            // Clean lib dir first
            //FileUtils.deleteQuietly(libDir);
            FileUtils.forceMkdir(libDir);
            // Download libs
            List<File> libFiles = LibraryUtil.convertLibraryUrlsToFiles(libPath, libUrls);
            int count = this.libUrls.size();
            IProgress subProgress = progress.subProgress(count);
            subProgress.beginTask("Download archives", count);
            for (int i = 0; i < count; ++i) {
                BundleHelper.throwIfCanceled(progress);
                File f = libFiles.get(i);
                String sha1 = null;

                if (f.exists()) {
                    ZipFile zipFile = null;

                    try {
                        zipFile = new ZipFile(f);
                        sha1 = zipFile.getComment();
                    } finally {
                        if (zipFile != null) {
                            zipFile.close();
                        }
                    }
                }

                URL url = libUrls.get(i);
                HttpURLConnection connection = (HttpURLConnection) url.openConnection();
                if (sha1 != null) {
                    connection.addRequestProperty("If-None-Match", sha1);
                }

                // Check if URL contains basic auth credentials
                String basicAuthData = null;
                try {
                    URI uri = new URI(url.toString());
                    basicAuthData = uri.getUserInfo();
                } catch (URISyntaxException e1) {
                    // Ignored, could not get URI and basic auth data from URL.
                }

                // Pass correct headers along to server depending on auth alternative.
                if (basicAuthData != null) {
                    String basicAuth = "Basic " + new String(new Base64().encode(basicAuthData.getBytes()));
                    connection.setRequestProperty("Authorization", basicAuth);
                } else {
                    connection.addRequestProperty("X-Email", this.options.get("email"));
                    connection.addRequestProperty("X-Auth", this.options.get("auth"));
                }

                InputStream input = null;
                try {
                    connection.connect();
                    int code = connection.getResponseCode();
                    if (code == 304) {
                        // Reusing cached library
                    } else {
                        boolean serverSha1Match = false;
                        if(code == 200) {
                            // GitHub uses eTags and we can check we have the up to date version by comparing SHA1 and server eTag if we get a 200 OK response
                            if (sha1 != null) {
                                String serverETag = connection.getHeaderField("ETag");
                                if (serverETag != null) {
                                    if (sha1.equals(serverETag.replace("\"", ""))) {
                                        // Reusing cached library
                                        serverSha1Match = true;
                                    }
                                }
                            }
                        }
                        if(!serverSha1Match) {
                            input = new BufferedInputStream(connection.getInputStream());
                            FileUtils.copyInputStreamToFile(input, f);

                            try {
                                ZipFile zip = new ZipFile(f);
                                zip.close();
                            } catch (ZipException e) {
                                f.delete();
                                throw new LibraryException(String.format("The file obtained from %s is not a valid zip file", url.toString()), e);
                            }
                        }
                    }
                    connection.disconnect();
                } catch (ConnectException e) {
                    throw new LibraryException(String.format("Connection refused by the server at %s", url.toString()), e);
                } catch (FileNotFoundException e) {
                    throw new LibraryException(String.format("The URL %s points to a resource which doesn't exist", url.toString()), e);
                } finally {
                    if(input != null) {
                        IOUtils.closeQuietly(input);
                    }
                    subProgress.worked(1);
                }
            }
        }
        catch(IOException ioe) {
            throw ioe;
        }
        catch(LibraryException le) {
            throw le;
        }
        catch(Exception e) {
            throw new LibraryException(e.getMessage(), e);
        }
   }

    /**
     * Set option
     * @param key option key
     * @param value option value
     */
    public void setOption(String key, String value) {
        options.put(key, value);
    }

    /**
     * Get option
     * @param key key to get option for
     * @param defaultValue default value
     * @return mapped value or default value is key doesn't exists
     */
    public String option(String key, String defaultValue) {
        String v = options.get(key);
        if (v != null)
            return v;
        else
            return defaultValue;
    }

    /**
     * Check if an option exists
     * @param key option key to check if it exists
     * @return true if the option exists
     */
    public boolean hasOption(String key) {
        return options.containsKey(key);
    }

    /**
     * Get a map of all options
     * @return A map of options
     */
    public Map<String, String> getOptions() {
        return options;
    }

    class Walker extends FileSystemWalker {

        private Set<String> skipDirs;

        public Walker(Set<String> skipDirs) {
            this.skipDirs = skipDirs;
        }

        @Override
        public void handleFile(String path, Collection<String> results) {
            path = FilenameUtils.normalize(path, true);
            boolean include = true;
            if (skipDirs != null) {
                for (String sd : skipDirs) {
                    if (FilenameUtils.wildcardMatch(path, sd + "/*")) {
                        include = false;
                    }
                }
            }
            // ignore all .files, for instance the .project file that is generated by many Eclipse based editors
            if (FilenameUtils.getBaseName(path).isEmpty()) {
                include = false;
            }
            if (include) {
                String ext = "." + FilenameUtils.getExtension(path);
                Class<? extends Builder<?>> builderClass = extToBuilder.get(ext);
                if (builderClass != null)
                    results.add(path);
            }
        }

        @Override
        public boolean handleDirectory(String path, Collection<String> results) {
            path = FilenameUtils.normalize(path, true);
            if (skipDirs != null) {
                for (String sd : skipDirs) {
                    if (FilenameUtils.equalsNormalized(sd, path)) {
                        return false;
                    }
                    if (FilenameUtils.wildcardMatch(path, sd + "/*")) {
                        return false;
                    }
                }
            }
            return super.handleDirectory(path, results);
        }
    }

    /**
     * Find source files under the root directory
     * @param path path to begin in. Absolute or relative to root-directory
     * @param skipDirs
     * @throws IOException
     */
    public void findSources(String path, Set<String> skipDirs) throws IOException {
        if (new File(path).isAbsolute()) {
            path = normalizeNoEndSeparator(path, true);
            if (path.startsWith(rootDirectory)) {
                path = path.substring(rootDirectory.length());
            } else {
                throw new FileNotFoundException(String.format("the source '%s' must be located under the root '%s'", path, rootDirectory));
            }
        }
        String absolutePath = normalizeNoEndSeparator(FilenameUtils.concat(rootDirectory, path), true);
        if (!new File(absolutePath).exists()) {
            throw new FileNotFoundException(String.format("the path '%s' can not be found under the root '%s'", path, rootDirectory));
        }
        Walker walker = new Walker(skipDirs);
        List<String> results = new ArrayList<String>(1024);
        fileSystem.walk(path, walker, results);
        inputs = results;
    }

    public IResource getResource(String path) {
        return fileSystem.get(FilenameUtils.normalize(path, true));
    }

<<<<<<< HEAD
    public IResource getGameProjectResource() {
        return getResource("/game.project");
    }

    public void findResourcePaths(String path, Collection<String> result)
    {
=======
    public static String stripLeadingSlash(String path) {
        while (path.length() > 0 && path.charAt(0) == '/') {
            path = path.substring(1);
        }
        return path;
    }

    public void findResourcePaths(String _path, Collection<String> result) {
        final String path = Project.stripLeadingSlash(_path);
>>>>>>> da09d1e2
        fileSystem.walk(path, new FileSystemWalker() {
            public void handleFile(String path, Collection<String> results) {
                results.add(FilenameUtils.normalize(path, true));
            }
        }, result);
    }

    // Finds the first level of directories in a path
    public void findResourceDirs(String _path, Collection<String> result) {
        final String path = Project.stripLeadingSlash(_path);
        fileSystem.walk(path, new FileSystemWalker() {
            public boolean handleDirectory(String dir, Collection<String> results) {
                if (path.equals(dir)) {
                    return true;
                }
                results.add(FilenameUtils.getName(FilenameUtils.normalizeNoEndSeparator(dir)));
                return false; // skip recursion
            }
            public void handleFile(String path, Collection<String> results) { // skip any files
            }
        }, result);
    }

    public List<Task<?>> getTasks() {
        return Collections.unmodifiableList(this.newTasks);
    }

    public TextureProfiles getTextureProfiles() {
        return textureProfiles;
    }

    public void setTextureProfiles(TextureProfiles textureProfiles) {
        this.textureProfiles = textureProfiles;
    }

    public void excludeCollectionProxy(String path) {
        this.excludedCollectionProxies.add(path);
    }

    public final List<String> getExcludedCollectionProxies() {
        return this.excludedCollectionProxies;
    }

}<|MERGE_RESOLUTION|>--- conflicted
+++ resolved
@@ -1302,14 +1302,10 @@
         return fileSystem.get(FilenameUtils.normalize(path, true));
     }
 
-<<<<<<< HEAD
     public IResource getGameProjectResource() {
         return getResource("/game.project");
     }
 
-    public void findResourcePaths(String path, Collection<String> result)
-    {
-=======
     public static String stripLeadingSlash(String path) {
         while (path.length() > 0 && path.charAt(0) == '/') {
             path = path.substring(1);
@@ -1319,7 +1315,6 @@
 
     public void findResourcePaths(String _path, Collection<String> result) {
         final String path = Project.stripLeadingSlash(_path);
->>>>>>> da09d1e2
         fileSystem.walk(path, new FileSystemWalker() {
             public void handleFile(String path, Collection<String> results) {
                 results.add(FilenameUtils.normalize(path, true));
