--- conflicted
+++ resolved
@@ -207,11 +207,7 @@
         }
     }
 
-<<<<<<< HEAD
-    // Public api!
-=======
     // Public api for extensions!
->>>>>>> 06ae5b1c
     public static class Layout {
         private final List<Rect> rectangles;
         private final int width;
