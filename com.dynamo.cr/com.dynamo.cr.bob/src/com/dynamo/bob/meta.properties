[project]
help = General project settings

title.type = string
title.help = the title of the application
title.default = unnamed

version.type = string
version.help = application version
version.default = 1.0

write_log.type = bool
write_log.help = Write log file to disk
write_log.default = 0

minimum_log_level.type = string
minimum_log_level.help = only the minimum log level and higher levels will be shown
minimum_log_level.default = 1

compress_archive.type = bool
compress_archive.help = Compress archive (not for Android)
compress_archive.default = 1

dependencies.type = string_array
dependencies.help = projects required by this projectx
dependencies.private = 1

publisher.type = string
publisher.help = The publisher name
publisher.default = unnamed

developer.type = string
developer.help = The developer name
developer.default = unnamed

custom_resources.help = A comma separated list of resources that will be included in the project. If directories are specified, all files and directories in that directory are recursively included
custom_resources.type = string

bundle_exclude_resources.help = A comma separated list of resources that should not be included in the bundle
bundle_exclude_resources.type = string

bundle_resources.type = string
bundle_resources.help = A directory containing resource files and folders that should be copied as-is into the resulting package when bundling

[display]
help = Resolution and other display related settings

width.type = integer
width.help = the width in pixels of the application window, 960 by default
width.default = 960

height.type = integer
height.help = the height in pixels of the application window, 640 by default
height.default = 640

high_dpi.type = bool
high_dpi.help = Enable high DPI backbuffer where available
high_dpi.default = 0

samples.type = integer
samples.help = how many samples to use for super sampling anti-aliasing, 0 by default, which means it is turned off
samples.default = 0

fullscreen.type = bool
fullscreen.help = if the application should start full screen or not, 1 for fullscreen or 0 (default) for windowed
fullscreen.default = 0

update_frequency.type = integer
update_frequency.help = number of game loop updates per seconds. Set to 0 for variable frame rate. Set to e.g. 30 to throttle the update frequency.
update_frequency.default = 0

swap_interval.type = integer
swap_interval.help = the vsync interval. 0 means it's disabled
swap_interval.default = 1

vsync.type = bool
vsync.help = Vertical sync, rely on hardware vsync for frame timing. Can be overridden depending on graphics driver and platform specifics. For deprecated 'variable_dt' behavior, uncheck this setting and set frame cap 0
vsync.default = 1

display_profiles.type = resource
display_profiles.help = file reference of the display profiles to use for the application
display_profiles.default = /builtins/render/default.display_profilesc

dynamic_orientation.type = bool
dynamic_orientation.help = dynamic screen orientation support
dynamic_orientation.default = 0

display_device_info.type = bool
display_device_info.help = output gpu info to console at startup
display_device_info.default = 0

[render]
help = Render related settings

clear_color_red.type = number
clear_color_red.help = Default clear color - red channel
clear_color_red.default = 0

clear_color_green.type = number
clear_color_green.help = Default clear color - green channel
clear_color_green.default = 0

clear_color_blue.type = number
clear_color_blue.help = Default clear color - blue channel
clear_color_blue.default = 0

clear_color_alpha.type = number
clear_color_alpha.help = Default clear color - alpha channel
clear_color_alpha.default = 1

[physics]
help = Physics settings
type.type = string
type.help = which type of physics to use, 2D (default) or 3D
type.default = 2D

max_collision_object_count.type = integer
max_collision_object_count.help = max number of sprites, 128 by default
max_collision_object_count.default = 128

use_fixed_timestep.type = bool
use_fixed_timestep.help = If the physics should use fixed time steps. See engine.fixed_update_frequency
use_fixed_timestep.default = 0

gravity_y.type = number
gravity_y.help = world gravity along y-axis, -10 by default (natural gravity)
gravity_y.default = -10

debug.type = bool
debug.help = whether physics should be visualized for debugging, 1 for yes and 0 (default) for no
debug.default = 0

debug_alpha.type = number
debug_alpha.help = alpha component for visualized physics, 0 - 1 (0.9 by default)
debug_alpha.default = 0.9

world_count.type = integer
world_count.help = max number of concurrent physics worlds, 4 by default (careful, they waste memory)
world_count.default = 4

gravity_x.type = number
gravity_x.help = world gravity along x-axis, 0 by default
gravity_x.default = 0

gravity_z.type = number
gravity_z.help = world gravity along z-axis, 0 by default
gravity_z.default = 0

scale.type = number
scale.help = how to scale the physics worlds in relation to the game world for numerical precision, 0.01 - 1 (default)
scale.default = 1

allow_dynamic_transforms.type = bool
allow_dynamic_transforms.help = If set, allows for setting scale, position and rotation of dynamic bodies (default is true)
allow_dynamic_transforms.default = 1

debug_scale.type = number
debug_scale.help = how big to draw unit objects in physics, like triads and normals, 30 by default
debug_scale.default = 30

max_collisions.type = integer
max_collisions.help = how many collisions that will be reported back to the scripts, 64 by default
max_collisions.default = 64

max_contacts.type = integer
max_contacts.help = how many contact points that will be reported back to the scripts, 128 by default
max_contacts.default = 128

contact_impulse_limit.type = number
contact_impulse_limit.help = contacts with an impulse below this limit will not be reported to scripts, 0 (disabled) by default
contact_impulse_limit.default = 0

ray_cast_limit_2d.type = number
ray_cast_limit_2d.help = maximum number of ray casts per frame when using 2D physics
ray_cast_limit_2d.default = 64

ray_cast_limit_3d.type = number
ray_cast_limit_3d.help = maximum number of ray casts per frame when using 3D physics
ray_cast_limit_3d.default = 128

trigger_overlap_capacity.type = number
trigger_overlap_capacity.help = maximum number of overlapping triggers that can be detected, 16 by default
trigger_overlap_capacity.default = 16

velocity_threshold.type = number
velocity_threshold.help = minimum velocity that will result in ellastic collisions
velocity_threshold.default = 1

max_fixed_timesteps.type = integer
max_fixed_timesteps.help = max number of steps in the simulation when using fixed timestep
max_fixed_timesteps.default = 2

[bootstrap]
help = Initial settings for the engine
main_collection.type = resource
main_collection.help = file reference of the collection to use for starting the application, /logic/main.collectionc by default
main_collection.default = /logic/main.collectionc

render.type = resource
render.help = which render file to use, which defines the render pipeline, /builtins/render/default.renderc by default
render.default = /builtins/render/default.renderc

[graphics]
help = Graphics related settings
default_texture_min_filter.type = string
default_texture_min_filter.help = which filtering to use for min filtering, linear by default
default_texture_min_filter.default = linear

default_texture_mag_filter.type = string
default_texture_mag_filter.help = which filtering to use for mag filtering, linear (default) or nearest
default_texture_mag_filter.default = linear

max_draw_calls.type = number
max_draw_calls.help = maximum number of draw calls
max_draw_calls.default = 1024

max_characters.type = number
max_characters.help = maximum number of characters (text) that can be displayed each frame
max_characters.default = 8192

max_font_batches.type = number
max_font_batches.help = maximum number of text batches
max_font_batches.default = 128

max_debug_vertices.type = number
max_debug_vertices.help = maximum number of debug vertices. Used for physics shape rendering among other things, 10000 by default
max_debug_vertices.default = 10000

texture_profiles.type = resource
texture_profiles.help = specify which texture profiles (format, mipmaps and max textures size) to use for which resource path
texture_profiles.default = /builtins/graphics/default.texture_profiles

verify_graphics_calls.type = bool
verify_graphics_calls.help = verify the return value after each graphics call
verify_graphics_calls.default = 1

opengl_version_hint.type = number
opengl_version_hint.help = OpenGL context version hint. If a specific version is selected, this will used as the minimum version required (does not apply to OpenGL ES). Defaults to OpenGL 3.3.
opengl_version_hint.default = 33

opengl_core_profile_hint.type = bool
opengl_core_profile_hint.help = Set the 'core' OpenGL profile hint when creating the context. The core profile removes all deprecated features from OpenGL, such as immediate mode rendering. Does not apply to OpenGL ES.
opengl_core_profile_hint.default = 1

memory_size.type = integer
memory_size.help = how much memory is the driver allowed to use (MB)
memory_size.default = 512

[shader]
output_spirv.type = bool
output_spirv.help = This setting is deprecated. Compile and output SPIR-V shaders for use with Metal or Vulkan
output_spirv.default = 0

exclude_gles_sm100.type = bool
exclude_gles_sm100.help = Don't compile shaders for devices running OpenGLES 2.0 / WebGL 1.0
exclude_gles_sm100.default = 0
exclude_gles_sm100.private = 1

[sound]
help = Sound related settings

gain.type = number
gain.help = global gain (volume), 0 - 1, 1 by default
gain.default = 1

use_linear_gain.type = bool
use_linear_gain.help = if enabled, gain is linear. if disabled, uses exponential curve (e.g. 0.5 is 'half volume'). true by default.
use_linear_gain.default = 1

max_sound_data.type = integer
max_sound_data.help = max number of different sounds, 128 by default
max_sound_data.default = 128

max_sound_buffers.type = integer
max_sound_buffers.help = max number of concurrent sound buffers, 32 by default
max_sound_buffers.default = 32

max_sound_sources.type = integer
max_sound_sources.help = max number of concurrently playing sounds, 16 by default
max_sound_sources.default = 16

max_sound_instances.type = integer
max_sound_instances.help = max number of concurrent sound instances (voices), 256 by default
max_sound_instances.default = 256

max_component_count.type = integer
max_component_count.help = max number of sound components in a collection, 32 by default
max_component_count.default = 32

sample_frame_count.type = integer
sample_frame_count.help = number of samples used for each audio update. 0 by default which means (1024 for 48khz sound device, 768 for 44.1khz sound device)
sample_frame_count.default = 0

use_thread.type = bool
use_thread.help = enables sound threading
use_thread.default = 1

stream_enabled.type = bool
stream_enabled.help = enables sound streaming
stream_enabled.default = 0

stream_chunk_size.type = integer
stream_chunk_size.help = Size of each chunk that is loaded from a sound file, 16384 by default
stream_chunk_size.default = 16384

stream_preload_size.type = integer
stream_preload_size.help = Size of the initial chunk that is loaded from each sound file, 16384 by default
stream_preload_size.default = 16384

stream_cache_size.type = integer
stream_cache_size.help = Size in bytes of the sound streaming cache containing all chunks, 2097152 by default
stream_cache_size.default = 2097152

[resource]
help = Resource loading and management related settings
http_cache.type = bool
http_cache.help = if the http cache should be enabled for faster loads over network, 1 for yes (default) and 0 for no
http_cache.default = 0

uri.type = string
uri.help = where to find game.project, in URI format

max_resources.type = integer
max_resources.help = the max number of resources that can be loaded at the same time, 1024 by default
max_resources.default = 1024

[input]
help = Input related settings
repeat_delay.type = number
repeat_delay.help = seconds to wait before treating a held down keyboard-key to start repeating itself
repeat_delay.default = 0.5

repeat_interval.type = number
repeat_interval.help = seconds to wait between each repetition of a held down keyboard-key
repeat_interval.default = 0.2

gamepads.type = resource
gamepads.help = file reference of the gamepads config file, which maps gamepad signals to OS, /builtins/input/default.gamepadsc by default
gamepads.default = /builtins/input/default.gamepadsc

game_binding.type = resource
game_binding.help = file reference of the input config file, which maps HW inputs to actions, /input/game.input_bindingc by default
game_binding.default = /input/game.input_bindingc

use_accelerometer.type = bool
use_accelerometer.help = determines if the app receives accelerometer events
use_accelerometer.default = 1

[sprite]
help = Sprite related settings
max_count.type = integer
max_count.help = max number of sprites, 128 by default
max_count.default = 128

subpixels.type = bool
subpixels.help = whether to allow sprites to appear unaligned with respect to pixels, 1 for yes (default) and 0 for no. Note that this is also dependent on the camera position being aligned.
subpixels.default = 1


[model]
help = Model related settings
max_count.type = integer
max_count.help = max number of models, 128 by default
max_count.default = 128

split_meshes.type = integer
split_meshes.help = Split meshes with more than 65536 vertices into new meshes. 0 by default
split_meshes.default = 0

[mesh]
help = Mesh related settings
max_count.type = integer
max_count.help = max number of mesh components
max_count.default = 128

[gui]
max_count.type = integer
max_count.help = max number of gui components per collection, 64 by default
max_count.default = 64
max_particlefx_count.type = integer
max_particlefx_count.help = max number of particlefx nodes per collection
max_particlefx_count.default = 64
max_particle_count.type = integer
max_particle_count.help = max total number of living particles in gui, 1024 by default
max_particle_count.default = 1024
max_animation_count.type = integer
max_animation_count.help = max total number of active animations in gui, 1024 by default
max_animation_count.default = 1024

[collection]
help = Collection related settings
max_instances.type = integer
max_instances.help = max number of instances per collection, 1024 by default
max_instances.default = 1024
max_input_stack_entries.type = integer
max_input_stack_entries.help = max number of game objects in the input stack, 16 by default
max_input_stack_entries.default = 16

[collection_proxy]
help = Collection proxy related settings
max_count.type = integer
max_count.help = max number of collection proxies, 8 by default
max_count.default = 8

[collectionfactory]
help = Collection factory related settings
max_count.type = integer
max_count.help = max number of collection factories, 128 by default
max_count.default = 128

[factory]
help = GameObject factory related settings
max_count.type = integer
max_count.help = max number of factories, 128 by default
max_count.default = 128

[ios]
help = iOS related settings
app_icon_120x120.type = resource
app_icon_120x120.help = icon for home screen on iPhone/iPod Touch with retina display (.png)
app_icon_180x180.type = resource
app_icon_180x180.help = icon for home screen on iPhone with retina HD display (.png)
app_icon_76x76.type = resource
app_icon_76x76.help = icon for home screen on iPad (.png)
app_icon_152x152.type = resource
app_icon_152x152.help = icon for home screen on iPad with retina display (.png)
app_icon_167x167.type = resource
app_icon_167x167.help = icon for home screen on iPad Pro (.png)

icons_asset.type = resource
icons_asset.help = the icons asset file (.car)

launch_screen.type = resource
launch_screen.help = the launch screen storyboard
launch_screen.default = /builtins/manifests/ios/LaunchScreen.storyboardc

entitlements.type = resource
entitlements.help = custom entitlements to use when signing an iOS bundle. Can replace any wildcard entitlements in the supplied provisioning profile

pre_renderered_icons.type = bool
pre_renderered_icons.help = set to true if the icons are prerendered
pre_renderered_icons.default = 0

bundle_identifier.type = string
bundle_identifier.help = bundle identifier (CFBundleIdentifier)
bundle_identifier.default = example.unnamed

bundle_name.type = string
bundle_name.help = bundle short name (CFBundleName). max 15 characters
bundle_name.default =

bundle_version.type = string
bundle_version.help = build number (CFBundleVersion). numeric or x.y.z

infoplist.type = resource
infoplist.help = custom Info.plist template file
infoplist.default = /builtins/manifests/ios/Info.plist

privacymanifest.type = resource
privacymanifest.help = Privacy Manifest file
privacymanifest.default = /builtins/manifests/ios/PrivacyInfo.xcprivacy

default_language.type = string
default_language.help = default language and region (CFBundleDevelopmentRegion)
default_language.default = en

localizations.type = string
localizations.help = comma-separated strings identifying languages handled manually by your app (CFBundleLocalizations)
localizations.default = en

[android]
help = Android related settings
app_icon_36x36.type = resource
app_icon_36x36.help = Android ldpi icon file (.png)
app_icon_48x48.type = resource
app_icon_48x48.help = Android mdpi icon file (.png)
app_icon_72x72.type = resource
app_icon_72x72.help = Android hdpi icon file (.png)
app_icon_96x96.type = resource
app_icon_96x96.help = Android xhdpi icon file (.png)
app_icon_144x144.type = resource
app_icon_144x144.help = Android xxhdpi icon file (.png)
app_icon_192x192.type = resource
app_icon_192x192.help = Android xxxhdpi icon file (.png)

push_icon_small.type = resource
push_icon_small.help = Small push notification icon (.png)
push_icon_large.type = resource
push_icon_large.help = Large push notification icon (.png)

push_icon_small_ldpi.type = resource
push_icon_small_ldpi.help = Small ldpi push notification icon file (.png)
push_icon_small_mdpi.type = resource
push_icon_small_mdpi.help = Small mdpi push notification icon file (.png)
push_icon_small_hdpi.type = resource
push_icon_small_hdpi.help = Small hdpi push notification icon file (.png)
push_icon_small_xhdpi.type = resource
push_icon_small_xhdpi.help = Small xhdpi push notification icon file (.png)
push_icon_small_xxhdpi.type = resource
push_icon_small_xxhdpi.help = Small xxhdpi push notification icon file (.png)
push_icon_small_xxxhdpi.type = resource
push_icon_small_xxxhdpi.help = Small xxxhdpi push notification icon file (.png)

push_icon_large_ldpi.type = resource
push_icon_large_ldpi.help = Large ldpi push notification icon file (.png)
push_icon_large_mdpi.type = resource
push_icon_large_mdpi.help = Large mdpi push notification icon file (.png)
push_icon_large_hdpi.type = resource
push_icon_large_hdpi.help = Large hdpi push notification icon file (.png)
push_icon_large_xhdpi.type = resource
push_icon_large_xhdpi.help = Large xhdpi push notification icon file (.png)
push_icon_large_xxhdpi.type = resource
push_icon_large_xxhdpi.help = Large xxhdpi push notification icon file (.png)
push_icon_large_xxxhdpi.type = resource
push_icon_large_xxxhdpi.help = Large xxxhdpi push notification icon file (.png)

push_field_title.type = string
push_field_title.help = JSON field name in push payload to use as notification title
push_field_text.type = string
push_field_text.help = JSON field name in push payload to use as notification text

version_code.type = integer
version_code.help = android version code (android:versionCode)
version_code.default = 1

minimum_sdk_version.type = integer
minimum_sdk_version.help = minimum API Level required for the application to run (android:minSdkVersion)
minimum_sdk_version.default = 19

target_sdk_version.type = integer
target_sdk_version.help = the API Level that the application targets (android:targetSdkVersion)
target_sdk_version.default = 35

package.type = string
package.help = package identifier
package.default = com.example.todo
gcm_sender_id.type = string
gcm_sender_id.help = Google Cloud Messaging Sender ID
gcm_sender_id.default =

manifest.type = resource
manifest.help = custom AndroidManifest.xml template file
manifest.default = /builtins/manifests/android/AndroidManifest.xml

iap_provider.type = string
iap_provider.help = in-app purchase provider to use. Supported options are 'GooglePlay' and 'Amazon'
iap_provider.default = GooglePlay

input_method.type = string
input_method.help = specify which input method to use. Supported options are 'KeyEvent' and 'HiddenInputField'
input_method.default = KeyEvent

immersive_mode.type = bool
immersive_mode.help = immersive mode toggle
immersive_mode.default = 0

display_cutout.type = bool
display_cutout.help = extend to display cutout toggle
display_cutout.default = 1

debuggable.type = bool
debuggable.help = helps you debug the application and also get files from the application
debuggable.default = 0

proguard.type = resource
proguard.help = Custom ProGuard file to help strip redundant Java classes from the final .apk
proguard.default =

extract_native_libs.type = bool
extract_native_libs.help = This attribute indicates whether the package installer extracts native libraries from the APK to the file system 
extract_native_libs.default = 1

[osx]
help = Mac OSX related settings
app_icon.type = resource
app_icon.help = bundle icon file (.icns)
app_icon.default =

infoplist.type = resource
infoplist.help = custom Info.plist template file
infoplist.default = /builtins/manifests/osx/Info.plist

privacymanifest.type = resource
privacymanifest.help = Privacy Manifest file
privacymanifest.default = /builtins/manifests/osx/PrivacyInfo.xcprivacy

bundle_identifier.type = string
bundle_identifier.help = bundle identifier (CFBundleIdentifier)
bundle_identifier.default = example.unnamed

bundle_name.type = string
bundle_name.help = bundle short name (CFBundleName). max 15 characters
bundle_name.default =

bundle_version.type = string
bundle_version.help = build number (CFBundleVersion). numeric or x.y.z
bundle_version.default = 1

default_language.type = string
default_language.help = default language and region (CFBundleDevelopmentRegion)
default_language.default = en

localizations.type = string
localizations.help = comma-separated strings identifying languages handled manually by your app (CFBundleLocalizations)
localizations.default = en

[windows]
help = Windows related settings
app_icon.type = resource
app_icon.help = executable icon file (.ico)
app_icon.default =

[html5]
help = HTML5 related settings
set_custom_heap_size.type = bool
set_custom_heap_size.help = This setting is deprecated. Set to true if you wish to adjust the application heap memory size

custom_heap_size.type = integer
custom_heap_size.default = 0
custom_heap_size.help = This setting is deprecated. The size, in bytes, of the application's heap

heap_size.type = integer
heap_size.default = 256
heap_size.help = The size, in megabytes, of the application's heap

htmlfile.type = resource
htmlfile.help = html shell for canvas
htmlfile.default = /builtins/manifests/web/engine_template.html

cssfile.type = resource
cssfile.help = css will be inlined into index.html template
cssfile.default = /builtins/manifests/web/light_theme.css

splash_image.type = resource
splash_image.help = custom html splash screen image

archive_location_prefix.type = string
archive_location_prefix.help = string to prefix bundled archive file path with (can be a full URL)
archive_location_prefix.default = archive

archive_location_suffix.type = string
archive_location_suffix.help = string to suffix bundled archive file path with
archive_location_suffix.default =

engine_arguments.type = string
engine_arguments.help = comma separated list of engine arguments
engine_arguments.default = --verify-graphics-calls=false

wasm_streaming.type = bool
wasm_streaming.help = set to true to enable streaming of the wasm file (faster and uses less memory, but requires MIME type 'application/wasm')
wasm_streaming.default = 0

show_fullscreen_button.type = bool
show_fullscreen_button.help = set to true if you want to have the fullscreen button
show_fullscreen_button.default = 1

show_made_with_defold.type = bool
show_made_with_defold.help = set to true if you want to have the 'Made with Defold' link
show_made_with_defold.default = 1

show_console_banner.type = bool
show_console_banner.help = set to true if you want to show a 'Made with Defold' link in the browser console
show_console_banner.default = 1

scale_mode.type = string
scale_mode.help = scale mode for canvas, by default 'Downscale Fit'
scale_mode.default = downscale_fit

retry_count.type = integer
retry_count.default = 10
retry_count.help = how many attempts we do when trying to download a file
retry_count.private = 1

retry_time.type = number
retry_time.default = 1.0
retry_time.help = pause in seconds before retry file loading after error
retry_time.private = 1

transparent_graphics_context.type = number
transparent_graphics_context.default = 0
transparent_graphics_context.help = set to true if you want graphics context has transparent backdrop

[particle_fx]
help = Particle FX related settings
max_count.type = integer
max_count.help = max number of particle fx components, 64 by default
max_count.default = 64
max_emitter_count.type = integer
max_emitter_count.help = max number of particle fx emitters, 64 by default
max_emitter_count.default = 64
max_particle_count.type = integer
max_particle_count.help = max total number of living particles. limits the GPU vertex buffer size. 1024 by default
max_particle_count.default = 1024
max_particle_buffer_count.type = integer
max_particle_buffer_count.help = max number of particles per upload to the GPU. limits the CPU memory usage. 1024 by default.
max_particle_buffer_count = 1024

[network]
help = Network related settings
http_timeout.type = number
http_timeout.help = http timeout in seconds. zero to disable timeout
http_timeout.default = 0
ssl_certificates.type = resource
ssl_certificates.help = file reference of the ssl certificates pem file
ssl_certificates.default =

http_thread_count.type = integer
http_thread_count.default = 4
http_thread_count.help = number of worker threads for the http service

http_cache_enabled.type = bool
http_cache_enabled.default = 1
http_cache_enabled.help = Should the downloaded data persist for faster retrieval next time

[library]
help = Settings for when this project is used as a library by another project
include_dirs.type = string
include_dirs.help = dirs to include in this project when used as a library
include_dirs.default =

[script]
help = Script system settings
shared_state.type = bool
shared_state.help = Single lua state shared between all script types
shared_state.default = 0

[label]
help = Label related settings
max_count.type = integer
max_count.help = max number of labels, 64 by default
max_count.default = 64

subpixels.type = bool
subpixels.help = whether to allow labels to appear unaligned with respect to pixels, 1 for yes (default) and 0 for no. Note that this is also dependent on the camera position being aligned.
subpixels.default = 1

[profiler]
help = Settings related to the runtime profiler
track_cpu.type = bool
track_cpu.help = Enable CPU usage sampling in release
track_cpu.default = 0
enabled.type = bool
enabled.help = Enable the in game profiler, to enable at runtime call profiler.enable()
enabled.default = true

sleep_between_server_updates.type = integer
sleep_between_server_updates.help = Number of milliseconds to sleep between server updates
sleep_between_server_updates.default = 0

performance_timeline_enabled.type = bool
performance_timeline_enabled.help = Whether to enable the performance timeline measurements in browser
performance_timeline_enabled.default = 0

[liveupdate]
settings.type = resource
settings.help = file reference of the liveupdate settings file
settings.default = /liveupdate.settings

enabled.type = bool
enabled.help = enables the use of live update
enabled.default = 1

mount_on_start.type = bool
mount_on_start.help = enables auto-mount of previously mounted resources when the application starts
mount_on_start.default = 1

[tilemap]
help = Tilemap related settings
max_count.type = integer
max_count.help = Max number of tilemaps in a collection
max_count.default = 16

max_tile_count.type = integer
max_tile_count.help = maximum number of tiles that can be displayed each frame (per collection)
max_tile_count.default = 2048

[engine]
help = Settings related to the engine core
run_while_iconified.type = bool
run_while_iconified.help = Allow the engine to continue running while iconified (desktop platforms only)
run_while_iconified.default = 0

fixed_update_frequency.type = integer
fixed_update_frequency.help = Enables some components to use a fixed frame rate. 0 means it's disabled. (Hz)
fixed_update_frequency.default = 60

max_time_step.type = number
max_time_step.help = If the time step is too large, it will be capped to this max value
<<<<<<< HEAD
max_time_step.default = 0.5

[fontgen]
stbtt_sdf_base_padding.type = integer
stbtt_sdf_base_padding.help = The base padding when generating sdf glyphs. [0-255]
stbtt_sdf_base_padding.default = 3

stbtt_sdf_edge_value.type = integer
stbtt_sdf_edge_value.help = The on edge when generating sdf glyphs. [0-255]
stbtt_sdf_edge_value.default = 190
=======
max_time_step.default = 0.033333
>>>>>>> 226adeb6
<|MERGE_RESOLUTION|>--- conflicted
+++ resolved
@@ -786,17 +786,15 @@
 
 max_time_step.type = number
 max_time_step.help = If the time step is too large, it will be capped to this max value
-<<<<<<< HEAD
-max_time_step.default = 0.5
+max_time_step.default = 0.033333
 
 [fontgen]
+help = Settings related to runtime generation of SDF fonts
+
 stbtt_sdf_base_padding.type = integer
 stbtt_sdf_base_padding.help = The base padding when generating sdf glyphs. [0-255]
 stbtt_sdf_base_padding.default = 3
 
 stbtt_sdf_edge_value.type = integer
 stbtt_sdf_edge_value.help = The on edge when generating sdf glyphs. [0-255]
-stbtt_sdf_edge_value.default = 190
-=======
-max_time_step.default = 0.033333
->>>>>>> 226adeb6
+stbtt_sdf_edge_value.default = 191