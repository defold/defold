--- conflicted
+++ resolved
@@ -102,10 +102,7 @@
             String platformv7 = "armv7-ios";
 
             File cacheDir = new File(project.getBuildCachePath());
-<<<<<<< HEAD
-=======
             cacheDir.mkdirs();
->>>>>>> 57b199e4
             String sdkVersion = project.option("defoldsdk", "");
             String buildServer = project.option("build-server", "");
             ExtenderClient extender = new ExtenderClient(buildServer, cacheDir);
