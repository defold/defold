--- conflicted
+++ resolved
@@ -97,13 +97,10 @@
         return new String(encoded, StandardCharsets.UTF_8);
     }
 
-<<<<<<< HEAD
     private static void createFile(String path, String content) throws IOException {
         FileUtils.writeStringToFile(new File(path), content);
     }
 
-=======
->>>>>>> 6c455e86
     private static Result exec(List<String> args) throws IOException {
         log("exec: " + String.join(" ", args));
         Map<String, String> env = new HashMap<String, String>();
@@ -115,8 +112,6 @@
     private static Result exec(String... args) throws IOException {
         return exec(Arrays.asList(args));
     }
-
-<<<<<<< HEAD
 
 
     /**
@@ -157,27 +152,16 @@
     }
 
 
-=======
->>>>>>> 6c455e86
     /**
      * Get keystore password. This loads the keystore password file and returns
      * the password stored in the file.
      */
-<<<<<<< HEAD
     private static String getKeystorePassword(Project project) throws IOException, CompileExceptionError {
         String keystorePassword = project.option("keystore-pass", "");
         if (keystorePassword.length() == 0) {
             throw new CompileExceptionError(null, -1, "No keystore password");
         }
         return readFile(keystorePassword).trim();
-=======
-    private static String getKeystorePassword(Project project) throws IOException {
-        String keystorePassword = project.option("keystore-pass", "");
-        if (keystorePassword.length() > 0) {
-            keystorePassword = readFile(keystorePassword).trim();
-        }
-        return keystorePassword;
->>>>>>> 6c455e86
     }
 
     /**
@@ -185,17 +169,10 @@
      * provided as a project option or the first alias in the keystore.
      */
     private static String getKeystoreAlias(Project project) throws IOException, CompileExceptionError {
-<<<<<<< HEAD
         String keystore = getKeystore(project);
         String keystorePassword = getKeystorePassword(project);
         String alias = project.option("keystore-alias", "");
         if (alias.length() == 0) {
-=======
-        String keystore = project.option("keystore", "");
-        String keystorePassword = getKeystorePassword(project);
-        String alias = project.option("keystore-alias", "");
-        if (keystore.length() > 0 && keystorePassword.length() > 0 && alias.length() == 0) {
->>>>>>> 6c455e86
 
             List<String> args = new ArrayList<String>();
             args.add("keytool");
@@ -575,7 +552,6 @@
         log("Sign " + signFile);
         BundleHelper.throwIfCanceled(canceled);
 
-<<<<<<< HEAD
         String keystore = getKeystore(project);
         String keystorePassword = getKeystorePassword(project);
         String keystoreAlias = getKeystoreAlias(project);
@@ -588,25 +564,6 @@
             keystoreAlias);
         if (r.ret != 0) {
             throw new IOException(new String(r.stdOutErr));
-=======
-        String keystore = project.option("keystore", "");
-        String keystorePassword = getKeystorePassword(project);
-        String keystoreAlias = getKeystoreAlias(project);
-
-        if (keystore.length() > 0 && keystorePassword.length() > 0 && keystoreAlias.length() > 0) {
-            Result r = exec("jarsigner",
-                "-verbose",
-                "-keystore", keystore,
-                "-storepass", keystorePassword,
-                signFile.getAbsolutePath(),
-                keystoreAlias);
-            if (r.ret != 0) {
-                throw new IOException(new String(r.stdOutErr));
-            }
-        }
-        else {
-            log("No keystore settings provided. File will not be signed.");
->>>>>>> 6c455e86
         }
     }
 
@@ -695,11 +652,7 @@
      */
     private static File createUniversalApks(Project project, File aab, File outDir, ICanceled canceled) throws IOException, CompileExceptionError {
         log("Creating universal APK set");
-<<<<<<< HEAD
         String keystore = getKeystore(project);
-=======
-        String keystore = project.option("keystore", "");
->>>>>>> 6c455e86
         String keystorePassword = getKeystorePassword(project);
         String keystoreAlias = getKeystoreAlias(project);
 
@@ -717,17 +670,9 @@
             args.add("--mode"); args.add("universal");
             args.add("--bundle"); args.add(aabPath);
             args.add("--output"); args.add(apksPath);
-<<<<<<< HEAD
             args.add("--ks"); args.add(keystore);
             args.add("--ks-pass"); args.add("pass:" + keystorePassword);
             args.add("--ks-key-alias"); args.add(keystoreAlias);
-=======
-            if (keystore.length() > 0 && keystorePassword.length() > 0 && keystoreAlias.length() > 0) {
-                args.add("--ks"); args.add(keystore);
-                args.add("--ks-pass"); args.add("pass:" + keystorePassword);
-                args.add("--ks-key-alias"); args.add(keystoreAlias);
-            }
->>>>>>> 6c455e86
 
             Result res = exec(args);
             if (res.ret != 0) {
