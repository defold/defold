--- conflicted
+++ resolved
@@ -77,10 +77,7 @@
             String platform = "armv7-android";
 
             File cacheDir = new File(project.getBuildCachePath());
-<<<<<<< HEAD
-=======
             cacheDir.mkdirs();
->>>>>>> 57b199e4
             String sdkVersion = project.option("defoldsdk", "");
             String buildServer = project.option("build-server", "");
             ExtenderClient extender = new ExtenderClient(buildServer, cacheDir);
