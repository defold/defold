--- conflicted
+++ resolved
@@ -170,12 +170,8 @@
                 'x86_64-macos': ['glslang', 'spirv-cross', 'spirv-opt', 'luajit-32', 'luajit-64', 'lipo', 'tint'],
                 'arm64-macos': ['glslang', 'spirv-cross', 'spirv-opt', 'luac-32', 'luajit-64', 'lipo', 'tint'],
                 'x86_64-linux': ['glslang', 'spirv-cross', 'spirv-opt', 'luajit-32', 'luajit-64', 'lipo', 'tint'],
-<<<<<<< HEAD
                 'arm64-linux': ['glslang', 'spirv-cross', 'spirv-opt', 'luajit-32', 'luajit-64', 'lipo'], // TODO!!!
-                'x86_64-win32': ['glslang.exe', 'spirv-cross.exe', 'spirv-opt.exe', 'luajit-64.exe', 'lipo.exe'],
-=======
                 'x86_64-win32': ['glslang.exe', 'spirv-cross.exe', 'spirv-opt.exe', 'luajit-64.exe', 'lipo.exe', 'tint.exe'],
->>>>>>> 4f13aa28
                 'x86-win32': ['glslang.exe', 'spirv-cross.exe', 'spirv-opt.exe', 'luajit-32.exe']
         ]
 
