package com.dynamo.cr.web2.client.activity;

import com.dynamo.cr.web2.client.ClientFactory;
import com.dynamo.cr.web2.client.Defold;
import com.dynamo.cr.web2.client.ProjectInfo;
import com.dynamo.cr.web2.client.ProjectInfoList;
import com.dynamo.cr.web2.client.ResourceCallback;
import com.dynamo.cr.web2.client.UserSubscriptionInfo;
import com.dynamo.cr.web2.client.place.DashboardPlace;
import com.dynamo.cr.web2.client.place.NewProjectPlace;
import com.dynamo.cr.web2.client.place.ProjectPlace;
import com.dynamo.cr.web2.client.place.SubscriptionPlace;
import com.dynamo.cr.web2.client.ui.DashboardView;
import com.google.gwt.activity.shared.AbstractActivity;
import com.google.gwt.event.shared.EventBus;
import com.google.gwt.http.client.Request;
import com.google.gwt.http.client.Response;
import com.google.gwt.user.client.ui.AcceptsOneWidget;

public class DashboardActivity extends AbstractActivity implements DashboardView.Presenter {
    private ClientFactory clientFactory;

    public DashboardActivity(DashboardPlace place, ClientFactory clientFactory) {
        this.clientFactory = clientFactory;
    }

    public void loadProjects() {
        final DashboardView dashboardView = clientFactory.getDashboardView();
        final Defold defold = clientFactory.getDefold();
        defold.getResource("/projects/" + defold.getUserId(), new ResourceCallback<ProjectInfoList>() {

            @Override
            public void onSuccess(ProjectInfoList projectInfoList, Request request,
                    Response response) {
                dashboardView.setProjectInfoList(defold.getUserId(), projectInfoList);
            }

            @Override
            public void onFailure(Request request, Response response) {
                dashboardView.clearProjectInfoList();
            }
        });
    }

<<<<<<< HEAD
=======
    private void loadSubscription() {
        final DashboardView dashboardView = clientFactory.getDashboardView();
        final Defold defold = clientFactory.getDefold();
        defold.getResource("/users/" + defold.getUserId() + "/subscription",
                new ResourceCallback<UserSubscriptionInfo>() {

                    @Override public void onSuccess(UserSubscriptionInfo subscription,
                            Request request, Response response) {
                        dashboardView.setUserSubscription(subscription);
                    }

                    @Override public void onFailure(Request request, Response response) {
                        defold.showErrorMessage("Subscription data could not be loaded.");
                    }
                });
    }

    private void loadInvitationCount() {
        final DashboardView dashboardView = clientFactory.getDashboardView();
        final Defold defold = clientFactory.getDefold();
        defold.getResource("/users/" + defold.getUserId() + "/invitation_account",
                new ResourceCallback<InvitationAccountInfo>() {

                    @Override
                    public void onSuccess(InvitationAccountInfo invitationAccount,
                            Request request, Response response) {
                        dashboardView.setInvitationAccount(invitationAccount);
                    }

                    @Override
                    public void onFailure(Request request, Response response) {
                        defold.showErrorMessage("Invitation data could not be loaded.");
                    }
                });
    }

>>>>>>> 2939cfac
    @Override
    public void start(AcceptsOneWidget containerWidget, EventBus eventBus) {
        final DashboardView dashboardView = clientFactory.getDashboardView();
        containerWidget.setWidget(dashboardView.asWidget());
        dashboardView.setPresenter(this);
        loadProjects();
        loadGravatar();
<<<<<<< HEAD
=======
        loadInvitationCount();
        loadSubscription();
>>>>>>> 2939cfac
    }

    private void loadGravatar() {
        final DashboardView dashboardView = clientFactory.getDashboardView();
        Defold defold = clientFactory.getDefold();
        String email = defold.getEmail();

        String firstName = defold.getFirstName();
        String lastName = defold.getLastName();
        dashboardView.setUserInfo(firstName, lastName, email);
    }

    @Override
    public void showProject(ProjectInfo projectInfo) {
        clientFactory.getPlaceController().goTo(new ProjectPlace(Integer.toString(projectInfo.getId())));
    }

    @Override
    public void onNewProject() {
        clientFactory.getPlaceController().goTo(new NewProjectPlace());
    }

    @Override
    public void removeProject(ProjectInfo projectInfo) {
        final Defold defold = clientFactory.getDefold();
        defold.deleteResource("/projects/" + defold.getUserId() + "/" + projectInfo.getId(), new ResourceCallback<String>() {

            @Override
            public void onSuccess(String result, Request request,
                    Response response) {

                int statusCode = response.getStatusCode();
                if (statusCode >= 300) {
                    defold.showErrorMessage(response.getText());
                } else {
                    loadProjects();
                }
            }

            @Override
            public void onFailure(Request request, Response response) {
                defold.showErrorMessage(response.getText());
            }
        });
    }

    @Override
    public boolean isOwner(ProjectInfo projectInfo) {
        return clientFactory.getDefold().getUserId() == projectInfo.getOwner().getId();
    }

<<<<<<< HEAD
=======
    @Override
    public void invite(String recipient) {
        final Defold defold = clientFactory.getDefold();
        // TODO validate email
        defold.putResource("/users/" + defold.getUserId() + "/invite/" + recipient, "",
            new ResourceCallback<String>() {

                @Override
                public void onSuccess(String result,
                        Request request, Response response) {
                    loadInvitationCount();
                }

                @Override
                public void onFailure(Request request, Response response) {
                    defold.showErrorMessage("Invitation failed: " + response.getText());
                }
            });
    }

    @Override public void onEditSubscription() {
        this.clientFactory.getPlaceController().goTo(new SubscriptionPlace());
    }

>>>>>>> 2939cfac
}<|MERGE_RESOLUTION|>--- conflicted
+++ resolved
@@ -42,8 +42,6 @@
         });
     }
 
-<<<<<<< HEAD
-=======
     private void loadSubscription() {
         final DashboardView dashboardView = clientFactory.getDashboardView();
         final Defold defold = clientFactory.getDefold();
@@ -61,26 +59,6 @@
                 });
     }
 
-    private void loadInvitationCount() {
-        final DashboardView dashboardView = clientFactory.getDashboardView();
-        final Defold defold = clientFactory.getDefold();
-        defold.getResource("/users/" + defold.getUserId() + "/invitation_account",
-                new ResourceCallback<InvitationAccountInfo>() {
-
-                    @Override
-                    public void onSuccess(InvitationAccountInfo invitationAccount,
-                            Request request, Response response) {
-                        dashboardView.setInvitationAccount(invitationAccount);
-                    }
-
-                    @Override
-                    public void onFailure(Request request, Response response) {
-                        defold.showErrorMessage("Invitation data could not be loaded.");
-                    }
-                });
-    }
-
->>>>>>> 2939cfac
     @Override
     public void start(AcceptsOneWidget containerWidget, EventBus eventBus) {
         final DashboardView dashboardView = clientFactory.getDashboardView();
@@ -88,11 +66,7 @@
         dashboardView.setPresenter(this);
         loadProjects();
         loadGravatar();
-<<<<<<< HEAD
-=======
-        loadInvitationCount();
         loadSubscription();
->>>>>>> 2939cfac
     }
 
     private void loadGravatar() {
@@ -144,31 +118,7 @@
         return clientFactory.getDefold().getUserId() == projectInfo.getOwner().getId();
     }
 
-<<<<<<< HEAD
-=======
-    @Override
-    public void invite(String recipient) {
-        final Defold defold = clientFactory.getDefold();
-        // TODO validate email
-        defold.putResource("/users/" + defold.getUserId() + "/invite/" + recipient, "",
-            new ResourceCallback<String>() {
-
-                @Override
-                public void onSuccess(String result,
-                        Request request, Response response) {
-                    loadInvitationCount();
-                }
-
-                @Override
-                public void onFailure(Request request, Response response) {
-                    defold.showErrorMessage("Invitation failed: " + response.getText());
-                }
-            });
-    }
-
     @Override public void onEditSubscription() {
         this.clientFactory.getPlaceController().goTo(new SubscriptionPlace());
     }
-
->>>>>>> 2939cfac
 }