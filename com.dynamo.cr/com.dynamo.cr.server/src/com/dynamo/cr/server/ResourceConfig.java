--- conflicted
+++ resolved
@@ -28,10 +28,7 @@
             classes.add(cl.loadClass("com.dynamo.cr.server.resources.LoginResource"));
             classes.add(cl.loadClass("com.dynamo.cr.server.resources.ProspectsResource"));
             classes.add(cl.loadClass("com.dynamo.cr.server.resources.ProductsResource"));
-<<<<<<< HEAD
-=======
             classes.add(cl.loadClass("com.dynamo.cr.server.resources.ChargifyResource"));
->>>>>>> 4687a2dc
             classes.add(cl.loadClass("com.dynamo.cr.server.resources.GitExceptionMapper"));
             classes.add(cl.loadClass("com.dynamo.cr.server.resources.IOExceptionMapper"));
             classes.add(cl.loadClass("com.dynamo.cr.server.resources.RollbackExceptionMapper"));
