--- conflicted
+++ resolved
@@ -110,10 +110,7 @@
 
                     // Store the engine one level above the content build since that folder gets removed during a distclean
                     File cacheDir = new File(location + File.separator + ".internal" + File.separator + "cache");
-<<<<<<< HEAD
-=======
                     cacheDir.mkdirs();
->>>>>>> 57b199e4
                     File buildDir = new File(location + File.separator + "build" + File.separator + buildPlatform);
                     buildDir.mkdirs();
                     File exe = new File(buildDir.getAbsolutePath() + File.separator + "dmengine");
