// Copyright 2020 The Defold Foundation
// Licensed under the Defold License version 1.0 (the "License"); you may not use
// this file except in compliance with the License.
//
// You may obtain a copy of the License, together with FAQs at
// https://www.defold.com/license
//
// Unless required by applicable law or agreed to in writing, software distributed
// under the License is distributed on an "AS IS" BASIS, WITHOUT WARRANTIES OR
// CONDITIONS OF ANY KIND, either express or implied. See the License for the
// specific language governing permissions and limitations under the License.

package com.dynamo.bob.test.util;

import static org.junit.Assert.assertEquals;
import static org.junit.Assert.assertFalse;
import static org.junit.Assert.assertTrue;


import java.io.File;
import java.io.InputStream;
import java.io.IOException;
import java.io.ByteArrayInputStream;
import java.net.URL;
import java.util.Enumeration;
import java.util.Map;
import java.util.List;
import java.security.CodeSource;
import java.lang.reflect.Method;
import java.lang.reflect.Field;

import javax.vecmath.Point2d;
import javax.vecmath.Point3d;
import javax.vecmath.Quat4d;
import javax.vecmath.Tuple3d;
import javax.vecmath.Tuple4d;
import javax.vecmath.Vector2d;
import javax.vecmath.Vector3d;

import org.apache.commons.io.IOUtils;
import org.junit.Test;

import com.dynamo.bob.Bob;
import com.dynamo.bob.ClassLoaderScanner;
import com.dynamo.bob.fs.IResource;
import com.dynamo.bob.fs.ZipMountPoint;
import com.dynamo.bob.textureset.TextureSetGenerator.UVTransform;
import com.dynamo.bob.util.RigUtil;
import com.dynamo.bob.util.RigUtil.BaseSlot;
import com.dynamo.bob.util.RigUtil.SlotAnimationTrack;
import com.dynamo.bob.util.RigUtil.Animation;
import com.dynamo.bob.util.RigUtil.AnimationCurve;
import com.dynamo.bob.util.RigUtil.AnimationTrack;
import com.dynamo.bob.util.RigUtil.AnimationTrack.Property;
import com.dynamo.bob.util.RigUtil.Bone;
import com.dynamo.bob.util.RigUtil.EventTrack;
import com.dynamo.bob.util.RigUtil.MeshAttachment;
import com.dynamo.bob.util.RigUtil.Transform;
import com.dynamo.bob.util.RigUtil.UVTransformProvider;
import com.dynamo.rig.proto.Rig;
import com.dynamo.rig.proto.Rig.MeshAnimationTrack;

public class SpineSceneTest {
    private static final double EPSILON = 0.000001;
    private ZipMountPoint mp;
    private ClassLoaderScanner scanner = null;

    public SpineSceneTest() throws IOException {
        try {
            CodeSource src = getClass().getProtectionDomain().getCodeSource();
            String jarPath = new File(src.getLocation().toURI()).getAbsolutePath();
            this.mp = new ZipMountPoint(null, jarPath, false);
            this.mp.mount();
        } catch (Exception e) {
            // let the tests fail later on
            System.err.printf("Failed mount the .jar file");
        }

        String jar = Bob.getJarFile("fmt-spine.jar");
        this.scanner = new ClassLoaderScanner();
        this.scanner.addUrl(new File(jar));
    }

    private Class<?> getClass(String className) {
        try {
<<<<<<< HEAD
            Class<?> klass = Class.forName(className, true, scanner.getClassLoader());

            System.out.printf("Found class '%s':\n", klass.getName());
            Method[] methods = klass.getDeclaredMethods();
            for(int i = 0; i < methods.length; i++) {
                System.out.printf("The method is: '%s'\n", methods[i].toString());
            }
            return klass;

        } catch(ClassNotFoundException e) {
=======
            return Class.forName(className, true, scanner.getClassLoader());
        } catch(ClassNotFoundException e) {
            System.err.printf("Class not found '%s':\n", className);
>>>>>>> 2b4d94b4
            return null;
        }
    }

    private static class TestUVTProvider implements UVTransformProvider {
        @Override
        public UVTransform getUVTransform(String animId) {
            return new UVTransform(new Point2d(0.0, 0.0), new Vector2d(0.5, 1.0), false);
        }
    }

    private static void assertTuple3(double x, double y, double z, Tuple3d t) {
        assertEquals(x, t.x, EPSILON);
        assertEquals(y, t.y, EPSILON);
        assertEquals(z, t.z, EPSILON);
    }

    private static void assertTuple3(Tuple3d expected, Tuple3d actual) {
        assertTuple3(expected.x, expected.y, expected.z, actual);
    }

    private static void assertTuple4(double x, double y, double z, double w, Tuple4d t) {
        assertEquals(x, t.x, EPSILON);
        assertEquals(y, t.y, EPSILON);
        assertEquals(z, t.z, EPSILON);
        assertEquals(w, t.w, EPSILON);
    }

    private static void assertTuple4(Tuple4d expected, Tuple4d actual) {
        assertTuple4(expected.x, expected.y, expected.z, expected.w, actual);
    }

    private static void assertTransform(Transform t, Point3d position, Quat4d rotation, Vector3d scale) {
        if (position != null) {
            assertTuple3(position, t.position);
        }
        if (rotation != null) {
            assertTuple4(rotation, t.rotation);
        }
        if (scale != null) {
            assertTuple3(scale, t.scale);
        }
    }

    private static void assertFloatArrays(float[] expected, float[] actual) {
        assertEquals(expected.length, actual.length);
        for (int i = 0; i < expected.length; ++i) {
            assertEquals(expected[i], actual[i], EPSILON);
        }
    }

    private static void assertIntArrays(int[] expected, int[] actual) {
        assertEquals(expected.length, actual.length);
        for (int i = 0; i < expected.length; ++i) {
            assertEquals(expected[i], actual[i]);
        }
    }

    private static void assertPoint3dEquals(Point3d v0, Point3d v1, double delta) {
        assertEquals(v0.getX(), v1.getX(), delta);
        assertEquals(v0.getY(), v1.getY(), delta);
        assertEquals(v0.getZ(), v1.getZ(), delta);
    }

    private static void assertQuat4dEquals(Quat4d v0, Quat4d v1, double delta) {
        assertEquals(v0.getX(), v1.getX(), delta);
        assertEquals(v0.getY(), v1.getY(), delta);
        assertEquals(v0.getZ(), v1.getZ(), delta);
        assertEquals(v0.getW(), v1.getW(), delta);
    }

    @Test
    public void testTransformRot() {
        Transform t = new Transform();
        t.setZAngleDeg(90);
        double halfSq2 = 0.5 * Math.sqrt(2.0);
        assertTuple4(0.0, 0.0, halfSq2, halfSq2, t.rotation);
    }

    @Test
    public void testTransformMul() {
        Transform t1 = new Transform();
        t1.position.set(1.0, 2.0, 3.0);
        t1.setZAngleDeg(90.0);
        t1.scale.set(1.0, 2.0, 3.0);
        Transform t2 = new Transform();
        t2.position.set(2.0, 3.0, 4.0);
        t2.scale.set(2.0, 3.0, 4.0);
        t1.mul(t2);
        assertTuple3(-5.0, 4.0, 15.0, t1.position);
        double halfSq2 = 0.5 * Math.sqrt(2.0);
        assertTuple4(0.0, 0.0, halfSq2, halfSq2, t1.rotation);
        assertTuple3(2.0, 6.0, 12.0, t1.scale);
    }

    @Test
    public void testTransformInv() {
        Transform t = new Transform();
        t.position.set(1.0, 2.0, 3.0);
        t.setZAngleDeg(90.0);
        t.scale.set(1.0, 2.0, 3.0);
        Transform identity = new Transform(t);
        identity.inverse();
        identity.mul(t);
        assertTuple3(0.0, 0.0, 0.0, identity.position);
        assertTuple4(0.0, 0.0, 0.0, 1.0, identity.rotation);
        assertTuple3(1.0, 1.0, 1.0, identity.scale);
    }

    private Object load(String filename) throws IOException {
        IResource resource = this.mp.get("test/" + filename);
        if (resource != null) {
            byte[] data = resource.getContent();

            Object spineSceneUtil;
            try {
                Class<?> spineSceneUtilClass = this.getClass("com.dynamo.bob.pipeline.SpineSceneUtil");
                Method loadJson = spineSceneUtilClass.getDeclaredMethod("loadJson", java.io.InputStream.class, UVTransformProvider.class);
                spineSceneUtil = (Object) loadJson.invoke(null, new ByteArrayInputStream(data), new TestUVTProvider());
            } catch (NoSuchMethodException e) {
                System.err.printf("No method com.dynamo.bob.pipeline.SpineSceneUtil.%s() found!", "loadJson");
                e.printStackTrace(System.err);
                return null;
            } catch (Exception e) {
                e.printStackTrace(System.err);
                return null;
            }

            return spineSceneUtil;
        }
        return null;
    }

    private Object load(InputStream input) throws IOException {
        Object spineSceneUtil;
        try {
            Class<?> spineSceneUtilClass = this.getClass("com.dynamo.bob.pipeline.SpineSceneUtil");
            Method loadJson = spineSceneUtilClass.getDeclaredMethod("loadJson", java.io.InputStream.class, UVTransformProvider.class);
            spineSceneUtil = (Object) loadJson.invoke(null, input, new TestUVTProvider());
        } catch (NoSuchMethodException e) {
            System.err.printf("No method com.dynamo.bob.pipeline.SpineSceneUtil.%s() found!", "loadJson");
            e.printStackTrace(System.err);
            return null;
        } catch (Exception e) {
            e.printStackTrace(System.err);
            return null;
        }
        return spineSceneUtil;
    }

    private static Object callFunction(Object instance, String functionName) {
        try {
            Method function = instance.getClass().getDeclaredMethod(functionName);
            return function.invoke(instance);
        } catch (NoSuchMethodException e) {
            System.err.printf("No method %s.%s() found!", instance.getClass().getName(), functionName);
            e.printStackTrace(System.err);
            return null;
        } catch (Exception e) {
            e.printStackTrace(System.err);
            return null;
        }
    }

    private static Object callFunction(Object instance, String functionName, Class klass1, Object arg1) {
        try {
            Method function = instance.getClass().getDeclaredMethod(functionName, klass1);
            return function.invoke(instance, arg1);
        } catch (NoSuchMethodException e) {
            System.err.printf("No method %s.%s() found!", instance.getClass().getName(), functionName);
            e.printStackTrace(System.err);
            return null;
        } catch (Exception e) {
            e.printStackTrace(System.err);
            return null;
        }
    }

    private static List<MeshAttachment> getDefaultAttachments(Object spineSceneUtil) {
        return (List<MeshAttachment>)callFunction(spineSceneUtil, "getDefaultAttachments");
    }

    private static Map<String, Animation> getAnimations(Object spineSceneUtil) {
        return (Map<String, Animation>)callFunction(spineSceneUtil, "getAnimations");
    }

    private static Animation getAnimation(Object spineSceneUtil, String arg1) {
        return (Animation)callFunction(spineSceneUtil, "getAnimation", String.class, arg1);
    }

    private static List<BaseSlot> getBaseSlots(Object spineSceneUtil) {
        return (List<BaseSlot>)callFunction(spineSceneUtil, "getBaseSlots");
    }

    private static List<Bone> getBones(Object spineSceneUtil) {
        return (List<Bone>)callFunction(spineSceneUtil, "getBones");
    }

    private static Bone getBone(Object spineSceneUtil, int index) {
        return (Bone)callFunction(spineSceneUtil, "getBone", int.class, index);
    }
    private static Bone getBone(Object spineSceneUtil, String name) {
        return (Bone)callFunction(spineSceneUtil, "getBone", String.class, name);
    }

    private static Object getField(Class<?> klass, Object instance, String fieldName) {
        try {
            Field field = klass.getField(fieldName);
            return field.get(instance);
        } catch (NoSuchFieldException e) {
            System.err.printf("No field %s.%s found!", klass.getName(), fieldName);
            return null;
        } catch (Exception e) {
            e.printStackTrace(System.err);
            return null;
        }
    }

    private static int getSlotSignalUnchanged(Object spineSceneUtil) {
        return (int) getField(spineSceneUtil.getClass(), null, "slotSignalUnchanged");
    }

    @Test
    public void testLoadingBones() throws Exception {
        Object scene = load("skeleton.json");
        assertEquals(9, getBones(scene).size());
        Bone root = getBone(scene, "root");
        Bone animated = getBone(scene, "bone_animated");
        Bone scale = getBone(scene, "bone_scale");
        Bone noScale = getBone(scene, "bone_noscale");
        Bone rotated = getBone(scene, "bone_rotated");
        assertEquals(getBone(scene, 0), root);
        assertEquals(getBone(scene, 1), animated);
        assertEquals(getBone(scene, 2), noScale);
        assertEquals(getBone(scene, 3), rotated);
        assertEquals(getBone(scene, 4), scale);
        assertEquals(2, noScale.index);
        assertTrue(scale.inheritScale);
        assertFalse(noScale.inheritScale);

        // Bone transforms
        assertTransform(root.localT, null, null, new Vector3d(2.0, 1.0, 1.0));
        assertTransform(root.worldT, null, null, new Vector3d(2.0, 1.0, 1.0));
        assertTransform(root.invWorldT, null, null, new Vector3d(0.5, 1.0, 1.0));

        assertTransform(scale.localT, new Point3d(100.0, 100.0, 0.0), null, new Vector3d(1.0, 1.0, 1.0));
        assertTransform(scale.worldT, new Point3d(200.0, 150.0, 0.0), null, new Vector3d(2.0, 1.0, 1.0));

        assertTransform(noScale.localT, new Point3d(100.0, 100.0, 0.0), null, new Vector3d(1.0, 1.0, 1.0));
        assertTransform(noScale.worldT, new Point3d(200.0, 150.0, 0.0), null, new Vector3d(1.0, 1.0, 1.0));

        double halfSqrt2 = 0.5 * Math.sqrt(2.0);
        assertTransform(rotated.localT, null, new Quat4d(0.0, 0.0, halfSqrt2, halfSqrt2), null);
    }

    private void assertMesh(MeshAttachment mesh, String path, float[] vertices, int[] triangles, int[] boneIndices, float[] boneWeights) {
        assertEquals(path, mesh.path);
        assertFloatArrays(vertices, mesh.vertices);
        assertIntArrays(triangles, mesh.triangles);
        assertIntArrays(boneIndices, mesh.boneIndices);
        assertFloatArrays(boneWeights, mesh.boneWeights);
    }

    @Test
    public void testLoadingMeshes() throws Exception {
        Object scene = load("skeleton.json");
        assertEquals(3, getDefaultAttachments(scene).size());
        assertMesh(getDefaultAttachments(scene).get(0), "test_sprite",
                new float[] {
                    100.0f, 0.0f, 0.0f, 0.0f, 1.0f,
                    100.0f, 100.0f, 0.0f, 0.0f, 0.0f,
                    300.0f, 0.0f, 0.0f, 0.5f, 1.0f,
                    300.0f, 100.0f, 0.0f, 0.5f, 0.0f,
                },
                new int[] {
                    0, 1, 2,
                    2, 1, 3,
                },
                new int[] {
                    0, 0, 0, 0,
                    0, 0, 0, 0,
                    0, 0, 0, 0,
                    0, 0, 0, 0,
                },
                new float[] {
                    1.0f, 0.0f, 0.0f, 0.0f,
                    1.0f, 0.0f, 0.0f, 0.0f,
                    1.0f, 0.0f, 0.0f, 0.0f,
                    1.0f, 0.0f, 0.0f, 0.0f,
                }
        );
        assertMesh(getDefaultAttachments(scene).get(1), "test_sprite",
                new float[] {
                    100.0f, 0.0f, 0.0f, 0.5f, 1.0f,
                    -100.0f, 0.0f, 0.0f, 0.0f, 1.0f,
                    -100.0f, 100.0f, 0.0f, 0.0f, 0.0f,
                    100.0f, 100.0f, 0.0f, 0.5f, 0.0f
                },
                new int[] {
                    1, 2, 3,
                    1, 3, 0,
                },
                new int[] {
                    0, 0, 0, 0,
                    0, 0, 0, 0,
                    0, 0, 0, 0,
                    0, 0, 0, 0,
                },
                new float[] {
                    1.0f, 0.0f, 0.0f, 0.0f,
                    1.0f, 0.0f, 0.0f, 0.0f,
                    1.0f, 0.0f, 0.0f, 0.0f,
                    1.0f, 0.0f, 0.0f, 0.0f,
                }
        );
        assertMesh(getDefaultAttachments(scene).get(2), "test_sprite",
                new float[] {
                    100.0f, 100.0f, 0.0f, 0.5f, 1.0f,
                    -100.0f, 100.0f, 0.0f, 0.0f, 1.0f,
                    -100.0f, 200.0f, 0.0f, 0.0f, 0.0f,
                    100.0f, 200.0f, 0.0f, 0.5f, 0.0f,
                },
                new int[] {
                        1, 2, 3,
                        1, 3, 0,
                },
                new int[] {
                    0, 0, 0, 0,
                    0, 0, 0, 0,
                    0, 4, 0, 0, // third vertex mapped 50% to bone 0 and 4
                    0, 0, 0, 0,
                },
                new float[] {
                    1.0f, 0.0f, 0.0f, 0.0f,
                    1.0f, 0.0f, 0.0f, 0.0f,
                    0.5f, 0.5f, 0.0f, 0.0f, // third vertex mapped 50% to bone 0 and 4
                    1.0f, 0.0f, 0.0f, 0.0f,
                }
        );
    }

    private static void assertSimpleAnim(Object scene, String name, Property property, float[][] values) {
        Animation anim = getAnimation(scene, name);
        assertEquals(1.0, anim.duration, EPSILON);
        assertEquals(1, anim.tracks.size());
        AnimationTrack track = anim.tracks.get(0);
        assertEquals(getBone(scene, "bone_animated"), track.bone);
        assertEquals(property, track.property);
        assertEquals(2, track.keys.size());
        for (int i = 0; i < values.length; ++i) {
            assertFloatArrays(values[i], track.keys.get(i).value);
        }
    }

    private static void assertEvents(Object scene, String name, String eventId, Object[] values) {
        Animation anim = getAnimation(scene, name);
        assertEquals(1, anim.eventTracks.size());
        EventTrack track = anim.eventTracks.get(0);
        assertEquals(eventId, track.name);
        for (int i = 0; i < values.length; ++i) {
            Object o = values[i];
            if (o instanceof Integer) {
                assertEquals(o, track.keys.get(i).intPayload);
            } else if (o instanceof Float) {
                assertEquals(o, track.keys.get(i).floatPayload);
            } else if (o instanceof String) {
                assertEquals(o, track.keys.get(i).stringPayload);
            } else {
                assertTrue(false);
            }
        }
    }

    @Test
    public void testLoadingAnims() throws Exception {
        Object scene = load("skeleton.json");
        assertEquals(8, getAnimations(scene).size());

        assertSimpleAnim(scene, "anim_pos", Property.POSITION, new float[][] {new float[] {0.0f, 0.0f, 0.0f}, new float[] {100.0f, 0.0f, 0.0f}});
        assertSimpleAnim(scene, "anim_rot", Property.ROTATION, new float[][] {new float[] {0.0f}, new float[] {90.0f}});
        assertSimpleAnim(scene, "anim_scale", Property.SCALE, new float[][] {new float[] {1.0f, 1.0f, 1.0f}, new float[] {2.0f, 1.0f, 1.0f}});

        Animation animCurve = getAnimation(scene, "anim_curve");
        AnimationCurve curve = animCurve.tracks.get(0).keys.get(0).curve;
        assertFloatArrays(new float[] {
                0.0f, 0.0f, 1.0f, 1.0f
        }, new float[] {
                curve.x0, curve.y0, curve.x1, curve.y1
        });

        Animation animMulti = getAnimation(scene, "anim_multi");
        assertEquals(3, animMulti.tracks.size());
        assertEquals(1.0, animMulti.duration, EPSILON);

        Animation animStepped = getAnimation(scene, "anim_stepped");
        assertTrue(animStepped.tracks.get(0).keys.get(0).stepped);

        assertEvents(scene, "anim_event", "test_event", new Object[] {1, 0.5f, "test_string"});
    }

    @Test
    public void testSampleRotAnim() throws Exception {
        Object scene = load("simple_spine.json");
        Animation idle2 = getAnimation(scene, "idle2");
        AnimationTrack track = idle2.tracks.get(0);

        double sampleRate = 30.0;
        double spf = 1.0/sampleRate;
        double duration = idle2.duration;

        Rig.AnimationTrack.Builder animTrackBuilder = Rig.AnimationTrack.newBuilder();
        MockRotationBuilder rotBuilder = new MockRotationBuilder(animTrackBuilder);

        RigUtil.sampleTrack(track, rotBuilder, new Quat4d(0.0, 0.0, 0.0, 0.0), 0.0, duration, sampleRate, spf, true);
        double halfSqrt2 = Math.sqrt(2.0) / 2.0;
        int expectedNumRotSamples = ((int)Math.ceil(duration * sampleRate) + 2) * 4; // Quaternions
        Quat4d expectedInitRot = new Quat4d(0.0, 0.0, 0.0, 1.0);
        Quat4d expectedEndRot = new Quat4d(0.0, 0.0, halfSqrt2, halfSqrt2);

        assertEquals(expectedNumRotSamples, rotBuilder.GetRotationsCount());
        assertQuat4dEquals(expectedInitRot, rotBuilder.GetRotations(0), EPSILON);
        assertQuat4dEquals(expectedEndRot, rotBuilder.GetRotations(expectedNumRotSamples - 4), EPSILON);
    }

    @Test
    public void testSamplePosAnim() throws Exception {
        Object scene = load("curve_skeleton.json");
        Animation anim = getAnimation(scene, "animation");
        AnimationTrack track = anim.tracks.get(0);

        double sampleRate = 30.0;
        double spf = 1.0/sampleRate;
        double duration = anim.duration;

        Rig.AnimationTrack.Builder animTrackBuilder = Rig.AnimationTrack.newBuilder();
        MockPositionBuilder posBuilder = new MockPositionBuilder(animTrackBuilder);

        RigUtil.sampleTrack(track, posBuilder, new Point3d(0.0, 0.0, 0.0), 0.0, duration, sampleRate, spf, true);
        int expectedNumPosSamples = ((int)Math.ceil(duration * sampleRate) + 2) * 3; // Point3d
        Point3d expectedInitPos = new Point3d(0.0, 0.0, 0.0);
        Point3d expectedEndPos = new Point3d(100.0, 0.0, 0.0);

        assertEquals(expectedNumPosSamples, posBuilder.GetPositionsCount());
        assertPoint3dEquals(expectedInitPos, posBuilder.GetPositions(0), EPSILON);
        assertPoint3dEquals(expectedEndPos, posBuilder.GetPositions(expectedNumPosSamples - 3), EPSILON);
    }

    @Test
    public void testSamplePosSteppedAnim() throws Exception {
        Object scene = load("step_skeleton.json");
        Animation anim = getAnimation(scene, "animation");
        AnimationTrack track = anim.tracks.get(0);

        double sampleRate = 30.0;
        double spf = 1.0/sampleRate;
        double duration = anim.duration;
        boolean interpolate = true;
        boolean shouldSlerp = false;

        Rig.AnimationTrack.Builder animTrackBuilder = Rig.AnimationTrack.newBuilder();
        MockPositionBuilder posBuilder = new MockPositionBuilder(animTrackBuilder);

        RigUtil.sampleTrack(track, posBuilder, new Point3d(0.0, 0.0, 0.0), 0.0, duration, sampleRate, spf, interpolate);
        int expectedNumPosSamples = ((int)Math.ceil(duration * sampleRate) + 2) * 3; // Point3d
        Point3d expectedInitPos = new Point3d(0.0, 0.0, 0.0);
        Point3d expectedLowMidPos = new Point3d(0.0, 0.0, 0.0);
        Point3d expectedHighMidPos = new Point3d(0.0, 0.0, 0.0);
        Point3d expectedEndPos = new Point3d(100.0, 0.0, 0.0);

        int lowMidIndex = (int) expectedNumPosSamples / 2;
        lowMidIndex -= (lowMidIndex % 3);
        lowMidIndex -= 3; // "before" the mid point
        int highMidIndex = lowMidIndex + 6; // "after" the midpoint
        System.out.println("expectedNumPosSamples: " + expectedNumPosSamples + ", lowMidIndex: " + lowMidIndex);
        assertEquals(expectedNumPosSamples, posBuilder.GetPositionsCount());

        assertPoint3dEquals(expectedInitPos, posBuilder.GetPositions(0), EPSILON);
        assertPoint3dEquals(expectedLowMidPos, posBuilder.GetPositions(lowMidIndex), EPSILON);
        assertPoint3dEquals(expectedHighMidPos, posBuilder.GetPositions(highMidIndex), EPSILON);
        assertPoint3dEquals(expectedEndPos, posBuilder.GetPositions(expectedNumPosSamples - 3), EPSILON);
    }

    @Test
    public void testSampleVisibilityAnim() throws Exception {
        Object scene = load("visibility_skeleton.json");
        Animation anim = getAnimation(scene, "animation");
        SlotAnimationTrack track = anim.slotTracks.get(0);
        BaseSlot slot = getBaseSlots(scene).get(track.slot);

        double sampleRate = 30.0;
        double spf = 1.0/sampleRate;
        double duration = anim.duration;
        boolean interpolate = false;
        boolean shouldSlerp = false;

        // Original slot attachment names: _1, _2, _3, _4, _5
        // Slot attachment names are lost in the built data.
        // The default attachment for a slot is added first, in our case "_5" which gets the index 0.
        int[] attachmentIndices = {1, 2, 3, 4, 0, 0};
        int expectedSampleCountPerMesh = attachmentIndices.length;

        MeshAnimationTrack.Builder trackBuilder = MeshAnimationTrack.newBuilder();
        trackBuilder.setMeshSlot(0);
        MockAttachmentBuilder attachmentBuilder = new MockAttachmentBuilder(trackBuilder);
        RigUtil.sampleTrack(track, attachmentBuilder, slot.activeAttachment, 0.0, duration, sampleRate, spf, interpolate);
        assertEquals(expectedSampleCountPerMesh, attachmentBuilder.GetMeshAttachmentCount());

        for (int j=0; j < expectedSampleCountPerMesh; ++j) {
            assertEquals(attachmentIndices[j], attachmentBuilder.GetMeshAttachment(j));
        }
    }

    @Test
    public void testSampleDrawOrderAnim() throws Exception {
        Object scene = load("draw_order_skeleton.json");
        Animation anim = getAnimation(scene, "animation");

        assertEquals(3, anim.slotTracks.size()); // should only contain 3 draw_order slot tracks

        SlotAnimationTrack track_4 = anim.slotTracks.get(0);
        SlotAnimationTrack track_3 = anim.slotTracks.get(1);
        SlotAnimationTrack track_5 = anim.slotTracks.get(2);

        double sampleRate = 30.0;
        double spf = 1.0/sampleRate;
        double duration = anim.duration;
        boolean interpolate = false;
        boolean shouldSlerp = false;


        int expectedSampleCountPerMesh = 6;
        MeshAnimationTrack.Builder trackBuilder = MeshAnimationTrack.newBuilder();

        // Mesh "_3" [0, 2, 1, 0, 0, 0]
        MockDrawOrderBuilder drawOrderBuilder = new MockDrawOrderBuilder(trackBuilder);
        RigUtil.sampleTrack(track_3, drawOrderBuilder, getSlotSignalUnchanged(scene), 0.0, duration, sampleRate, spf, interpolate);
        assertEquals(expectedSampleCountPerMesh, drawOrderBuilder.GetOrderOffsetCount());
        assertEquals(getSlotSignalUnchanged(scene), drawOrderBuilder.GetOrderOffset(0));
        assertEquals(2, drawOrderBuilder.GetOrderOffset(1));
        assertEquals(1, drawOrderBuilder.GetOrderOffset(2));
        assertEquals(getSlotSignalUnchanged(scene), drawOrderBuilder.GetOrderOffset(3));
        assertEquals(getSlotSignalUnchanged(scene), drawOrderBuilder.GetOrderOffset(4));
        assertEquals(getSlotSignalUnchanged(scene), drawOrderBuilder.GetOrderOffset(5));
        trackBuilder.clear();

        // Mesh "_4" [0, 2, 1, 0, 0, 0]
        drawOrderBuilder = new MockDrawOrderBuilder(trackBuilder);
        RigUtil.sampleTrack(track_4, drawOrderBuilder, getSlotSignalUnchanged(scene), 0.0, duration, sampleRate, spf, interpolate);
        assertEquals(expectedSampleCountPerMesh, drawOrderBuilder.GetOrderOffsetCount());
        assertEquals(getSlotSignalUnchanged(scene), drawOrderBuilder.GetOrderOffset(0));
        assertEquals(2, drawOrderBuilder.GetOrderOffset(1));
        assertEquals(1, drawOrderBuilder.GetOrderOffset(2));
        assertEquals(getSlotSignalUnchanged(scene), drawOrderBuilder.GetOrderOffset(3));
        assertEquals(getSlotSignalUnchanged(scene), drawOrderBuilder.GetOrderOffset(4));
        assertEquals(getSlotSignalUnchanged(scene), drawOrderBuilder.GetOrderOffset(5));
        trackBuilder.clear();

        // Mesh "_5" [0, 0, 4, 4, 0, 0]
        drawOrderBuilder = new MockDrawOrderBuilder(trackBuilder);
        RigUtil.sampleTrack(track_5, drawOrderBuilder, getSlotSignalUnchanged(scene), 0.0, duration, sampleRate, spf, interpolate);
        assertEquals(expectedSampleCountPerMesh, drawOrderBuilder.GetOrderOffsetCount());
        assertEquals(getSlotSignalUnchanged(scene), drawOrderBuilder.GetOrderOffset(0));
        assertEquals(getSlotSignalUnchanged(scene), drawOrderBuilder.GetOrderOffset(1));
        assertEquals(4, drawOrderBuilder.GetOrderOffset(2));
        assertEquals(4, drawOrderBuilder.GetOrderOffset(3));
        assertEquals(getSlotSignalUnchanged(scene), drawOrderBuilder.GetOrderOffset(4));
        assertEquals(getSlotSignalUnchanged(scene), drawOrderBuilder.GetOrderOffset(5));
    }

    @Test
    public void testSampleDrawOrderResetKey() throws Exception {
        Object scene = load("draw_order_skeleton_sparse_duplicates.json");
        Animation anim = getAnimation(scene, "animation");

        assertEquals(3, anim.slotTracks.size());

        SlotAnimationTrack track_4 = anim.slotTracks.get(0);

        double sampleRate = 30.0;
        double spf = 1.0/sampleRate;
        double duration = anim.duration;
        boolean interpolate = false;
        boolean shouldSlerp = false;
        int expectedSampleCountPerMesh = 15;

        MeshAnimationTrack.Builder trackBuilder = MeshAnimationTrack.newBuilder();
        MockDrawOrderBuilder drawOrderBuilder = new MockDrawOrderBuilder(trackBuilder);

        // Mesh "_4" [0, 0, 0, 2, 2, 2, 1, 1, 1, 0xDEAD, 0xDEAD, 0xDEAD, 0, 0, 0]
        drawOrderBuilder = new MockDrawOrderBuilder(trackBuilder);
        RigUtil.sampleTrack(track_4, drawOrderBuilder, getSlotSignalUnchanged(scene), 0.0, duration, sampleRate, spf, interpolate);
        assertEquals(expectedSampleCountPerMesh, drawOrderBuilder.GetOrderOffsetCount());
        assertEquals(getSlotSignalUnchanged(scene), drawOrderBuilder.GetOrderOffset(0));
        assertEquals(getSlotSignalUnchanged(scene), drawOrderBuilder.GetOrderOffset(1));
        assertEquals(getSlotSignalUnchanged(scene), drawOrderBuilder.GetOrderOffset(2));
        assertEquals(2, drawOrderBuilder.GetOrderOffset(3));
        assertEquals(2, drawOrderBuilder.GetOrderOffset(4));
        assertEquals(2, drawOrderBuilder.GetOrderOffset(5));
        assertEquals(1, drawOrderBuilder.GetOrderOffset(6));
        assertEquals(1, drawOrderBuilder.GetOrderOffset(7));
        assertEquals(1, drawOrderBuilder.GetOrderOffset(8));
        assertEquals(0, drawOrderBuilder.GetOrderOffset(9));
        assertEquals(0, drawOrderBuilder.GetOrderOffset(10));
        assertEquals(0, drawOrderBuilder.GetOrderOffset(11));
        assertEquals(getSlotSignalUnchanged(scene), drawOrderBuilder.GetOrderOffset(12));
        assertEquals(getSlotSignalUnchanged(scene), drawOrderBuilder.GetOrderOffset(13));
        assertEquals(getSlotSignalUnchanged(scene), drawOrderBuilder.GetOrderOffset(14));
        trackBuilder.clear();
    }

    @Test
    public void testSampleSparseDrawOrderAnim() throws Exception {
        Object scene = load("draw_order_skeleton_sparse.json");
        Animation anim = getAnimation(scene, "animation");

        assertEquals(3, anim.slotTracks.size());

        SlotAnimationTrack track_4 = anim.slotTracks.get(0);
        SlotAnimationTrack track_3 = anim.slotTracks.get(1);
        SlotAnimationTrack track_5 = anim.slotTracks.get(2);

        double sampleRate = 30.0;
        double spf = 1.0/sampleRate;
        double duration = anim.duration;
        boolean interpolate = false;
        boolean shouldSlerp = false;

        int expectedSampleCountPerMesh = 15;

        MeshAnimationTrack.Builder trackBuilder = MeshAnimationTrack.newBuilder();

        // Mesh "_3" [0, 0, 0, 2, 2, 2, 1, 1, 1, 0, 0, 0, 0, 0]
        MockDrawOrderBuilder drawOrderBuilder = new MockDrawOrderBuilder(trackBuilder);
        RigUtil.sampleTrack(track_3, drawOrderBuilder, getSlotSignalUnchanged(scene), 0.0, duration, sampleRate, spf, interpolate);
        assertEquals(expectedSampleCountPerMesh, drawOrderBuilder.GetOrderOffsetCount());
        assertEquals(getSlotSignalUnchanged(scene), drawOrderBuilder.GetOrderOffset(0));
        assertEquals(getSlotSignalUnchanged(scene), drawOrderBuilder.GetOrderOffset(1));
        assertEquals(getSlotSignalUnchanged(scene), drawOrderBuilder.GetOrderOffset(2));
        assertEquals(2, drawOrderBuilder.GetOrderOffset(3));
        assertEquals(2, drawOrderBuilder.GetOrderOffset(4));
        assertEquals(2, drawOrderBuilder.GetOrderOffset(5));
        assertEquals(1, drawOrderBuilder.GetOrderOffset(6));
        assertEquals(1, drawOrderBuilder.GetOrderOffset(7));
        assertEquals(1, drawOrderBuilder.GetOrderOffset(8));
        assertEquals(getSlotSignalUnchanged(scene), drawOrderBuilder.GetOrderOffset(9));
        assertEquals(getSlotSignalUnchanged(scene), drawOrderBuilder.GetOrderOffset(10));
        assertEquals(getSlotSignalUnchanged(scene), drawOrderBuilder.GetOrderOffset(11));
        assertEquals(getSlotSignalUnchanged(scene), drawOrderBuilder.GetOrderOffset(12));
        assertEquals(getSlotSignalUnchanged(scene), drawOrderBuilder.GetOrderOffset(13));
        assertEquals(getSlotSignalUnchanged(scene), drawOrderBuilder.GetOrderOffset(14));
        trackBuilder.clear();

        // Mesh "_4" [0, 0, 0, 2, 2, 2, 1, 1, 1, 0, 0, 0, 0, 0]
        drawOrderBuilder = new MockDrawOrderBuilder(trackBuilder);
        RigUtil.sampleTrack(track_4, drawOrderBuilder, getSlotSignalUnchanged(scene), 0.0, duration, sampleRate, spf, interpolate);
        assertEquals(expectedSampleCountPerMesh, drawOrderBuilder.GetOrderOffsetCount());
        assertEquals(getSlotSignalUnchanged(scene), drawOrderBuilder.GetOrderOffset(0));
        assertEquals(getSlotSignalUnchanged(scene), drawOrderBuilder.GetOrderOffset(1));
        assertEquals(getSlotSignalUnchanged(scene), drawOrderBuilder.GetOrderOffset(2));
        assertEquals(2, drawOrderBuilder.GetOrderOffset(3));
        assertEquals(2, drawOrderBuilder.GetOrderOffset(4));
        assertEquals(2, drawOrderBuilder.GetOrderOffset(5));
        assertEquals(1, drawOrderBuilder.GetOrderOffset(6));
        assertEquals(1, drawOrderBuilder.GetOrderOffset(7));
        assertEquals(1, drawOrderBuilder.GetOrderOffset(8));
        assertEquals(getSlotSignalUnchanged(scene), drawOrderBuilder.GetOrderOffset(9));
        assertEquals(getSlotSignalUnchanged(scene), drawOrderBuilder.GetOrderOffset(10));
        assertEquals(getSlotSignalUnchanged(scene), drawOrderBuilder.GetOrderOffset(11));
        assertEquals(getSlotSignalUnchanged(scene), drawOrderBuilder.GetOrderOffset(12));
        assertEquals(getSlotSignalUnchanged(scene), drawOrderBuilder.GetOrderOffset(13));
        assertEquals(getSlotSignalUnchanged(scene), drawOrderBuilder.GetOrderOffset(14));
        trackBuilder.clear();

        // Mesh "_5" [0, 0, 0, 0, 0, 0, 4, 4, 4, 4, 4, 4, 0, 0]
        drawOrderBuilder = new MockDrawOrderBuilder(trackBuilder);
        RigUtil.sampleTrack(track_5, drawOrderBuilder, getSlotSignalUnchanged(scene), 0.0, duration, sampleRate, spf, interpolate);
        assertEquals(expectedSampleCountPerMesh, drawOrderBuilder.GetOrderOffsetCount());
        assertEquals(getSlotSignalUnchanged(scene), drawOrderBuilder.GetOrderOffset(0));
        assertEquals(getSlotSignalUnchanged(scene), drawOrderBuilder.GetOrderOffset(1));
        assertEquals(getSlotSignalUnchanged(scene), drawOrderBuilder.GetOrderOffset(2));
        assertEquals(getSlotSignalUnchanged(scene), drawOrderBuilder.GetOrderOffset(3));
        assertEquals(getSlotSignalUnchanged(scene), drawOrderBuilder.GetOrderOffset(4));
        assertEquals(getSlotSignalUnchanged(scene), drawOrderBuilder.GetOrderOffset(5));
        assertEquals(4, drawOrderBuilder.GetOrderOffset(6));
        assertEquals(4, drawOrderBuilder.GetOrderOffset(7));
        assertEquals(4, drawOrderBuilder.GetOrderOffset(8));
        assertEquals(4, drawOrderBuilder.GetOrderOffset(9));
        assertEquals(4, drawOrderBuilder.GetOrderOffset(10));
        assertEquals(4, drawOrderBuilder.GetOrderOffset(11));
        assertEquals(getSlotSignalUnchanged(scene), drawOrderBuilder.GetOrderOffset(12));
        assertEquals(getSlotSignalUnchanged(scene), drawOrderBuilder.GetOrderOffset(13));
        assertEquals(getSlotSignalUnchanged(scene), drawOrderBuilder.GetOrderOffset(14));
    }

    @Test
    public void testEmptyScene() throws Exception {
        InputStream input = null;
        try {
            input = getClass().getResourceAsStream("empty.json");
            Object scene = load(input);
            assertEquals(1, getBones(scene).size());
            assertEquals(0, getDefaultAttachments(scene).size());
            assertEquals(0, getAnimations(scene).size());
        } finally {
            IOUtils.closeQuietly(input);
        }
    }

    @Test
    public void testSampleScenes() throws Exception {
        for (int i = 1; i < 9; ++i) {
            InputStream input = null;
            try {
                input = getClass().getResourceAsStream(String.format("sample%d.json", i));
                Object scene = load(input);
                assertTrue(0 < getBones(scene).size());
                assertTrue(0 < getDefaultAttachments(scene).size());
                assertTrue(0 < getAnimations(scene).size());
            } finally {
                IOUtils.closeQuietly(input);
            }
        }
    }
}<|MERGE_RESOLUTION|>--- conflicted
+++ resolved
@@ -83,22 +83,9 @@
 
     private Class<?> getClass(String className) {
         try {
-<<<<<<< HEAD
-            Class<?> klass = Class.forName(className, true, scanner.getClassLoader());
-
-            System.out.printf("Found class '%s':\n", klass.getName());
-            Method[] methods = klass.getDeclaredMethods();
-            for(int i = 0; i < methods.length; i++) {
-                System.out.printf("The method is: '%s'\n", methods[i].toString());
-            }
-            return klass;
-
-        } catch(ClassNotFoundException e) {
-=======
             return Class.forName(className, true, scanner.getClassLoader());
         } catch(ClassNotFoundException e) {
             System.err.printf("Class not found '%s':\n", className);
->>>>>>> 2b4d94b4
             return null;
         }
     }
