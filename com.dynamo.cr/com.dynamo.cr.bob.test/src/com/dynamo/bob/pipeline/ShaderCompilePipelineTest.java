--- conflicted
+++ resolved
@@ -167,7 +167,6 @@
     }
 
     @Test
-<<<<<<< HEAD
     public void testExtraDefines() throws Exception {
         String fsShader =
                """
@@ -179,7 +178,7 @@
                #else
                     color = vec4(0.25);
                #endif
-               }    
+               }
                """;
 
         ShaderCompilePipeline.ShaderModuleDesc fsDesc = new ShaderCompilePipeline.ShaderModuleDesc();
@@ -223,8 +222,6 @@
     }
 
     @Test
-=======
->>>>>>> a9247e38
     public void testUnusedResources() throws Exception {
         String fsShader =
                 """
